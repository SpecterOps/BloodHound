--- conflicted
+++ resolved
@@ -1,12 +1,9 @@
-<<<<<<< HEAD
 ---
 title: AddMember
 description: "This edge indicates the principal has the ability to add arbitrary principlas to the target security group. Because of security group delegation, the members of a security group have the same privileges as that group."
 ---
 
-<Frame>
-  <img src="/assets/image-2-1.png"/>
-</Frame>
+<img src="/assets/enterprise-AND-community-edition-pill-tag.svg"/>
 
 
 By adding yourself to a group and refreshing your token, you gain all the same privileges that group has.
@@ -50,56 +47,4 @@
 ## References
 * [https://github.com/PowerShellMafia/PowerSploit/blob/dev/Recon/PowerView.ps1](https://github.com/PowerShellMafia/PowerSploit/blob/dev/Recon/PowerView.ps1)
 * [https://www.youtube.com/watch?v=z8thoG7gPd0](https://www.youtube.com/watch?v=z8thoG7gPd0)
-* [https://www.ultimatewindowssecurity.com/securitylog/encyclopedia/event.aspx?eventID=4728](https://www.ultimatewindowssecurity.com/securitylog/encyclopedia/event.aspx?eventID=4728)
-=======
----
-title: AZMGAddMember
-description: "This edge is created during post-processing."
----
-
-<img src="/assets/enterprise-AND-community-edition-pill-tag.svg"/> 
-
-
-It is created against non-role assignable Entra ID security groups when a Service Principal has one of the following MS Graph app role assignments:
-
-* Directory.ReadWrite.All
-* Group.ReadWrite.All
-* GroupMember.ReadWrite.All
-
-It is created against all Entra ID security groups, including those that are role assignable, when a Service Principal has the following MS Graph app role:
-
-* RoleManagement.ReadWrite.Directory
-
-You will not see this privilege when using the Azure portal or any other Microsoft tooling. If you audit the roles and administrators affecting any particular Entra ID security group, you will not see that the Service Principal can add members to the group, but it indeed can because of the parallel access management system used by MS Graph.
-
-## Abuse Info
-
-You can abuse this privilege using BARK’s Add-AZMemberToGroup function.
-
-This function requires you to supply an MS Graph-scoped JWT associated with the Service Principal that has the privilege to add principal to the target group. There are several ways to acquire a JWT. For example, you may use BARK’s Get-MSGraphTokenWithClientCredentials to acquire an MS Graph-scoped JWT by supplying a Service Principal Client ID and secret:
-
-```bash
-$MGToken = Get-MSGraphTokenWithClientCredentials `
-    -ClientID "34c7f844-b6d7-47f3-b1b8-720e0ecba49c" `
-    -ClientSecret "asdf..." `
-    -TenantName "contoso.onmicrosoft.com"
-```
-Then use BARK’s Add-AZMemberToGroup function to add a new principial to the target group:
-
-```bash
-Add-AZMemberToGroup `
-    -PrincipalID = "028362ca-90ae-41f2-ae9f-1a678cc17391" `
-    -TargetGroupId "b9801b7a-fcec-44e2-a21b-86cb7ec718e4" `
-    -Token $MGToken.access_token
-```
-Then, you can re-authenticate as the principal you just added to the group and continue your attack path, now having whatever privileges the target group has.
-
-## Opsec Considerations
-The Azure activity log for the tenant will log who added what principal to what group, including the date and time.
-
-## References
-
-* [https://attack.mitre.org/techniques/T1098/](https://attack.mitre.org/techniques/T1098/)
-* [https://posts.specterops.io/azure-privilege-escalation-via-service-principal-abuse-210ae2be2a5](https://posts.specterops.io/azure-privilege-escalation-via-service-principal-abuse-210ae2be2a5)
-* [https://github.com/BloodHoundAD/BARK](https://github.com/BloodHoundAD/BARK)
->>>>>>> bc1fd925
+* [https://www.ultimatewindowssecurity.com/securitylog/encyclopedia/event.aspx?eventID=4728](https://www.ultimatewindowssecurity.com/securitylog/encyclopedia/event.aspx?eventID=4728)