--- conflicted
+++ resolved
@@ -1,12 +1,9 @@
-<<<<<<< HEAD
 ---
 title: Contains
 description: "GPOs linked to a container apply to all objects that are contained by the container. Additionally, ACEs set on a parent OU may inherit down to child objects."
 ---
 
-<Frame>
-  <img src="/assets/image-2-1.png"/>
-</Frame>
+<img src="/assets/enterprise-AND-community-edition-pill-tag.svg"/>
 
 ## Abuse Info
 
@@ -54,20 +51,4 @@
 Creation and modification of ACEs will be logged depending on the auditing setup on Domain Controllers.
 ## References
 * [https://wald0.com/?p=179](https://wald0.com/?p=179)
-* [https://blog.cptjesus.com/posts/bloodhound15](https://blog.cptjesus.com/posts/bloodhound15)
-=======
----
-title: AZContains
-description: "This indicates that the parent object contains the child object, such as a resource group containing a virtual machine, or a tenant “containing” a subscription."
----
-<img src="/assets/enterprise-AND-community-edition-pill-tag.svg"/> 
-
-
-## Abuse Info
-
-Control of the parent object also gives control of the child object.
-
-## Opsec Considerations
-
-No opsec considerations apply to this edge.
->>>>>>> bc1fd925
+* [https://blog.cptjesus.com/posts/bloodhound15](https://blog.cptjesus.com/posts/bloodhound15)