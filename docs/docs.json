--- conflicted
+++ resolved
@@ -301,11 +301,8 @@
                   "resources/edges/can-rdp",
                   "resources/edges/coerce-to-tgt",
                   "resources/edges/contains",
-<<<<<<< HEAD
                   "resources/edges/contains-identity",
-=======
                   "resources/edges/cross-forest-trust",
->>>>>>> 354153bc
                   "resources/edges/dc-for",
                   "resources/edges/dc-sync",
                   "resources/edges/delegated-enrollment-agent",
