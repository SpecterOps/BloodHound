_default:
	@just --list --unsorted

golangci-lint-version := "v1.53.3"
host_os := if os() == "macos" { "darwin" } else { os() }
host_arch := if arch() == "x86" { "386" } else { if arch() == "x86_64" { "amd64" } else { if arch() == "aarch64" { "arm64" } else { arch() } } }

export CGO_ENABLED := "0"
export GOOS := env_var_or_default("GOOS", host_os)
export GOARCH := env_var_or_default("GOARCH", host_arch)
export INTEGRATION_CONFIG_PATH := env_var_or_default("INTEGRATION_CONFIG_PATH", absolute_path("./local-harnesses/integration.config.json"))
export SB_LOG_LEVEL := env_var_or_default("SB_LOG_LEVEL", "info")

set positional-arguments

# run st bernard directly
stbernard *ARGS:
  @go run github.com/specterops/bloodhound/packages/go/stbernard {{ARGS}}

# ensure dependencies are up to date
ensure-deps *FLAGS:
  @just stbernard deps {{FLAGS}}

# sync modules in workspace
modsync *FLAGS:
  @just stbernard modsync {{FLAGS}}

# run code generation
generate *FLAGS:
  @just stbernard generate {{FLAGS}}

# Show repository status
show *FLAGS:
  @just stbernard show {{FLAGS}}

# Run all analyzers (requires jq to be installed locally)
analyze:
  just stbernard analysis | jq 'sort_by(.severity) | .[] | {"severity": .severity, "description": .description, "location": "\(.location.path):\(.location.lines.begin)"}'

# Run tests
test *FLAGS:
  @just stbernard test {{FLAGS}}

# Build application
build *FLAGS:
  @just stbernard build {{FLAGS}}

# prepare for code review (requires jq)
prepare-for-codereview:
  @rm -r tmp
  @mkdir -p tmp
  -@just _prep-steps
  @ echo "For more details, see output files in {{absolute_path('./tmp')}}"

_prep-steps:
  @just ensure-deps
  @just modsync
  @just generate
  @just check-license
  @just show > tmp/repo-status.txt
  @just analyze > tmp/analysis-report.txt
  @just build > tmp/build-output.txt
  @just test -y > tmp/yarn-test-output.txt
  @just test -g -i > tmp/go-test-output.txt

# check license is applied to source files
check-license:
  python3 license_check.py

# run go commands in the context of the api project
go *ARGS:
  @cd cmd/api/src && go {{ARGS}}

# run yarn commands in the context of the workspace root
yarn-local *ARGS="":
  @yarn {{ARGS}}

# run yarn commands in the context of the workspace root and rebuild containers
yarn *ARGS="": && (bh-dev "build bh-ui")
  @yarn {{ARGS}}

# build js-client-library
build-js-client *ARGS="":
  @cd packages/javascript/js-client-library && yarn build

# build bh-shared-ui
build-shared-ui *ARGS="":
  @cd packages/javascript/bh-shared-ui && yarn build


# updates favicon.ico, logo192.png and logo512.png from logo.svg
update-favicon:
  @just imagemagick convert -background none ./cmd/ui/public/logo-light.svg -define icon:auto-resize ./cmd/ui/public/favicon-light.ico
  @just imagemagick convert -background none -size 192x192 cmd/ui/public/logo-light.svg cmd/ui/public/logo-light192.png
  @just imagemagick convert -background none -size 512x512 cmd/ui/public/logo-light.svg cmd/ui/public/logo-light512.png
  @just imagemagick convert -background none ./cmd/ui/public/logo-dark.svg -define icon:auto-resize ./cmd/ui/public/favicon-dark.ico
  @just imagemagick convert -background none -size 192x192 cmd/ui/public/logo-dark.svg cmd/ui/public/logo-dark192.png
  @just imagemagick convert -background none -size 512x512 cmd/ui/public/logo-dark.svg cmd/ui/public/logo-dark512.png

# run imagemagick commands in the context of the project root
imagemagick *ARGS:
  @docker run -it --rm -v {{justfile_directory()}}:/workdir -w /workdir --entrypoint magick cblunt/imagemagick {{ARGS}}

# run git pruning on merged branches to clean up local workspace (run with `nuclear` to clean up orphaned branches)
prune-my-branches nuclear='no':
  #!/usr/bin/env bash
  git branch --merged| egrep -v "(^\*|master|main|dev)" | xargs git branch -d
  git reflog expire --expire=now --all && git gc --prune=now --aggressive
  git remote prune origin
  if [ "{{nuclear}}" == 'nuclear' ]; then
    echo Switching to main to remove orphans
    git switch main
    git branch -vv | grep ': gone]' | grep -v "\*" | awk '{ print $1; }' | xargs -r git branch -D
    git switch -
  fi
  echo "Remaining Git Branches:"
  git --no-pager branch

# run docker compose commands for the BH dev profile (Default: up)
bh-dev *ARGS='up':
  @docker compose --profile dev -f docker-compose.dev.yml {{ARGS}}

# run docker compose commands for the BH debug profile (Default: up)
bh-debug *ARGS='up':
  @docker compose --profile debug-api -f docker-compose.dev.yml {{ARGS}}

# run docker compose commands for the BH api-only profile (Default: up)
bh-api-only *ARGS='up':
  @docker compose --profile api-only -f docker-compose.dev.yml {{ARGS}}

# run docker compose commands for the BH ui-only profile (Default: up)
bh-ui-only *ARGS='up':
  @docker compose --profile ui-only -f docker-compose.dev.yml {{ARGS}}

# run docker compose commands for the BH testing databases (Default: up)
bh-testing *ARGS='up -d':
  @docker compose --project-name bh-testing -f docker-compose.testing.yml {{ARGS}}

# build BH target cleanly (default profile dev with --no-cache flag)
bh-clean-docker-build target='dev' *ARGS='':
  # Ensure the target is down first
  @docker compose --profile {{target}} -f docker-compose.dev.yml down
  # Pull any updated images
  @docker compose --profile {{target}} -f docker-compose.dev.yml pull
  # Build without cache
  @docker compose --profile {{target}} -f docker-compose.dev.yml build --no-cache {{ARGS}}

# use docker compose watch to dynamically restart/rebuild containers (requires docker compose v2.22.0+)
bh-watch target='dev' *ARGS='--no-up':
  @docker compose --profile {{target}} -f docker-compose.dev.yml -f docker-compose.watch.yml watch {{ARGS}}

# build local BHCE container image (ex: just build-bhce-container <linux/arm64|linux/amd64> edge v5.0.0)
build-bhce-container platform='linux/amd64' tag='edge' version='v5.0.0' *ARGS='':
  @docker buildx build -f dockerfiles/bloodhound.Dockerfile -t specterops/bloodhound:{{tag}} --platform={{platform}} --load --build-arg version={{version}}-{{tag}} {{ARGS}} .

# run local BHCE container image (ex: just build-bhce-container <linux/arm64|linux/amd64> custom v5.0.0)
run-bhce-container platform='linux/amd64' tag='custom' version='v5.0.0' *ARGS='':
  @just build-bhce-container {{platform}} {{tag}} {{version}} {{ARGS}}
  @cd examples/docker-compose && BLOODHOUND_TAG={{tag}} docker compose up

<<<<<<< HEAD

# Initialize your dev environment (use "just init clean" to reset your config files)
init wipe="":
  #!/usr/bin/env bash
  echo "Init BloodHound CE"
  echo "Make local copies of configuration files"
    if [[ -f "./local-harnesses/build.config.json" ]] && [[ "{{wipe}}" != "clean" ]]; then
    echo "Not copying build.config.json since it already exists"
  elif [[ -f "./local-harnesses/build.config.json" ]]; then
    echo "Backing up build.config.json and resetting"
    mv ./local-harnesses/build.config.json ./local-harnesses/build.config.json.bak
    cp ./local-harnesses/build.config.json.template ./local-harnesses/build.config.json
  else
    cp ./local-harnesses/build.config.json.template ./local-harnesses/build.config.json
  fi

  if [[ -f "./local-harnesses/integration.config.json" ]] && [[ "{{wipe}}" != "clean" ]]; then
    echo "Not copying integration.config.json since it already exists"
  elif [[ -f "./local-harnesses/integration.config.json" ]]; then
    echo "Backing up integration.config.json and resetting"
    mv ./local-harnesses/integration.config.json ./local-harnesses/integration.config.json.bak
    cp ./local-harnesses/integration.config.json.template ./local-harnesses/integration.config.json
  else
    cp ./local-harnesses/integration.config.json.template ./local-harnesses/integration.config.json
  fi

  if [[ -f "./.env" ]] && [[ "{{wipe}}" == "clean" ]]; then
    echo "Backing up existing environment file"
    mv ./.env ./.env.bak
  fi

  echo "Install additional Go tools"
  go install github.com/golangci/golangci-lint/cmd/golangci-lint@v1.52.2

  echo "Run modsync to ensure workspace is up to date"
  just modsync

  echo "Ensure containers have been rebuilt"
  if [[ "{{wipe}}" != "clean" ]]; then
    just bh-dev build
  else
    echo "Clear volumes and rebuild without cache"
    just bh-dev down -v
    just bh-clean-docker-build
  fi

  echo "Start integration testing services"
  if [[ "{{wipe}}" == "clean" ]]; then
    echo "Clear volumes and restart testing services without cache"
    just bh-testing down -v
    just bh-testing build --no-cache
  fi

  echo "BloodHound CE Init Complete"
=======
check-license:
  python3 license_check.py

# generates the openapi json doc from the yaml source (requires `redocly` cli)
gen-spec:
  @cd packages/go/openapi && redocly bundle src/openapi.yaml --output doc/openapi.json
>>>>>>> 95b2d24a
<|MERGE_RESOLUTION|>--- conflicted
+++ resolved
@@ -100,6 +100,10 @@
 # run imagemagick commands in the context of the project root
 imagemagick *ARGS:
   @docker run -it --rm -v {{justfile_directory()}}:/workdir -w /workdir --entrypoint magick cblunt/imagemagick {{ARGS}}
+
+# generates the openapi json doc from the yaml source (requires `redocly` cli)
+gen-spec:
+  @cd packages/go/openapi && redocly bundle src/openapi.yaml --output doc/openapi.json
 
 # run git pruning on merged branches to clean up local workspace (run with `nuclear` to clean up orphaned branches)
 prune-my-branches nuclear='no':
@@ -158,7 +162,6 @@
   @just build-bhce-container {{platform}} {{tag}} {{version}} {{ARGS}}
   @cd examples/docker-compose && BLOODHOUND_TAG={{tag}} docker compose up
 
-<<<<<<< HEAD
 
 # Initialize your dev environment (use "just init clean" to reset your config files)
 init wipe="":
@@ -212,12 +215,4 @@
     just bh-testing build --no-cache
   fi
 
-  echo "BloodHound CE Init Complete"
-=======
-check-license:
-  python3 license_check.py
-
-# generates the openapi json doc from the yaml source (requires `redocly` cli)
-gen-spec:
-  @cd packages/go/openapi && redocly bundle src/openapi.yaml --output doc/openapi.json
->>>>>>> 95b2d24a
+  echo "BloodHound CE Init Complete"