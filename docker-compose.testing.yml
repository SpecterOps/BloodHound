--- conflicted
+++ resolved
@@ -17,11 +17,7 @@
 services:
   testdb:
     restart: unless-stopped
-<<<<<<< HEAD
-    image: docker.io/library/postgres:16.1
-=======
     image: docker.io/library/postgres:16
->>>>>>> 399b259e
     command: "-c log_statement=all"
     environment:
       - POSTGRES_USER=bloodhound
