--- conflicted
+++ resolved
@@ -23,11 +23,7 @@
 const ExpiredPassword = React.lazy(() => import('src/views/ExpiredPassword'));
 const Home = React.lazy(() => import('src/views/Home/Home'));
 const NotFound = React.lazy(() => import('src/views/NotFound'));
-<<<<<<< HEAD
-const GraphViewV2 = React.lazy(() => import('src/views/Explore/GraphViewV2'));
-=======
 const ExploreGraphView = React.lazy(() => import('src/views/Explore/GraphView'));
->>>>>>> f5e3fc74
 const UserProfile = React.lazy(() => import('bh-shared-ui').then((module) => ({ default: module.UserProfile })));
 const DownloadCollectors = React.lazy(() => import('src/views/DownloadCollectors'));
 const Administration = React.lazy(() => import('src/views/Administration'));
@@ -61,11 +57,7 @@
     },
     {
         path: routes.ROUTE_EXPLORE,
-<<<<<<< HEAD
-        component: GraphViewV2,
-=======
         component: ExploreGraphView,
->>>>>>> f5e3fc74
         authenticationRequired: true,
         navigation: true,
     },
