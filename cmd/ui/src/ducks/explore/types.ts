// Copyright 2023 Specter Ops, Inc.
//
// Licensed under the Apache License, Version 2.0
// you may not use this file except in compliance with the License.
// You may obtain a copy of the License at
//
//     http://www.apache.org/licenses/LICENSE-2.0
//
// Unless required by applicable law or agreed to in writing, software
// distributed under the License is distributed on an "AS IS" BASIS,
// WITHOUT WARRANTIES OR CONDITIONS OF ANY KIND, either express or implied.
// See the License for the specific language governing permissions and
// limitations under the License.
//
// SPDX-License-Identifier: Apache-2.0

import { Items } from 'src/utils';

const SET_GRAPH_LOADING = 'app/explore/SET_GRAPH_LOADING';
const GRAPH_START = 'app/explore/START';
const GRAPH_SUCCESS = 'app/explore/SUCCESS';
const GRAPH_FAILURE = 'app/explore/FAILURE';
const GRAPH_SETVARS = 'app/explore/SETVARS';
const GRAPH_INIT = 'app/explore/INIT';

const ADD_NODES = 'app/explore/ADDNODE';
const REMOVE_NODES = 'app/explore/REMOVENODE';

const SAVE_RESPONSE_FOR_EXPORT = 'app/explore/SAVE_RESPONSE_FOR_EXPORT';

export {
    SET_GRAPH_LOADING,
    GRAPH_START,
    GRAPH_SUCCESS,
    GRAPH_FAILURE,
    GRAPH_SETVARS,
    ADD_NODES,
    REMOVE_NODES,
    GRAPH_INIT,
    SAVE_RESPONSE_FOR_EXPORT,
};

export enum GraphEndpoints {}

export interface GraphState {
    chartProps: any;
    loading: boolean;
    error: string | null;
    init: boolean;
    // we save the raw API response in the export field so that a user can export
    // their canvas to a target format, e.g. JSON, CSV
    export: any;
}

interface SetGraphLoadingAction {
    type: typeof SET_GRAPH_LOADING;
    isLoading: boolean;
}

interface GraphStartAction {
    type: typeof GRAPH_START;
    url: string;
}

interface GraphSuccessAction {
    type: typeof GRAPH_SUCCESS;
    payload: Items;
}

interface GraphFailureAction {
    type: typeof GRAPH_FAILURE;
    error: string;
}

interface GraphSetVarsAction {
    type: typeof GRAPH_SETVARS;
    payload: any;
}

interface GraphInitAction {
    type: typeof GRAPH_INIT;
    payload: boolean;
}

interface AddNodeAction {
    type: typeof ADD_NODES;
    ids: string[];
}

interface RemoveNodeAction {
    type: typeof REMOVE_NODES;
    ids: string[];
}

interface SaveResponseForExportAction {
    type: typeof SAVE_RESPONSE_FOR_EXPORT;
    payload: Items;
}

export type GraphActionTypes =
    | SetGraphLoadingAction
    | GraphStartAction
    | GraphSuccessAction
    | GraphFailureAction
    | GraphSetVarsAction
    | AddNodeAction
    | RemoveNodeAction
    | GraphInitAction
    | SaveResponseForExportAction;

export interface NodeInfoRequest {
    type: typeof GRAPH_START;
    url: string;
}

export interface SearchRequest {
    type: typeof GRAPH_START;
    objectid: string;
    searchType: string;
}

export interface AssetGroupRequest {
    type: typeof GRAPH_START;
    assetGroupId: string;
    domainId: string | null | undefined;
    domainType: string | undefined;
}
export interface PathfindingRequest {
    type: typeof GRAPH_START;
    start: string;
    end: string;
    edges: string[];
}

export interface APIRequest {
    type: typeof GRAPH_START;
    endpoint: GraphEndpoints;
}

export interface CypherQueryRequest {
    type: typeof GRAPH_START;
    cypherQuery: string;
}

export interface ShortestPathRequest extends APIRequest {
    type: typeof GRAPH_START;
    target: string;
    edges: string[];
}

export type GraphRequestType =
    | APIRequest
    | PathfindingRequest
    | ShortestPathRequest
    | NodeInfoRequest
    | SearchRequest
    | AssetGroupRequest
    | CypherQueryRequest;

export enum GraphNodeTypes {
    User = 'User',
    Group = 'Group',
    Computer = 'Computer',
    GPO = 'GPO',
    OU = 'OU',
    Domain = 'Domain',
<<<<<<< HEAD
    AIACA = 'AIACA',
    RootCA = 'RootCA',
    EnterpriseCA = 'EnterpriseCA',
    NTAuthStore = 'NTAuthStore',
    CertTemplate = 'CertTemplate',
=======
    Container = 'Container',
>>>>>>> cfe845a6
    Meta = 'Meta',
}

export interface GraphNodeData {
    admintier: number;
    count: number;
    date: object;
    nodetype: string;
    objectid: string;
    type: string;
    category?: string;
}

export interface GraphLinkData {
    impact_count: number;
    impact_pct: number;
    source: string;
    target: string;
}

export type GraphItemData = GraphNodeData & GraphLinkData;

export interface GraphGenericResponse {
    Statement: string;
    Nodes: {
        ID: number;
        Properties: {
            objectid: string;
            [key: string]: any;
        };
        Labels: string[];
    }[];
    Relationships: {
        ID: number;
        StartID: number;
        EndID: number;
        Type: string;
        Properties: {
            [key: string]: any;
        };
    }[];
}<|MERGE_RESOLUTION|>--- conflicted
+++ resolved
@@ -164,15 +164,12 @@
     GPO = 'GPO',
     OU = 'OU',
     Domain = 'Domain',
-<<<<<<< HEAD
     AIACA = 'AIACA',
     RootCA = 'RootCA',
     EnterpriseCA = 'EnterpriseCA',
     NTAuthStore = 'NTAuthStore',
     CertTemplate = 'CertTemplate',
-=======
     Container = 'Container',
->>>>>>> cfe845a6
     Meta = 'Meta',
 }
 
