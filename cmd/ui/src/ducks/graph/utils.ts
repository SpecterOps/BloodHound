--- conflicted
+++ resolved
@@ -42,12 +42,19 @@
     const target = sigma.getNodeDisplayData(keyChunks[2]);
     if (!(source && target)) return null;
 
-<<<<<<< HEAD
-    return { source: source, target: target };
-=======
+    return { source: source, target: target, label: label };
+};
+
+export const getEdgeSourceAndTargetDisplayData = (
+    source: string,
+    target: string,
+    sigma: Sigma
+): { source: NodeDisplayData; target: NodeDisplayData } | null => {
+    const sourceDisplayData = sigma.getNodeDisplayData(source);
+    const targetDisplayData = sigma.getNodeDisplayData(target);
+
     if (!sourceDisplayData || !targetDisplayData) return null;
     return { source: sourceDisplayData, target: targetDisplayData };
->>>>>>> 6c0b40da
 };
 
 export type LinkedNode = {
