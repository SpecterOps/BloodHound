// Copyright 2023 Specter Ops, Inc.
//
// Licensed under the Apache License, Version 2.0
// you may not use this file except in compliance with the License.
// You may obtain a copy of the License at
//
//     http://www.apache.org/licenses/LICENSE-2.0
//
// Unless required by applicable law or agreed to in writing, software
// distributed under the License is distributed on an "AS IS" BASIS,
// WITHOUT WARRANTIES OR CONDITIONS OF ANY KIND, either express or implied.
// See the License for the specific language governing permissions and
// limitations under the License.
//
// SPDX-License-Identifier: Apache-2.0
import { BaseGraphLayoutOptions, Notification } from 'bh-shared-ui';
import { Environment } from 'js-client-library';
import { SnackbarKey } from 'notistack';

const GLOBAL_ADD_SNACKBAR = 'app/global/ADDSNACKBAR';
const GLOBAL_CLOSE_SNACKBAR = 'app/global/CLOSESNACKBAR';
const GLOBAL_REMOVE_SNACKBAR = 'app/global/REMOVESNACKBAR';
const GLOBAL_SET_EXPANDED = 'app/global/SETEXPANDED';
const GLOBAL_SET_DOMAIN = 'app/global/SETDOMAIN';
const GLOBAL_FETCH_ASSET_GROUPS = 'app/global/GLOBALFETCHASSETGROUPS';
const GLOBAL_SET_ASSET_GROUPS = 'app/global/GLOBALSETASSETGROUPS';
const GLOBAL_SET_ASSET_GROUP_INDEX = 'app/global/GLOBALSETASSETGROUPINDEX';
const GLOBAL_SET_ASSET_GROUP_EDIT = 'app/global/GLOBALSETASSETGROUPEDIT';
const GLOBAL_SET_DARK_MODE = 'app/global/GLOBALSETDARKMODE';
const GLOBAL_SET_EXPLORE_LAYOUT = 'app/global/GLOBAL_SET_EXPLORE_LAYOUT';

export {
    GLOBAL_ADD_SNACKBAR,
    GLOBAL_CLOSE_SNACKBAR,
    GLOBAL_FETCH_ASSET_GROUPS,
    GLOBAL_REMOVE_SNACKBAR,
    GLOBAL_SET_ASSET_GROUPS,
    GLOBAL_SET_ASSET_GROUP_EDIT,
    GLOBAL_SET_ASSET_GROUP_INDEX,
    GLOBAL_SET_DARK_MODE,
    GLOBAL_SET_DOMAIN,
    GLOBAL_SET_EXPANDED,
    GLOBAL_SET_EXPLORE_LAYOUT,
};

export interface GlobalViewState {
    notifications: Notification[];
    darkMode: boolean;
<<<<<<< HEAD
    exploreLayout: BaseGraphLayoutOptions;
=======
    exploreLayout?: BaseGraphLayoutOptions;
>>>>>>> e350cfba
}

export interface GlobalOptionsState {
    domain: Environment | null;
    assetGroups: any[];
    assetGroupIndex: number | null;
    assetGroupEdit: number | null;
}

export interface GlobalAccordionsState {
    expanded: { [key: string]: symbol[] };
}

interface AddSnackbarAction {
    type: typeof GLOBAL_ADD_SNACKBAR;
    notification: Notification;
}

interface RemoveSnackbarAction {
    type: typeof GLOBAL_REMOVE_SNACKBAR;
    key: SnackbarKey;
}

interface CloseSnackbarAction {
    type: typeof GLOBAL_CLOSE_SNACKBAR;
    key: SnackbarKey;
}

export interface SetDarkModeAction {
    type: typeof GLOBAL_SET_DARK_MODE;
    darkMode: boolean;
}
export interface SetExploreLayoutAction {
    type: typeof GLOBAL_SET_EXPLORE_LAYOUT;
    exploreLayout: BaseGraphLayoutOptions;
}

export type GlobalViewActionTypes =
    | AddSnackbarAction
    | RemoveSnackbarAction
    | CloseSnackbarAction
    | SetDarkModeAction
    | SetExploreLayoutAction;

export interface SetDomainAction {
    type: typeof GLOBAL_SET_DOMAIN;
    domain: Environment | null;
}

export interface FetchAssetGroupsAction {
    type: typeof GLOBAL_FETCH_ASSET_GROUPS;
}

export interface SetAssetGroupsAction {
    type: typeof GLOBAL_SET_ASSET_GROUPS;
    assetGroups: any[];
}
export interface SetAssetGroupIndexAction {
    type: typeof GLOBAL_SET_ASSET_GROUP_INDEX;
    assetGroupIndex: number | null;
}
export interface SetAssetGroupEditAction {
    type: typeof GLOBAL_SET_ASSET_GROUP_EDIT;
    assetGroupId: number | null;
}

export type GlobalOptionsActionTypes =
    | SetDomainAction
    | FetchAssetGroupsAction
    | SetAssetGroupsAction
    | SetAssetGroupIndexAction
    | SetAssetGroupEditAction;

export interface SetExpandedAction {
    type: typeof GLOBAL_SET_EXPANDED;
    expanded: { [key: string]: symbol[] };
}

export type GlobalAccordionsActionTypes = SetExpandedAction;<|MERGE_RESOLUTION|>--- conflicted
+++ resolved
@@ -46,11 +46,7 @@
 export interface GlobalViewState {
     notifications: Notification[];
     darkMode: boolean;
-<<<<<<< HEAD
-    exploreLayout: BaseGraphLayoutOptions;
-=======
     exploreLayout?: BaseGraphLayoutOptions;
->>>>>>> e350cfba
 }
 
 export interface GlobalOptionsState {
