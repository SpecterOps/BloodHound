// Copyright 2023 Specter Ops, Inc.
//
// Licensed under the Apache License, Version 2.0
// you may not use this file except in compliance with the License.
// You may obtain a copy of the License at
//
//     http://www.apache.org/licenses/LICENSE-2.0
//
// Unless required by applicable law or agreed to in writing, software
// distributed under the License is distributed on an "AS IS" BASIS,
// WITHOUT WARRANTIES OR CONDITIONS OF ANY KIND, either express or implied.
// See the License for the specific language governing permissions and
// limitations under the License.
//
// SPDX-License-Identifier: Apache-2.0

import { faCog, faProjectDiagram } from '@fortawesome/free-solid-svg-icons';
import { FontAwesomeIcon } from '@fortawesome/react-fontawesome';
import { AppBar, Box, IconButton, Link, Toolbar } from '@mui/material';
import makeStyles from '@mui/styles/makeStyles';
import React from 'react';
import { Link as RouterLink, useLocation, useNavigate } from 'react-router-dom';
import { MenuItem } from 'bh-shared-ui';
import * as routes from 'src/ducks/global/routes';
import SettingsMenu from 'src/components/SettingsMenu';

const useStyles = makeStyles((theme) => ({
    appBar: {
        height: '50px',
        transition: theme.transitions.create(['width', 'margin'], {
            easing: theme.transitions.easing.sharp,
            duration: theme.transitions.duration.leavingScreen,
        }),
        backgroundColor: theme.palette.background.paper,
        color: theme.palette.text.primary,
    },
    menu: {
        display: 'flex',
        marginLeft: theme.spacing(8),
        marginRight: theme.spacing(2),
        '@media print': {
            display: 'none',
        },
    },
    title: {
        display: 'flex',
        justifyContent: 'flex-end',
        alignItems: 'center',
        flexGrow: 1,
        marginRight: theme.spacing(5),
    },
    titleItem: {
        display: 'flex',
        alignItems: 'center',
        marginLeft: theme.spacing(2),
    },
    text: {
        fontSize: theme.typography.fontSize,
        fontWeight: 'normal',
        textAlign: 'right',
        whiteSpace: 'nowrap',
        textTransform: 'none',
        marginLeft: theme.spacing(1),
    },
    print: {
        flexGrow: 1,
        textAlign: 'right',
    },
    toolBar: {
        height: '100%',
    },
}));

const Header: React.FC = () => {
    const navigate = useNavigate();
    const classes = useStyles();

    const location = useLocation();
    const [anchorEl, setAnchorEl] = React.useState<null | HTMLElement>(null);

    const showMenu = (e: React.MouseEvent<Element, MouseEvent>): boolean => {
        setAnchorEl(e.currentTarget as HTMLElement);
        return false;
    };

    const renderMain = () => {
        return (
            <>
                <div className={classes.menu}>
                    <MenuItem
                        title={'Explore'}
                        icon={<FontAwesomeIcon icon={faProjectDiagram} size='sm' />}
                        active={location.pathname === routes.ROUTE_EXPLORE}
                        onClick={() => navigate(routes.ROUTE_EXPLORE)}
                        data-testid='global_header_nav-explore'
                    />
                </div>

                <div className={classes.title}></div>

                <IconButton
                    onClick={showMenu}
                    className={'settings'}
                    style={{ color: '#1C222E' }}
                    size='small'
                    data-testid='global_header_settings-menu'
                    aria-label='Settings Menu'>
                    <FontAwesomeIcon icon={faCog} />
                </IconButton>

                <SettingsMenu
                    anchorEl={anchorEl}
                    handleClose={() => {
                        setAnchorEl(null);
                    }}
                />
            </>
        );
    };

    return (
        <AppBar position='static' className={classes.appBar} elevation={0} data-testid='global_header'>
            <Toolbar variant='dense' className={classes.toolBar}>
                <Box height='100%' paddingY='6px' boxSizing='border-box'>
                    <Link component={RouterLink} to={routes.ROUTE_HOME} data-testid='global_header_nav-home'>
                        <img
<<<<<<< HEAD
                            src={'/img/logo-transparent-banner.svg'}
=======
                            src={`${import.meta.env.BASE_URL}/img/logo-transparent-banner.svg`}
>>>>>>> f55e124f
                            alt='BloodHound CE Home'
                            style={{
                                height: '100%',
                            }}
                        />
                    </Link>
                </Box>
                {renderMain()}
            </Toolbar>
        </AppBar>
    );
};

export default Header;<|MERGE_RESOLUTION|>--- conflicted
+++ resolved
@@ -124,11 +124,7 @@
                 <Box height='100%' paddingY='6px' boxSizing='border-box'>
                     <Link component={RouterLink} to={routes.ROUTE_HOME} data-testid='global_header_nav-home'>
                         <img
-<<<<<<< HEAD
-                            src={'/img/logo-transparent-banner.svg'}
-=======
                             src={`${import.meta.env.BASE_URL}/img/logo-transparent-banner.svg`}
->>>>>>> f55e124f
                             alt='BloodHound CE Home'
                             style={{
                                 height: '100%',
