// Copyright 2023 Specter Ops, Inc.
//
// Licensed under the Apache License, Version 2.0
// you may not use this file except in compliance with the License.
// You may obtain a copy of the License at
//
//     http://www.apache.org/licenses/LICENSE-2.0
//
// Unless required by applicable law or agreed to in writing, software
// distributed under the License is distributed on an "AS IS" BASIS,
// WITHOUT WARRANTIES OR CONDITIONS OF ANY KIND, either express or implied.
// See the License for the specific language governing permissions and
// limitations under the License.
//
// SPDX-License-Identifier: Apache-2.0

import { Box, Container, Paper } from '@mui/material';

interface LoginPageProps {
    children: React.ReactNode;
}

const LoginPage: React.FC<LoginPageProps> = ({ children }) => {
    return (
        <>
            <Box paddingY={'64px'}>
                <Container maxWidth='sm'>
                    <Paper sx={{ px: 8, pb: 8, pt: 4 }}>
                        <Box height='100%' width='auto' textAlign='center' boxSizing='content-box' padding='64px'>
                            <img
<<<<<<< HEAD
                                src={'/img/logo-transparent-full.svg'}
=======
                                src={`${import.meta.env.BASE_URL}/img/logo-transparent-full.svg`}
>>>>>>> f55e124f
                                alt='BloodHound'
                                style={{
                                    width: '100%',
                                }}
                            />
                        </Box>
                        {children}
                    </Paper>
                </Container>
            </Box>
        </>
    );
};

export default LoginPage;<|MERGE_RESOLUTION|>--- conflicted
+++ resolved
@@ -28,11 +28,7 @@
                     <Paper sx={{ px: 8, pb: 8, pt: 4 }}>
                         <Box height='100%' width='auto' textAlign='center' boxSizing='content-box' padding='64px'>
                             <img
-<<<<<<< HEAD
-                                src={'/img/logo-transparent-full.svg'}
-=======
                                 src={`${import.meta.env.BASE_URL}/img/logo-transparent-full.svg`}
->>>>>>> f55e124f
                                 alt='BloodHound'
                                 style={{
                                     width: '100%',
