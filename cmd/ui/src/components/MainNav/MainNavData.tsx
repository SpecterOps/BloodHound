// Copyright 2025 Specter Ops, Inc.
//
// Licensed under the Apache License, Version 2.0
// you may not use this file except in compliance with the License.
// You may obtain a copy of the License at
//
//     http://www.apache.org/licenses/LICENSE-2.0
//
// Unless required by applicable law or agreed to in writing, software
// distributed under the License is distributed on an "AS IS" BASIS,
// WITHOUT WARRANTIES OR CONDITIONS OF ANY KIND, either express or implied.
// See the License for the specific language governing permissions and
// limitations under the License.
//
// SPDX-License-Identifier: Apache-2.0

import { Switch } from '@bloodhoundenterprise/doodleui';
import {
    AppIcon,
    MainNavData,
<<<<<<< HEAD
    ROUTE_PRIVILEGE_ZONES_ROOT,
    useFeatureFlags,
    useFileUploadDialogContext,
=======
    Permission,
    useFeatureFlags,
    useFileUploadDialogContext,
    usePermissions,
>>>>>>> dae58e4a
} from 'bh-shared-ui';
import { fullyAuthenticatedSelector, logout } from 'src/ducks/auth/authSlice';
import { setDarkMode } from 'src/ducks/global/actions.ts';
import * as routes from 'src/routes/constants';
import { useAppDispatch, useAppSelector } from 'src/store';

export const useMainNavLogoData = (): MainNavData['logo'] => {
    const darkMode = useAppSelector((state) => state.global.view.darkMode);

    const soImageUrlDarkMode = '/img/banner-so-dark-mode.png';
    const soImageUrlLightMode = '/img/banner-so-light-mode.png';
    return {
        project: {
            route: routes.ROUTE_EXPLORE,
            icon: <AppIcon.BHCELogoFull height='auto' width='155' className='rounded' />,
        },
        specterOps: {
            image: {
                imageUrl: `${import.meta.env.BASE_URL}${darkMode ? soImageUrlDarkMode : soImageUrlLightMode}`,
                dimensions: { height: 25, width: 110 },
                altText: 'SpecterOps Text Logo',
            },
        },
    };
};

export const useMainNavPrimaryListData = (): MainNavData['primaryList'] => {
    const authState = useAppSelector((state) => state.auth);
    const { checkPermission } = usePermissions();
    const fullyAuthenticated = useAppSelector(fullyAuthenticatedSelector);
    const hasPermissionToUpload = checkPermission(Permission.GRAPH_DB_INGEST);
    const enableFeatureFlagRequests = !!authState.isInitialized && fullyAuthenticated;
    const featureFlags = useFeatureFlags({ enabled: enableFeatureFlagRequests });
    const tierFlag = featureFlags?.data?.find((flag) => {
        return flag.key === 'tier_management_engine';
    });
    const { setShowFileIngestDialog } = useFileUploadDialogContext();

    const primaryList: MainNavData['primaryList'] = [
        {
            label: 'Explore',
            icon: <AppIcon.LineChart size={24} />,
            route: routes.ROUTE_EXPLORE,
            testId: 'global_nav-explore',
        },
        {
            label: tierFlag?.enabled ? 'Privilege Zones' : 'Group Management',
            icon: <AppIcon.Diamond size={24} />,
            route: tierFlag?.enabled ? ROUTE_PRIVILEGE_ZONES_ROOT : routes.ROUTE_GROUP_MANAGEMENT,
            testId: tierFlag?.enabled ? 'global_nav-privilege-zones' : 'global_nav-group-management',
        },
    ];

    if (hasPermissionToUpload) {
        primaryList.push({
            label: 'Quick Upload',
            icon: <AppIcon.Upload size={24} />,
            onClick: () => setShowFileIngestDialog(true),
            testId: 'quick-file-ingest',
        });
    }

    return primaryList;
};

export const useMainNavSecondaryListData = (): MainNavData['secondaryList'] => {
    const dispatch = useAppDispatch();
    const darkMode = useAppSelector((state) => state.global.view.darkMode);

    const handleLogout = () => {
        dispatch(logout());
    };

    const handleToggleDarkMode = () => {
        dispatch(setDarkMode(!darkMode));
    };

    const handleGoToSupport = () => {
        window.open('https://bloodhound.specterops.io', '_blank');
    };

    return [
        {
            label: 'Profile',
            icon: <AppIcon.User size={24} />,
            route: routes.ROUTE_MY_PROFILE,
            testId: 'global_nav-my-profile',
        },
        {
            label: 'Download Collectors',
            icon: <AppIcon.Download size={24} />,
            route: routes.ROUTE_DOWNLOAD_COLLECTORS,
            testId: 'global_nav-download-collectors',
        },
        {
            label: 'Administration',
            icon: <AppIcon.UserCog size={24} />,
            route: routes.ROUTE_ADMINISTRATION_ROOT,
            testId: 'global_nav-administration',
        },
        {
            label: 'API Explorer',
            icon: <AppIcon.Compass size={24} />,
            route: routes.ROUTE_API_EXPLORER,
            testId: 'global_nav-api-explorer',
        },
        {
            label: 'Docs and Support',
            icon: <AppIcon.FileMagnifyingGlass size={24} />,
            functionHandler: handleGoToSupport,
            testId: 'global_nav-support',
        },
        {
            label: (
                <>
                    {'Dark Mode'}
                    <Switch checked={darkMode} />
                </>
            ),
            icon: <AppIcon.EclipseCircle size={24} />,
            functionHandler: handleToggleDarkMode,
            testId: 'global_nav-dark-mode',
        },
        {
            label: 'Log Out',
            icon: <AppIcon.Logout size={24} />,
            functionHandler: handleLogout,
            testId: 'global_nav-logout',
        },
    ];
};<|MERGE_RESOLUTION|>--- conflicted
+++ resolved
@@ -18,16 +18,11 @@
 import {
     AppIcon,
     MainNavData,
-<<<<<<< HEAD
+    Permission,
     ROUTE_PRIVILEGE_ZONES_ROOT,
     useFeatureFlags,
     useFileUploadDialogContext,
-=======
-    Permission,
-    useFeatureFlags,
-    useFileUploadDialogContext,
     usePermissions,
->>>>>>> dae58e4a
 } from 'bh-shared-ui';
 import { fullyAuthenticatedSelector, logout } from 'src/ducks/auth/authSlice';
 import { setDarkMode } from 'src/ducks/global/actions.ts';
