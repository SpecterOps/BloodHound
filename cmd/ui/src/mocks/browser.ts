// Copyright 2023 Specter Ops, Inc.
//
// Licensed under the Apache License, Version 2.0
// you may not use this file except in compliance with the License.
// You may obtain a copy of the License at
//
//     http://www.apache.org/licenses/LICENSE-2.0
//
// Unless required by applicable law or agreed to in writing, software
// distributed under the License is distributed on an "AS IS" BASIS,
// WITHOUT WARRANTIES OR CONDITIONS OF ANY KIND, either express or implied.
// See the License for the specific language governing permissions and
// limitations under the License.
//
// SPDX-License-Identifier: Apache-2.0

import { setupWorker } from 'msw';
<<<<<<< HEAD
import handlers from './handlers';

// This configures a Service Worker with the given request handlers.
export const worker = setupWorker(...handlers.deepLinking);
=======
// import handlers from './handlers';

// This configures a Service Worker with the given request handlers.
export const worker = setupWorker();
>>>>>>> acb7cec1
<|MERGE_RESOLUTION|>--- conflicted
+++ resolved
@@ -15,14 +15,7 @@
 // SPDX-License-Identifier: Apache-2.0
 
 import { setupWorker } from 'msw';
-<<<<<<< HEAD
-import handlers from './handlers';
-
-// This configures a Service Worker with the given request handlers.
-export const worker = setupWorker(...handlers.deepLinking);
-=======
 // import handlers from './handlers';
 
 // This configures a Service Worker with the given request handlers.
-export const worker = setupWorker();
->>>>>>> acb7cec1
+export const worker = setupWorker();