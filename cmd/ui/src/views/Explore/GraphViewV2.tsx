// Copyright 2023 Specter Ops, Inc.
//
// Licensed under the Apache License, Version 2.0
// you may not use this file except in compliance with the License.
// You may obtain a copy of the License at
//
//     http://www.apache.org/licenses/LICENSE-2.0
//
// Unless required by applicable law or agreed to in writing, software
// distributed under the License is distributed on an "AS IS" BASIS,
// WITHOUT WARRANTIES OR CONDITIONS OF ANY KIND, either express or implied.
// See the License for the specific language governing permissions and
// limitations under the License.
//
// SPDX-License-Identifier: Apache-2.0

import { Box, Grid, Popper, useTheme } from '@mui/material';
import {
<<<<<<< HEAD
=======
    EdgeDataFetcher,
>>>>>>> 55dfe50e
    GraphProgress,
    NodeDataFetcher,
    SearchCurrentNodes,
    SelectedEdge,
    WebGLDisabledAlert,
    exportToJson,
    isWebGLEnabled,
    useAvailableDomains,
<<<<<<< HEAD
    useExploreSelectedItem,
=======
    useExploreParams,
>>>>>>> 55dfe50e
    useToggle,
} from 'bh-shared-ui';
import { MultiDirectedGraph } from 'graphology';
import { Attributes } from 'graphology-types';
import { GraphNodes } from 'js-client-library';
import isEmpty from 'lodash/isEmpty';
import { FC, useEffect, useRef, useState } from 'react';
import { SigmaNodeEventPayload } from 'sigma/sigma';
import GraphButtons from 'src/components/GraphButtons/GraphButtons';
import { NoDataDialogWithLinks } from 'src/components/NoDataDialogWithLinks';
import SigmaChart from 'src/components/SigmaChart';
<<<<<<< HEAD
=======
import { setEntityInfoOpen, setSelectedNode } from 'src/ducks/entityinfo/actions';
import { SelectedNode } from 'src/ducks/entityinfo/types';
>>>>>>> 55dfe50e
import { GraphState } from 'src/ducks/explore/types';
import { setAssetGroupEdit } from 'src/ducks/global/actions';
import { GlobalOptionsState } from 'src/ducks/global/types';
import { discardChanges } from 'src/ducks/tierzero/actions';
import { useAppDispatch, useAppSelector } from 'src/store';
import { transformFlatGraphResponse } from 'src/utils';
import ExploreSearch from 'src/views/Explore/ExploreSearch';
import usePrompt from 'src/views/Explore/NavigationAlert';
import { initGraph } from 'src/views/Explore/utils';
import ContextMenu from './ContextMenu/ContextMenu';
import GraphItemInformationPanel from './GraphItemInformationPanel';

const columnsDefault = { xs: 6, md: 5, lg: 4, xl: 3 };

const cypherSearchColumns = { xs: 6, md: 6, lg: 6, xl: 4 };

const columnStyles = { height: '100%', overflow: 'hidden', display: 'flex', flexDirection: 'column' };

const GraphViewV2: FC = () => {
    /* Hooks */
    const theme = useTheme();

    const dispatch = useAppDispatch();

    const graphState: GraphState = useAppSelector((state) => state.explore);

    const opts: GlobalOptionsState = useAppSelector((state) => state.global.options);

    const formIsDirty = Object.keys(useAppSelector((state) => state.tierzero).changelog).length > 0;

    const darkMode = useAppSelector((state) => state.global.view.darkMode);

    const [graphologyGraph, setGraphologyGraph] = useState<MultiDirectedGraph<Attributes, Attributes, Attributes>>();

    const [currentNodes, setCurrentNodes] = useState<GraphNodes>({});

    const [currentSearchOpen, toggleCurrentSearch] = useToggle(false);

    const { data, isLoading, isError } = useAvailableDomains();

    const [contextMenu, setContextMenu] = useState<{ mouseX: number; mouseY: number } | null>(null);

    const exportableGraphState = useAppSelector((state) => state.explore.export);

    const sigmaChartRef = useRef<any>(null);

    const currentSearchAnchorElement = useRef(null);

<<<<<<< HEAD
=======
    // To do: Maybe create a hook for this to use in both projects
    const { panelSelection } = useExploreParams();
    const isEdge = panelSelection ? (panelSelection as string).split('_').length === 3 : false; // To do: abstract this
    //

>>>>>>> 55dfe50e
    const [columns, setColumns] = useState(columnsDefault);

    const [showNodeLabels, setShowNodeLabels] = useState(true);

    const [showEdgeLabels, setShowEdgeLabels] = useState(true);

    const { setSelectedItem } = useExploreSelectedItem();

    useEffect(() => {
        let items: any = graphState.chartProps.items;
        if (!items) return;
        // `items` may be empty, or it may contain an empty `nodes` object
        if (isEmpty(items) || isEmpty(items.nodes)) items = transformFlatGraphResponse(items);

        const graph = new MultiDirectedGraph();

        initGraph(graph, items, theme, darkMode);

        setCurrentNodes(items.nodes);

        setGraphologyGraph(graph);
    }, [graphState.chartProps.items, theme, darkMode]);

    useEffect(() => {
        if (opts.assetGroupEdit !== null) {
            dispatch(setAssetGroupEdit(null));
        }
    }, [opts.assetGroupEdit, dispatch]);

    //Clear the changelog when leaving the explore page.
    useEffect(() => {
        return () => {
            formIsDirty && dispatch(discardChanges());
        };
    }, [dispatch, formIsDirty]);

    usePrompt(
        'You will lose any unsaved changes if you navigate away from this page without saving. Continue?',
        formIsDirty
    );

    if (isLoading) {
        return (
            <Box sx={{ position: 'relative', height: '100%', width: '100%', overflow: 'hidden' }} data-testid='explore'>
                <GraphProgress loading={isLoading} />
            </Box>
        );
    }

    if (isError) throw new Error();

    if (!isWebGLEnabled()) {
        return <WebGLDisabledAlert />;
    }

    /* Event Handlers */
    const handleClickNode = (id: string) => {
        setSelectedItem(id);
    };

    const handleContextMenu = (event: SigmaNodeEventPayload) => {
        setContextMenu(contextMenu === null ? { mouseX: event.event.x, mouseY: event.event.y } : null);
        console.log(event.node);
        setSelectedItem(event.node);
    };

    const handleCloseContextMenu = () => {
        setContextMenu(null);
    };

    const handleCypherTab = (tab: string) => {
        tab === 'cypher' ? setColumns(cypherSearchColumns) : setColumns(columnsDefault);
    };

    return (
        <Box
            sx={{
                position: 'relative',
                height: '100%',
                width: '100%',
                overflow: 'hidden',
            }}
            data-testid='explore'>
            <SigmaChart
                graph={graphologyGraph}
                onClickNode={handleClickNode}
                handleContextMenu={handleContextMenu}
                showNodeLabels={showNodeLabels}
                showEdgeLabels={showEdgeLabels}
                ref={sigmaChartRef}
            />

            <Grid
                container
                direction='row'
                justifyContent='space-between'
                alignItems='flex-start'
                sx={{
                    position: 'relative',
                    padding: theme.spacing(2),
                    boxSizing: 'border-box',
                    pointerEvents: 'none',
                    height: '100%',
                }}>
                <Grid
                    item
                    {...columns}
                    sx={{
                        ...columnStyles,
                        justifyContent: 'space-between',
                        height: '100%',
                        maxHeight: '100%',
                        gap: 2,
                    }}
                    key={'exploreSearch'}>
                    <ExploreSearch onTabChange={handleCypherTab} />
                    <Box
                        sx={{
                            pointerEvents: 'auto',
                            width: '100%',
                            position: 'relative',
                        }}
                        ref={currentSearchAnchorElement}>
                        <GraphButtons
                            onExportJson={() => {
                                exportToJson(exportableGraphState);
                            }}
                            onReset={() => {
                                sigmaChartRef.current?.resetCamera();
                            }}
                            onRunSequentialLayout={() => {
                                sigmaChartRef.current?.runSequentialLayout();
                            }}
                            onRunStandardLayout={() => {
                                sigmaChartRef.current?.runStandardLayout();
                            }}
                            onSearchCurrentResults={() => {
                                toggleCurrentSearch();
                            }}
                            onToggleAllLabels={() => {
                                if (!showNodeLabels || !showEdgeLabels) {
                                    setShowNodeLabels(true);
                                    setShowEdgeLabels(true);
                                } else {
                                    setShowNodeLabels(false);
                                    setShowEdgeLabels(false);
                                }
                            }}
                            onToggleNodeLabels={() => {
                                setShowNodeLabels((prev) => !prev);
                            }}
                            onToggleEdgeLabels={() => {
                                setShowEdgeLabels((prev) => !prev);
                            }}
                            showNodeLabels={showNodeLabels}
                            showEdgeLabels={showEdgeLabels}
                            isCurrentSearchOpen={false}
                        />
                        <Popper
                            open={currentSearchOpen}
                            anchorEl={currentSearchAnchorElement.current}
                            placement='top'
                            disablePortal
                            sx={{
                                width: '90%',
                                zIndex: 1,
                            }}>
                            <SearchCurrentNodes
                                sx={{ padding: 1, marginBottom: 1 }}
                                currentNodes={currentNodes || {}}
                                onSelect={(node) => {
                                    handleClickNode?.(node.id);
                                    toggleCurrentSearch?.();
                                }}
                                onClose={toggleCurrentSearch}
                            />
                        </Popper>
                    </Box>
                </Grid>
                <Grid item {...columnsDefault} sx={columnStyles} key={'info'}>
<<<<<<< HEAD
                    <GraphItemInformationPanel />
=======
                    {isEdge ? (
                        <EdgeDataFetcher>
                            {(selectedEdge: SelectedEdge | null) => <EdgeInfoPane selectedEdge={selectedEdge} />}
                        </EdgeDataFetcher>
                    ) : (
                        <NodeDataFetcher>
                            {(selectedNode: SelectedNode | null) => <EntityInfoPanel selectedNode={selectedNode} />}
                        </NodeDataFetcher>
                    )}
>>>>>>> 55dfe50e
                </Grid>
            </Grid>
            <ContextMenu contextMenu={contextMenu} handleClose={handleCloseContextMenu} />
            <GraphProgress loading={graphState.loading} />
            <NoDataDialogWithLinks open={!data?.length} />
        </Box>
    );
};

export default GraphViewV2;<|MERGE_RESOLUTION|>--- conflicted
+++ resolved
@@ -16,23 +16,13 @@
 
 import { Box, Grid, Popper, useTheme } from '@mui/material';
 import {
-<<<<<<< HEAD
-=======
-    EdgeDataFetcher,
->>>>>>> 55dfe50e
     GraphProgress,
-    NodeDataFetcher,
     SearchCurrentNodes,
-    SelectedEdge,
     WebGLDisabledAlert,
     exportToJson,
     isWebGLEnabled,
     useAvailableDomains,
-<<<<<<< HEAD
     useExploreSelectedItem,
-=======
-    useExploreParams,
->>>>>>> 55dfe50e
     useToggle,
 } from 'bh-shared-ui';
 import { MultiDirectedGraph } from 'graphology';
@@ -44,11 +34,6 @@
 import GraphButtons from 'src/components/GraphButtons/GraphButtons';
 import { NoDataDialogWithLinks } from 'src/components/NoDataDialogWithLinks';
 import SigmaChart from 'src/components/SigmaChart';
-<<<<<<< HEAD
-=======
-import { setEntityInfoOpen, setSelectedNode } from 'src/ducks/entityinfo/actions';
-import { SelectedNode } from 'src/ducks/entityinfo/types';
->>>>>>> 55dfe50e
 import { GraphState } from 'src/ducks/explore/types';
 import { setAssetGroupEdit } from 'src/ducks/global/actions';
 import { GlobalOptionsState } from 'src/ducks/global/types';
@@ -97,14 +82,6 @@
 
     const currentSearchAnchorElement = useRef(null);
 
-<<<<<<< HEAD
-=======
-    // To do: Maybe create a hook for this to use in both projects
-    const { panelSelection } = useExploreParams();
-    const isEdge = panelSelection ? (panelSelection as string).split('_').length === 3 : false; // To do: abstract this
-    //
-
->>>>>>> 55dfe50e
     const [columns, setColumns] = useState(columnsDefault);
 
     const [showNodeLabels, setShowNodeLabels] = useState(true);
@@ -167,7 +144,6 @@
 
     const handleContextMenu = (event: SigmaNodeEventPayload) => {
         setContextMenu(contextMenu === null ? { mouseX: event.event.x, mouseY: event.event.y } : null);
-        console.log(event.node);
         setSelectedItem(event.node);
     };
 
@@ -285,19 +261,7 @@
                     </Box>
                 </Grid>
                 <Grid item {...columnsDefault} sx={columnStyles} key={'info'}>
-<<<<<<< HEAD
                     <GraphItemInformationPanel />
-=======
-                    {isEdge ? (
-                        <EdgeDataFetcher>
-                            {(selectedEdge: SelectedEdge | null) => <EdgeInfoPane selectedEdge={selectedEdge} />}
-                        </EdgeDataFetcher>
-                    ) : (
-                        <NodeDataFetcher>
-                            {(selectedNode: SelectedNode | null) => <EntityInfoPanel selectedNode={selectedNode} />}
-                        </NodeDataFetcher>
-                    )}
->>>>>>> 55dfe50e
                 </Grid>
             </Grid>
             <ContextMenu contextMenu={contextMenu} handleClose={handleCloseContextMenu} />
