--- conflicted
+++ resolved
@@ -25,11 +25,8 @@
     setEdgeInfoOpen,
     setSelectedEdge,
     useAvailableDomains,
-<<<<<<< HEAD
+    useExploreGraph,
     useExploreParams,
-=======
-    useExploreGraph,
->>>>>>> bc1fd925
     useToggle,
 } from 'bh-shared-ui';
 import { MultiDirectedGraph } from 'graphology';
@@ -78,7 +75,7 @@
     const [graphologyGraph, setGraphologyGraph] = useState<MultiDirectedGraph<Attributes, Attributes, Attributes>>();
     const [currentNodes, setCurrentNodes] = useState<GraphNodes>({});
     const [contextMenu, setContextMenu] = useState<{ mouseX: number; mouseY: number } | null>(null);
-    const [columns, setColumns] = useState(columnsDefault);
+
     const [showNodeLabels, setShowNodeLabels] = useState(true);
     const [showEdgeLabels, setShowEdgeLabels] = useState(true);
 
@@ -90,19 +87,8 @@
     const sigmaChartRef = useRef<any>(null);
     const currentSearchAnchorElement = useRef(null);
 
-<<<<<<< HEAD
-    const selectedNode = useAppSelector((state) => state.entityinfo.selectedNode);
-
-    const edgeInfoState: EdgeInfoState = useAppSelector((state) => state.edgeinfo);
-
-    const [showNodeLabels, setShowNodeLabels] = useState(true);
-
-    const [showEdgeLabels, setShowEdgeLabels] = useState(true);
-
     const columns = exploreSearchTab === 'cypher' ? cypherSearchColumns : columnsDefault;
 
-=======
->>>>>>> bc1fd925
     useEffect(() => {
         let items: any = newGraphState.data;
         if (!items) return;
