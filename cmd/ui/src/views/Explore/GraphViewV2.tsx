// Copyright 2023 Specter Ops, Inc.
//
// Licensed under the Apache License, Version 2.0
// you may not use this file except in compliance with the License.
// You may obtain a copy of the License at
//
//     http://www.apache.org/licenses/LICENSE-2.0
//
// Unless required by applicable law or agreed to in writing, software
// distributed under the License is distributed on an "AS IS" BASIS,
// WITHOUT WARRANTIES OR CONDITIONS OF ANY KIND, either express or implied.
// See the License for the specific language governing permissions and
// limitations under the License.
//
// SPDX-License-Identifier: Apache-2.0

<<<<<<< HEAD
import { Popper, useTheme } from '@mui/material';
=======
import { Popper, SxProps, useTheme } from '@mui/material';
>>>>>>> aad319b9
import {
    GraphProgress,
    SearchCurrentNodes,
    WebGLDisabledAlert,
    exportToJson,
    isWebGLEnabled,
    transformFlatGraphResponse,
    useAvailableEnvironments,
    useExploreGraph,
<<<<<<< HEAD
    useExploreSelectedItem,
=======
>>>>>>> aad319b9
    useToggle,
} from 'bh-shared-ui';
import { MultiDirectedGraph } from 'graphology';
import { Attributes } from 'graphology-types';
import { GraphNodes } from 'js-client-library';
import isEmpty from 'lodash/isEmpty';
import { FC, useEffect, useRef, useState } from 'react';
import { SigmaNodeEventPayload } from 'sigma/sigma';
import GraphButtons from 'src/components/GraphButtons/GraphButtons';
import { NoDataDialogWithLinks } from 'src/components/NoDataDialogWithLinks';
import SigmaChart from 'src/components/SigmaChart';
import { setAssetGroupEdit } from 'src/ducks/global/actions';
import { GlobalOptionsState } from 'src/ducks/global/types';
import { discardChanges } from 'src/ducks/tierzero/actions';
import { useAppDispatch, useAppSelector } from 'src/store';
import ExploreSearch from 'src/views/Explore/ExploreSearch';
import usePrompt from 'src/views/Explore/NavigationAlert';
import { initGraph } from 'src/views/Explore/utils';
<<<<<<< HEAD
import ContextMenuV2 from './ContextMenu/ContextMenuV2';
import GraphItemInformationPanel from './GraphItemInformationPanel';
=======
import ContextMenu from './ContextMenu/ContextMenu';
import ExploreSearchV2 from './ExploreSearch/ExploreSearchV2';
>>>>>>> aad319b9

const GraphViewV2: FC = () => {
    /* Hooks */
    const theme = useTheme();

    const dispatch = useAppDispatch();

    const graphState = useExploreGraph();

    const opts: GlobalOptionsState = useAppSelector((state) => state.global.options);

    const formIsDirty = Object.keys(useAppSelector((state) => state.tierzero).changelog).length > 0;

    const darkMode = useAppSelector((state) => state.global.view.darkMode);

    const [graphologyGraph, setGraphologyGraph] = useState<MultiDirectedGraph<Attributes, Attributes, Attributes>>();

    const [currentNodes, setCurrentNodes] = useState<GraphNodes>({});

    const [currentSearchOpen, toggleCurrentSearch] = useToggle(false);

<<<<<<< HEAD
    const { data, isLoading, isError } = useAvailableDomains();

    const [contextMenu, setContextMenu] = useState<{ mouseX: number; mouseY: number } | null>(null);

    const exportableGraphState = useAppSelector((state) => state.explore.export);
=======
    const { data, isLoading, isError } = useAvailableEnvironments();
>>>>>>> aad319b9

    const sigmaChartRef = useRef<any>(null);

    const currentSearchAnchorElement = useRef(null);

<<<<<<< HEAD
    const [showNodeLabels, setShowNodeLabels] = useState(true);

    const [showEdgeLabels, setShowEdgeLabels] = useState(true);

    const { setSelectedItem } = useExploreSelectedItem();

=======
>>>>>>> aad319b9
    useEffect(() => {
        let items: any = graphState.data;
        if (!items && !graphState.isError) return;
        if (!items) items = {};

        // `items` may be empty, or it may contain an empty `nodes` object
        if (isEmpty(items) || isEmpty(items.nodes)) items = transformFlatGraphResponse(items);

        const graph = new MultiDirectedGraph();

        initGraph(graph, items, theme, darkMode);

        setCurrentNodes(items.nodes);

        setGraphologyGraph(graph);
    }, [graphState.data, theme, darkMode, graphState.isError]);

    useEffect(() => {
        if (opts.assetGroupEdit !== null) {
            dispatch(setAssetGroupEdit(null));
        }
    }, [opts.assetGroupEdit, dispatch]);

    //Clear the changelog when leaving the explore page.
    useEffect(() => {
        return () => {
            formIsDirty && dispatch(discardChanges());
        };
    }, [dispatch, formIsDirty]);

    usePrompt(
        'You will lose any unsaved changes if you navigate away from this page without saving. Continue?',
        formIsDirty
    );

    if (isLoading) {
        return (
            <div className='relative h-full w-full overflow-hidden' data-testid='explore'>
                <GraphProgress loading={isLoading} />
            </div>
        );
    }

    if (isError) throw new Error();

    if (!isWebGLEnabled()) {
        return <WebGLDisabledAlert />;
    }

    /* Event Handlers */
    const handleClickNode = (id: string) => {
        setSelectedItem(id);
    };

    const handleContextMenu = (event: SigmaNodeEventPayload) => {
        setContextMenu(contextMenu === null ? { mouseX: event.event.x, mouseY: event.event.y } : null);
        setSelectedItem(event.node);
    };

    const handleCloseContextMenu = () => {
        setContextMenu(null);
    };

    const infoPaneStyles: SxProps = {
        bottom: 0,
        top: 0,
        marginBottom: theme.spacing(2),
        marginTop: theme.spacing(2),
        maxWidth: theme.spacing(50),
        position: 'absolute',
        right: theme.spacing(2),
        width: theme.spacing(50),
    };

    return (
        <div
            className='relative h-full w-full overflow-hidden'
            data-testid='explore'
            onContextMenu={(e) => e.preventDefault()}>
            <SigmaChart
                graph={graphologyGraph}
                onClickNode={handleClickNode}
                handleContextMenu={handleContextMenu}
                showNodeLabels={showNodeLabels}
                showEdgeLabels={showEdgeLabels}
                ref={sigmaChartRef}
            />

            <div className='absolute top-0 h-full p-4 flex gap-2 justify-between flex-col pointer-events-none'>
<<<<<<< HEAD
                <ExploreSearch />
=======
                <ExploreSearchV2 />
>>>>>>> aad319b9
                <div className='flex gap-1 pointer-events-auto' ref={currentSearchAnchorElement}>
                    <GraphButtons
                        onExportJson={() => {
                            exportToJson(exportableGraphState);
                        }}
                        onReset={() => {
                            sigmaChartRef.current?.resetCamera();
                        }}
                        onRunSequentialLayout={() => {
                            sigmaChartRef.current?.runSequentialLayout();
                        }}
                        onRunStandardLayout={() => {
                            sigmaChartRef.current?.runStandardLayout();
                        }}
                        onSearchCurrentResults={() => {
                            toggleCurrentSearch();
                        }}
                        onToggleAllLabels={() => {
                            if (!showNodeLabels || !showEdgeLabels) {
                                setShowNodeLabels(true);
                                setShowEdgeLabels(true);
                            } else {
                                setShowNodeLabels(false);
                                setShowEdgeLabels(false);
                            }
                        }}
                        onToggleNodeLabels={() => {
                            setShowNodeLabels((prev) => !prev);
                        }}
                        onToggleEdgeLabels={() => {
                            setShowEdgeLabels((prev) => !prev);
                        }}
                        showNodeLabels={showNodeLabels}
                        showEdgeLabels={showEdgeLabels}
                        isCurrentSearchOpen={false}
                    />
                </div>
                <Popper
                    open={currentSearchOpen}
                    anchorEl={currentSearchAnchorElement.current}
                    placement='top'
                    disablePortal
                    className='w-[90%] z-[1]'>
                    <div className='pointer-events-auto' data-testid='explore_graph-controls'>
                        <SearchCurrentNodes
                            sx={{ padding: 1, marginBottom: 1 }}
                            currentNodes={currentNodes || {}}
                            onSelect={(node) => {
                                handleClickNode?.(node.id);
                                toggleCurrentSearch?.();
                            }}
                            onClose={toggleCurrentSearch}
                        />
                    </div>
                </Popper>
            </div>
<<<<<<< HEAD
            <GraphItemInformationPanel />
            <ContextMenuV2 contextMenu={contextMenu} handleClose={handleCloseContextMenu} />
=======
            {edgeInfoState.open ? (
                <EdgeInfoPane sx={infoPaneStyles} selectedEdge={edgeInfoState.selectedEdge} />
            ) : (
                <EntityInfoPanel sx={infoPaneStyles} selectedNode={selectedNode} />
            )}
            <ContextMenu contextMenu={contextMenu} handleClose={handleCloseContextMenu} />
>>>>>>> aad319b9
            <GraphProgress loading={graphState.isLoading} />
            <NoDataDialogWithLinks open={!data?.length} />
        </div>
    );
};

export default GraphViewV2;<|MERGE_RESOLUTION|>--- conflicted
+++ resolved
@@ -14,11 +14,7 @@
 //
 // SPDX-License-Identifier: Apache-2.0
 
-<<<<<<< HEAD
 import { Popper, useTheme } from '@mui/material';
-=======
-import { Popper, SxProps, useTheme } from '@mui/material';
->>>>>>> aad319b9
 import {
     GraphProgress,
     SearchCurrentNodes,
@@ -28,10 +24,7 @@
     transformFlatGraphResponse,
     useAvailableEnvironments,
     useExploreGraph,
-<<<<<<< HEAD
     useExploreSelectedItem,
-=======
->>>>>>> aad319b9
     useToggle,
 } from 'bh-shared-ui';
 import { MultiDirectedGraph } from 'graphology';
@@ -47,16 +40,11 @@
 import { GlobalOptionsState } from 'src/ducks/global/types';
 import { discardChanges } from 'src/ducks/tierzero/actions';
 import { useAppDispatch, useAppSelector } from 'src/store';
-import ExploreSearch from 'src/views/Explore/ExploreSearch';
 import usePrompt from 'src/views/Explore/NavigationAlert';
 import { initGraph } from 'src/views/Explore/utils';
-<<<<<<< HEAD
 import ContextMenuV2 from './ContextMenu/ContextMenuV2';
+import ExploreSearchV2 from './ExploreSearch/ExploreSearchV2';
 import GraphItemInformationPanel from './GraphItemInformationPanel';
-=======
-import ContextMenu from './ContextMenu/ContextMenu';
-import ExploreSearchV2 from './ExploreSearch/ExploreSearchV2';
->>>>>>> aad319b9
 
 const GraphViewV2: FC = () => {
     /* Hooks */
@@ -78,29 +66,22 @@
 
     const [currentSearchOpen, toggleCurrentSearch] = useToggle(false);
 
-<<<<<<< HEAD
-    const { data, isLoading, isError } = useAvailableDomains();
-
     const [contextMenu, setContextMenu] = useState<{ mouseX: number; mouseY: number } | null>(null);
 
     const exportableGraphState = useAppSelector((state) => state.explore.export);
-=======
+
     const { data, isLoading, isError } = useAvailableEnvironments();
->>>>>>> aad319b9
 
     const sigmaChartRef = useRef<any>(null);
 
     const currentSearchAnchorElement = useRef(null);
 
-<<<<<<< HEAD
     const [showNodeLabels, setShowNodeLabels] = useState(true);
 
     const [showEdgeLabels, setShowEdgeLabels] = useState(true);
 
     const { setSelectedItem } = useExploreSelectedItem();
 
-=======
->>>>>>> aad319b9
     useEffect(() => {
         let items: any = graphState.data;
         if (!items && !graphState.isError) return;
@@ -162,17 +143,6 @@
 
     const handleCloseContextMenu = () => {
         setContextMenu(null);
-    };
-
-    const infoPaneStyles: SxProps = {
-        bottom: 0,
-        top: 0,
-        marginBottom: theme.spacing(2),
-        marginTop: theme.spacing(2),
-        maxWidth: theme.spacing(50),
-        position: 'absolute',
-        right: theme.spacing(2),
-        width: theme.spacing(50),
     };
 
     return (
@@ -190,11 +160,7 @@
             />
 
             <div className='absolute top-0 h-full p-4 flex gap-2 justify-between flex-col pointer-events-none'>
-<<<<<<< HEAD
-                <ExploreSearch />
-=======
                 <ExploreSearchV2 />
->>>>>>> aad319b9
                 <div className='flex gap-1 pointer-events-auto' ref={currentSearchAnchorElement}>
                     <GraphButtons
                         onExportJson={() => {
@@ -251,17 +217,8 @@
                     </div>
                 </Popper>
             </div>
-<<<<<<< HEAD
             <GraphItemInformationPanel />
             <ContextMenuV2 contextMenu={contextMenu} handleClose={handleCloseContextMenu} />
-=======
-            {edgeInfoState.open ? (
-                <EdgeInfoPane sx={infoPaneStyles} selectedEdge={edgeInfoState.selectedEdge} />
-            ) : (
-                <EntityInfoPanel sx={infoPaneStyles} selectedNode={selectedNode} />
-            )}
-            <ContextMenu contextMenu={contextMenu} handleClose={handleCloseContextMenu} />
->>>>>>> aad319b9
             <GraphProgress loading={graphState.isLoading} />
             <NoDataDialogWithLinks open={!data?.length} />
         </div>
