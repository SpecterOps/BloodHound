--- conflicted
+++ resolved
@@ -24,12 +24,8 @@
     isWebGLEnabled,
     setEdgeInfoOpen,
     setSelectedEdge,
-<<<<<<< HEAD
+    transformFlatGraphResponse,
     useAvailableEnvironments,
-=======
-    transformFlatGraphResponse,
-    useAvailableDomains,
->>>>>>> 56ab12a8
     useExploreGraph,
     useToggle,
 } from 'bh-shared-ui';
