// Copyright 2023 Specter Ops, Inc.
//
// Licensed under the Apache License, Version 2.0
// you may not use this file except in compliance with the License.
// You may obtain a copy of the License at
//
//     http://www.apache.org/licenses/LICENSE-2.0
//
// Unless required by applicable law or agreed to in writing, software
// distributed under the License is distributed on an "AS IS" BASIS,
// WITHOUT WARRANTIES OR CONDITIONS OF ANY KIND, either express or implied.
// See the License for the specific language governing permissions and
// limitations under the License.
//
// SPDX-License-Identifier: Apache-2.0

import { Popper, useTheme } from '@mui/material';
import {
    GraphProgress,
    SearchCurrentNodes,
    WebGLDisabledAlert,
    exportToJson,
    isWebGLEnabled,
    transformFlatGraphResponse,
    useAvailableEnvironments,
    useExploreGraph,
    useExploreSelectedItem,
    useToggle,
} from 'bh-shared-ui';
import { MultiDirectedGraph } from 'graphology';
import { Attributes } from 'graphology-types';
import { GraphNodes } from 'js-client-library';
import isEmpty from 'lodash/isEmpty';
import { FC, useEffect, useRef, useState } from 'react';
import { SigmaNodeEventPayload } from 'sigma/sigma';
import GraphButtons from 'src/components/GraphButtons/GraphButtons';
import { NoDataDialogWithLinks } from 'src/components/NoDataDialogWithLinks';
import SigmaChart from 'src/components/SigmaChart';
import { setAssetGroupEdit } from 'src/ducks/global/actions';
import { GlobalOptionsState } from 'src/ducks/global/types';
import { discardChanges } from 'src/ducks/tierzero/actions';
import { useAppDispatch, useAppSelector } from 'src/store';
import usePrompt from 'src/views/Explore/NavigationAlert';
import { initGraph } from 'src/views/Explore/utils';
import ContextMenuV2 from './ContextMenu/ContextMenuV2';
import ExploreSearchV2 from './ExploreSearch/ExploreSearchV2';
import GraphItemInformationPanel from './GraphItemInformationPanel';

const GraphViewV2: FC = () => {
    /* Hooks */
    const theme = useTheme();

    const dispatch = useAppDispatch();

    const graphState = useExploreGraph();

    const opts: GlobalOptionsState = useAppSelector((state) => state.global.options);

    const formIsDirty = Object.keys(useAppSelector((state) => state.tierzero).changelog).length > 0;

    const darkMode = useAppSelector((state) => state.global.view.darkMode);

    const [graphologyGraph, setGraphologyGraph] = useState<MultiDirectedGraph<Attributes, Attributes, Attributes>>();
<<<<<<< HEAD
    const [currentNodes, setCurrentNodes] = useState<GraphNodes>({});
    const [contextMenuPosition, setContextMenuPosition] = useState<{ mouseX: number; mouseY: number } | null>(null);
    const [contextMenuNodeId, setContextMenuNodeId] = useState<string>();
=======
>>>>>>> c1ee3e1b

    const [currentNodes, setCurrentNodes] = useState<GraphNodes>({});

    const [currentSearchOpen, toggleCurrentSearch] = useToggle(false);

    const [contextMenu, setContextMenu] = useState<{ mouseX: number; mouseY: number } | null>(null);

    const exportableGraphState = useAppSelector((state) => state.explore.export);

    const { data, isLoading, isError } = useAvailableEnvironments();

    const sigmaChartRef = useRef<any>(null);

    const currentSearchAnchorElement = useRef(null);

    const [showNodeLabels, setShowNodeLabels] = useState(true);

    const [showEdgeLabels, setShowEdgeLabels] = useState(true);

    const { setSelectedItem } = useExploreSelectedItem();

    useEffect(() => {
        let items: any = graphState.data;
        if (!items && !graphState.isError) return;
        if (!items) items = {};

        // `items` may be empty, or it may contain an empty `nodes` object
        if (isEmpty(items) || isEmpty(items.nodes)) items = transformFlatGraphResponse(items);

        const graph = new MultiDirectedGraph();

        initGraph(graph, items, theme, darkMode);

        setCurrentNodes(items.nodes);

        setGraphologyGraph(graph);
    }, [graphState.data, theme, darkMode, graphState.isError]);

    useEffect(() => {
        if (opts.assetGroupEdit !== null) {
            dispatch(setAssetGroupEdit(null));
        }
    }, [opts.assetGroupEdit, dispatch]);

    //Clear the changelog when leaving the explore page.
    useEffect(() => {
        return () => {
            formIsDirty && dispatch(discardChanges());
        };
    }, [dispatch, formIsDirty]);

    usePrompt(
        'You will lose any unsaved changes if you navigate away from this page without saving. Continue?',
        formIsDirty
    );

    if (isLoading) {
        return (
            <div className='relative h-full w-full overflow-hidden' data-testid='explore'>
                <GraphProgress loading={isLoading} />
            </div>
        );
    }

    if (isError) throw new Error();

    if (!isWebGLEnabled()) {
        return <WebGLDisabledAlert />;
    }

    /* Event Handlers */
    const handleClickNode = (id: string) => {
        setSelectedItem(id);
    };

    const handleContextMenu = (event: SigmaNodeEventPayload) => {
<<<<<<< HEAD
        const contextMenuNode = graphState.data?.[event.node];
        if (!contextMenuNode) return;

        setContextMenuPosition(contextMenuPosition === null ? { mouseX: event.event.x, mouseY: event.event.y } : null);
        setContextMenuNodeId(contextMenuNode.data.objectid);
=======
        setContextMenu(contextMenu === null ? { mouseX: event.event.x, mouseY: event.event.y } : null);
        setSelectedItem(event.node);
>>>>>>> c1ee3e1b
    };

    const handleCloseContextMenu = () => {
        setContextMenuPosition(null);
        setContextMenuNodeId(undefined);
    };

    return (
        <div
            className='relative h-full w-full overflow-hidden'
            data-testid='explore'
            onContextMenu={(e) => e.preventDefault()}>
            <SigmaChart
                graph={graphologyGraph}
                onClickNode={handleClickNode}
                handleContextMenu={handleContextMenu}
                showNodeLabels={showNodeLabels}
                showEdgeLabels={showEdgeLabels}
                ref={sigmaChartRef}
            />

            <div className='absolute top-0 h-full p-4 flex gap-2 justify-between flex-col pointer-events-none'>
                <ExploreSearchV2 />
                <div className='flex gap-1 pointer-events-auto' ref={currentSearchAnchorElement}>
                    <GraphButtons
                        onExportJson={() => {
                            exportToJson(exportableGraphState);
                        }}
                        onReset={() => {
                            sigmaChartRef.current?.resetCamera();
                        }}
                        onRunSequentialLayout={() => {
                            sigmaChartRef.current?.runSequentialLayout();
                        }}
                        onRunStandardLayout={() => {
                            sigmaChartRef.current?.runStandardLayout();
                        }}
                        onSearchCurrentResults={() => {
                            toggleCurrentSearch();
                        }}
                        onToggleAllLabels={() => {
                            if (!showNodeLabels || !showEdgeLabels) {
                                setShowNodeLabels(true);
                                setShowEdgeLabels(true);
                            } else {
                                setShowNodeLabels(false);
                                setShowEdgeLabels(false);
                            }
                        }}
                        onToggleNodeLabels={() => {
                            setShowNodeLabels((prev) => !prev);
                        }}
                        onToggleEdgeLabels={() => {
                            setShowEdgeLabels((prev) => !prev);
                        }}
                        showNodeLabels={showNodeLabels}
                        showEdgeLabels={showEdgeLabels}
                        isCurrentSearchOpen={false}
                    />
                </div>
                <Popper
                    open={currentSearchOpen}
                    anchorEl={currentSearchAnchorElement.current}
                    placement='top'
                    disablePortal
                    className='w-[90%] z-[1]'>
                    <div className='pointer-events-auto' data-testid='explore_graph-controls'>
                        <SearchCurrentNodes
                            sx={{ padding: 1, marginBottom: 1 }}
                            currentNodes={currentNodes || {}}
                            onSelect={(node) => {
                                handleClickNode?.(node.id);
                                toggleCurrentSearch?.();
                            }}
                            onClose={toggleCurrentSearch}
                        />
                    </div>
                </Popper>
            </div>
<<<<<<< HEAD
            {edgeInfoState.open ? (
                <EdgeInfoPane sx={infoPaneStyles} selectedEdge={edgeInfoState.selectedEdge} />
            ) : (
                <EntityInfoPanel sx={infoPaneStyles} selectedNode={selectedNode} />
            )}
            <ContextMenu
                contextMenuNodeId={contextMenuNodeId}
                contextMenu={contextMenuPosition}
                handleClose={handleCloseContextMenu}
            />
=======
            <GraphItemInformationPanel />
            <ContextMenuV2 contextMenu={contextMenu} handleClose={handleCloseContextMenu} />
>>>>>>> c1ee3e1b
            <GraphProgress loading={graphState.isLoading} />
            <NoDataDialogWithLinks open={!data?.length} />
        </div>
    );
};

export default GraphViewV2;<|MERGE_RESOLUTION|>--- conflicted
+++ resolved
@@ -58,17 +58,11 @@
 
     const formIsDirty = Object.keys(useAppSelector((state) => state.tierzero).changelog).length > 0;
 
-    const darkMode = useAppSelector((state) => state.global.view.darkMode);
-
     const [graphologyGraph, setGraphologyGraph] = useState<MultiDirectedGraph<Attributes, Attributes, Attributes>>();
-<<<<<<< HEAD
     const [currentNodes, setCurrentNodes] = useState<GraphNodes>({});
     const [contextMenuPosition, setContextMenuPosition] = useState<{ mouseX: number; mouseY: number } | null>(null);
     const [contextMenuNodeId, setContextMenuNodeId] = useState<string>();
-=======
->>>>>>> c1ee3e1b
-
-    const [currentNodes, setCurrentNodes] = useState<GraphNodes>({});
+    const darkMode = useAppSelector((state) => state.global.view.darkMode);
 
     const [currentSearchOpen, toggleCurrentSearch] = useToggle(false);
 
@@ -143,16 +137,11 @@
     };
 
     const handleContextMenu = (event: SigmaNodeEventPayload) => {
-<<<<<<< HEAD
         const contextMenuNode = graphState.data?.[event.node];
         if (!contextMenuNode) return;
 
         setContextMenuPosition(contextMenuPosition === null ? { mouseX: event.event.x, mouseY: event.event.y } : null);
         setContextMenuNodeId(contextMenuNode.data.objectid);
-=======
-        setContextMenu(contextMenu === null ? { mouseX: event.event.x, mouseY: event.event.y } : null);
-        setSelectedItem(event.node);
->>>>>>> c1ee3e1b
     };
 
     const handleCloseContextMenu = () => {
@@ -232,21 +221,8 @@
                     </div>
                 </Popper>
             </div>
-<<<<<<< HEAD
-            {edgeInfoState.open ? (
-                <EdgeInfoPane sx={infoPaneStyles} selectedEdge={edgeInfoState.selectedEdge} />
-            ) : (
-                <EntityInfoPanel sx={infoPaneStyles} selectedNode={selectedNode} />
-            )}
-            <ContextMenu
-                contextMenuNodeId={contextMenuNodeId}
-                contextMenu={contextMenuPosition}
-                handleClose={handleCloseContextMenu}
-            />
-=======
             <GraphItemInformationPanel />
             <ContextMenuV2 contextMenu={contextMenu} handleClose={handleCloseContextMenu} />
->>>>>>> c1ee3e1b
             <GraphProgress loading={graphState.isLoading} />
             <NoDataDialogWithLinks open={!data?.length} />
         </div>
