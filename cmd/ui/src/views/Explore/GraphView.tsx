--- conflicted
+++ resolved
@@ -72,15 +72,10 @@
 
     const customIcons = useCustomNodeKinds({ select: transformIconDictionary });
 
-<<<<<<< HEAD
-    // const [autoDisplayTable, setAutoDisplayTable] = useExploreTableAutoDisplay();
-    const displayTable = true; // autoDisplayTable || exploreLayout === 'table';
-=======
-    const [autoDisplayTable, setAutoDisplayTable] = useExploreTableAutoDisplay({
-        enabled: !exploreLayout,
-    });
-    const displayTable = autoDisplayTable || !!isExploreTableSelected;
->>>>>>> f329afb8
+    // const [autoDisplayTable, setAutoDisplayTable] = useExploreTableAutoDisplay({
+    //     enabled: !exploreLayout,
+    // });
+    const displayTable = true; // autoDisplayTable || !!isExploreTableSelected;
 
     useEffect(() => {
         let items: any = graphQuery.data;
