--- conflicted
+++ resolved
@@ -234,20 +234,7 @@
                     pointerEvents: 'none',
                     height: '100%',
                 }}>
-<<<<<<< HEAD
-                <Grid item xs={6} md={5} lg={4} xl={3} sx={{ height: '100%', maxWidth: '400px' }}>
-                    <ExploreSearch />
-                </Grid>
-                <Grid item xs={6} md={5} lg={4} xl={3} sx={{ height: '100%' }}>
-                    {edgeInfoState.open ? (
-                        <EdgeInfoPane selectedEdge={edgeInfoState.selectedEdge} />
-                    ) : (
-                        <EntityInfoPanel />
-                    )}
-                </Grid>
-=======
                 <GridItems />
->>>>>>> dfc7f155
             </Grid>
             <GraphProgress loading={graphState.loading} />
         </div>
@@ -255,8 +242,8 @@
 };
 
 const GridItems = () => {
-    const columnsDefault = { xs: 6, md: 5, lg: 4, xl: 4 };
-    const cypherSearchColumns = { xs: 6, md: 6, lg: 6, xl: 4 };
+    const columnsDefault = { xs: 6, md: 5, lg: 4, xl: 3 };
+    const cypherSearchColumns = { xs: 6, md: 6, lg: 6, xl: 6 };
 
     const [columns, setColumns] = useState(columnsDefault);
 
