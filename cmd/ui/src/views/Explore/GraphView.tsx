// Copyright 2023 Specter Ops, Inc.
//
// Licensed under the Apache License, Version 2.0
// you may not use this file except in compliance with the License.
// You may obtain a copy of the License at
//
//     http://www.apache.org/licenses/LICENSE-2.0
//
// Unless required by applicable law or agreed to in writing, software
// distributed under the License is distributed on an "AS IS" BASIS,
// WITHOUT WARRANTIES OR CONDITIONS OF ANY KIND, either express or implied.
// See the License for the specific language governing permissions and
// limitations under the License.
//
// SPDX-License-Identifier: Apache-2.0

import { useTheme } from '@mui/material';
import {
    BaseExploreLayoutOptions,
    ExploreTable,
    FeatureFlag,
    GraphControls,
    GraphProgress,
<<<<<<< HEAD
    ManageColumnsComboBoxOption,
=======
    GraphViewErrorAlert,
>>>>>>> 204b34cf
    WebGLDisabledAlert,
    baseGraphLayouts,
    defaultGraphLayout,
    isNode,
    isWebGLEnabled,
    makeStoreMapFromColumnOptions,
    transformFlatGraphResponse,
    useCustomNodeKinds,
    useExploreSelectedItem,
    useExploreTableAutoDisplay,
    useFeatureFlag,
    useGraphHasData,
    useToggle,
} from 'bh-shared-ui';

import { MultiDirectedGraph } from 'graphology';
import { Attributes } from 'graphology-types';
import { GraphNodes, StyledGraphNode } from 'js-client-library';
import isEmpty from 'lodash/isEmpty';
import { FC, useEffect, useRef, useState } from 'react';
import { SigmaNodeEventPayload } from 'sigma/sigma';
import { NoDataDialogWithLinks } from 'src/components/NoDataDialogWithLinks';
import SigmaChart from 'src/components/SigmaChart';
import { setExploreLayout, setIsExploreTableSelected, setSelectedExploreTableColumns } from 'src/ducks/global/actions';
import { useSigmaExploreGraph } from 'src/hooks/useSigmaExploreGraph';
import { useAppDispatch, useAppSelector } from 'src/store';
import { initGraph } from 'src/views/Explore/utils';
import ContextMenu from './ContextMenu/ContextMenu';
import ContextMenuZoneManagementEnabled from './ContextMenu/ContextMenuZoneManagementEnabled';
import ExploreSearch from './ExploreSearch/ExploreSearch';
import GraphItemInformationPanel from './GraphItemInformationPanel';
import { transformIconDictionary } from './svgIcons';

const GraphView: FC = () => {
    /* Hooks */
    const dispatch = useAppDispatch();

    const theme = useTheme();

    const { data: graphHasData, isLoading, isError } = useGraphHasData();
    const { data: tableViewFeatureFlag } = useFeatureFlag('explore_table_view');

    const { selectedItem, setSelectedItem, selectedItemQuery } = useExploreSelectedItem();

    const [highlightedItem, setHighlightedItem] = useState<string | null>(selectedItem);

    const darkMode = useAppSelector((state) => state.global.view.darkMode);
    const exploreLayout = useAppSelector((state) => state.global.view.exploreLayout);
    const selectedColumns = useAppSelector((state) => state.global.view.selectedExploreTableColumns);
    const customIcons = useCustomNodeKinds({ select: transformIconDictionary });
    let isExploreTableSelected = useAppSelector((state) => state.global.view.isExploreTableSelected);

    const [autoDisplayTable, setAutoDisplayTable] = useExploreTableAutoDisplay({
        enabled: !exploreLayout,
    });

    if (!tableViewFeatureFlag?.enabled) {
        isExploreTableSelected = false;
    }

    const displayTable = autoDisplayTable || !!isExploreTableSelected;
    const includeProperties = displayTable;
    const graphQuery = useSigmaExploreGraph(includeProperties);

    const [graphologyGraph, setGraphologyGraph] = useState<MultiDirectedGraph<Attributes, Attributes, Attributes>>();
    const [currentNodes, setCurrentNodes] = useState<GraphNodes>({});
    const [contextMenu, setContextMenu] = useState<{ mouseX: number; mouseY: number } | null>(null);
    const [showNodeLabels, toggleShowNodeLabels] = useToggle(true);
    const [showEdgeLabels, toggleShowEdgeLabels] = useToggle(true);
    const [exportJsonData, setExportJsonData] = useState();

    const sigmaChartRef = useRef<any>(null);

    useEffect(() => {
        let items: any = graphQuery.data?.nodes;

        if (!items && !graphQuery.isError) return;
        if (!items) items = {};

        // `items` may be empty, or it may contain an empty `nodes` object
        if (isEmpty(items) || isEmpty(items.nodes)) items = transformFlatGraphResponse(items);

        const graph = new MultiDirectedGraph();

        const hideNodes = displayTable;
        if (!hideNodes) initGraph(graph, items, theme, darkMode, customIcons.data ?? {}, hideNodes);
        setExportJsonData(items);

        setCurrentNodes(items.nodes);

        setGraphologyGraph(graph);
    }, [graphQuery.data?.nodes, theme, darkMode, graphQuery.isError, customIcons.data, displayTable]);

    // Changes highlighted item when browser back/forward is used
    useEffect(() => {
        if (selectedItem && selectedItem !== highlightedItem) {
            setHighlightedItem(selectedItem);
        }
        // NOTE: Do not include `highlightedItem` as it will override ability to unselect highlights
        // eslint-disable-next-line react-hooks/exhaustive-deps
    }, [selectedItem]);

    if (isLoading) {
        return (
            <div className='relative h-full w-full overflow-hidden' data-testid='explore'>
                <GraphProgress loading={isLoading} />
            </div>
        );
    }

    if (isError) return <GraphViewErrorAlert />;

    if (!isWebGLEnabled()) {
        return <WebGLDisabledAlert />;
    }

    /* Event Handlers */
    const selectItem = (id: string) => {
        setSelectedItem(id);
        setHighlightedItem(id);
    };

    const cancelHighlight = () => {
        setHighlightedItem(null);
    };

    const handleContextMenu = (event: SigmaNodeEventPayload) => {
        selectItem(event.node);
        setContextMenu(contextMenu === null ? { mouseX: event.event.x, mouseY: event.event.y } : null);
    };

    const handleCloseContextMenu = () => {
        setContextMenu(null);
    };

    const handleManageColumnsChange = (columnOptions: ManageColumnsComboBoxOption[]) => {
        const newItems = makeStoreMapFromColumnOptions(columnOptions);

        dispatch(setSelectedExploreTableColumns(newItems));
    };

    const handleLayoutChange = (layout: BaseExploreLayoutOptions) => {
        if (layout === 'table') {
            dispatch(setIsExploreTableSelected(true));
            return;
        }

        dispatch(setExploreLayout(layout));
        dispatch(setIsExploreTableSelected(false));

        if (layout === 'standard') {
            sigmaChartRef.current?.runStandardLayout();
        } else if (layout === 'sequential') {
            sigmaChartRef.current?.runSequentialLayout();
        }
    };

    return (
        <div
            className='relative h-full w-full overflow-hidden'
            data-testid='explore'
            onContextMenu={(e) => e.preventDefault()}>
            <SigmaChart
                graph={graphologyGraph}
                highlightedItem={highlightedItem}
                onClickEdge={selectItem}
                onClickNode={selectItem}
                onClickStage={cancelHighlight}
                handleContextMenu={handleContextMenu}
                showNodeLabels={showNodeLabels}
                showEdgeLabels={showEdgeLabels}
                ref={sigmaChartRef}
            />

            <div className='absolute top-0 h-full p-4 flex gap-2 justify-between flex-col pointer-events-none'>
                <ExploreSearch />
                <GraphControls
                    layoutOptions={baseGraphLayouts}
                    selectedLayout={exploreLayout ?? defaultGraphLayout}
                    onLayoutChange={handleLayoutChange}
                    showNodeLabels={showNodeLabels}
                    onToggleNodeLabels={toggleShowNodeLabels}
                    showEdgeLabels={showEdgeLabels}
                    onToggleEdgeLabels={toggleShowEdgeLabels}
                    jsonData={exportJsonData}
                    onReset={() => sigmaChartRef.current?.resetCamera()}
                    currentNodes={currentNodes}
                    onSearchedNodeClick={(node) => {
                        selectItem(node.id);
                        sigmaChartRef?.current?.zoomTo(node.id);
                    }}
                />
            </div>
            <GraphItemInformationPanel />
            <FeatureFlag
                flagKey='tier_management_engine'
                enabled={
                    <ContextMenuZoneManagementEnabled
                        contextMenu={isNode(selectedItemQuery.data) ? contextMenu : null}
                        onClose={handleCloseContextMenu}
                    />
                }
                disabled={
                    <ContextMenu
                        contextMenu={isNode(selectedItemQuery.data) ? contextMenu : null}
                        handleClose={handleCloseContextMenu}
                    />
                }
            />

            <GraphProgress loading={graphQuery.isLoading} />
            <NoDataDialogWithLinks open={!graphHasData} />
            {tableViewFeatureFlag?.enabled && (
                <ExploreTable
                    data={graphQuery.data?.nodes as Record<string, StyledGraphNode>}
                    allColumnKeys={graphQuery.data.node_keys}
                    open={displayTable}
                    selectedColumns={selectedColumns}
                    onManageColumnsChange={handleManageColumnsChange}
                    onClose={() => {
                        setAutoDisplayTable(false);
                        dispatch(setIsExploreTableSelected(false));
                    }}
                />
            )}
        </div>
    );
};

export default GraphView;<|MERGE_RESOLUTION|>--- conflicted
+++ resolved
@@ -21,11 +21,8 @@
     FeatureFlag,
     GraphControls,
     GraphProgress,
-<<<<<<< HEAD
+    GraphViewErrorAlert,
     ManageColumnsComboBoxOption,
-=======
-    GraphViewErrorAlert,
->>>>>>> 204b34cf
     WebGLDisabledAlert,
     baseGraphLayouts,
     defaultGraphLayout,
