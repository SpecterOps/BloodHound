--- conflicted
+++ resolved
@@ -176,7 +176,6 @@
 
             <div className='absolute top-0 h-full p-4 flex gap-2 justify-between flex-col pointer-events-none'>
                 <ExploreSearch />
-<<<<<<< HEAD
                 <GraphControls
                     layoutOptions={baseGraphLayouts}
                     selectedLayout={exploreLayout}
@@ -189,71 +188,10 @@
                     onReset={() => sigmaChartRef.current?.resetCamera()}
                     currentNodes={currentNodes}
                     onSearchedNodeClick={(node) => {
-                        setSelectedItem(node.id);
+                        selectItem(node.id);
                         sigmaChartRef?.current?.zoomTo(node.id);
                     }}
                 />
-=======
-                <div className='flex gap-1 pointer-events-auto' ref={currentSearchAnchorElement}>
-                    <GraphButtons
-                        onExportJson={() => {
-                            exportToJson(exportJsonData);
-                        }}
-                        onReset={() => {
-                            sigmaChartRef.current?.resetCamera();
-                        }}
-                        onRunSequentialLayout={() => {
-                            dispatch(setExploreLayout('sequential'));
-                            sigmaChartRef.current?.runSequentialLayout();
-                        }}
-                        onRunStandardLayout={() => {
-                            dispatch(setExploreLayout('standard'));
-                            sigmaChartRef.current?.runStandardLayout();
-                        }}
-                        onSearchCurrentResults={() => {
-                            toggleCurrentSearch();
-                        }}
-                        onToggleAllLabels={() => {
-                            if (!showNodeLabels || !showEdgeLabels) {
-                                setShowNodeLabels(true);
-                                setShowEdgeLabels(true);
-                            } else {
-                                setShowNodeLabels(false);
-                                setShowEdgeLabels(false);
-                            }
-                        }}
-                        onToggleNodeLabels={() => {
-                            setShowNodeLabels((prev) => !prev);
-                        }}
-                        onToggleEdgeLabels={() => {
-                            setShowEdgeLabels((prev) => !prev);
-                        }}
-                        showNodeLabels={showNodeLabels}
-                        showEdgeLabels={showEdgeLabels}
-                        isCurrentSearchOpen={false}
-                        isJsonExportDisabled={isEmpty(exportJsonData)}
-                    />
-                </div>
-                <Popper
-                    open={currentSearchOpen}
-                    anchorEl={currentSearchAnchorElement.current}
-                    placement='top'
-                    disablePortal
-                    className='w-[90%] z-[1]'>
-                    <div className='pointer-events-auto' data-testid='explore_graph-controls'>
-                        <SearchCurrentNodes
-                            sx={{ padding: 1, marginBottom: 1 }}
-                            currentNodes={currentNodes || {}}
-                            onSelect={(node) => {
-                                selectItem(node.id);
-                                sigmaChartRef?.current?.zoomTo(node.id);
-                                toggleCurrentSearch?.();
-                            }}
-                            onClose={toggleCurrentSearch}
-                        />
-                    </div>
-                </Popper>
->>>>>>> 510fd2fe
             </div>
             <GraphItemInformationPanel />
             <ContextMenu contextMenu={contextMenu} handleClose={handleCloseContextMenu} />
