// Copyright 2023 Specter Ops, Inc.
//
// Licensed under the Apache License, Version 2.0
// you may not use this file except in compliance with the License.
// You may obtain a copy of the License at
//
//     http://www.apache.org/licenses/LICENSE-2.0
//
// Unless required by applicable law or agreed to in writing, software
// distributed under the License is distributed on an "AS IS" BASIS,
// WITHOUT WARRANTIES OR CONDITIONS OF ANY KIND, either express or implied.
// See the License for the specific language governing permissions and
// limitations under the License.
//
// SPDX-License-Identifier: Apache-2.0

import { useTheme } from '@mui/material';
import {
    BaseExploreLayoutOptions,
    ExploreTable,
    FeatureFlag,
    GraphControls,
    GraphProgress,
    GraphViewErrorAlert,
    ManageColumnsComboBoxOption,
    NodeClickInfo,
    WebGLDisabledAlert,
    baseGraphLayouts,
    defaultGraphLayout,
    isNode,
    isWebGLEnabled,
    makeStoreMapFromColumnOptions,
    transformFlatGraphResponse,
    useCustomNodeKinds,
    useExploreParams,
    useExploreSelectedItem,
    useExploreTableAutoDisplay,
    useGraphHasData,
    useToggle,
} from 'bh-shared-ui';

import { MultiDirectedGraph } from 'graphology';
import { Attributes } from 'graphology-types';
import { type GraphNodes } from 'js-client-library';
import { FC, useCallback, useEffect, useMemo, useRef, useState } from 'react';
import { SigmaNodeEventPayload } from 'sigma/sigma';
import { NoDataDialogWithLinks } from 'src/components/NoDataDialogWithLinks';
import SigmaChart from 'src/components/SigmaChart';
import { setExploreLayout, setIsExploreTableSelected, setSelectedExploreTableColumns } from 'src/ducks/global/actions';
import { useSigmaExploreGraph } from 'src/hooks/useSigmaExploreGraph';
import { useAppDispatch, useAppSelector } from 'src/store';
import { initGraph } from 'src/views/Explore/utils';
import ContextMenu from './ContextMenu/ContextMenu';
import ContextMenuZoneManagementEnabled from './ContextMenu/ContextMenuZoneManagementEnabled';
import ExploreSearch from './ExploreSearch/ExploreSearch';
import GraphItemInformationPanel from './GraphItemInformationPanel';
import { transformIconDictionary } from './svgIcons';

const GraphView: FC = () => {
    /* Hooks */
    const dispatch = useAppDispatch();

    const theme = useTheme();

    const { data: graphHasData, isLoading, isError } = useGraphHasData();
    const { searchType } = useExploreParams();

    const { selectedItem, setSelectedItem, selectedItemQuery } = useExploreSelectedItem();

    const [highlightedItem, setHighlightedItem] = useState<string | null>(selectedItem);

    const darkMode = useAppSelector((state) => state.global.view.darkMode);
    const exploreLayout = useAppSelector((state) => state.global.view.exploreLayout);
    const selectedColumns = useAppSelector((state) => state.global.view.selectedExploreTableColumns);
    const customIcons = useCustomNodeKinds({ select: transformIconDictionary });
    const isExploreTableSelected = useAppSelector((state) => state.global.view.isExploreTableSelected);

    const autoDisplayTableEnabled = !exploreLayout && !isExploreTableSelected;
    const [autoDisplayTable, setAutoDisplayTable] = useExploreTableAutoDisplay(autoDisplayTableEnabled);

    const graphQuery = useSigmaExploreGraph();
    // TODO: incorporate into larger hook with auto display table logic
    const displayTable = searchType === 'cypher' && (isExploreTableSelected || autoDisplayTable);

    const [graphologyGraph, setGraphologyGraph] = useState<MultiDirectedGraph<Attributes, Attributes, Attributes>>();
    const [currentNodes, setCurrentNodes] = useState<GraphNodes>({});
    const [contextMenu, setContextMenu] = useState<{ mouseX: number; mouseY: number } | null>(null);
    const [showNodeLabels, toggleShowNodeLabels] = useToggle(true);
    const [showEdgeLabels, toggleShowEdgeLabels] = useToggle(true);
    const [exportJsonData, setExportJsonData] = useState();

    const sigmaChartRef = useRef<any>(null);

    const isWebGLEnabledMemo = useMemo(() => isWebGLEnabled(), []);

    useEffect(() => {
        let items: any = graphQuery.data;

        if (!items && !graphQuery.isError) return;
        if (!items) items = {};

        items = transformFlatGraphResponse(items);

        const graph = new MultiDirectedGraph();

        const hideNodes = displayTable;
        if (!hideNodes) initGraph(graph, items, theme, darkMode, customIcons.data ?? {}, hideNodes);
        setExportJsonData(items);

        setCurrentNodes(items.nodes);

        setGraphologyGraph(graph);
    }, [graphQuery.data, theme, darkMode, graphQuery.isError, customIcons.data, displayTable]);

    // Changes highlighted item when browser back/forward is used
    useEffect(() => {
        if (selectedItem && selectedItem !== highlightedItem) {
            setHighlightedItem(selectedItem);
        }
        // NOTE: Do not include `highlightedItem` as it will override ability to unselect highlights
        // eslint-disable-next-line react-hooks/exhaustive-deps
    }, [selectedItem]);

    /* useCallback Event Handlers must appear before return statement */
    const selectItem = useCallback(
        (id: string) => {
            setSelectedItem(id);
            setHighlightedItem(id);
        },
        [setSelectedItem]
    );

<<<<<<< HEAD
    const handleRowClick = useCallback(
        (row: MungedTableRowWithId) => {
            if (row.id !== selectedItem) {
                setSelectedItem(row.id);
            } else {
                setSelectedItem('');
            }
        },
        [setSelectedItem, selectedItem]
    );

=======
>>>>>>> 2ba3b455
    const handleContextMenu = useCallback(
        (event: SigmaNodeEventPayload) => {
            selectItem(event.node);
            setContextMenu(contextMenu === null ? { mouseX: event.event.x, mouseY: event.event.y } : null);
        },
        [contextMenu, selectItem, setContextMenu]
    );

    /* Passthrough function to munge shared component callback shape into a Sigma Node event-shaped object */
    const handleKebabMenuClick = useCallback(
        (nodeInfo: NodeClickInfo) => {
            if (!nodeInfo.id) return;
            handleContextMenu({ event: { x: nodeInfo.x, y: nodeInfo.y }, node: nodeInfo.id } as SigmaNodeEventPayload);
        },
        [handleContextMenu]
    );

    if (isLoading) {
        return (
            <div className='relative h-full w-full overflow-hidden' data-testid='explore'>
                <GraphProgress loading={isLoading} />
            </div>
        );
    }

    if (isError) return <GraphViewErrorAlert />;

    if (!isWebGLEnabledMemo) return <WebGLDisabledAlert />;

    /* Event Handlers */
    const cancelHighlight = () => {
        setHighlightedItem(null);
    };

    const handleCloseContextMenu = () => {
        setContextMenu(null);
    };

    const handleManageColumnsChange = (columnOptions: ManageColumnsComboBoxOption[]) => {
        const newItems = makeStoreMapFromColumnOptions(columnOptions);

        dispatch(setSelectedExploreTableColumns(newItems));
    };

    const handleLayoutChange = (layout: BaseExploreLayoutOptions) => {
        if (layout === 'table') {
            dispatch(setIsExploreTableSelected(true));
            return;
        }

        dispatch(setExploreLayout(layout));
        dispatch(setIsExploreTableSelected(false));

        if (layout === 'standard') {
            sigmaChartRef.current?.runStandardLayout();
        } else if (layout === 'sequential') {
            sigmaChartRef.current?.runSequentialLayout();
        }
    };

    return (
        <div
            className='relative h-full w-full overflow-hidden'
            data-testid='explore'
            onContextMenu={(e) => e.preventDefault()}>
            <SigmaChart
                graph={graphologyGraph}
                highlightedItem={highlightedItem}
                onClickEdge={selectItem}
                onClickNode={selectItem}
                onClickStage={cancelHighlight}
                handleContextMenu={handleContextMenu}
                showNodeLabels={showNodeLabels}
                showEdgeLabels={showEdgeLabels}
                ref={sigmaChartRef}
            />

            <div className='absolute top-0 h-full p-4 flex gap-2 justify-between flex-col pointer-events-none'>
                <ExploreSearch />
                <GraphControls
                    isExploreTableSelected={isExploreTableSelected}
                    layoutOptions={baseGraphLayouts}
                    selectedLayout={exploreLayout ?? defaultGraphLayout}
                    onLayoutChange={handleLayoutChange}
                    showNodeLabels={showNodeLabels}
                    onToggleNodeLabels={toggleShowNodeLabels}
                    showEdgeLabels={showEdgeLabels}
                    onToggleEdgeLabels={toggleShowEdgeLabels}
                    jsonData={exportJsonData}
                    onReset={() => sigmaChartRef.current?.resetCamera()}
                    currentNodes={currentNodes}
                    onSearchedNodeClick={(node) => {
                        selectItem(node.id);
                        sigmaChartRef?.current?.zoomTo(node.id);
                    }}
                />
            </div>
            <GraphItemInformationPanel />
            <FeatureFlag
                flagKey='tier_management_engine'
                enabled={
                    <ContextMenuZoneManagementEnabled
                        contextMenu={isNode(selectedItemQuery.data) ? contextMenu : null}
                        onClose={handleCloseContextMenu}
                    />
                }
                disabled={
                    <ContextMenu
                        contextMenu={isNode(selectedItemQuery.data) ? contextMenu : null}
                        handleClose={handleCloseContextMenu}
                    />
                }
            />

            <GraphProgress loading={graphQuery.isLoading} />
            <NoDataDialogWithLinks open={!graphHasData} />
            {displayTable && (
                <ExploreTable
                    selectedColumns={selectedColumns}
                    onManageColumnsChange={handleManageColumnsChange}
                    onKebabMenuClick={handleKebabMenuClick}
<<<<<<< HEAD
                    onRowClick={handleRowClick}
                    selectedNode={selectedItem}
=======
>>>>>>> 2ba3b455
                    onClose={() => {
                        setAutoDisplayTable(false);
                        dispatch(setIsExploreTableSelected(false));
                    }}
                />
            )}
        </div>
    );
};

export default GraphView;<|MERGE_RESOLUTION|>--- conflicted
+++ resolved
@@ -23,6 +23,7 @@
     GraphProgress,
     GraphViewErrorAlert,
     ManageColumnsComboBoxOption,
+    MungedTableRowWithId,
     NodeClickInfo,
     WebGLDisabledAlert,
     baseGraphLayouts,
@@ -130,7 +131,6 @@
         [setSelectedItem]
     );
 
-<<<<<<< HEAD
     const handleRowClick = useCallback(
         (row: MungedTableRowWithId) => {
             if (row.id !== selectedItem) {
@@ -142,8 +142,6 @@
         [setSelectedItem, selectedItem]
     );
 
-=======
->>>>>>> 2ba3b455
     const handleContextMenu = useCallback(
         (event: SigmaNodeEventPayload) => {
             selectItem(event.node);
@@ -265,11 +263,8 @@
                     selectedColumns={selectedColumns}
                     onManageColumnsChange={handleManageColumnsChange}
                     onKebabMenuClick={handleKebabMenuClick}
-<<<<<<< HEAD
                     onRowClick={handleRowClick}
                     selectedNode={selectedItem}
-=======
->>>>>>> 2ba3b455
                     onClose={() => {
                         setAutoDisplayTable(false);
                         dispatch(setIsExploreTableSelected(false));
