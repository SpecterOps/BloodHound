// Copyright 2023 Specter Ops, Inc.
//
// Licensed under the Apache License, Version 2.0
// you may not use this file except in compliance with the License.
// You may obtain a copy of the License at
//
//     http://www.apache.org/licenses/LICENSE-2.0
//
// Unless required by applicable law or agreed to in writing, software
// distributed under the License is distributed on an "AS IS" BASIS,
// WITHOUT WARRANTIES OR CONDITIONS OF ANY KIND, either express or implied.
// See the License for the specific language governing permissions and
// limitations under the License.
//
// SPDX-License-Identifier: Apache-2.0

import { useTheme } from '@mui/material';
import {
    BaseExploreLayoutOptions,
    ExploreTable,
    FeatureFlag,
    GraphControls,
    GraphProgress,
    GraphViewErrorAlert,
    ManageColumnsComboBoxOption,
    MungedTableRowWithId,
    NodeClickInfo,
    WebGLDisabledAlert,
    baseGraphLayouts,
    defaultGraphLayout,
    exportToJson,
    isNode,
    isWebGLEnabled,
    makeStoreMapFromColumnOptions,
    transformFlatGraphResponse,
    useCustomNodeKinds,
    useExploreSelectedItem,
    useExploreTableAutoDisplay,
    useFeatureFlag,
    useGraphHasData,
    useToggle,
} from 'bh-shared-ui';

import { MultiDirectedGraph } from 'graphology';
import { Attributes } from 'graphology-types';
import { type GraphNodes } from 'js-client-library';
<<<<<<< HEAD
import { FC, useCallback, useEffect, useRef, useState } from 'react';
=======
import { FC, useEffect, useMemo, useRef, useState } from 'react';
>>>>>>> 7fdab197
import { SigmaNodeEventPayload } from 'sigma/sigma';
import { NoDataDialogWithLinks } from 'src/components/NoDataDialogWithLinks';
import SigmaChart from 'src/components/SigmaChart';
import { setExploreLayout, setIsExploreTableSelected, setSelectedExploreTableColumns } from 'src/ducks/global/actions';
import { useSigmaExploreGraph } from 'src/hooks/useSigmaExploreGraph';
import { useAppDispatch, useAppSelector } from 'src/store';
import { initGraph } from 'src/views/Explore/utils';
import ContextMenu from './ContextMenu/ContextMenu';
import ContextMenuZoneManagementEnabled from './ContextMenu/ContextMenuZoneManagementEnabled';
import ExploreSearch from './ExploreSearch/ExploreSearch';
import GraphItemInformationPanel from './GraphItemInformationPanel';
import { transformIconDictionary } from './svgIcons';

const GraphView: FC = () => {
    /* Hooks */
    const dispatch = useAppDispatch();

    const theme = useTheme();

    const { data: graphHasData, isLoading, isError } = useGraphHasData();
    const { data: tableViewFeatureFlag } = useFeatureFlag('explore_table_view');

    const { selectedItem, setSelectedItem, selectedItemQuery } = useExploreSelectedItem();

    const [highlightedItem, setHighlightedItem] = useState<string | null>(selectedItem);

    const darkMode = useAppSelector((state) => state.global.view.darkMode);
    const exploreLayout = useAppSelector((state) => state.global.view.exploreLayout);
    const selectedColumns = useAppSelector((state) => state.global.view.selectedExploreTableColumns);
    const customIcons = useCustomNodeKinds({ select: transformIconDictionary });
    let isExploreTableSelected = useAppSelector((state) => state.global.view.isExploreTableSelected);

    const [autoDisplayTable, setAutoDisplayTable] = useExploreTableAutoDisplay({
        enabled: !exploreLayout,
    });

    if (!tableViewFeatureFlag?.enabled) {
        isExploreTableSelected = false;
    }

    const displayTable = autoDisplayTable || !!isExploreTableSelected;
    const includeProperties = displayTable;
    const graphQuery = useSigmaExploreGraph(includeProperties);

    const [graphologyGraph, setGraphologyGraph] = useState<MultiDirectedGraph<Attributes, Attributes, Attributes>>();
    const [currentNodes, setCurrentNodes] = useState<GraphNodes>({});
    const [contextMenu, setContextMenu] = useState<{ mouseX: number; mouseY: number } | null>(null);
    const [showNodeLabels, toggleShowNodeLabels] = useToggle(true);
    const [showEdgeLabels, toggleShowEdgeLabels] = useToggle(true);
    const [exportJsonData, setExportJsonData] = useState();

    const sigmaChartRef = useRef<any>(null);

    const isWebGLEnabledMemo = useMemo(() => isWebGLEnabled(), []);

    useEffect(() => {
        let items: any = graphQuery.data?.nodes;

        if (!items && !graphQuery.isError) return;
        if (!items) items = {};

        items = transformFlatGraphResponse(items);

        const graph = new MultiDirectedGraph();

        const hideNodes = displayTable;
        if (!hideNodes) initGraph(graph, items, theme, darkMode, customIcons.data ?? {}, hideNodes);
        setExportJsonData(items);

        setCurrentNodes(items.nodes);

        setGraphologyGraph(graph);
    }, [graphQuery.data?.nodes, theme, darkMode, graphQuery.isError, customIcons.data, displayTable]);

    // Changes highlighted item when browser back/forward is used
    useEffect(() => {
        if (selectedItem && selectedItem !== highlightedItem) {
            setHighlightedItem(selectedItem);
        }
        // NOTE: Do not include `highlightedItem` as it will override ability to unselect highlights
        // eslint-disable-next-line react-hooks/exhaustive-deps
    }, [selectedItem]);

    /* useCallback Event Handlers must appear before return statement */
    const selectItem = useCallback(
        (id: string) => {
            setSelectedItem(id);
            setHighlightedItem(id);
        },
        [setSelectedItem]
    );

    const handleRowClick = useCallback(
        (row: MungedTableRowWithId) => {
            if (row.id !== selectedItem) {
                setSelectedItem(row.id);
            }
        },
        [setSelectedItem, selectedItem]
    );

    const handleContextMenu = useCallback(
        (event: SigmaNodeEventPayload) => {
            selectItem(event.node);
            setContextMenu(contextMenu === null ? { mouseX: event.event.x, mouseY: event.event.y } : null);
        },
        [contextMenu, selectItem, setContextMenu]
    );

    /* Passthrough function to munge shared component callback shape into a Sigma Node event-shaped object */
    const handleKebabMenuClick = useCallback(
        (nodeInfo: NodeClickInfo) => {
            if (!nodeInfo.id) return;
            handleContextMenu({ event: { x: nodeInfo.x, y: nodeInfo.y }, node: nodeInfo.id } as SigmaNodeEventPayload);
        },
        [handleContextMenu]
    );

    const handleDownloadClick = useCallback(() => {
        if (graphQuery.data) {
            exportToJson({ nodes: graphQuery.data.rawNodes });
        }
    }, [graphQuery.data]);

    if (isLoading) {
        return (
            <div className='relative h-full w-full overflow-hidden' data-testid='explore'>
                <GraphProgress loading={isLoading} />
            </div>
        );
    }

    if (isError) return <GraphViewErrorAlert />;

    if (!isWebGLEnabledMemo) return <WebGLDisabledAlert />;

    /* Event Handlers */
    const cancelHighlight = () => {
        setHighlightedItem(null);
    };

    const handleCloseContextMenu = () => {
        setContextMenu(null);
    };

    const handleManageColumnsChange = (columnOptions: ManageColumnsComboBoxOption[]) => {
        const newItems = makeStoreMapFromColumnOptions(columnOptions);

        dispatch(setSelectedExploreTableColumns(newItems));
    };

    const handleLayoutChange = (layout: BaseExploreLayoutOptions) => {
        if (layout === 'table') {
            dispatch(setIsExploreTableSelected(true));
            return;
        }

        dispatch(setExploreLayout(layout));
        dispatch(setIsExploreTableSelected(false));

        if (layout === 'standard') {
            sigmaChartRef.current?.runStandardLayout();
        } else if (layout === 'sequential') {
            sigmaChartRef.current?.runSequentialLayout();
        }
    };

    return (
        <div
            className='relative h-full w-full overflow-hidden'
            data-testid='explore'
            onContextMenu={(e) => e.preventDefault()}>
            <SigmaChart
                graph={graphologyGraph}
                highlightedItem={highlightedItem}
                onClickEdge={selectItem}
                onClickNode={selectItem}
                onClickStage={cancelHighlight}
                handleContextMenu={handleContextMenu}
                showNodeLabels={showNodeLabels}
                showEdgeLabels={showEdgeLabels}
                ref={sigmaChartRef}
            />

            <div className='absolute top-0 h-full p-4 flex gap-2 justify-between flex-col pointer-events-none'>
                <ExploreSearch />
                <GraphControls
                    layoutOptions={baseGraphLayouts}
                    selectedLayout={exploreLayout ?? defaultGraphLayout}
                    onLayoutChange={handleLayoutChange}
                    showNodeLabels={showNodeLabels}
                    onToggleNodeLabels={toggleShowNodeLabels}
                    showEdgeLabels={showEdgeLabels}
                    onToggleEdgeLabels={toggleShowEdgeLabels}
                    jsonData={exportJsonData}
                    onReset={() => sigmaChartRef.current?.resetCamera()}
                    currentNodes={currentNodes}
                    onSearchedNodeClick={(node) => {
                        selectItem(node.id);
                        sigmaChartRef?.current?.zoomTo(node.id);
                    }}
                />
            </div>
            <GraphItemInformationPanel />
            <FeatureFlag
                flagKey='tier_management_engine'
                enabled={
                    <ContextMenuZoneManagementEnabled
                        contextMenu={isNode(selectedItemQuery.data) ? contextMenu : null}
                        onClose={handleCloseContextMenu}
                    />
                }
                disabled={
                    <ContextMenu
                        contextMenu={isNode(selectedItemQuery.data) ? contextMenu : null}
                        handleClose={handleCloseContextMenu}
                    />
                }
            />

            <GraphProgress loading={graphQuery.isLoading} />
            <NoDataDialogWithLinks open={!graphHasData} />
            {tableViewFeatureFlag?.enabled && (
                <ExploreTable
                    data={graphQuery.data?.nodes}
                    allColumnKeys={graphQuery.data.node_keys}
                    open={displayTable}
                    selectedColumns={selectedColumns}
                    onManageColumnsChange={handleManageColumnsChange}
                    onKebabMenuClick={handleKebabMenuClick}
                    onDownloadClick={handleDownloadClick}
                    onRowClick={handleRowClick}
                    selectedNode={selectedItem}
                    onClose={() => {
                        setAutoDisplayTable(false);
                        dispatch(setIsExploreTableSelected(false));
                    }}
                />
            )}
        </div>
    );
};

export default GraphView;<|MERGE_RESOLUTION|>--- conflicted
+++ resolved
@@ -44,11 +44,7 @@
 import { MultiDirectedGraph } from 'graphology';
 import { Attributes } from 'graphology-types';
 import { type GraphNodes } from 'js-client-library';
-<<<<<<< HEAD
-import { FC, useCallback, useEffect, useRef, useState } from 'react';
-=======
-import { FC, useEffect, useMemo, useRef, useState } from 'react';
->>>>>>> 7fdab197
+import { FC, useCallback, useEffect, useMemo, useRef, useState } from 'react';
 import { SigmaNodeEventPayload } from 'sigma/sigma';
 import { NoDataDialogWithLinks } from 'src/components/NoDataDialogWithLinks';
 import SigmaChart from 'src/components/SigmaChart';
