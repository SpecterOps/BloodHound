--- conflicted
+++ resolved
@@ -36,6 +36,7 @@
 import { NoDataDialogWithLinks } from 'src/components/NoDataDialogWithLinks';
 import SigmaChart from 'src/components/SigmaChart';
 import { setExploreLayout } from 'src/ducks/global/actions';
+import { ExploreLayoutOptions } from 'src/ducks/global/types';
 import { useSigmaExploreGraph } from 'src/hooks/useSigmaExploreGraph';
 import { useAppDispatch, useAppSelector } from 'src/store';
 import { initGraph } from 'src/views/Explore/utils';
@@ -43,9 +44,6 @@
 import ExploreSearch from './ExploreSearch/ExploreSearch';
 import GraphItemInformationPanel from './GraphItemInformationPanel';
 import { transformIconDictionary } from './svgIcons';
-
-const layoutOptions = ['sequential', 'standard', 'table'] as const;
-type LayoutOption = (typeof layoutOptions)[number];
 
 const GraphView: FC = () => {
     /* Hooks */
@@ -57,10 +55,10 @@
     const { setSelectedItem } = useExploreSelectedItem();
 
     const darkMode = useAppSelector((state) => state.global.view.darkMode);
+    const exploreLayout = useAppSelector((state) => state.global.view.exploreLayout) || 'sequential';
 
     const [graphologyGraph, setGraphologyGraph] = useState<MultiDirectedGraph<Attributes, Attributes, Attributes>>();
     const [currentNodes, setCurrentNodes] = useState<GraphNodes>({});
-    const [selectedLayout, setSelectedLayout] = useState<LayoutOption>('sequential');
     const [contextMenu, setContextMenu] = useState<{ mouseX: number; mouseY: number } | null>(null);
     const [showNodeLabels, toggleShowNodeLabels] = useToggle(true);
     const [showEdgeLabels, toggleShowEdgeLabels] = useToggle(true);
@@ -117,8 +115,9 @@
         setContextMenu(null);
     };
 
-    const handleLayoutChange = (layout: LayoutOption) => {
-        setSelectedLayout(layout);
+    const handleLayoutChange = (layout: ExploreLayoutOptions) => {
+        dispatch(setExploreLayout(layout));
+
         if (layout === 'standard') {
             sigmaChartRef.current?.runStandardLayout();
         } else if (layout === 'sequential') {
@@ -146,10 +145,9 @@
 
             <div className='absolute top-0 h-full p-4 flex gap-2 justify-between flex-col pointer-events-none'>
                 <ExploreSearch />
-<<<<<<< HEAD
                 <GraphControls
-                    layoutOptions={layoutOptions}
-                    selectedLayout={selectedLayout}
+                    layoutOptions={['standard', 'sequential', 'table'] as const}
+                    selectedLayout={exploreLayout}
                     onLayoutChange={handleLayoutChange}
                     showNodeLabels={showNodeLabels}
                     onToggleNodeLabels={toggleShowNodeLabels}
@@ -158,75 +156,18 @@
                     jsonData={exportJsonData}
                     onReset={() => sigmaChartRef.current?.resetCamera()}
                     currentNodes={currentNodes}
+                    onSearchedNodeClick={(node) => {
+                        setSelectedItem(node.id);
+                        sigmaChartRef?.current?.zoomTo(node.id);
+                    }}
                 />
-=======
-                <div className='flex gap-1 pointer-events-auto' ref={currentSearchAnchorElement}>
-                    <GraphButtons
-                        onExportJson={() => {
-                            exportToJson(exportJsonData);
-                        }}
-                        onReset={() => {
-                            sigmaChartRef.current?.resetCamera();
-                        }}
-                        onRunSequentialLayout={() => {
-                            dispatch(setExploreLayout('sequential'));
-                            sigmaChartRef.current?.runSequentialLayout();
-                        }}
-                        onRunStandardLayout={() => {
-                            dispatch(setExploreLayout('standard'));
-                            sigmaChartRef.current?.runStandardLayout();
-                        }}
-                        onSearchCurrentResults={() => {
-                            toggleCurrentSearch();
-                        }}
-                        onToggleAllLabels={() => {
-                            if (!showNodeLabels || !showEdgeLabels) {
-                                setShowNodeLabels(true);
-                                setShowEdgeLabels(true);
-                            } else {
-                                setShowNodeLabels(false);
-                                setShowEdgeLabels(false);
-                            }
-                        }}
-                        onToggleNodeLabels={() => {
-                            setShowNodeLabels((prev) => !prev);
-                        }}
-                        onToggleEdgeLabels={() => {
-                            setShowEdgeLabels((prev) => !prev);
-                        }}
-                        showNodeLabels={showNodeLabels}
-                        showEdgeLabels={showEdgeLabels}
-                        isCurrentSearchOpen={false}
-                        isJsonExportDisabled={isEmpty(exportJsonData)}
-                    />
-                </div>
-                <Popper
-                    open={currentSearchOpen}
-                    anchorEl={currentSearchAnchorElement.current}
-                    placement='top'
-                    disablePortal
-                    className='w-[90%] z-[1]'>
-                    <div className='pointer-events-auto' data-testid='explore_graph-controls'>
-                        <SearchCurrentNodes
-                            sx={{ padding: 1, marginBottom: 1 }}
-                            currentNodes={currentNodes || {}}
-                            onSelect={(node) => {
-                                handleClickNode?.(node.id);
-                                sigmaChartRef?.current?.zoomTo(node.id);
-                                toggleCurrentSearch?.();
-                            }}
-                            onClose={toggleCurrentSearch}
-                        />
-                    </div>
-                </Popper>
->>>>>>> 87024119
             </div>
             <GraphItemInformationPanel />
             <ContextMenu contextMenu={contextMenu} handleClose={handleCloseContextMenu} />
             <GraphProgress loading={graphQuery.isLoading} />
             <NoDataDialogWithLinks open={!graphHasData} />
             <ExploreTable
-                open={selectedLayout === 'table'}
+                open={exploreLayout === 'table'}
                 onClose={() => {
                     handleLayoutChange('sequential');
 
