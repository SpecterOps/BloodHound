--- conflicted
+++ resolved
@@ -23,12 +23,9 @@
     isWebGLEnabled,
     transformFlatGraphResponse,
     useAvailableEnvironments,
-<<<<<<< HEAD
+    useCustomNodeKinds,
     useExploreParams,
-=======
-    useCustomNodeKinds,
     useExploreSelectedItem,
->>>>>>> 8b275d8b
     useToggle,
 } from 'bh-shared-ui';
 import { MultiDirectedGraph } from 'graphology';
@@ -52,21 +49,10 @@
     /* Hooks */
     const theme = useTheme();
 
-<<<<<<< HEAD
-    const dispatch = useAppDispatch();
-
-    const { setExploreParams } = useExploreParams();
-
-    const graphState: GraphState = useAppSelector((state) => state.explore);
-
-    const opts: GlobalOptionsState = useAppSelector((state) => state.global.options);
-
-    const formIsDirty = Object.keys(useAppSelector((state) => state.tierzero).changelog).length > 0;
-=======
     const graphQuery = useSigmaExploreGraph();
     const { data, isLoading, isError } = useAvailableEnvironments();
     const { setSelectedItem } = useExploreSelectedItem();
->>>>>>> 8b275d8b
+    const { setExploreParams } = useExploreParams();
 
     const darkMode = useAppSelector((state) => state.global.view.darkMode);
 
