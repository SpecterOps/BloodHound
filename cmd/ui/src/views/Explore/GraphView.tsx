--- conflicted
+++ resolved
@@ -67,7 +67,6 @@
     const darkMode = useAppSelector((state) => state.global.view.darkMode);
     const exploreLayout = useAppSelector((state) => state.global.view.exploreLayout);
     let isExploreTableSelected = useAppSelector((state) => state.global.view.isExploreTableSelected);
-<<<<<<< HEAD
     const visibleColumns = useAppSelector((state) => state.global.view.visibleExploreTableColumns);
 
     const handleManageColumnsChange = useCallback(
@@ -82,15 +81,11 @@
     if (!tableViewFeatureFlag?.enabled) {
         isExploreTableSelected = false;
     }
-=======
->>>>>>> e0105462
 
     if (!tableViewFeatureFlag?.enabled) {
         isExploreTableSelected = false;
     }
 
-    const includeProperties = !!isExploreTableSelected;
-    const graphQuery = useSigmaExploreGraph(includeProperties);
     const [graphologyGraph, setGraphologyGraph] = useState<MultiDirectedGraph<Attributes, Attributes, Attributes>>();
     const [currentNodes, setCurrentNodes] = useState<GraphNodes>({});
     const [contextMenu, setContextMenu] = useState<{ mouseX: number; mouseY: number } | null>(null);
@@ -230,16 +225,11 @@
             <NoDataDialogWithLinks open={!graphHasData} />
             {tableViewFeatureFlag?.enabled && (
                 <ExploreTable
-<<<<<<< HEAD
                     data={graphQuery.data?.nodes}
                     allColumnKeys={graphQuery.data.node_keys}
                     open={displayTable}
                     visibleColumns={visibleColumns}
                     onManageColumnsChange={handleManageColumnsChange}
-=======
-                    data={graphQuery.data}
-                    open={displayTable}
->>>>>>> e0105462
                     onClose={() => {
                         setAutoDisplayTable(false);
                         dispatch(setIsExploreTableSelected(false));
