// Copyright 2023 Specter Ops, Inc.
//
// Licensed under the Apache License, Version 2.0
// you may not use this file except in compliance with the License.
// You may obtain a copy of the License at
//
//     http://www.apache.org/licenses/LICENSE-2.0
//
// Unless required by applicable law or agreed to in writing, software
// distributed under the License is distributed on an "AS IS" BASIS,
// WITHOUT WARRANTIES OR CONDITIONS OF ANY KIND, either express or implied.
// See the License for the specific language governing permissions and
// limitations under the License.
//
// SPDX-License-Identifier: Apache-2.0

import { List, ListItem, ListItemText, Paper, TextField, useTheme } from '@mui/material';
import { useCombobox } from 'downshift';
<<<<<<< HEAD
import { useState } from 'react';
import {
    NodeIcon,
    SearchResultItem,
    useDebouncedValue,
    getEmptyResultsText,
    getKeywordAndTypeValues,
    SearchResult,
    useSearch
} from 'bh-shared-ui';
=======
import { NodeIcon, SearchResultItem } from 'bh-shared-ui';
import { getEmptyResultsText, getKeywordAndTypeValues, SearchResult, useSearch } from 'src/hooks/useSearch';
import { SearchNodeType } from 'src/ducks/searchbar/types';
>>>>>>> 617efad4

const ExploreSearchCombobox: React.FC<{
    labelText: string;
    disabled?: boolean;
    inputValue: string;
    selectedItem: SearchNodeType | null;
    handleNodeEdited: (edit: string) => any;
    handleNodeSelected: (selection: SearchNodeType) => any;
}> = ({ labelText, disabled = false, inputValue, selectedItem, handleNodeEdited, handleNodeSelected }) => {
    const theme = useTheme();

    const { keyword, type } = getKeywordAndTypeValues(inputValue);
    const { data, error, isError, isLoading, isFetching } = useSearch(keyword, type);

    const { isOpen, getMenuProps, getInputProps, getComboboxProps, highlightedIndex, getItemProps, openMenu } =
        useCombobox({
            items: data || [],
            onInputValueChange: ({ type, inputValue }) => {
                if (
                    inputValue !== undefined &&
                    // filter out the following events, as they will be handled by `onSelectedItemChange` and should not be double-counted here
                    type !== useCombobox.stateChangeTypes.ControlledPropUpdatedSelectedItem &&
                    type !== useCombobox.stateChangeTypes.ItemClick &&
                    type !== useCombobox.stateChangeTypes.InputKeyDownEnter
                ) {
                    handleNodeEdited(inputValue);
                }
            },
            inputValue,
            selectedItem,
            onSelectedItemChange: ({ type, selectedItem }) => {
                if (selectedItem) {
                    handleNodeSelected(selectedItem as SearchNodeType);
                }
            },
            itemToString: (item) => (item ? item.name || item.objectid : ''),
        });

    const disabledText: string = getEmptyResultsText(
        isLoading,
        isFetching,
        isError,
        error,
        inputValue,
        type,
        keyword,
        data
    );

    return (
        <div {...getComboboxProps()} style={{ position: 'relative' }}>
            <TextField
                placeholder={labelText}
                variant='outlined'
                size='small'
                fullWidth
                disabled={disabled}
                inputProps={{
                    'aria-label': labelText,
                }}
                InputProps={{
                    style: {
                        backgroundColor: disabled ? theme.palette.action.disabled : 'inherit',
                        fontSize: theme.typography.pxToRem(14),
                    },
                    startAdornment: selectedItem?.type && <NodeIcon nodeType={selectedItem?.type} />,
                }}
                {...getInputProps({ onFocus: openMenu, refKey: 'inputRef' })}
                data-testid='explore_search_input-search'
            />
            <div
                style={{
                    position: 'absolute',
                    marginTop: '1rem',
                    zIndex: 1300,
                }}>
                <Paper style={{ display: isOpen ? 'inherit' : 'none' }}>
                    <List
                        {...getMenuProps()}
                        dense
                        style={{
                            width: '100%',
                        }}
                        data-testid='explore_search_result-list'>
                        {disabledText ? (
                            <ListItem disabled dense>
                                <ListItemText primary={disabledText} />
                            </ListItem>
                        ) : (
                            data!.map((item: SearchResult, index: any) => {
                                return (
                                    <SearchResultItem
                                        item={{
                                            label: item.name,
                                            objectId: item.objectid,
                                            kind: item.type,
                                        }}
                                        index={index}
                                        key={index}
                                        highlightedIndex={highlightedIndex}
                                        keyword={keyword}
                                        getItemProps={getItemProps}
                                    />
                                );
                            })
                        )}
                    </List>
                </Paper>
            </div>
        </div>
    );
};

export default ExploreSearchCombobox;<|MERGE_RESOLUTION|>--- conflicted
+++ resolved
@@ -16,30 +16,22 @@
 
 import { List, ListItem, ListItemText, Paper, TextField, useTheme } from '@mui/material';
 import { useCombobox } from 'downshift';
-<<<<<<< HEAD
-import { useState } from 'react';
 import {
     NodeIcon,
     SearchResultItem,
-    useDebouncedValue,
     getEmptyResultsText,
     getKeywordAndTypeValues,
     SearchResult,
-    useSearch
+    useSearch,
 } from 'bh-shared-ui';
-=======
-import { NodeIcon, SearchResultItem } from 'bh-shared-ui';
-import { getEmptyResultsText, getKeywordAndTypeValues, SearchResult, useSearch } from 'src/hooks/useSearch';
-import { SearchNodeType } from 'src/ducks/searchbar/types';
->>>>>>> 617efad4
 
 const ExploreSearchCombobox: React.FC<{
     labelText: string;
     disabled?: boolean;
     inputValue: string;
-    selectedItem: SearchNodeType | null;
+    selectedItem: SearchResult | null;
     handleNodeEdited: (edit: string) => any;
-    handleNodeSelected: (selection: SearchNodeType) => any;
+    handleNodeSelected: (selection: SearchResult) => any;
 }> = ({ labelText, disabled = false, inputValue, selectedItem, handleNodeEdited, handleNodeSelected }) => {
     const theme = useTheme();
 
@@ -64,7 +56,7 @@
             selectedItem,
             onSelectedItemChange: ({ type, selectedItem }) => {
                 if (selectedItem) {
-                    handleNodeSelected(selectedItem as SearchNodeType);
+                    handleNodeSelected(selectedItem as SearchResult);
                 }
             },
             itemToString: (item) => (item ? item.name || item.objectid : ''),
