--- conflicted
+++ resolved
@@ -191,11 +191,7 @@
                 /*What is graphed will never die*/ toggle && (
                     <div style={{ display: 'block', position: 'relative', bottom: 0, left: 0 }}>
                         <img
-<<<<<<< HEAD
-                            src={'/img/logo-animated.gif'}
-=======
                             src={`${import.meta.env.BASE_URL}/img/logo-animated.gif`}
->>>>>>> f55e124f
                             alt='What is graphed will never die'
                             style={{ width: '200px' }}
                         />
