--- conflicted
+++ resolved
@@ -38,12 +38,9 @@
 };
 
 const server = setupServer(
-<<<<<<< HEAD
-=======
     rest.get('/api/v2/search', (req, res, ctx) => {
         return res(ctx.json(comboboxLookaheadOptions));
     }),
->>>>>>> f126ac2a
     rest.get('/api/v2/features', (req, res, ctx) => {
         return res(
             ctx.json({
@@ -57,19 +54,10 @@
 afterEach(() => server.resetHandlers());
 afterAll(() => server.close());
 
-<<<<<<< HEAD
-const setup = async (exploreSearchTab = 'node') => {
-    const setExploreParamsSpy = vi.fn();
-    useExploreParamsSpy.mockReturnValue({
-        setExploreParams: setExploreParamsSpy,
-        exploreSearchTab,
-    } as any);
-=======
 const setup = async (exploreSearchTab?: string) => {
     const history = createMemoryHistory({
         initialEntries: exploreSearchTab ? [`/?exploreSearchTab=${exploreSearchTab}`] : ['/'],
     });
->>>>>>> f126ac2a
 
     const screen = await act(async () => {
         return render(<ExploreSearch />, { history });
@@ -172,34 +160,6 @@
 // Clicking a new tab in these tests cause a query param update but not an actual tab change -- maybe a bad interaction
 // between createMemoryHistory and useExploreParams
 describe('ExploreSearch interaction', () => {
-<<<<<<< HEAD
-    const user = userEvent.setup();
-
-    const comboboxLookaheadOptions = {
-        data: [
-            {
-                name: 'admin',
-                objectid: '1',
-                type: 'User',
-            },
-            {
-                name: 'computer',
-                objectid: '2',
-                type: 'Computer',
-            },
-        ],
-    };
-
-    server.use(
-        rest.get('/api/v2/search', (req, res, ctx) => {
-            return res(ctx.json(comboboxLookaheadOptions));
-        })
-    );
-
-    // The following tests require a router provider which is possible but that work has already been done in 5453
-    // skipping these tests until that work has been completed so we dont replicate that work.
-=======
->>>>>>> f126ac2a
     it.todo(
         'when user performs a single node search, the selected node carries over to the `start node` input field on the pathfinding tab',
         async () => {
