--- conflicted
+++ resolved
@@ -14,7 +14,6 @@
 //
 // SPDX-License-Identifier: Apache-2.0
 
-<<<<<<< HEAD
 import { faGem, faSkull } from '@fortawesome/free-solid-svg-icons';
 import { Theme } from '@mui/material';
 import {
@@ -31,15 +30,6 @@
 import { GraphData, GraphEdge, GraphEdges, GraphNode, GraphNodes } from 'js-client-library';
 import { RankDirection, layoutDagre } from 'src/hooks/useLayoutDagre/useLayoutDagre';
 import { Glyph, GlyphLocation } from 'src/rendering/programs/node.glyphs';
-=======
-import { GetIconInfo, IconDictionary, TagGlyphs, Theme, getGlyphFromKinds } from 'bh-shared-ui';
-import { MultiDirectedGraph } from 'graphology';
-import { random } from 'graphology-layout';
-import forceAtlas2 from 'graphology-layout-forceatlas2';
-import { GraphData, GraphEdge, GraphEdges, GraphNodes } from 'js-client-library';
-import { GlyphLocation } from 'src/rendering/programs/node.glyphs';
-import { RankDirection, setDagreLayout } from 'src/rendering/utils/dagre';
->>>>>>> 3ceada45
 import { EdgeDirection, EdgeParams, NodeParams, ThemedOptions } from 'src/utils';
 
 export const standardLayout = (graph: MultiDirectedGraph) => {
