// Copyright 2023 Specter Ops, Inc.
//
// Licensed under the Apache License, Version 2.0
// you may not use this file except in compliance with the License.
// You may obtain a copy of the License at
//
//     http://www.apache.org/licenses/LICENSE-2.0
//
// Unless required by applicable law or agreed to in writing, software
// distributed under the License is distributed on an "AS IS" BASIS,
// WITHOUT WARRANTIES OR CONDITIONS OF ANY KIND, either express or implied.
// See the License for the specific language governing permissions and
// limitations under the License.
//
// SPDX-License-Identifier: Apache-2.0

import { RequestOptions } from 'js-client-library';
import { apiClient } from 'bh-shared-ui';
import { GraphNodeTypes } from 'src/ducks/graph/types';
import { ActiveDirectoryNodeKind, AzureNodeKind } from 'bh-shared-ui';
import { EntityInfoDataTableProps } from './EntityInfoDataTable';
import { controller } from 'src/views/Explore/utils';

export const entityInformationEndpoints: Record<
    GraphNodeTypes,
    (id: string, options?: RequestOptions) => Promise<any>
> = {
    [AzureNodeKind.Entity]: (id: string, options?: RequestOptions) =>
        apiClient.getAZEntityInfoV2('az-base', id, undefined, false, undefined, undefined, undefined, options),
    [AzureNodeKind.App]: (id: string, options?: RequestOptions) =>
        apiClient.getAZEntityInfoV2('applications', id, undefined, false, undefined, undefined, undefined, options),
    [AzureNodeKind.VMScaleSet]: (id: string, options?: RequestOptions) =>
        apiClient.getAZEntityInfoV2('vm-scale-sets', id, undefined, false, undefined, undefined, undefined, options),
    [AzureNodeKind.Device]: (id: string, options?: RequestOptions) =>
        apiClient.getAZEntityInfoV2('devices', id, undefined, false, undefined, undefined, undefined, options),
    [AzureNodeKind.FunctionApp]: (id: string, options?: RequestOptions) =>
        apiClient.getAZEntityInfoV2('function-apps', id, undefined, false, undefined, undefined, undefined, options),
    [AzureNodeKind.Group]: (id: string, options?: RequestOptions) =>
        apiClient.getAZEntityInfoV2('groups', id, undefined, false, undefined, undefined, undefined, options),
    [AzureNodeKind.KeyVault]: (id: string, options?: RequestOptions) =>
        apiClient.getAZEntityInfoV2('key-vaults', id, undefined, false, undefined, undefined, undefined, options),
    [AzureNodeKind.ManagementGroup]: (id: string, options?: RequestOptions) =>
        apiClient.getAZEntityInfoV2(
            'management-groups',
            id,
            undefined,
            false,
            undefined,
            undefined,
            undefined,
            options
        ),
    [AzureNodeKind.ResourceGroup]: (id: string, options?: RequestOptions) =>
        apiClient.getAZEntityInfoV2('resource-groups', id, undefined, false, undefined, undefined, undefined, options),
    [AzureNodeKind.Role]: (id: string, options?: RequestOptions) =>
        apiClient.getAZEntityInfoV2('roles', id, undefined, false, undefined, undefined, undefined, options),
    [AzureNodeKind.ServicePrincipal]: (id: string, options?: RequestOptions) =>
        apiClient.getAZEntityInfoV2(
            'service-principals',
            id,
            undefined,
            false,
            undefined,
            undefined,
            undefined,
            options
        ),
    [AzureNodeKind.Subscription]: (id: string, options?: RequestOptions) =>
        apiClient.getAZEntityInfoV2('subscriptions', id, undefined, false, undefined, undefined, undefined, options),
    [AzureNodeKind.Tenant]: (id: string, options?: RequestOptions) =>
        apiClient.getAZEntityInfoV2('tenants', id, undefined, false, undefined, undefined, undefined, options),
    [AzureNodeKind.User]: (id: string, options?: RequestOptions) =>
        apiClient.getAZEntityInfoV2('users', id, undefined, false, undefined, undefined, undefined, options),
    [AzureNodeKind.VM]: (id: string, options?: RequestOptions) =>
        apiClient.getAZEntityInfoV2('vms', id, undefined, false, undefined, undefined, undefined, options),
    [AzureNodeKind.ManagedCluster]: (id: string, options?: RequestOptions) =>
        apiClient.getAZEntityInfoV2('managed-clusters', id, undefined, false, undefined, undefined, undefined, options),
    [AzureNodeKind.ContainerRegistry]: (id: string, options?: RequestOptions) =>
        apiClient.getAZEntityInfoV2(
            'container-registries',
            id,
            undefined,
            false,
            undefined,
            undefined,
            undefined,
            options
        ),
    [AzureNodeKind.WebApp]: (id: string, options?: RequestOptions) =>
        apiClient.getAZEntityInfoV2('web-apps', id, undefined, false, undefined, undefined, undefined, options),
    [AzureNodeKind.LogicApp]: (id: string, options?: RequestOptions) =>
        apiClient.getAZEntityInfoV2('logic-apps', id, undefined, false, undefined, undefined, undefined, options),
    [AzureNodeKind.AutomationAccount]: (id: string, options?: RequestOptions) =>
        apiClient.getAZEntityInfoV2(
            'automation-accounts',
            id,
            undefined,
            false,
            undefined,
            undefined,
            undefined,
            options
        ),
    [ActiveDirectoryNodeKind.Entity]: (id: string, options?: RequestOptions) => apiClient.getBaseV2(id, false, options),
    [ActiveDirectoryNodeKind.AIACA]: (id: string, options?: RequestOptions) => apiClient.getAIACAV2(id, false, options),
    [ActiveDirectoryNodeKind.CertTemplate]: (id: string, options?: RequestOptions) =>
        apiClient.getCertTemplateV2(id, false, options),
    [ActiveDirectoryNodeKind.Computer]: (id: string, options?: RequestOptions) =>
        apiClient.getComputerV2(id, false, options),
    [ActiveDirectoryNodeKind.Container]: (id: string, options?: RequestOptions) =>
        apiClient.getContainerV2(id, false, options),
    [ActiveDirectoryNodeKind.Domain]: (id: string, options?: RequestOptions) =>
        apiClient.getDomainV2(id, false, options),
    [ActiveDirectoryNodeKind.EnterpriseCA]: (id: string, options?: RequestOptions) =>
        apiClient.getEnterpriseCAV2(id, false, options),
    [ActiveDirectoryNodeKind.GPO]: (id: string, options?: RequestOptions) => apiClient.getGPOV2(id, false, options),
    [ActiveDirectoryNodeKind.Group]: (id: string, options?: RequestOptions) => apiClient.getGroupV2(id, false, options),
    [ActiveDirectoryNodeKind.NTAuthStore]: (id: string, options?: RequestOptions) =>
        apiClient.getNTAuthStoreV2(id, false, options),
    [ActiveDirectoryNodeKind.OU]: (id: string, options?: RequestOptions) => apiClient.getOUV2(id, false, options),
    [ActiveDirectoryNodeKind.RootCA]: (id: string, options?: RequestOptions) =>
        apiClient.getRootCAV2(id, false, options),
    [ActiveDirectoryNodeKind.User]: (id: string, options?: RequestOptions) => apiClient.getUserV2(id, false, options),
};

export const allSections: Record<GraphNodeTypes, (id: string) => EntityInfoDataTableProps[]> = {
    [AzureNodeKind.Entity]: (id) => [
        {
            id,
            label: 'Outbound Object Control',
            endpoint: ({ counts, skip, limit, type }) =>
                apiClient
                    .getAZEntityInfoV2('az-base', id, 'outbound-control', counts, skip, limit, type, {
                        signal: controller.signal,
                    })
                    .then((res) => res.data),
        },
        {
            id,
            label: 'Inbound Object Control',
            endpoint: ({ counts, skip, limit, type }) =>
                apiClient
                    .getAZEntityInfoV2('az-base', id, 'inbound-control', counts, skip, limit, type, {
                        signal: controller.signal,
                    })
                    .then((res) => res.data),
        },
    ],
    [AzureNodeKind.App]: (id) => [
        {
            id,
            label: 'Inbound Object Control',
            endpoint: ({ counts, skip, limit, type }) =>
                apiClient
                    .getAZEntityInfoV2('applications', id, 'inbound-control', counts, skip, limit, type, {
                        signal: controller.signal,
                    })
                    .then((res) => res.data),
        },
    ],
    [AzureNodeKind.VMScaleSet]: (id) => [
        {
            id,
            label: 'Inbound Object Control',
            endpoint: ({ counts, skip, limit, type }) =>
                apiClient
                    .getAZEntityInfoV2('vm-scale-sets', id, 'inbound-control', counts, skip, limit, type, {
                        signal: controller.signal,
                    })
                    .then((res) => res.data),
        },
    ],
    [AzureNodeKind.Device]: (id) => [
        {
            id,
            label: 'Local Admins',
            endpoint: ({ counts, skip, limit, type }) =>
                apiClient
                    .getAZEntityInfoV2('devices', id, 'inbound-execution-privileges', counts, skip, limit, type, {
                        signal: controller.signal,
                    })
                    .then((res) => res.data),
        },
        {
            id,
            label: 'Inbound Object Control',
            endpoint: ({ counts, skip, limit, type }) =>
                apiClient
                    .getAZEntityInfoV2('devices', id, 'inbound-control', counts, skip, limit, type, {
                        signal: controller.signal,
                    })
                    .then((res) => res.data),
        },
    ],
    [AzureNodeKind.FunctionApp]: (id) => [
        {
            id,
            label: 'Inbound Object Control',
            endpoint: ({ counts, skip, limit, type }) =>
                apiClient
                    .getAZEntityInfoV2('function-apps', id, 'inbound-control', counts, skip, limit, type, {
                        signal: controller.signal,
                    })
                    .then((res) => res.data),
        },
    ],
    [AzureNodeKind.Group]: (id) => [
        {
            id,
            label: 'Members',
            endpoint: ({ counts, skip, limit, type }) =>
                apiClient
                    .getAZEntityInfoV2('groups', id, 'group-members', counts, skip, limit, type, {
                        signal: controller.signal,
                    })
                    .then((res) => res.data),
        },
        {
            id,
            label: 'Member Of',
            endpoint: ({ counts, skip, limit, type }) =>
                apiClient
                    .getAZEntityInfoV2('groups', id, 'group-membership', counts, skip, limit, type, {
                        signal: controller.signal,
                    })
                    .then((res) => res.data),
        },
        {
            id,
            label: 'Roles',
            endpoint: ({ counts, skip, limit, type }) =>
                apiClient
                    .getAZEntityInfoV2('groups', id, 'roles', counts, skip, limit, type, { signal: controller.signal })
                    .then((res) => res.data),
        },
        {
            id,
            label: 'Inbound Object Control',
            endpoint: ({ counts, skip, limit, type }) =>
                apiClient
                    .getAZEntityInfoV2('groups', id, 'inbound-control', counts, skip, limit, type, {
                        signal: controller.signal,
                    })
                    .then((res) => res.data),
        },
        {
            id,
            label: 'Outbound Object Control',
            endpoint: ({ counts, skip, limit, type }) =>
                apiClient
                    .getAZEntityInfoV2('groups', id, 'outbound-control', counts, skip, limit, type, {
                        signal: controller.signal,
                    })
                    .then((res) => res.data),
        },
    ],
    [AzureNodeKind.KeyVault]: (id) => [
        {
            id,
            label: 'Vault Readers',
            sections: [
                {
                    id,
                    label: 'Key Readers',
                    endpoint: ({ counts, skip, limit, type }) =>
                        apiClient
                            .getAZEntityInfoV2('key-vaults', id, 'key-readers', counts, skip, limit, type, {
                                signal: controller.signal,
                            })
                            .then((res) => res.data),
                },
                {
                    id,
                    label: 'Certificate Readers',
                    endpoint: ({ counts, skip, limit, type }) =>
                        apiClient
                            .getAZEntityInfoV2('key-vaults', id, 'certificate-readers', counts, skip, limit, type, {
                                signal: controller.signal,
                            })
                            .then((res) => res.data),
                },
                {
                    id,
                    label: 'Secret Readers',
                    endpoint: ({ counts, skip, limit, type }) =>
                        apiClient
                            .getAZEntityInfoV2('key-vaults', id, 'secret-readers', counts, skip, limit, type, {
                                signal: controller.signal,
                            })
                            .then((res) => res.data),
                },
                {
                    id,
                    label: 'All Readers',
                    endpoint: ({ counts, skip, limit, type }) =>
                        apiClient
                            .getAZEntityInfoV2('key-vaults', id, 'all-readers', counts, skip, limit, type, {
                                signal: controller.signal,
                            })
                            .then((res) => res.data),
                },
            ],
        },
        {
            id,
            label: 'Inbound Object Control',
            endpoint: ({ counts, skip, limit, type }) =>
                apiClient
                    .getAZEntityInfoV2('key-vaults', id, 'inbound-control', counts, skip, limit, type, {
                        signal: controller.signal,
                    })
                    .then((res) => res.data),
        },
    ],
    [AzureNodeKind.ManagementGroup]: (id) => [
        {
            id,
            label: 'Descendant Objects',

            sections: [
                {
                    id,
                    label: 'Descendant Management Groups',
                    endpoint: ({ counts, skip, limit, type }) =>
                        apiClient
                            .getAZEntityInfoV2(
                                'management-groups',
                                id,
                                'descendent-management-groups',
                                counts,
                                skip,
                                limit,
                                type,
                                {
                                    signal: controller.signal,
                                }
                            )
                            .then((res) => res.data),
                },
                {
                    id,
                    label: 'Descendant Subscriptions',
                    endpoint: ({ counts, skip, limit, type }) =>
                        apiClient
                            .getAZEntityInfoV2(
                                'management-groups',
                                id,
                                'descendent-subscriptions',
                                counts,
                                skip,
                                limit,
                                type,
                                {
                                    signal: controller.signal,
                                }
                            )
                            .then((res) => res.data),
                },
                {
                    id,
                    label: 'Descendant Resource Groups',
                    endpoint: ({ counts, skip, limit, type }) =>
                        apiClient
                            .getAZEntityInfoV2(
                                'management-groups',
                                id,
                                'descendent-resource-groups',
                                counts,
                                skip,
                                limit,
                                type,
                                {
                                    signal: controller.signal,
                                }
                            )
                            .then((res) => res.data),
                },
                {
                    id,
                    label: 'Descendant VMs',
                    endpoint: ({ counts, skip, limit, type }) =>
                        apiClient
                            .getAZEntityInfoV2(
                                'management-groups',
                                id,
                                'descendent-virtual-machines',
                                counts,
                                skip,
                                limit,
                                type,
                                {
                                    signal: controller.signal,
                                }
                            )
                            .then((res) => res.data),
                },
                {
                    id,
                    label: 'Descendant Managed Clusters',
                    endpoint: ({ counts, skip, limit, type }) =>
                        apiClient
                            .getAZEntityInfoV2(
                                'management-groups',
                                id,
                                'descendent-managed-clusters',
                                counts,
                                skip,
                                limit,
                                type,
                                {
                                    signal: controller.signal,
                                }
                            )
                            .then((res) => res.data),
                },
                {
                    id,
                    label: 'Descendant VM Scale Sets',
                    endpoint: ({ counts, skip, limit, type }) =>
                        apiClient
                            .getAZEntityInfoV2(
                                'management-groups',
                                id,
                                'descendent-vm-scale-sets',
                                counts,
                                skip,
                                limit,
                                type,
                                {
                                    signal: controller.signal,
                                }
                            )
                            .then((res) => res.data),
                },
                {
                    id,
                    label: 'Descendant Container Registries',
                    endpoint: ({ counts, skip, limit, type }) =>
                        apiClient
                            .getAZEntityInfoV2(
                                'management-groups',
                                id,
                                'descendent-container-registries',
                                counts,
                                skip,
                                limit,
                                type,
                                {
                                    signal: controller.signal,
                                }
                            )
                            .then((res) => res.data),
                },
                {
                    id,
                    label: 'Descendant Web Apps',
                    endpoint: ({ counts, skip, limit, type }) =>
                        apiClient
                            .getAZEntityInfoV2(
                                'management-groups',
                                id,
                                'descendent-web-apps',
                                counts,
                                skip,
                                limit,
                                type,
                                {
                                    signal: controller.signal,
                                }
                            )
                            .then((res) => res.data),
                },
                {
                    id,
                    label: 'Descendant Automation Accounts',
                    endpoint: ({ counts, skip, limit, type }) =>
                        apiClient
                            .getAZEntityInfoV2(
                                'management-groups',
                                id,
                                'descendent-automation-accounts',
                                counts,
                                skip,
                                limit,
                                type,
                                {
                                    signal: controller.signal,
                                }
                            )
                            .then((res) => res.data),
                },
                {
                    id,
                    label: 'Descendant Key Vaults',
                    endpoint: ({ counts, skip, limit, type }) =>
                        apiClient
                            .getAZEntityInfoV2(
                                'management-groups',
                                id,
                                'descendent-key-vaults',
                                counts,
                                skip,
                                limit,
                                type,
                                {
                                    signal: controller.signal,
                                }
                            )
                            .then((res) => res.data),
                },
                {
                    id,
                    label: 'Descendant Function Apps',
                    endpoint: ({ counts, skip, limit, type }) =>
                        apiClient
                            .getAZEntityInfoV2(
                                'management-groups',
                                id,
                                'descendent-function-apps',
                                counts,
                                skip,
                                limit,
                                type,
                                {
                                    signal: controller.signal,
                                }
                            )
                            .then((res) => res.data),
                },
                {
                    id,
                    label: 'Descendant Logic Apps',
                    endpoint: ({ counts, skip, limit, type }) =>
                        apiClient
                            .getAZEntityInfoV2(
                                'management-groups',
                                id,
                                'descendent-logic-apps',
                                counts,
                                skip,
                                limit,
                                type,
                                {
                                    signal: controller.signal,
                                }
                            )
                            .then((res) => res.data),
                },
            ],
        },
        {
            id,
            label: 'Inbound Object Control',
            endpoint: ({ counts, skip, limit, type }) =>
                apiClient
                    .getAZEntityInfoV2('management-groups', id, 'inbound-control', counts, skip, limit, type, {
                        signal: controller.signal,
                    })
                    .then((res) => res.data),
        },
    ],
    [AzureNodeKind.ResourceGroup]: (id) => [
        {
            id,
            label: 'Descendant Objects',
            sections: [
                {
                    id,
                    label: 'Descendant VMs',
                    endpoint: ({ counts, skip, limit, type }) =>
                        apiClient
                            .getAZEntityInfoV2(
                                'resource-groups',
                                id,
                                'descendent-virtual-machines',
                                counts,
                                skip,
                                limit,
                                type,
                                {
                                    signal: controller.signal,
                                }
                            )
                            .then((res) => res.data),
                },
                {
                    id,
                    label: 'Descendant Managed Clusters',
                    endpoint: ({ counts, skip, limit, type }) =>
                        apiClient
                            .getAZEntityInfoV2(
                                'resource-groups',
                                id,
                                'descendent-managed-clusters',
                                counts,
                                skip,
                                limit,
                                type,
                                {
                                    signal: controller.signal,
                                }
                            )
                            .then((res) => res.data),
                },
                {
                    id,
                    label: 'Descendant VM Scale Sets',
                    endpoint: ({ counts, skip, limit, type }) =>
                        apiClient
                            .getAZEntityInfoV2(
                                'resource-groups',
                                id,
                                'descendent-vm-scale-sets',
                                counts,
                                skip,
                                limit,
                                type,
                                {
                                    signal: controller.signal,
                                }
                            )
                            .then((res) => res.data),
                },
                {
                    id,
                    label: 'Descendant Container Registries',
                    endpoint: ({ counts, skip, limit, type }) =>
                        apiClient
                            .getAZEntityInfoV2(
                                'resource-groups',
                                id,
                                'descendent-container-registries',
                                counts,
                                skip,
                                limit,
                                type,
                                {
                                    signal: controller.signal,
                                }
                            )
                            .then((res) => res.data),
                },
                {
                    id,
                    label: 'Descendant Automation Accounts',
                    endpoint: ({ counts, skip, limit, type }) =>
                        apiClient
                            .getAZEntityInfoV2(
                                'resource-groups',
                                id,
                                'descendent-automation-accounts',
                                counts,
                                skip,
                                limit,
                                type,
                                {
                                    signal: controller.signal,
                                }
                            )
                            .then((res) => res.data),
                },
                {
                    id,
                    label: 'Descendant Key Vaults',
                    endpoint: ({ counts, skip, limit, type }) =>
                        apiClient
                            .getAZEntityInfoV2(
                                'resource-groups',
                                id,
                                'descendent-key-vaults',
                                counts,
                                skip,
                                limit,
                                type,
                                {
                                    signal: controller.signal,
                                }
                            )
                            .then((res) => res.data),
                },
                {
                    id,
                    label: 'Descendant Web Apps',
                    endpoint: ({ counts, skip, limit, type }) =>
                        apiClient
                            .getAZEntityInfoV2(
                                'resource-groups',
                                id,
                                'descendent-web-apps',
                                counts,
                                skip,
                                limit,
                                type,
                                {
                                    signal: controller.signal,
                                }
                            )
                            .then((res) => res.data),
                },
                {
                    id,
                    label: 'Descendant Function Apps',
                    endpoint: ({ counts, skip, limit, type }) =>
                        apiClient
                            .getAZEntityInfoV2(
                                'resource-groups',
                                id,
                                'descendent-function-apps',
                                counts,
                                skip,
                                limit,
                                type,
                                {
                                    signal: controller.signal,
                                }
                            )
                            .then((res) => res.data),
                },
                {
                    id,
                    label: 'Descendant Logic Apps',
                    endpoint: ({ counts, skip, limit, type }) =>
                        apiClient
                            .getAZEntityInfoV2(
                                'resource-groups',
                                id,
                                'descendent-logic-apps',
                                counts,
                                skip,
                                limit,
                                type,
                                {
                                    signal: controller.signal,
                                }
                            )
                            .then((res) => res.data),
                },
            ],
        },
        {
            id,
            label: 'Inbound Object Control',
            endpoint: ({ counts, skip, limit, type }) =>
                apiClient
                    .getAZEntityInfoV2('resource-groups', id, 'inbound-control', counts, skip, limit, type, {
                        signal: controller.signal,
                    })
                    .then((res) => res.data),
        },
    ],
    [AzureNodeKind.Role]: (id) => [
        {
            id,
            label: 'Active Assignments',
            endpoint: ({ counts, skip, limit, type }) =>
                apiClient
                    .getAZEntityInfoV2('roles', id, 'active-assignments', counts, skip, limit, type, {
                        signal: controller.signal,
                    })
                    .then((res) => res.data),
        },
    ],
    [AzureNodeKind.ServicePrincipal]: (id) => {
        const BaseProps: EntityInfoDataTableProps[] = [
            {
                id,
                label: 'Roles',
                endpoint: ({ counts, skip, limit, type }) =>
                    apiClient
                        .getAZEntityInfoV2('service-principals', id, 'roles', counts, skip, limit, type, {
                            signal: controller.signal,
                        })
                        .then((res) => res.data),
            },
            {
                id,
                label: 'Inbound Object Control',
                endpoint: ({ counts, skip, limit, type }) =>
                    apiClient
                        .getAZEntityInfoV2('service-principals', id, 'inbound-control', counts, skip, limit, type, {
                            signal: controller.signal,
                        })
                        .then((res) => res.data),
            },
            {
                id,
                label: 'Outbound Object Control',
                endpoint: ({ counts, skip, limit, type }) =>
                    apiClient
                        .getAZEntityInfoV2('service-principals', id, 'outbound-control', counts, skip, limit, type, {
                            signal: controller.signal,
                        })
                        .then((res) => res.data),
            },
            {
                id,
                label: 'Inbound Abusable App Role Assignments',
                endpoint: ({ counts, skip, limit, type }) =>
                    apiClient
                        .getAZEntityInfoV2(
                            'service-principals',
                            id,
                            'inbound-abusable-app-role-assignments',
                            counts,
                            skip,
                            limit,
                            type,
                            {
                                signal: controller.signal,
                            }
                        )
                        .then((res) => res.data),
            },
        ];

        const OutboundAbusableAppRoleAssignmentsProp: EntityInfoDataTableProps = {
            id,
            label: 'Outbound Abusable App Role Assignments',
            endpoint: ({ counts, skip, limit, type }) =>
                apiClient
                    .getAZEntityInfoV2(
                        'service-principals',
                        id,
                        'outbound-abusable-app-role-assignments',
                        counts,
                        skip,
                        limit,
                        type,
                        {
                            signal: controller.signal,
                        }
                    )
                    .then((res) => res.data),
        };

        return id === '00000003-0000-0000-C000-000000000000'
            ? BaseProps
            : [...BaseProps, OutboundAbusableAppRoleAssignmentsProp];
    },
    [AzureNodeKind.Subscription]: (id) => [
        {
            id,
            label: 'Descendant Objects',
            sections: [
                {
                    id,
                    label: 'Descendant Resource Groups',
                    endpoint: ({ counts, skip, limit, type }) =>
                        apiClient
                            .getAZEntityInfoV2(
                                'subscriptions',
                                id,
                                'descendent-resource-groups',
                                counts,
                                skip,
                                limit,
                                type,
                                {
                                    signal: controller.signal,
                                }
                            )
                            .then((res) => res.data),
                },
                {
                    id,
                    label: 'Descendant VMs',
                    endpoint: ({ counts, skip, limit, type }) =>
                        apiClient
                            .getAZEntityInfoV2(
                                'subscriptions',
                                id,
                                'descendent-virtual-machines',
                                counts,
                                skip,
                                limit,
                                type,
                                {
                                    signal: controller.signal,
                                }
                            )
                            .then((res) => res.data),
                },
                {
                    id,
                    label: 'Descendant Managed Clusters',
                    endpoint: ({ counts, skip, limit, type }) =>
                        apiClient
                            .getAZEntityInfoV2(
                                'subscriptions',
                                id,
                                'descendent-managed-clusters',
                                counts,
                                skip,
                                limit,
                                type,
                                {
                                    signal: controller.signal,
                                }
                            )
                            .then((res) => res.data),
                },
                {
                    id,
                    label: 'Descendant VM Scale Sets',
                    endpoint: ({ counts, skip, limit, type }) =>
                        apiClient
                            .getAZEntityInfoV2(
                                'subscriptions',
                                id,
                                'descendent-vm-scale-sets',
                                counts,
                                skip,
                                limit,
                                type,
                                {
                                    signal: controller.signal,
                                }
                            )
                            .then((res) => res.data),
                },
                {
                    id,
                    label: 'Descendant Container Registries',
                    endpoint: ({ counts, skip, limit, type }) =>
                        apiClient
                            .getAZEntityInfoV2(
                                'subscriptions',
                                id,
                                'descendent-container-registries',
                                counts,
                                skip,
                                limit,
                                type,
                                {
                                    signal: controller.signal,
                                }
                            )
                            .then((res) => res.data),
                },
                {
                    id,
                    label: 'Descendant Automation Accounts',
                    endpoint: ({ counts, skip, limit, type }) =>
                        apiClient
                            .getAZEntityInfoV2(
                                'subscriptions',
                                id,
                                'descendent-automation-accounts',
                                counts,
                                skip,
                                limit,
                                type,
                                {
                                    signal: controller.signal,
                                }
                            )
                            .then((res) => res.data),
                },
                {
                    id,
                    label: 'Descendant Key Vaults',
                    endpoint: ({ counts, skip, limit, type }) =>
                        apiClient
                            .getAZEntityInfoV2(
                                'subscriptions',
                                id,
                                'descendent-key-vaults',
                                counts,
                                skip,
                                limit,
                                type,
                                {
                                    signal: controller.signal,
                                }
                            )
                            .then((res) => res.data),
                },
                {
                    id,
                    label: 'Descendant Web Apps',
                    endpoint: ({ counts, skip, limit, type }) =>
                        apiClient
                            .getAZEntityInfoV2('subscriptions', id, 'descendent-web-apps', counts, skip, limit, type, {
                                signal: controller.signal,
                            })
                            .then((res) => res.data),
                },
                {
                    id,
                    label: 'Descendant Function Apps',
                    endpoint: ({ counts, skip, limit, type }) =>
                        apiClient
                            .getAZEntityInfoV2(
                                'subscriptions',
                                id,
                                'descendent-function-apps',
                                counts,
                                skip,
                                limit,
                                type,
                                {
                                    signal: controller.signal,
                                }
                            )
                            .then((res) => res.data),
                },
                {
                    id,
                    label: 'Descendant Logic Apps',
                    endpoint: ({ counts, skip, limit, type }) =>
                        apiClient
                            .getAZEntityInfoV2(
                                'subscriptions',
                                id,
                                'descendent-logic-apps',
                                counts,
                                skip,
                                limit,
                                type,
                                {
                                    signal: controller.signal,
                                }
                            )
                            .then((res) => res.data),
                },
            ],
        },
        {
            id,
            label: 'Inbound Object Control',
            endpoint: ({ counts, skip, limit, type }) =>
                apiClient
                    .getAZEntityInfoV2('subscriptions', id, 'inbound-control', counts, skip, limit, type, {
                        signal: controller.signal,
                    })
                    .then((res) => res.data),
        },
    ],
    [AzureNodeKind.Tenant]: (id) => [
        {
            id,
            label: 'Descendant Objects',
            sections: [
                {
                    id,
                    label: 'Descendant Users',
                    endpoint: ({ counts, skip, limit, type }) =>
                        apiClient
                            .getAZEntityInfoV2('tenants', id, 'descendent-users', counts, skip, limit, type, {
                                signal: controller.signal,
                            })
                            .then((res) => res.data),
                },
                {
                    id,
                    label: 'Descendant Groups',
                    endpoint: ({ counts, skip, limit, type }) =>
                        apiClient
                            .getAZEntityInfoV2('tenants', id, 'descendent-groups', counts, skip, limit, type, {
                                signal: controller.signal,
                            })
                            .then((res) => res.data),
                },
                {
                    id,
                    label: 'Descendant Management Groups',
                    endpoint: ({ counts, skip, limit, type }) =>
                        apiClient
                            .getAZEntityInfoV2(
                                'tenants',
                                id,
                                'descendent-management-groups',
                                counts,
                                skip,
                                limit,
                                type,
                                {
                                    signal: controller.signal,
                                }
                            )
                            .then((res) => res.data),
                },
                {
                    id,
                    label: 'Descendant Subscriptions',
                    endpoint: ({ counts, skip, limit, type }) =>
                        apiClient
                            .getAZEntityInfoV2('tenants', id, 'descendent-subscriptions', counts, skip, limit, type, {
                                signal: controller.signal,
                            })
                            .then((res) => res.data),
                },
                {
                    id,
                    label: 'Descendant Resource Groups',
                    endpoint: ({ counts, skip, limit, type }) =>
                        apiClient
                            .getAZEntityInfoV2('tenants', id, 'descendent-resource-groups', counts, skip, limit, type, {
                                signal: controller.signal,
                            })
                            .then((res) => res.data),
                },
                {
                    id,
                    label: 'Descendant VMs',
                    endpoint: ({ counts, skip, limit, type }) =>
                        apiClient
                            .getAZEntityInfoV2(
                                'tenants',
                                id,
                                'descendent-virtual-machines',
                                counts,
                                skip,
                                limit,
                                type,
                                {
                                    signal: controller.signal,
                                }
                            )
                            .then((res) => res.data),
                },
                {
                    id,
                    label: 'Descendant Managed Clusters',
                    endpoint: ({ counts, skip, limit, type }) =>
                        apiClient
                            .getAZEntityInfoV2(
                                'tenants',
                                id,
                                'descendent-managed-clusters',
                                counts,
                                skip,
                                limit,
                                type,
                                {
                                    signal: controller.signal,
                                }
                            )
                            .then((res) => res.data),
                },
                {
                    id,
                    label: 'Descendant VM Scale Sets',
                    endpoint: ({ counts, skip, limit, type }) =>
                        apiClient
                            .getAZEntityInfoV2('tenants', id, 'descendent-vm-scale-sets', counts, skip, limit, type, {
                                signal: controller.signal,
                            })
                            .then((res) => res.data),
                },
                {
                    id,
                    label: 'Descendant Container Registries',
                    endpoint: ({ counts, skip, limit, type }) =>
                        apiClient
                            .getAZEntityInfoV2(
                                'tenants',
                                id,
                                'descendent-container-registries',
                                counts,
                                skip,
                                limit,
                                type,
                                {
                                    signal: controller.signal,
                                }
                            )
                            .then((res) => res.data),
                },
                {
                    id,
                    label: 'Descendant Web Apps',
                    endpoint: ({ counts, skip, limit, type }) =>
                        apiClient
                            .getAZEntityInfoV2('tenants', id, 'descendent-web-apps', counts, skip, limit, type, {
                                signal: controller.signal,
                            })
                            .then((res) => res.data),
                },
                {
                    id,
                    label: 'Descendant Automation Accounts',
                    endpoint: ({ counts, skip, limit, type }) =>
                        apiClient
                            .getAZEntityInfoV2(
                                'tenants',
                                id,
                                'descendent-automation-accounts',
                                counts,
                                skip,
                                limit,
                                type,
                                {
                                    signal: controller.signal,
                                }
                            )
                            .then((res) => res.data),
                },
                {
                    id,
                    label: 'Descendant Key Vaults',
                    endpoint: ({ counts, skip, limit, type }) =>
                        apiClient
                            .getAZEntityInfoV2('tenants', id, 'descendent-key-vaults', counts, skip, limit, type, {
                                signal: controller.signal,
                            })
                            .then((res) => res.data),
                },
                {
                    id,
                    label: 'Descendant Function Apps',
                    endpoint: ({ counts, skip, limit, type }) =>
                        apiClient
                            .getAZEntityInfoV2('tenants', id, 'descendent-function-apps', counts, skip, limit, type, {
                                signal: controller.signal,
                            })
                            .then((res) => res.data),
                },
                {
                    id,
                    label: 'Descendant Logic Apps',
                    endpoint: ({ counts, skip, limit, type }) =>
                        apiClient
                            .getAZEntityInfoV2('tenants', id, 'descendent-logic-apps', counts, skip, limit, type, {
                                signal: controller.signal,
                            })
                            .then((res) => res.data),
                },
                {
                    id,
                    label: 'Descendant App Registrations',
                    endpoint: ({ counts, skip, limit, type }) =>
                        apiClient
                            .getAZEntityInfoV2('tenants', id, 'descendent-applications', counts, skip, limit, type, {
                                signal: controller.signal,
                            })
                            .then((res) => res.data),
                },
                {
                    id,
                    label: 'Descendant Service Principals',
                    endpoint: ({ counts, skip, limit, type }) =>
                        apiClient
                            .getAZEntityInfoV2(
                                'tenants',
                                id,
                                'descendent-service-principals',
                                counts,
                                skip,
                                limit,
                                type,
                                {
                                    signal: controller.signal,
                                }
                            )
                            .then((res) => res.data),
                },
                {
                    id,
                    label: 'Descendant Devices',
                    endpoint: ({ counts, skip, limit, type }) =>
                        apiClient
                            .getAZEntityInfoV2('tenants', id, 'descendent-devices', counts, skip, limit, type, {
                                signal: controller.signal,
                            })
                            .then((res) => res.data),
                },
            ],
        },
        {
            id,
            label: 'Inbound Object Control',
            endpoint: ({ counts, skip, limit, type }) =>
                apiClient
                    .getAZEntityInfoV2('tenants', id, 'inbound-control', counts, skip, limit, type, {
                        signal: controller.signal,
                    })
                    .then((res) => res.data),
        },
    ],
    [AzureNodeKind.User]: (id) => [
        {
            id,
            label: 'Member Of',
            endpoint: ({ counts, skip, limit, type }) =>
                apiClient
                    .getAZEntityInfoV2('users', id, 'group-membership', counts, skip, limit, type, {
                        signal: controller.signal,
                    })
                    .then((res) => res.data),
        },
        {
            id,
            label: 'Roles',
            endpoint: ({ counts, skip, limit, type }) =>
                apiClient
                    .getAZEntityInfoV2('users', id, 'roles', counts, skip, limit, type, { signal: controller.signal })
                    .then((res) => res.data),
        },
        {
            id,
            label: 'Execution Privileges',
            endpoint: ({ counts, skip, limit, type }) =>
                apiClient
                    .getAZEntityInfoV2('users', id, 'outbound-execution-privileges', counts, skip, limit, type, {
                        signal: controller.signal,
                    })
                    .then((res) => res.data),
        },
        {
            id,
            label: 'Outbound Object Control',
            endpoint: ({ counts, skip, limit, type }) =>
                apiClient
                    .getAZEntityInfoV2('users', id, 'outbound-control', counts, skip, limit, type, {
                        signal: controller.signal,
                    })
                    .then((res) => res.data),
        },
        {
            id,
            label: 'Inbound Object Control',
            endpoint: ({ counts, skip, limit, type }) =>
                apiClient
                    .getAZEntityInfoV2('users', id, 'inbound-control', counts, skip, limit, type, {
                        signal: controller.signal,
                    })
                    .then((res) => res.data),
        },
    ],
    [AzureNodeKind.VM]: (id) => [
        {
            id,
            label: 'Local Admins',
            endpoint: ({ counts, skip, limit, type }) =>
                apiClient
                    .getAZEntityInfoV2('vms', id, 'inbound-execution-privileges', counts, skip, limit, type, {
                        signal: controller.signal,
                    })
                    .then((res) => res.data),
        },
        {
            id,
            label: 'Inbound Object Control',
            endpoint: ({ counts, skip, limit, type }) =>
                apiClient
                    .getAZEntityInfoV2('vms', id, 'inbound-control', counts, skip, limit, type, {
                        signal: controller.signal,
                    })
                    .then((res) => res.data),
        },
    ],
    [AzureNodeKind.ManagedCluster]: (id) => [
        {
            id,
            label: 'Inbound Object Control',
            endpoint: ({ counts, skip, limit, type }) =>
                apiClient
                    .getAZEntityInfoV2('managed-clusters', id, 'inbound-control', counts, skip, limit, type, {
                        signal: controller.signal,
                    })
                    .then((res) => res.data),
        },
    ],
    [AzureNodeKind.ContainerRegistry]: (id) => [
        {
            id,
            label: 'Inbound Object Control',
            endpoint: ({ counts, skip, limit, type }) =>
                apiClient
                    .getAZEntityInfoV2('container-registries', id, 'inbound-control', counts, skip, limit, type, {
                        signal: controller.signal,
                    })
                    .then((res) => res.data),
        },
    ],
    [AzureNodeKind.WebApp]: (id) => [
        {
            id,
            label: 'Inbound Object Control',
            endpoint: ({ counts, skip, limit, type }) =>
                apiClient
                    .getAZEntityInfoV2('web-apps', id, 'inbound-control', counts, skip, limit, type, {
                        signal: controller.signal,
                    })
                    .then((res) => res.data),
        },
    ],
    [AzureNodeKind.LogicApp]: (id) => [
        {
            id,
            label: 'Inbound Object Control',
            endpoint: ({ counts, skip, limit, type }) =>
                apiClient
                    .getAZEntityInfoV2('logic-apps', id, 'inbound-control', counts, skip, limit, type, {
                        signal: controller.signal,
                    })
                    .then((res) => res.data),
        },
    ],
    [AzureNodeKind.AutomationAccount]: (id) => [
        {
            id,
            label: 'Inbound Object Control',
            endpoint: ({ counts, skip, limit, type }) =>
                apiClient
                    .getAZEntityInfoV2('automation-accounts', id, 'inbound-control', counts, skip, limit, type, {
                        signal: controller.signal,
                    })
                    .then((res) => res.data),
        },
    ],
    [ActiveDirectoryNodeKind.Entity]: (id) => [
        {
            id,
            label: 'Outbound Object Control',
            endpoint: ({ skip, limit, type }) =>
                apiClient
                    .getBaseControllablesV2(id, skip, limit, type, { signal: controller.signal })
                    .then((res) => res.data),
        },
        {
            id,
            label: 'Inbound Object Control',
            endpoint: ({ skip, limit, type }) =>
                apiClient
                    .getBaseControllersV2(id, skip, limit, type, { signal: controller.signal })
                    .then((res) => res.data),
        },
    ],
<<<<<<< HEAD
    [ActiveDirectoryNodeKind.AIACA]: (id) => [
=======
    [ActiveDirectoryNodeKind.Container]: (id) => [
>>>>>>> cfe845a6
        {
            id,
            label: 'Inbound Object Control',
            endpoint: ({ skip, limit, type }) =>
                apiClient
<<<<<<< HEAD
                    .getAIACAControllersV2(id, skip, limit, type, { signal: controller.signal })
                    .then((res) => res.data),
        },
    ],
    [ActiveDirectoryNodeKind.CertTemplate]: (id) => [
        {
            id,
            label: 'Inbound Object Control',
            endpoint: ({ skip, limit, type }) =>
                apiClient
                    .getCertTemplateControllersV2(id, skip, limit, type, { signal: controller.signal })
=======
                    .getContainerControllersV2(id, skip, limit, type, { signal: controller.signal })
>>>>>>> cfe845a6
                    .then((res) => res.data),
        },
    ],
    [ActiveDirectoryNodeKind.Computer]: (id) => [
        {
            id,
            label: 'Sessions',
            endpoint: ({ skip, limit, type }) =>
                apiClient
                    .getComputerSessionsV2(id, skip, limit, type, { signal: controller.signal })
                    .then((res) => res.data),
        },
        {
            id,
            label: 'Local Admins',
            endpoint: ({ skip, limit, type }) =>
                apiClient
                    .getComputerAdminUsersV2(id, skip, limit, type, { signal: controller.signal })
                    .then((res) => res.data),
        },
        {
            id,
            label: 'Inbound Execution Privileges',
            sections: [
                {
                    id,
                    label: 'RDP Users',
                    endpoint: ({ skip, limit, type }) =>
                        apiClient
                            .getComputerRDPUsersV2(id, skip, limit, type, { signal: controller.signal })
                            .then((res) => res.data),
                },
                {
                    id,
                    label: 'PSRemote Users',
                    endpoint: ({ skip, limit, type }) =>
                        apiClient
                            .getComputerPSRemoteUsersV2(id, skip, limit, type, { signal: controller.signal })
                            .then((res) => res.data),
                },
                {
                    id,
                    label: 'DCOM Users',
                    endpoint: ({ skip, limit, type }) =>
                        apiClient
                            .getComputerDCOMUsersV2(id, skip, limit, type, { signal: controller.signal })
                            .then((res) => res.data),
                },
                {
                    id,
                    label: 'SQL Admin Users',
                    endpoint: ({ skip, limit, type }) =>
                        apiClient
                            .getComputerSQLAdminsV2(id, skip, limit, type, { signal: controller.signal })
                            .then((res) => res.data),
                },
                {
                    id,
                    label: 'Constrained Delegation Users',
                    endpoint: ({ skip, limit, type }) =>
                        apiClient
                            .getComputerConstrainedDelegationRightsV2(id, skip, limit, type, {
                                signal: controller.signal,
                            })
                            .then((res) => res.data),
                },
            ],
        },
        {
            id,
            label: 'Member Of',
            endpoint: ({ skip, limit, type }) =>
                apiClient
                    .getComputerGroupMembershipV2(id, skip, limit, type, { signal: controller.signal })
                    .then((res) => res.data),
        },
        {
            id,
            label: 'Local Admin Privileges',
            endpoint: ({ skip, limit, type }) =>
                apiClient
                    .getComputerAdminRightsV2(id, skip, limit, type, { signal: controller.signal })
                    .then((res) => res.data),
        },
        {
            id,
            label: 'Outbound Execution Privileges',
            sections: [
                {
                    id,
                    label: 'RDP Privileges',
                    endpoint: ({ skip, limit, type }) =>
                        apiClient
                            .getComputerRDPRightsV2(id, skip, limit, type, { signal: controller.signal })
                            .then((res) => res.data),
                },
                {
                    id,
                    label: 'PSRemote Rights',
                    endpoint: ({ skip, limit, type }) =>
                        apiClient
                            .getComputerPSRemoteRightsV2(id, skip, limit, type, { signal: controller.signal })
                            .then((res) => res.data),
                },
                {
                    id,
                    label: 'DCOM Privileges',
                    endpoint: ({ skip, limit, type }) =>
                        apiClient
                            .getComputerDCOMRightsV2(id, skip, limit, type, { signal: controller.signal })
                            .then((res) => res.data),
                },
            ],
        },
        {
            id,
            label: 'Inbound Object Control',
            endpoint: ({ skip, limit, type }) =>
                apiClient
                    .getComputerControllersV2(id, skip, limit, type, { signal: controller.signal })
                    .then((res) => res.data),
        },
        {
            id,
            label: 'Outbound Object Control',
            endpoint: ({ skip, limit, type }) =>
                apiClient
                    .getComputerControllablesV2(id, skip, limit, type, { signal: controller.signal })
                    .then((res) => res.data),
        },
    ],
    [ActiveDirectoryNodeKind.Domain]: (id) => [
        {
            id,
            label: 'Foreign Members',
            sections: [
                {
                    id,
                    label: 'Foreign Users',
                    endpoint: ({ skip, limit, type }) =>
                        apiClient
                            .getDomainForeignUsersV2(id, skip, limit, type, { signal: controller.signal })
                            .then((res) => res.data),
                },
                {
                    id,
                    label: 'Foreign Groups',
                    endpoint: ({ skip, limit, type }) =>
                        apiClient
                            .getDomainForeignGroupsV2(id, skip, limit, type, { signal: controller.signal })
                            .then((res) => res.data),
                },
                {
                    id,
                    label: 'Foreign Admins',
                    endpoint: ({ skip, limit, type }) =>
                        apiClient
                            .getDomainForeignAdminsV2(id, skip, limit, type, { signal: controller.signal })
                            .then((res) => res.data),
                },
                {
                    id,
                    label: 'Foreign GPO Controllers',
                    endpoint: ({ skip, limit, type }) =>
                        apiClient
                            .getDomainForeignGPOControllersV2(id, skip, limit, type, { signal: controller.signal })
                            .then((res) => res.data),
                },
            ],
        },
        {
            id,
            label: 'Inbound Trusts',
            endpoint: ({ skip, limit, type }) =>
                apiClient
                    .getDomainInboundTrustsV2(id, skip, limit, type, { signal: controller.signal })
                    .then((res) => res.data),
        },
        {
            id,
            label: 'Outbound Trusts',
            endpoint: ({ skip, limit, type }) =>
                apiClient
                    .getDomainOutboundTrustsV2(id, skip, limit, type, { signal: controller.signal })
                    .then((res) => res.data),
        },
        {
            id,
            label: 'Controllers',
            endpoint: ({ skip, limit, type }) =>
                apiClient
                    .getDomainControllersV2(id, skip, limit, type, { signal: controller.signal })
                    .then((res) => res.data),
        },
    ],
    [ActiveDirectoryNodeKind.EnterpriseCA]: (id) => [
        {
            id,
            label: 'Inbound Object Control',
            endpoint: ({ skip, limit, type }) =>
                apiClient
                    .getEnterpriseCAControllersV2(id, skip, limit, type, { signal: controller.signal })
                    .then((res) => res.data),
        },
    ],
    [ActiveDirectoryNodeKind.GPO]: (id) => [
        {
            id,
            label: 'Affected Objects',
            sections: [
                {
                    id,
                    label: 'OUs',
                    endpoint: ({ skip, limit, type }) =>
                        apiClient
                            .getGPOOUsV2(id, skip, limit, type, { signal: controller.signal })
                            .then((res) => res.data),
                },
                {
                    id,
                    label: 'Computers',
                    endpoint: ({ skip, limit, type }) =>
                        apiClient
                            .getGPOComputersV2(id, skip, limit, type, { signal: controller.signal })
                            .then((res) => res.data),
                },
                {
                    id,
                    label: 'Users',
                    endpoint: ({ skip, limit, type }) =>
                        apiClient
                            .getGPOUsersV2(id, skip, limit, type, { signal: controller.signal })
                            .then((res) => res.data),
                },
                {
                    id,
                    label: 'Tier Zero Objects',
                    endpoint: ({ skip, limit, type }) =>
                        apiClient
                            .getGPOTierZeroV2(id, skip, limit, type, { signal: controller.signal })
                            .then((res) => res.data),
                },
            ],
        },
        {
            id,
            label: 'Inbound Object Control',
            endpoint: ({ skip, limit, type }) =>
                apiClient
                    .getGPOControllersV2(id, skip, limit, type, { signal: controller.signal })
                    .then((res) => res.data),
        },
    ],
    [ActiveDirectoryNodeKind.Group]: (id) => [
        {
            id,
            label: 'Sessions',
            endpoint: ({ skip, limit, type }) =>
                apiClient
                    .getGroupSessionsV2(id, skip, limit, type, { signal: controller.signal })
                    .then((res) => res.data),
        },
        {
            id,
            label: 'Members',
            endpoint: ({ skip, limit, type }) =>
                apiClient
                    .getGroupMembersV2(id, skip, limit, type, { signal: controller.signal })
                    .then((res) => res.data),
        },
        {
            id,
            label: 'Member Of',
            endpoint: ({ skip, limit, type }) =>
                apiClient
                    .getGroupMembershipsV2(id, skip, limit, type, { signal: controller.signal })
                    .then((res) => res.data),
        },
        {
            id,
            label: 'Local Admin Privileges',
            endpoint: ({ skip, limit, type }) =>
                apiClient
                    .getGroupAdminRightsV2(id, skip, limit, type, { signal: controller.signal })
                    .then((res) => res.data),
        },
        {
            id,
            label: 'Execution Privileges',
            sections: [
                {
                    id,
                    label: 'RDP Privileges',
                    endpoint: ({ skip, limit, type }) =>
                        apiClient
                            .getGroupRDPRightsV2(id, skip, limit, type, { signal: controller.signal })
                            .then((res) => res.data),
                },
                {
                    id,
                    label: 'DCOM Privileges',
                    endpoint: ({ skip, limit, type }) =>
                        apiClient
                            .getGroupDCOMRightsV2(id, skip, limit, type, { signal: controller.signal })
                            .then((res) => res.data),
                },
                {
                    id,
                    label: 'PSRemote Rights',
                    endpoint: ({ skip, limit, type }) =>
                        apiClient
                            .getGroupPSRemoteRightsV2(id, skip, limit, type, { signal: controller.signal })
                            .then((res) => res.data),
                },
            ],
        },
        {
            id,
            label: 'Inbound Object Control',
            endpoint: ({ skip, limit, type }) =>
                apiClient
                    .getGroupControllersV2(id, skip, limit, type, { signal: controller.signal })
                    .then((res) => res.data),
        },
        {
            id,
            label: 'Outbound Object Control',
            endpoint: ({ skip, limit, type }) =>
                apiClient
                    .getGroupControllablesV2(id, skip, limit, type, { signal: controller.signal })
                    .then((res) => res.data),
        },
    ],
    [ActiveDirectoryNodeKind.NTAuthStore]: (id) => [
        {
            id,
            label: 'Inbound Object Control',
            endpoint: ({ skip, limit, type }) =>
                apiClient
                    .getNTAuthStoreControllersV2(id, skip, limit, type, { signal: controller.signal })
                    .then((res) => res.data),
        },
    ],
    [ActiveDirectoryNodeKind.OU]: (id) => [
        {
            id,
            label: 'Affecting GPOs',
            endpoint: ({ skip, limit, type }) =>
                apiClient.getOUGPOsV2(id, skip, limit, type, { signal: controller.signal }).then((res) => res.data),
        },
        {
            id,
            label: 'Groups',
            endpoint: ({ skip, limit, type }) =>
                apiClient.getOUGroupsV2(id, skip, limit, type, { signal: controller.signal }).then((res) => res.data),
        },
        {
            id,
            label: 'Computers',
            endpoint: ({ skip, limit, type }) =>
                apiClient
                    .getOUComputersV2(id, skip, limit, type, { signal: controller.signal })
                    .then((res) => res.data),
        },
        {
            id,
            label: 'Users',
            endpoint: ({ skip, limit, type }) =>
                apiClient.getOUUsersV2(id, skip, limit, type, { signal: controller.signal }).then((res) => res.data),
        },
    ],
    [ActiveDirectoryNodeKind.RootCA]: (id) => [
        {
            id,
            label: 'Inbound Object Control',
            endpoint: ({ skip, limit, type }) =>
                apiClient
                    .getRootCAControllersV2(id, skip, limit, type, { signal: controller.signal })
                    .then((res) => res.data),
        },
    ],
    [ActiveDirectoryNodeKind.User]: (id) => [
        {
            id,
            label: 'Sessions',
            endpoint: ({ skip, limit, type }) =>
                apiClient
                    .getUserSessionsV2(id, skip, limit, type, { signal: controller.signal })
                    .then((res) => res.data),
        },
        {
            id,
            label: 'Member Of',
            endpoint: ({ skip, limit, type }) =>
                apiClient
                    .getUserMembershipsV2(id, skip, limit, type, { signal: controller.signal })
                    .then((res) => res.data),
        },
        {
            id,
            label: 'Local Admin Privileges',
            endpoint: ({ skip, limit, type }) =>
                apiClient
                    .getUserAdminRightsV2(id, skip, limit, type, { signal: controller.signal })
                    .then((res) => res.data),
        },
        {
            id,
            label: 'Execution Privileges',
            sections: [
                {
                    id,
                    label: 'RDP Privileges',
                    endpoint: ({ skip, limit, type }) =>
                        apiClient
                            .getUserRDPRightsV2(id, skip, limit, type, { signal: controller.signal })
                            .then((res) => res.data),
                },
                {
                    id,
                    label: 'PSRemote Privileges',
                    endpoint: ({ skip, limit, type }) =>
                        apiClient
                            .getUserPSRemoteRightsV2(id, skip, limit, type, { signal: controller.signal })
                            .then((res) => res.data),
                },
                {
                    id,
                    label: 'DCOM Privileges',
                    endpoint: ({ skip, limit, type }) =>
                        apiClient
                            .getUserDCOMRightsV2(id, skip, limit, type, { signal: controller.signal })
                            .then((res) => res.data),
                },
                {
                    id,
                    label: 'SQL Admin Rights',
                    endpoint: ({ skip, limit, type }) =>
                        apiClient
                            .getUserSQLAdminRightsV2(id, skip, limit, type, { signal: controller.signal })
                            .then((res) => res.data),
                },
                {
                    id,
                    label: 'Constrained Delegation Privileges',
                    endpoint: ({ skip, limit, type }) =>
                        apiClient
                            .getUserConstrainedDelegationRightsV2(id, skip, limit, type, { signal: controller.signal })
                            .then((res) => res.data),
                },
            ],
        },
        {
            id,
            label: 'Outbound Object Control',
            endpoint: ({ skip, limit, type }) =>
                apiClient
                    .getUserControllablesV2(id, skip, limit, type, { signal: controller.signal })
                    .then((res) => res.data),
        },
        {
            id,
            label: 'Inbound Object Control',
            endpoint: ({ skip, limit, type }) =>
                apiClient
                    .getUserControllersV2(id, skip, limit, type, { signal: controller.signal })
                    .then((res) => res.data),
        },
    ],
};<|MERGE_RESOLUTION|>--- conflicted
+++ resolved
@@ -1428,17 +1428,22 @@
                     .then((res) => res.data),
         },
     ],
-<<<<<<< HEAD
+    [ActiveDirectoryNodeKind.Container]: (id) => [
+        {
+            id,
+            label: 'Inbound Object Control',
+            endpoint: ({ skip, limit, type }) =>
+                apiClient
+                    .getContainerControllersV2(id, skip, limit, type, { signal: controller.signal })
+                    .then((res) => res.data),
+        },
+    ],
     [ActiveDirectoryNodeKind.AIACA]: (id) => [
-=======
-    [ActiveDirectoryNodeKind.Container]: (id) => [
->>>>>>> cfe845a6
-        {
-            id,
-            label: 'Inbound Object Control',
-            endpoint: ({ skip, limit, type }) =>
-                apiClient
-<<<<<<< HEAD
+        {
+            id,
+            label: 'Inbound Object Control',
+            endpoint: ({ skip, limit, type }) =>
+                apiClient
                     .getAIACAControllersV2(id, skip, limit, type, { signal: controller.signal })
                     .then((res) => res.data),
         },
@@ -1450,9 +1455,6 @@
             endpoint: ({ skip, limit, type }) =>
                 apiClient
                     .getCertTemplateControllersV2(id, skip, limit, type, { signal: controller.signal })
-=======
-                    .getContainerControllersV2(id, skip, limit, type, { signal: controller.signal })
->>>>>>> cfe845a6
                     .then((res) => res.data),
         },
     ],
