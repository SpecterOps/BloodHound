--- conflicted
+++ resolved
@@ -15,10 +15,6 @@
 // SPDX-License-Identifier: Apache-2.0
 
 import { Box, Paper, SxProps, Typography } from '@mui/material';
-<<<<<<< HEAD
-import { NoEntitySelectedHeader, NoEntitySelectedMessage, NodeResponse, usePaneStyles } from 'bh-shared-ui';
-import React, { useEffect, useState } from 'react';
-=======
 import {
     NoEntitySelectedHeader,
     NoEntitySelectedMessage,
@@ -28,7 +24,6 @@
 } from 'bh-shared-ui';
 import React, { useCallback, useEffect, useState } from 'react';
 import { SelectedNode } from 'src/ducks/entityinfo/types';
->>>>>>> 55dfe50e
 import usePreviousValue from 'src/hooks/usePreviousValue';
 import EntityInfoContent from './EntityInfoContent';
 import Header from './EntityInfoHeader';
@@ -36,7 +31,7 @@
 import { EntityInfoPanelContextProvider } from './EntityInfoPanelContextProvider';
 
 interface EntityInfoPanelProps {
-    selectedNode: NodeResponse;
+    selectedNode: SelectedNode | null;
     sx?: SxProps;
 }
 
@@ -59,17 +54,12 @@
     }, [expandedRelationships]);
 
     useEffect(() => {
-<<<<<<< HEAD
-        if (previousSelectedNode?.id !== selectedNode.id) {
-            setExpandedSections({ 'Object Information': true });
-=======
         if (previousSelectedNode?.id !== selectedNode?.id) {
             let initialExpandedSections = { 'Object Information': true };
             if (backButtonFlag?.enabled) {
                 initialExpandedSections = { ...initialExpandedSections, ...formatRelationshipsParams() };
             }
             setExpandedSections(initialExpandedSections);
->>>>>>> 55dfe50e
         }
     }, [
         setExpandedSections,
@@ -84,8 +74,8 @@
         <Box sx={sx} className={styles.container} data-testid='explore_entity-information-panel'>
             <Paper elevation={0} classes={{ root: styles.headerPaperRoot }}>
                 <Header
-                    name={selectedNode?.label || NoEntitySelectedHeader}
-                    nodeType={selectedNode?.kind}
+                    name={selectedNode?.name || NoEntitySelectedHeader}
+                    nodeType={selectedNode?.type}
                     expanded={expanded}
                     onToggleExpanded={(expanded) => {
                         setExpanded(expanded);
@@ -99,7 +89,11 @@
                     display: expanded ? 'initial' : 'none',
                 }}>
                 {selectedNode ? (
-                    <EntityInfoContent selectedNode={selectedNode} />
+                    <EntityInfoContent
+                        id={selectedNode.id}
+                        nodeType={selectedNode.type}
+                        databaseId={selectedNode.graphId}
+                    />
                 ) : (
                     <Typography variant='body2'>{NoEntitySelectedMessage}</Typography>
                 )}
