// Copyright 2023 Specter Ops, Inc.
//
// Licensed under the Apache License, Version 2.0
// you may not use this file except in compliance with the License.
// You may obtain a copy of the License at
//
//     http://www.apache.org/licenses/LICENSE-2.0
//
// Unless required by applicable law or agreed to in writing, software
// distributed under the License is distributed on an "AS IS" BASIS,
// WITHOUT WARRANTIES OR CONDITIONS OF ANY KIND, either express or implied.
// See the License for the specific language governing permissions and
// limitations under the License.
//
// SPDX-License-Identifier: Apache-2.0

import {
    EntityInfoDataTableProps,
    InfiniteScrollingTable,
    NODE_GRAPH_RENDER_LIMIT,
    abortEntitySectionRequest,
<<<<<<< HEAD
    getOpenExpandedPanelSections,
=======
    entityRelationshipEndpoints,
>>>>>>> aad319b9
    searchbarActions,
    transformFlatGraphResponse,
    useExploreParams,
    useFeatureFlag,
} from 'bh-shared-ui';
import { useQuery } from 'react-query';
import { useDispatch } from 'react-redux';
import { SelectedNode } from 'src/ducks/entityinfo/types';
import { putGraphData, putGraphError, saveResponseForExport, setGraphLoading } from 'src/ducks/explore/actions';
import { addSnackbar } from 'src/ducks/global/actions';
import EntityInfoCollapsibleSection from './EntityInfoCollapsibleSection';
import { useEntityInfoPanelContext } from './EntityInfoPanelContext';

<<<<<<< HEAD
const EntityInfoDataTable: React.FC<EntityInfoDataTableProps> = ({
    id,
    label,
    queryKey,
    endpoint,
    countLabel,
    sections,
    parentLabels = [],
}) => {
=======
const EntityInfoDataTable: React.FC<EntityInfoDataTableProps> = ({ id, label, queryType, countLabel, sections }) => {
>>>>>>> aad319b9
    const dispatch = useDispatch();
    const { data: backButtonFlag } = useFeatureFlag('back_button_support');
    const { setExploreParams, expandedPanelSections } = useExploreParams();
    const { expandedSections, setExpandedSections, toggleSection } = useEntityInfoPanelContext();

    const endpoint = queryType ? entityRelationshipEndpoints[queryType] : undefined;
    const countQuery = useQuery(
        ['relatedCount', label, id],
        () => {
            if (endpoint) {
                return endpoint({ id, skip: 0, limit: 128 });
            }
            if (sections)
                return Promise.all(
                    sections.map((section) => {
                        const endpoint = section.queryType ? entityRelationshipEndpoints[section.queryType] : undefined;
                        return endpoint ? endpoint({ id, skip: 0, limit: 128 }) : Promise.resolve();
                    })
                );
            return Promise.reject('Invalid call data provided for relationship list query');
        },
        { refetchOnWindowFocus: false, retry: false }
    );

    const setExpandedPanelSectionsParams = () => {
        const labelList = [...(parentLabels as string[]), label];

        setExploreParams({
            expandedPanelSections: labelList,
            searchType: 'relationship',
            relationshipQueryType: queryKey,
            relationshipQueryItemId: id,
        });
    };

    const handleOnChange = (isOpen: boolean) => {
        handleCurrentSectionToggle();
        handleSetGraph(isOpen);
    };

    const handleSetGraph = async (isOpen: boolean) => {
        if (!endpoint) {
            if (backButtonFlag?.enabled && isOpen) {
                setExpandedPanelSectionsParams();
            }
            return;
        }

        if (isOpen && countQuery.data?.count < NODE_GRAPH_RENDER_LIMIT) {
            abortEntitySectionRequest();
            if (backButtonFlag?.enabled) {
                setExpandedPanelSectionsParams();
                return;
            }
            dispatch(setGraphLoading(true));
<<<<<<< HEAD
            await endpoint({ type: 'graph' })
=======

            await endpoint({ id, type: 'graph' })
>>>>>>> aad319b9
                .then((result) => {
                    const formattedData = transformFlatGraphResponse(result);

                    dispatch(saveResponseForExport(formattedData));
                    dispatch(putGraphData(result));
                })
                .catch((err) => {
                    if (err?.code === 'ERR_CANCELED') {
                        return;
                    }
                    dispatch(putGraphError(err));
                    dispatch(addSnackbar('Query failed. Please try again.', 'nodeRelationshipGraphQuery', {}));
                })
                .finally(() => {
                    dispatch(setGraphLoading(false));
                });
        }
    };

    const handleCurrentSectionToggle = () => {
        if (backButtonFlag?.enabled) {
            setExpandedSections(
                getOpenExpandedPanelSections(expandedPanelSections as string[], parentLabels as string[], label)
            );
        } else {
            toggleSection(label);
        }
    };

    const setNodeSearchParams = (item: SelectedNode) => {
        setExploreParams({
            primarySearch: item.id,
            searchType: 'node',
            exploreSearchTab: 'node',
        });
    };

    const setSourceNodeSelected = (item: SelectedNode) => {
        dispatch(
            searchbarActions.sourceNodeSelected({
                objectid: item.id,
                type: item.type,
                name: item.name,
            })
        );
    };

    const handleOnClick = (item: SelectedNode) => {
        if (backButtonFlag?.enabled) {
            setNodeSearchParams(item);
        } else {
            setSourceNodeSelected(item);
        }
    };

    let count: number | undefined;
    if (Array.isArray(countQuery.data)) {
        if (countLabel !== undefined) {
            countQuery.data.forEach((sectionData: any) => {
                if (sectionData.countLabel === countLabel) count = sectionData.count;
            });
        } else {
            count = countQuery.data.reduce((acc, val) => {
                const count = val?.count ?? 0;
                return acc + count;
            }, 0);
        }
    } else if (countQuery.data) {
        count = countQuery.data?.count ?? 0;
    }

    return (
        <EntityInfoCollapsibleSection
            label={label}
            count={count}
            isExpanded={!!expandedSections[label]}
            isLoading={countQuery.isLoading}
            isError={countQuery.isError}
            error={countQuery.error}
            onChange={handleOnChange}>
            {endpoint && (
                <InfiniteScrollingTable
                    itemCount={count}
                    fetchDataCallback={(params) => endpoint({ id, ...params })}
                    onClick={handleOnClick}
                />
            )}
            {sections &&
                sections.map((nestedSection, nestedSectionIndex) => (
                    <EntityInfoDataTable
                        key={nestedSectionIndex}
                        parentLabels={[...(parentLabels as string[]), label]}
                        {...nestedSection}
                    />
                ))}
        </EntityInfoCollapsibleSection>
    );
};

export default EntityInfoDataTable;<|MERGE_RESOLUTION|>--- conflicted
+++ resolved
@@ -19,11 +19,8 @@
     InfiniteScrollingTable,
     NODE_GRAPH_RENDER_LIMIT,
     abortEntitySectionRequest,
-<<<<<<< HEAD
+    entityRelationshipEndpoints,
     getOpenExpandedPanelSections,
-=======
-    entityRelationshipEndpoints,
->>>>>>> aad319b9
     searchbarActions,
     transformFlatGraphResponse,
     useExploreParams,
@@ -37,19 +34,14 @@
 import EntityInfoCollapsibleSection from './EntityInfoCollapsibleSection';
 import { useEntityInfoPanelContext } from './EntityInfoPanelContext';
 
-<<<<<<< HEAD
 const EntityInfoDataTable: React.FC<EntityInfoDataTableProps> = ({
     id,
     label,
-    queryKey,
-    endpoint,
+    queryType,
     countLabel,
     sections,
     parentLabels = [],
 }) => {
-=======
-const EntityInfoDataTable: React.FC<EntityInfoDataTableProps> = ({ id, label, queryType, countLabel, sections }) => {
->>>>>>> aad319b9
     const dispatch = useDispatch();
     const { data: backButtonFlag } = useFeatureFlag('back_button_support');
     const { setExploreParams, expandedPanelSections } = useExploreParams();
@@ -80,7 +72,7 @@
         setExploreParams({
             expandedPanelSections: labelList,
             searchType: 'relationship',
-            relationshipQueryType: queryKey,
+            relationshipQueryType: queryType,
             relationshipQueryItemId: id,
         });
     };
@@ -105,12 +97,8 @@
                 return;
             }
             dispatch(setGraphLoading(true));
-<<<<<<< HEAD
-            await endpoint({ type: 'graph' })
-=======
 
             await endpoint({ id, type: 'graph' })
->>>>>>> aad319b9
                 .then((result) => {
                     const formattedData = transformFlatGraphResponse(result);
 
