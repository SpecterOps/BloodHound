// Copyright 2023 Specter Ops, Inc.
//
// Licensed under the Apache License, Version 2.0
// you may not use this file except in compliance with the License.
// You may obtain a copy of the License at
//
//     http://www.apache.org/licenses/LICENSE-2.0
//
// Unless required by applicable law or agreed to in writing, software
// distributed under the License is distributed on an "AS IS" BASIS,
// WITHOUT WARRANTIES OR CONDITIONS OF ANY KIND, either express or implied.
// See the License for the specific language governing permissions and
// limitations under the License.
//
// SPDX-License-Identifier: Apache-2.0

import {
    EntityInfoDataTableProps,
    InfiniteScrollingTable,
    NODE_GRAPH_RENDER_LIMIT,
    abortEntitySectionRequest,
    collapseNonSelectedSections,
    managePanelSectionsParams,
    searchbarActions,
<<<<<<< HEAD
    useExploreParams,
    useFeatureFlag,
=======
    transformFlatGraphResponse,
>>>>>>> 56ab12a8
} from 'bh-shared-ui';
import { useQuery } from 'react-query';
import { useDispatch } from 'react-redux';
import { SelectedNode } from 'src/ducks/entityinfo/types';
import { putGraphData, putGraphError, saveResponseForExport, setGraphLoading } from 'src/ducks/explore/actions';
import { addSnackbar } from 'src/ducks/global/actions';
import EntityInfoCollapsibleSection from './EntityInfoCollapsibleSection';
import { useEntityInfoPanelContext } from './EntityInfoPanelContext';

const EntityInfoDataTable: React.FC<EntityInfoDataTableProps> = ({
    id,
    label,
    queryKey,
    endpoint,
    countLabel,
    sections,
    allSectionsMap,
}) => {
    const dispatch = useDispatch();
    const { data: backButtonFlag } = useFeatureFlag('back_button_support');
    const { setExploreParams } = useExploreParams();
    const { expandedSections, toggleSection } = useEntityInfoPanelContext();

    const countQuery = useQuery(
        ['relatedCount', label, id],
        () => {
            if (endpoint) {
                return endpoint({ skip: 0, limit: 128 });
            }
            if (sections) return Promise.all(sections.map((section) => section.endpoint?.({ skip: 0, limit: 128 })));
            return Promise.reject('Invalid call data provided for relationship list query');
        },
        { refetchOnWindowFocus: false, retry: false }
    );

    const setExpandedPanelSectionsParams = () => {
        const updatedParams = managePanelSectionsParams(allSectionsMap as string[][], label);

        setExploreParams({
            expandedPanelSections: updatedParams,
            searchType: 'relationship',
            relationshipQueryType: queryKey,
            relationshipQueryItemId: id,
        });
    };

    const handleOnChange = (isOpen: boolean) => {
        handleCurrentSectionToggle();
        handleSetGraph(isOpen);
    };

    const handleSetGraph = async (isOpen: boolean) => {
        if (!endpoint) {
            if (backButtonFlag?.enabled && isOpen) {
                setExpandedPanelSectionsParams();
            }
            return;
        }

        if (isOpen && countQuery.data?.count < NODE_GRAPH_RENDER_LIMIT) {
            abortEntitySectionRequest();
            if (backButtonFlag?.enabled) {
                setExpandedPanelSectionsParams();
                return;
            }
            dispatch(setGraphLoading(true));
            await endpoint({ type: 'graph' })
                .then((result) => {
                    const formattedData = transformFlatGraphResponse(result);

                    dispatch(saveResponseForExport(formattedData));
                    dispatch(putGraphData(result));
                })
                .catch((err) => {
                    if (err?.code === 'ERR_CANCELED') {
                        return;
                    }
                    dispatch(putGraphError(err));
                    dispatch(addSnackbar('Query failed. Please try again.', 'nodeRelationshipGraphQuery', {}));
                })
                .finally(() => {
                    dispatch(setGraphLoading(false));
                });
        }
    };

    const handleCurrentSectionToggle = () => {
        if (backButtonFlag?.enabled && allSectionsMap) {
            collapseNonSelectedSections(expandedSections, allSectionsMap, label); // We want to keep only one open at a time
        }
        toggleSection(label);
    };

    const setNodeSearchParams = (item: SelectedNode) => {
        setExploreParams({
            primarySearch: item.id ?? item.name,
            searchType: 'node',
            searchTab: 'node',
        });
    };

    const setSourceNodeSelected = (item: SelectedNode) => {
        dispatch(
            searchbarActions.sourceNodeSelected({
                objectid: item.id,
                type: item.type,
                name: item.name,
            })
        );
    };

    const handleOnClick = (item: SelectedNode) => {
        if (backButtonFlag?.enabled) {
            setNodeSearchParams(item);
        } else {
            setSourceNodeSelected(item);
        }
    };

    let count: number | undefined;
    if (Array.isArray(countQuery.data)) {
        if (countLabel !== undefined) {
            countQuery.data.forEach((sectionData: any) => {
                if (sectionData.countLabel === countLabel) count = sectionData.count;
            });
        } else {
            count = countQuery.data.reduce((acc, val) => {
                const count = val?.count ?? 0;
                return acc + count;
            }, 0);
        }
    } else if (countQuery.data) {
        count = countQuery.data?.count ?? 0;
    }

    return (
        <EntityInfoCollapsibleSection
            label={label}
            count={count}
            isExpanded={!!expandedSections[label]}
            isLoading={countQuery.isLoading}
            isError={countQuery.isError}
            error={countQuery.error}
            onChange={handleOnChange}>
            {endpoint && (
                <InfiniteScrollingTable itemCount={count} fetchDataCallback={endpoint} onClick={handleOnClick} />
            )}
            {sections &&
                sections.map((nestedSection, nestedSectionIndex) => (
                    <EntityInfoDataTable key={nestedSectionIndex} allSectionsMap={allSectionsMap} {...nestedSection} />
                ))}
        </EntityInfoCollapsibleSection>
    );
};

export default EntityInfoDataTable;<|MERGE_RESOLUTION|>--- conflicted
+++ resolved
@@ -22,12 +22,9 @@
     collapseNonSelectedSections,
     managePanelSectionsParams,
     searchbarActions,
-<<<<<<< HEAD
+    transformFlatGraphResponse,
     useExploreParams,
     useFeatureFlag,
-=======
-    transformFlatGraphResponse,
->>>>>>> 56ab12a8
 } from 'bh-shared-ui';
 import { useQuery } from 'react-query';
 import { useDispatch } from 'react-redux';
