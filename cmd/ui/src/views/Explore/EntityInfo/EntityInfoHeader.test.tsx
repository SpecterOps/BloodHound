--- conflicted
+++ resolved
@@ -14,6 +14,8 @@
 //
 // SPDX-License-Identifier: Apache-2.0
 
+import { rest } from 'msw';
+import { setupServer } from 'msw/node';
 import { act, render } from 'src/test-utils';
 
 import userEvent from '@testing-library/user-event';
@@ -36,15 +38,7 @@
     setIsObjectInfoPanelOpen,
 };
 
-<<<<<<< HEAD
 const server = setupServer(
-    rest.get('/api/v2/features', (_req, res, ctx) => {
-        return res(
-            ctx.json({
-                data: [backButtonSupportFF],
-            })
-        );
-    }),
     rest.get(`/api/v2/customnode`, async (req, res, ctx) => {
         return res(
             ctx.json({
@@ -58,8 +52,6 @@
 afterEach(() => server.resetHandlers());
 afterAll(() => server.close());
 
-=======
->>>>>>> 824e088e
 const setup = async () => {
     const url = `?expandedPanelSections=['test','test1']`;
 
