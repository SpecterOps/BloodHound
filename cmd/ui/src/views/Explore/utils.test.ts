// Copyright 2025 Specter Ops, Inc.
//
// Licensed under the Apache License, Version 2.0
// you may not use this file except in compliance with the License.
// You may obtain a copy of the License at
//
//     http://www.apache.org/licenses/LICENSE-2.0
//
// Unless required by applicable law or agreed to in writing, software
// distributed under the License is distributed on an "AS IS" BASIS,
// WITHOUT WARRANTIES OR CONDITIONS OF ANY KIND, either express or implied.
// See the License for the specific language governing permissions and
// limitations under the License.
//
// SPDX-License-Identifier: Apache-2.0

<<<<<<< HEAD
import { Theme } from '@mui/material';
import * as layoutDagre from 'src/hooks/useLayoutDagre/useLayoutDagre';
import { GlyphLocation } from 'src/rendering/programs/node.glyphs';
import { getNodeGlyphs, initGraph } from './utils';
=======
import { lightTheme } from 'bh-shared-ui';
import * as dagre from 'src/rendering/utils/dagre';
import { initGraph } from './utils';
>>>>>>> 3ceada45

const layoutDagreSpy = vi.spyOn(dagre, 'setDagreLayout');

const testNodes = {
    '1': {
        label: 'User 1',
        kind: 'User',
        kinds: ['User', 'Tag_Tier_Zero'],
        objectId: 'test-user-1',
        lastSeen: '',
        isTierZero: true,
        isOwnedObject: false,
    },
    '2': {
        label: 'Group 1',
        kind: 'Group',
        kinds: ['Group', 'Tag_Owned'],
        objectId: 'test-group-1',
        lastSeen: '',
        isTierZero: false,
        isOwnedObject: true,
    },
};

const testEdgesWithDuplicate = [
    {
        source: '1',
        target: '2',
        label: 'MemberOf',
        kind: 'MemberOf',
        lastSeen: '',
    },
    {
        source: '1',
        target: '2',
        label: 'MemberOf',
        kind: 'MemberOf',
        lastSeen: '',
    },
    {
        source: '2',
        target: '1',
        label: 'MemberOf',
        kind: 'MemberOf',
        lastSeen: '',
    },
    {
        source: '1',
        target: '2',
        label: 'GetChangesAll',
        kind: 'GetChangesAll',
        lastSeen: '',
    },
];

const pzFeatureFlagEnabled = true;

describe('Explore utils', () => {
    describe('initGraph', () => {
        it('uses sequentialLayout by default', () => {
            initGraph(
                { nodes: {}, edges: [] },
                {
                    theme: lightTheme,
                    hideNodes: false,
                    customIcons: {},
                    darkMode: false,
                    tagGlyphs: {},
                    pzFeatureFlagEnabled,
                }
            );

            expect(layoutDagreSpy).toBeCalled();
        });
        it('dedupes edges before adding them to the graph', () => {
            const graph = initGraph(
                { nodes: testNodes, edges: testEdgesWithDuplicate },
                {
                    theme: lightTheme,
                    hideNodes: false,
                    customIcons: {},
                    darkMode: false,
                    tagGlyphs: {},
                    pzFeatureFlagEnabled,
                }
            );

            expect(graph.edges().length).toEqual(3);
            expect(graph.hasEdge('1_MemberOf_2')).toBeTruthy();
            expect(graph.hasEdge('2_MemberOf_1')).toBeTruthy();
            expect(graph.hasEdge('1_GetChangesAll_2')).toBeTruthy();
        });
    });
});

describe('getNodeGlyphs', () => {
    const mockTheme = {
        palette: {
            color: { primary: '', links: '' },
            neutral: { primary: '', secondary: '' },
            common: { black: '', white: '' },
        },
    };
    const themedOptions = {
        labels: {
            labelColor: '#1D1B20',
            backgroundColor: '#F4F4F4',
            highlightedBackground: '#1A30FF',
            highlightedText: '#fff',
        },
        nodeBorderColor: '#1D1B20',
        glyph: {
            colors: {
                backgroundColor: '#1D1B20',
                color: '#FFFFFF',
            },
        },
    };

    const standardGlyphs = {
        TIER_ZERO: 'tierZero',
        TIER_ZERO_DARK: 'tierZeroDark',
        OWNED_OBJECT: 'owned',
        OWNED_OBJECT_DARK: 'ownedDark',
    };

    const tagGlyphs = { Tag_Tier_Zero: 'gem', owned: 'Tag_Owned', ownedGlyph: 'skull' };

    it('determines glyphs with the tier_managent_engine feature flag disabled', () => {
        const firstNodeGlyphs = getNodeGlyphs(
            testNodes[1],
            {
                theme: mockTheme as Theme,
                hideNodes: false,
                customIcons: {},
                darkMode: false,
                themedOptions,
                tagGlyphs,
                pzFeatureFlagEnabled: false,
            },
            standardGlyphs
        );

        expect(firstNodeGlyphs).toHaveLength(1);

        const firstNodeGlyph = firstNodeGlyphs[0];

        expect(firstNodeGlyph.location).toBe(GlyphLocation.TOP_RIGHT);
        expect(firstNodeGlyph.backgroundColor).toBe(themedOptions.glyph.colors.backgroundColor);
        expect(firstNodeGlyph.color).toBe(themedOptions.glyph.colors.color);
        expect(firstNodeGlyph.image).toBe('tierZero');

        const secondNodeGlyphs = getNodeGlyphs(
            testNodes[2],
            {
                theme: mockTheme as Theme,
                hideNodes: false,
                customIcons: {},
                darkMode: false,
                themedOptions,
                tagGlyphs,
                pzFeatureFlagEnabled: false,
            },
            standardGlyphs
        );

        expect(secondNodeGlyphs).toHaveLength(1);

        const secondNodeGlyph = secondNodeGlyphs[0];

        expect(secondNodeGlyph.location).toBe(GlyphLocation.BOTTOM_RIGHT);
        expect(secondNodeGlyph.backgroundColor).toBe(themedOptions.glyph.colors.backgroundColor);
        expect(secondNodeGlyph.color).toBe(themedOptions.glyph.colors.color);
        expect(secondNodeGlyph.image).toBe('owned');
    });

    it('determines glyphs with the tier_managent_engine feature flag enabled', () => {
        const firstNodeGlyphs = getNodeGlyphs(
            testNodes[1],
            {
                theme: mockTheme as Theme,
                hideNodes: false,
                customIcons: {},
                darkMode: false,
                themedOptions,
                tagGlyphs,
                pzFeatureFlagEnabled: true,
            },
            standardGlyphs
        );

        expect(firstNodeGlyphs).toHaveLength(1);

        const firstNodeGlyph = firstNodeGlyphs[0];

        expect(firstNodeGlyph.location).toBe(GlyphLocation.TOP_RIGHT);
        expect(firstNodeGlyph.backgroundColor).toBe(themedOptions.glyph.colors.backgroundColor);
        expect(firstNodeGlyph.color).toBe(themedOptions.glyph.colors.color);
        expect(firstNodeGlyph.image).toBe('gem');

        const secondNodeGlyphs = getNodeGlyphs(
            testNodes[2],
            {
                theme: mockTheme as Theme,
                hideNodes: false,
                customIcons: {},
                darkMode: false,
                themedOptions,
                tagGlyphs,
                pzFeatureFlagEnabled: true,
            },
            standardGlyphs
        );

        expect(secondNodeGlyphs).toHaveLength(1);

        const secondNodeGlyph = secondNodeGlyphs[0];

        expect(secondNodeGlyph.location).toBe(GlyphLocation.BOTTOM_RIGHT);
        expect(secondNodeGlyph.backgroundColor).toBe(themedOptions.glyph.colors.backgroundColor);
        expect(secondNodeGlyph.color).toBe(themedOptions.glyph.colors.color);
        expect(secondNodeGlyph.image).toBe('skull');
    });
});<|MERGE_RESOLUTION|>--- conflicted
+++ resolved
@@ -14,16 +14,10 @@
 //
 // SPDX-License-Identifier: Apache-2.0
 
-<<<<<<< HEAD
 import { Theme } from '@mui/material';
 import * as layoutDagre from 'src/hooks/useLayoutDagre/useLayoutDagre';
 import { GlyphLocation } from 'src/rendering/programs/node.glyphs';
 import { getNodeGlyphs, initGraph } from './utils';
-=======
-import { lightTheme } from 'bh-shared-ui';
-import * as dagre from 'src/rendering/utils/dagre';
-import { initGraph } from './utils';
->>>>>>> 3ceada45
 
 const layoutDagreSpy = vi.spyOn(dagre, 'setDagreLayout');
 
