--- conflicted
+++ resolved
@@ -15,9 +15,6 @@
 // SPDX-License-Identifier: Apache-2.0
 
 import { Box, Divider, Typography, useTheme } from '@mui/material';
-<<<<<<< HEAD
-import { EdgeCompositionRelationships, EdgeInfoComponents, EdgeResponse, EdgeSections, apiClient } from 'bh-shared-ui';
-=======
 import {
     EdgeCompositionRelationships,
     EdgeInfoComponents,
@@ -28,7 +25,6 @@
     useFeatureFlag,
     useFetchEntityProperties,
 } from 'bh-shared-ui';
->>>>>>> 55dfe50e
 import isEmpty from 'lodash/isEmpty';
 import { Dispatch, FC, Fragment } from 'react';
 import { putGraphData, putGraphError, saveResponseForExport, setGraphLoading } from 'src/ducks/explore/actions';
@@ -73,13 +69,15 @@
     };
 };
 
-const EdgeInfoContent: FC<{ selectedEdge: EdgeResponse }> = ({ selectedEdge }) => {
+const EdgeInfoContent: FC<{ selectedEdge: NonNullable<SelectedEdge> }> = ({ selectedEdge }) => {
     const theme = useTheme();
     const dispatch = useAppDispatch();
     const { data: backButtonFlag } = useFeatureFlag('back_button_support');
 
-    const sections = EdgeInfoComponents[selectedEdge.label as keyof typeof EdgeInfoComponents];
+    const sections = EdgeInfoComponents[selectedEdge.name as keyof typeof EdgeInfoComponents];
     const { sourceNode, targetNode } = selectedEdge;
+    const { objectId, type } = targetNode;
+    const { entityProperties: targetNodeProperties } = useFetchEntityProperties({ objectId, nodeType: type });
 
     return (
         <Box>
@@ -90,7 +88,7 @@
                         const Section = section[1];
 
                         const sendOnChange =
-                            EdgeCompositionRelationships.includes(selectedEdge.label) && section[0] === 'composition';
+                            EdgeCompositionRelationships.includes(selectedEdge.name) && section[0] === 'composition';
 
                         return (
                             <Fragment key={index}>
@@ -103,29 +101,23 @@
                                         sendOnChange
                                             ? getOnChange(
                                                   dispatch,
-<<<<<<< HEAD
-                                                  parseInt(sourceNode.id),
-                                                  parseInt(targetNode.id),
-                                                  selectedEdge.label
-=======
                                                   parseInt(`${sourceNode.id}`),
                                                   parseInt(`${targetNode.id}`),
                                                   selectedEdge.name,
                                                   backButtonFlag
->>>>>>> 55dfe50e
                                               )
                                             : undefined
                                     }>
                                     <Section
-                                        edgeName={selectedEdge.label}
+                                        edgeName={selectedEdge.name}
                                         sourceDBId={sourceNode.id}
-                                        sourceName={sourceNode.label}
-                                        sourceType={sourceNode.kind}
+                                        sourceName={sourceNode.name}
+                                        sourceType={sourceNode.type}
                                         targetDBId={targetNode.id}
-                                        targetName={targetNode.label}
-                                        targetType={targetNode.kind}
+                                        targetName={targetNode.name}
+                                        targetType={targetNode.type}
                                         targetId={targetNode.objectId}
-                                        haslaps={!!targetNode.properties?.haslaps}
+                                        haslaps={!!targetNodeProperties?.haslaps}
                                     />
                                 </EdgeInfoCollapsibleSection>
                             </Fragment>
@@ -141,7 +133,7 @@
                         <Typography variant='body1' fontSize={'0.75rem'}>
                             The edge{' '}
                             <Typography component={'span'} variant='body1' fontWeight={'bold'} fontSize={'0.75rem'}>
-                                {selectedEdge.label}
+                                {selectedEdge.name}
                             </Typography>{' '}
                             does not have any additional contextual information at this time.
                         </Typography>
