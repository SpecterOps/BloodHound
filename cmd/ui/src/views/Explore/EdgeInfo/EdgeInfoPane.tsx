// Copyright 2023 Specter Ops, Inc.
//
// Licensed under the Apache License, Version 2.0
// you may not use this file except in compliance with the License.
// You may obtain a copy of the License at
//
//     http://www.apache.org/licenses/LICENSE-2.0
//
// Unless required by applicable law or agreed to in writing, software
// distributed under the License is distributed on an "AS IS" BASIS,
// WITHOUT WARRANTIES OR CONDITIONS OF ANY KIND, either express or implied.
// See the License for the specific language governing permissions and
// limitations under the License.
//
// SPDX-License-Identifier: Apache-2.0

import { Box, Paper, SxProps } from '@mui/material';
<<<<<<< HEAD
import { EdgeResponse, usePaneStyles } from 'bh-shared-ui';
=======
import { usePaneStyles } from 'bh-shared-ui';
>>>>>>> 55dfe50e
import React, { useState } from 'react';
import EdgeInfoContent from 'src/views/Explore/EdgeInfo/EdgeInfoContent';
import Header from 'src/views/Explore/EdgeInfo/EdgeInfoHeader';

<<<<<<< HEAD
const EdgeInfoPane: React.FC<{ selectedEdge: EdgeResponse; sx?: SxProps }> = ({ selectedEdge, sx }) => {
=======
const EdgeInfoPane: React.FC<{ sx?: SxProps; selectedEdge?: any }> = ({ sx, selectedEdge }) => {
>>>>>>> 55dfe50e
    const styles = usePaneStyles();
    const [expanded, setExpanded] = useState(true);

    return (
        <Box sx={sx} className={styles.container} data-testid='explore_edge-information-pane'>
            <Paper elevation={0} classes={{ root: styles.headerPaperRoot }}>
                <Header
                    name={selectedEdge.label || 'None'}
                    expanded={expanded}
                    onToggleExpanded={(expanded) => {
                        setExpanded(expanded);
                    }}
                />
            </Paper>
            <Paper
                elevation={0}
                classes={{ root: styles.contentPaperRoot }}
                sx={{
                    display: expanded ? 'initial' : 'none',
                }}>
                {selectedEdge === null ? 'No information to display.' : <EdgeInfoContent selectedEdge={selectedEdge} />}
            </Paper>
        </Box>
    );
};

export default EdgeInfoPane;<|MERGE_RESOLUTION|>--- conflicted
+++ resolved
@@ -15,20 +15,12 @@
 // SPDX-License-Identifier: Apache-2.0
 
 import { Box, Paper, SxProps } from '@mui/material';
-<<<<<<< HEAD
-import { EdgeResponse, usePaneStyles } from 'bh-shared-ui';
-=======
 import { usePaneStyles } from 'bh-shared-ui';
->>>>>>> 55dfe50e
 import React, { useState } from 'react';
 import EdgeInfoContent from 'src/views/Explore/EdgeInfo/EdgeInfoContent';
 import Header from 'src/views/Explore/EdgeInfo/EdgeInfoHeader';
 
-<<<<<<< HEAD
-const EdgeInfoPane: React.FC<{ selectedEdge: EdgeResponse; sx?: SxProps }> = ({ selectedEdge, sx }) => {
-=======
 const EdgeInfoPane: React.FC<{ sx?: SxProps; selectedEdge?: any }> = ({ sx, selectedEdge }) => {
->>>>>>> 55dfe50e
     const styles = usePaneStyles();
     const [expanded, setExpanded] = useState(true);
 
