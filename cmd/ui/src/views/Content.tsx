--- conflicted
+++ resolved
@@ -19,11 +19,8 @@
 import {
     FileUploadDialog,
     GenericErrorBoundaryFallback,
-<<<<<<< HEAD
     Permission,
-=======
     getExcludedIds,
->>>>>>> ac1022df
     useExecuteOnFileDrag,
     useFileUploadDialogContext,
     usePermissions,
@@ -63,13 +60,11 @@
         }
     }, [authState, isFullyAuthenticated, dispatch]);
 
+    const permitFileUploadModalLaunch =
+        !!authState.sessionToken && !!authState.user && !isAuthExpired && !getExcludedIds() && !!hasPermissionToUpload;
     // Display ingest dialog when a processable file is dragged into the browser client
     useExecuteOnFileDrag(() => setShowFileIngestDialog(true), {
-<<<<<<< HEAD
-        condition: () => !!authState.sessionToken && !!authState.user && !isAuthExpired && !!hasPermissionToUpload,
-=======
-        condition: () => !!authState.sessionToken && !!authState.user && !isAuthExpired && !getExcludedIds(),
->>>>>>> ac1022df
+        condition: () => permitFileUploadModalLaunch,
         acceptedTypes: ['application/json', 'application/zip'],
     });
 
