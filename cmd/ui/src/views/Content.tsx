--- conflicted
+++ resolved
@@ -135,24 +135,18 @@
                         <FileUploadDialog open={showFileIngestDialog} onClose={() => setShowFileIngestDialog(false)} />
                     )}
                 </Suspense>
-<<<<<<< HEAD
-                <CommandDialog open={commandPaletteOpen} className='overflow-visible'>
-                    <CommandInput placeholder='Type a command or search...' />
-                    <CommandList>
-                        <CommandEmpty>No results found.</CommandEmpty>
-                        <CommandGroup heading='Suggestions'>
-                            <CommandItem>
-                                <ExploreHistoryDialog />
-                            </CommandItem>
-=======
                 <CommandDialog
                     open={commandPaletteOpen}
                     onOpenChange={() => {
                         setCommandPaletteOpen((prev) => !prev);
-                    }}>
+                    }}
+                    className='overflow-visible'>
                     <CommandInput placeholder='Type a command or search...' />
                     <CommandList>
                         <CommandEmpty>No results found.</CommandEmpty>
+                        <CommandItem>
+                            <ExploreHistoryDialog />
+                        </CommandItem>
                         <CommandGroup heading='API Explorer'>
                             {endpoints.map((endpoint) => {
                                 const splitString = endpoint.split(' ');
@@ -168,7 +162,6 @@
                                     </CommandItem>
                                 );
                             })}
->>>>>>> 206a6163
                         </CommandGroup>
                     </CommandList>
                 </CommandDialog>
