--- conflicted
+++ resolved
@@ -19,7 +19,6 @@
 import { useState } from 'react';
 import { useMutation, useQuery } from 'react-query';
 import { useSelector } from 'react-redux';
-<<<<<<< HEAD
 import {
     ConfirmationDialog,
     DataTable,
@@ -29,12 +28,8 @@
     LuxonFormat,
     UserTokenManagementDialog,
     apiClient,
+    Disable2FADialog,
 } from 'bh-shared-ui';
-=======
-import apiClient from 'src/api';
-import { Disable2FADialog, ConfirmationDialog, DataTable, Header, ContentPage } from 'bh-shared-ui';
-import { LuxonFormat } from 'bh-shared-ui';
->>>>>>> 516d4d97
 import { NewUser, UpdatedUser } from 'src/ducks/auth/types';
 import { addSnackbar } from 'src/ducks/global/actions';
 import useToggle from 'src/hooks/useToggle';
@@ -351,7 +346,7 @@
                 error={disable2FAError}
                 secret={disable2FASecret}
                 onSecretChange={(e: any) => setDisable2FASecret(e.target.value)}
-                contentText="Are you sure you want to disable MFA for this user? Please enter your password to confirm."
+                contentText='Are you sure you want to disable MFA for this user? Please enter your password to confirm.'
             />
             <PasswordDialog
                 open={resetUserPasswordDialogOpen}
