--- conflicted
+++ resolved
@@ -55,21 +55,10 @@
                 </Box>
                 <Box>
                     <Button disabled={disabled} onClick={handleOnClick}>
-<<<<<<< HEAD
-                        {flag.enabled ? (
-                            <>
-                                <FontAwesomeIcon icon={faCheckCircle} fixedWidth />
-                                <Typography>Enabled</Typography>
-                            </>
-                        ) : (
-                            'Disabled'
-                        )}
-=======
                         <Box display={'flex'} alignItems={'center'}>
                             {flag.enabled ? <FontAwesomeIcon icon={faCheckCircle} fixedWidth /> : null}
                             <Typography ml='8px'>{flag.enabled ? 'Enabled' : 'Disabled'}</Typography>
                         </Box>
->>>>>>> c13aef2c
                     </Button>
                 </Box>
             </Box>
