--- conflicted
+++ resolved
@@ -15,11 +15,14 @@
 // SPDX-License-Identifier: Apache-2.0
 
 import { Box, CircularProgress, Container } from '@mui/material';
-<<<<<<< HEAD
-import { GenericErrorBoundaryFallback, GloballySupportedSearchParams, SubNav, useFeatureFlag } from 'bh-shared-ui';
-=======
-import { AdministrationSection, GenericErrorBoundaryFallback, Permission, SubNav, usePermissions } from 'bh-shared-ui';
->>>>>>> f17bcf9e
+import {
+    AdministrationSection,
+    GenericErrorBoundaryFallback,
+    GloballySupportedSearchParams,
+    SubNav,
+    useFeatureFlag,
+    usePermissions,
+} from 'bh-shared-ui';
 import React, { Suspense } from 'react';
 import { ErrorBoundary } from 'react-error-boundary';
 import { Navigate, Route, Routes } from 'react-router-dom';
@@ -33,7 +36,7 @@
     ROUTE_ADMINISTRATION_MANAGE_USERS,
     ROUTE_ADMINISTRATION_SSO_CONFIGURATION,
 } from 'src/routes/constants';
-import { AdminSection, getAdminFilteredSections, getAdminSubRoute } from './utils';
+import { getAdminFilteredSections, getAdminSubRoute } from './utils';
 
 const DatabaseManagement = React.lazy(() => import('src/views/DatabaseManagement'));
 const QA = React.lazy(() => import('src/views/QA'));
@@ -45,86 +48,7 @@
     import('bh-shared-ui').then((module) => ({ default: module.SSOConfiguration }))
 );
 
-<<<<<<< HEAD
-const Administration: React.FC = () => {
-    const { data: flag } = useFeatureFlag('back_button_support');
-    const sections: AdminSection[] = [
-        {
-            title: 'Data Collection',
-            items: [
-                {
-                    label: 'File Ingest',
-                    path: ROUTE_ADMINISTRATION_FILE_INGEST,
-                    component: FileIngest,
-                    adminOnly: false,
-                    persistentSearchParams: flag?.enabled ? GloballySupportedSearchParams : undefined,
-                },
-                {
-                    label: 'Data Quality',
-                    path: ROUTE_ADMINISTRATION_DATA_QUALITY,
-                    component: QA,
-                    adminOnly: false,
-                    persistentSearchParams: flag?.enabled ? GloballySupportedSearchParams : undefined,
-                },
-                {
-                    label: 'Database Management',
-                    path: ROUTE_ADMINISTRATION_DB_MANAGEMENT,
-                    component: DatabaseManagement,
-                    adminOnly: false,
-                    persistentSearchParams: flag?.enabled ? GloballySupportedSearchParams : undefined,
-                },
-            ],
-            order: 0,
-        },
-        {
-            title: 'Users',
-            items: [
-                {
-                    label: 'Manage Users',
-                    path: ROUTE_ADMINISTRATION_MANAGE_USERS,
-                    component: Users,
-                    adminOnly: false,
-                    persistentSearchParams: flag?.enabled ? GloballySupportedSearchParams : undefined,
-                },
-            ],
-            order: 0,
-        },
-        {
-            title: 'Authentication',
-            items: [
-                {
-                    label: 'SSO Configuration',
-                    path: ROUTE_ADMINISTRATION_SSO_CONFIGURATION,
-                    component: SSOConfiguration,
-                    adminOnly: false,
-                    persistentSearchParams: flag?.enabled ? GloballySupportedSearchParams : undefined,
-                },
-            ],
-            order: 0,
-        },
-        {
-            title: 'Configuration',
-            items: [
-                {
-                    label: 'BloodHound Configuration',
-                    path: ROUTE_ADMINISTRATION_BLOODHOUND_CONFIGURATION,
-                    component: BloodHoundConfiguration,
-                    adminOnly: true,
-                    persistentSearchParams: flag?.enabled ? GloballySupportedSearchParams : undefined,
-                },
-                {
-                    label: 'Early Access Features',
-                    path: ROUTE_ADMINISTRATION_EARLY_ACCESS_FEATURES,
-                    component: EarlyAccessFeatures,
-                    adminOnly: false,
-                    persistentSearchParams: flag?.enabled ? GloballySupportedSearchParams : undefined,
-                },
-            ],
-            order: 1,
-        },
-    ];
-=======
-const sections: AdministrationSection[] = [
+const getSections = (enableDeepLinking: boolean): AdministrationSection[] => [
     {
         title: 'Data Collection',
         items: [
@@ -133,18 +57,21 @@
                 path: ROUTE_ADMINISTRATION_FILE_INGEST,
                 component: FileIngest,
                 adminOnly: false,
+                persistentSearchParams: enableDeepLinking ? GloballySupportedSearchParams : undefined,
             },
             {
                 label: 'Data Quality',
                 path: ROUTE_ADMINISTRATION_DATA_QUALITY,
                 component: QA,
                 adminOnly: false,
+                persistentSearchParams: enableDeepLinking ? GloballySupportedSearchParams : undefined,
             },
             {
                 label: 'Database Management',
                 path: ROUTE_ADMINISTRATION_DB_MANAGEMENT,
                 component: DatabaseManagement,
                 adminOnly: false,
+                persistentSearchParams: enableDeepLinking ? GloballySupportedSearchParams : undefined,
             },
         ],
         order: 0,
@@ -157,6 +84,7 @@
                 path: ROUTE_ADMINISTRATION_MANAGE_USERS,
                 component: Users,
                 adminOnly: false,
+                persistentSearchParams: enableDeepLinking ? GloballySupportedSearchParams : undefined,
             },
         ],
         order: 0,
@@ -169,6 +97,7 @@
                 path: ROUTE_ADMINISTRATION_SSO_CONFIGURATION,
                 component: SSOConfiguration,
                 adminOnly: false,
+                persistentSearchParams: enableDeepLinking ? GloballySupportedSearchParams : undefined,
             },
         ],
         order: 0,
@@ -181,20 +110,24 @@
                 path: ROUTE_ADMINISTRATION_BLOODHOUND_CONFIGURATION,
                 component: BloodHoundConfiguration,
                 adminOnly: true,
+                persistentSearchParams: enableDeepLinking ? GloballySupportedSearchParams : undefined,
             },
             {
                 label: 'Early Access Features',
                 path: ROUTE_ADMINISTRATION_EARLY_ACCESS_FEATURES,
                 component: EarlyAccessFeatures,
                 adminOnly: false,
+                persistentSearchParams: enableDeepLinking ? GloballySupportedSearchParams : undefined,
             },
         ],
         order: 1,
     },
 ];
->>>>>>> f17bcf9e
 
 const Administration: React.FC = () => {
+    const { data: flag } = useFeatureFlag('back_button_support');
+    const sections = getSections(!!flag?.enabled);
+
     const { checkAllPermissions } = usePermissions();
 
     // Filter adminOnly links from the data we pass to the sidebar if a user does not have the correct permissions
