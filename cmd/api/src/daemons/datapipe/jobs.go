// Copyright 2023 Specter Ops, Inc.
//
// Licensed under the Apache License, Version 2.0
// you may not use this file except in compliance with the License.
// You may obtain a copy of the License at
//
//     http://www.apache.org/licenses/LICENSE-2.0
//
// Unless required by applicable law or agreed to in writing, software
// distributed under the License is distributed on an "AS IS" BASIS,
// WITHOUT WARRANTIES OR CONDITIONS OF ANY KIND, either express or implied.
// See the License for the specific language governing permissions and
// limitations under the License.
//
// SPDX-License-Identifier: Apache-2.0

package datapipe

import (
	"archive/zip"
	"context"
	"errors"
	"fmt"
	"io"
	"io/fs"
	"log/slog"
	"os"
	"time"

	"github.com/specterops/bloodhound/bomenc"
	"github.com/specterops/bloodhound/dawgs/graph"
	"github.com/specterops/bloodhound/dawgs/util"
	"github.com/specterops/bloodhound/src/database"
	"github.com/specterops/bloodhound/src/model"
	"github.com/specterops/bloodhound/src/model/appcfg"
	"github.com/specterops/bloodhound/src/services/ingest"
)

type TimestampedBatch struct {
	Batch      graph.Batch
	IngestTime time.Time
}

func NewTimestampedBatch(batch graph.Batch, ingestTime time.Time) *TimestampedBatch {
	return &TimestampedBatch{
		Batch:      batch,
		IngestTime: ingestTime,
	}
}

func HasIngestJobsWaitingForAnalysis(ctx context.Context, db database.Database) (bool, error) {
	if ingestJobsUnderAnalysis, err := db.GetIngestJobsWithStatus(ctx, model.JobStatusAnalyzing); err != nil {
		return false, err
	} else {
		return len(ingestJobsUnderAnalysis) > 0, nil
	}
}

func FailAnalyzedIngestJobs(ctx context.Context, db database.Database) {
	// Because our database interfaces do not yet accept contexts this is a best-effort check to ensure that we do not
	// commit state transitions when we are shutting down.
	if ctx.Err() != nil {
		return
	}

	if ingestJobsUnderAnalysis, err := db.GetIngestJobsWithStatus(ctx, model.JobStatusAnalyzing); err != nil {
		slog.ErrorContext(ctx, fmt.Sprintf("Failed to load ingest jobs under analysis: %v", err))
	} else {
		for _, job := range ingestJobsUnderAnalysis {
			if err := ingest.UpdateIngestJobStatus(ctx, db, job, model.JobStatusFailed, "Analysis failed"); err != nil {
				slog.ErrorContext(ctx, fmt.Sprintf("Failed updating ingest job %d to failed status: %v", job.ID, err))
			}
		}
	}
}

func PartialCompleteIngestJobs(ctx context.Context, db database.Database) {
	// Because our database interfaces do not yet accept contexts this is a best-effort check to ensure that we do not
	// commit state transitions when we are shutting down.
	if ctx.Err() != nil {
		return
	}

	if ingestJobsUnderAnalysis, err := db.GetIngestJobsWithStatus(ctx, model.JobStatusAnalyzing); err != nil {
		slog.ErrorContext(ctx, fmt.Sprintf("Failed to load ingest jobs under analysis: %v", err))
	} else {
		for _, job := range ingestJobsUnderAnalysis {
			if err := ingest.UpdateIngestJobStatus(ctx, db, job, model.JobStatusPartiallyComplete, "Partially Completed"); err != nil {
				slog.ErrorContext(ctx, fmt.Sprintf("Failed updating ingest job %d to partially completed status: %v", job.ID, err))
			}
		}
	}
}

func CompleteAnalyzedIngestJobs(ctx context.Context, db database.Database) {
	// Because our database interfaces do not yet accept contexts this is a best-effort check to ensure that we do not
	// commit state transitions when we are shutting down.
	if ctx.Err() != nil {
		return
	}

	if ingestJobsUnderAnalysis, err := db.GetIngestJobsWithStatus(ctx, model.JobStatusAnalyzing); err != nil {
		slog.ErrorContext(ctx, fmt.Sprintf("Failed to load ingest jobs under analysis: %v", err))
	} else {
		for _, job := range ingestJobsUnderAnalysis {
			var (
				status  = model.JobStatusComplete
				message = "Complete"
			)

			if job.FailedFiles > 0 {
				if job.FailedFiles < job.TotalFiles {
					status = model.JobStatusPartiallyComplete
					message = fmt.Sprintf("%d File(s) failed to ingest as JSON Content", job.FailedFiles)
				} else {
					status = model.JobStatusFailed
					message = "All files failed to ingest as JSON Content"
				}
			}

			if err := ingest.UpdateIngestJobStatus(ctx, db, job, status, message); err != nil {
				slog.ErrorContext(ctx, fmt.Sprintf("Error updating ingest job %d: %v", job.ID, err))
			}
		}
	}
}

// ProcessFinishedIngestJobs transitions all jobs in an ingesting state to an analyzing state, if there are no further tasks associated with the job in question
func ProcessFinishedIngestJobs(ctx context.Context, db database.Database) {
	// Because our database interfaces do not yet accept contexts this is a best-effort check to ensure that we do not
	// commit state transitions when shutting down.
	if ctx.Err() != nil {
		return
	}

	if jobs, err := db.GetIngestJobsWithStatus(ctx, model.JobStatusIngesting); err != nil {
		slog.ErrorContext(ctx, fmt.Sprintf("Failed to look up finished ingest jobs: %v", err))
	} else {
		for _, job := range jobs {
			if remainingIngestTasks, err := db.GetIngestTasksForJob(ctx, job.ID); err != nil {
				slog.ErrorContext(ctx, fmt.Sprintf("Failed looking up remaining ingest tasks for ingest job %d: %v", job.ID, err))
			} else if len(remainingIngestTasks) == 0 {
				if err := ingest.UpdateIngestJobStatus(ctx, db, job, model.JobStatusAnalyzing, "Analyzing"); err != nil {
					slog.ErrorContext(ctx, fmt.Sprintf("Error updating ingest job %d: %v", job.ID, err))
				}
			}
		}
	}
}

// clearFileTask removes a generic ingest task for ingested data.
func (s *Daemon) clearFileTask(ingestTask model.IngestTask) {
	if err := s.db.DeleteIngestTask(s.ctx, ingestTask); err != nil {
		slog.ErrorContext(s.ctx, fmt.Sprintf("Error removing ingest task from db: %v", err))
	}
}

// preProcessIngestFile will take a path and extract zips if necessary, returning the paths for files to process
// along with any errors and the number of failed files (in the case of a zip archive)
func (s *Daemon) preProcessIngestFile(path string, fileType model.FileType) ([]string, int, error) {
	if fileType == model.FileTypeJson {
		//If this isn't a zip file, just return a slice with the path in it and let stuff process as normal
		return []string{path}, 0, nil
	} else if archive, err := zip.OpenReader(path); err != nil {
		return []string{}, 0, err
	} else {
		var (
			errs      = util.NewErrorCollector()
			failed    = 0
			filePaths = make([]string, len(archive.File))
		)

		for i, f := range archive.File {
			//skip directories
			if f.FileInfo().IsDir() {
				continue
			}
			// Break out if temp file creation fails
			// Collect errors for other failures within the archive
			if tempFile, err := os.CreateTemp(s.cfg.TempDirectory(), "bh"); err != nil {
				return []string{}, 0, err
			} else if srcFile, err := f.Open(); err != nil {
				errs.Add(fmt.Errorf("error opening file %s in archive %s: %v", f.Name, path, err))
				failed++
			} else if normFile, err := bomenc.NormalizeToUTF8(srcFile); err != nil {
				errs.Add(fmt.Errorf("error normalizing file %s to UTF8 in archive %s: %v", f.Name, path, err))
				failed++
			} else if _, err := io.Copy(tempFile, normFile); err != nil {
				errs.Add(fmt.Errorf("error extracting file %s in archive %s: %v", f.Name, path, err))
				failed++
			} else if err := tempFile.Close(); err != nil {
				errs.Add(fmt.Errorf("error closing temp file %s: %v", f.Name, err))
				failed++
			} else {
				filePaths[i] = tempFile.Name()
			}
		}

		//Close the archive and delete it
		if err := archive.Close(); err != nil {
			slog.ErrorContext(s.ctx, fmt.Sprintf("Error closing archive %s: %v", path, err))
		} else if err := os.Remove(path); err != nil {
			slog.ErrorContext(s.ctx, fmt.Sprintf("Error deleting archive %s: %v", path, err))
		}

		return filePaths, failed, errs.Combined()
	}
}

// processIngestFile reads the files at the path supplied, and returns the total number of files in the
// archive, the number of files that failed to ingest as JSON, and an error
func (s *Daemon) processIngestFile(ctx context.Context, path string, fileType model.FileType, ingestTime time.Time) (int, int, error) {
	adcsEnabled := false
	if adcsFlag, err := s.db.GetFlagByKey(ctx, appcfg.FeatureAdcs); err != nil {
		slog.ErrorContext(ctx, fmt.Sprintf("Error getting ADCS flag: %v", err))
	} else {
		adcsEnabled = adcsFlag.Enabled
	}
	if paths, failed, err := s.preProcessIngestFile(path, fileType); err != nil {
		return 0, failed, err
	} else {
		failed = 0

		return len(paths), failed, s.graphdb.BatchOperation(ctx, func(batch graph.Batch) error {
			timestampedBatch := NewTimestampedBatch(batch, ingestTime)
			for _, filePath := range paths {
				file, err := os.Open(filePath)
				if err != nil {
					failed++
					return err
<<<<<<< HEAD
				} else if err := ReadFileForIngest(timestampedBatch, file, adcsEnabled); err != nil {
=======
				} else if err := ReadFileForIngest(batch, file, s.ingestSchema, adcsEnabled); err != nil {
>>>>>>> 76bffb25
					failed++
					slog.ErrorContext(ctx, fmt.Sprintf("Error reading ingest file %s: %v", filePath, err))
				}

				if err := file.Close(); err != nil {
					slog.ErrorContext(ctx, fmt.Sprintf("Error closing ingest file %s: %v", filePath, err))
				} else if err := os.Remove(filePath); errors.Is(err, fs.ErrNotExist) {
					slog.WarnContext(ctx, fmt.Sprintf("Removing ingest file %s: %v", filePath, err))
				} else if err != nil {
					slog.ErrorContext(ctx, fmt.Sprintf("Error removing ingest file %s: %v", filePath, err))
				}
			}

			return nil
		})
	}
}

// processIngestTasks covers the generic ingest case for ingested data.
func (s *Daemon) processIngestTasks(ctx context.Context, ingestTasks model.IngestTasks) {
	nowUTC := time.Now().UTC()
	if err := s.db.SetDatapipeStatus(s.ctx, model.DatapipeStatusIngesting, false); err != nil {
		slog.ErrorContext(ctx, fmt.Sprintf("Error setting datapipe status: %v", err))
		return
	}
	defer s.db.SetDatapipeStatus(s.ctx, model.DatapipeStatusIdle, false)

	for _, ingestTask := range ingestTasks {
		// Check the context to see if we should continue processing ingest tasks. This has to be explicit since error
		// handling assumes that all failures should be logged and not returned.
		if ctx.Err() != nil {
			return
		}

		if s.cfg.DisableIngest {
			slog.WarnContext(ctx, "Skipped processing of ingestTasks due to config flag.")
			return
		}

		total, failed, err := s.processIngestFile(ctx, ingestTask.FileName, ingestTask.FileType, nowUTC)
		if errors.Is(err, fs.ErrNotExist) {
			slog.WarnContext(ctx, fmt.Sprintf("Did not process ingest task %d with file %s: %v", ingestTask.ID, ingestTask.FileName, err))
		} else if err != nil {
			slog.ErrorContext(ctx, fmt.Sprintf("Failed processing ingest task %d with file %s: %v", ingestTask.ID, ingestTask.FileName, err))
		} else if job, err := s.db.GetIngestJob(ctx, ingestTask.TaskID.ValueOrZero()); err != nil {
			slog.ErrorContext(ctx, fmt.Sprintf("Failed to fetch job for ingest task %d: %v", ingestTask.ID, err))
		} else {
			job.TotalFiles = total
			job.FailedFiles += failed
			if err = s.db.UpdateIngestJob(ctx, job); err != nil {
				slog.ErrorContext(ctx, fmt.Sprintf("Failed to update number of failed files for ingest job ID %d: %v", job.ID, err))
			}
		}

		s.clearFileTask(ingestTask)
	}
}<|MERGE_RESOLUTION|>--- conflicted
+++ resolved
@@ -228,11 +228,7 @@
 				if err != nil {
 					failed++
 					return err
-<<<<<<< HEAD
-				} else if err := ReadFileForIngest(timestampedBatch, file, adcsEnabled); err != nil {
-=======
-				} else if err := ReadFileForIngest(batch, file, s.ingestSchema, adcsEnabled); err != nil {
->>>>>>> 76bffb25
+				} else if err := ReadFileForIngest(timestampedBatch, file, s.ingestSchema, adcsEnabled); err != nil {
 					failed++
 					slog.ErrorContext(ctx, fmt.Sprintf("Error reading ingest file %s: %v", filePath, err))
 				}
