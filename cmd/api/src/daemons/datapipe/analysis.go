--- conflicted
+++ resolved
@@ -62,10 +62,7 @@
 		collector.Collect(fmt.Errorf("azure tier zero tagging failed: %w", err))
 	}
 
-<<<<<<< HEAD
-=======
 	// TODO: Cleanup #ADCSFeatureFlag after full launch.
->>>>>>> 172bb7ba
 	if adcsFlag, err := db.GetFlagByKey(appcfg.FeatureAdcs); err != nil {
 		collector.Collect(fmt.Errorf("error retrieving ADCS feature flag: %w", err))
 	} else if stats, err := ad.Post(ctx, graphDB, adcsFlag.Enabled); err != nil {
