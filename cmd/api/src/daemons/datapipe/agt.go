--- conflicted
+++ resolved
@@ -684,7 +684,6 @@
 	return nil
 }
 
-<<<<<<< HEAD
 func ClearAssetGroupTagNodeSet(ctx context.Context, graphDb graph.Database, assetGroupTag model.AssetGroupTag) error {
 	tagKind := assetGroupTag.ToKind()
 	if err := graphDb.WriteTransaction(ctx, func(tx graph.Transaction) error {
@@ -707,9 +706,7 @@
 	return nil
 }
 
-=======
 // TODO Cleanup tieringEnabled after Tiering GA
->>>>>>> 8366ace8
 func TagAssetGroupsAndTierZero(ctx context.Context, db database.Database, graphDb graph.Database, additionalFilters ...graph.Criteria) []error {
 	var errors []error
 
