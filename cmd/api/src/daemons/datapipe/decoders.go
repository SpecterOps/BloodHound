// Copyright 2024 Specter Ops, Inc.
//
// Licensed under the Apache License, Version 2.0
// you may not use this file except in compliance with the License.
// You may obtain a copy of the License at
//
//     http://www.apache.org/licenses/LICENSE-2.0
//
// Unless required by applicable law or agreed to in writing, software
// distributed under the License is distributed on an "AS IS" BASIS,
// WITHOUT WARRANTIES OR CONDITIONS OF ANY KIND, either express or implied.
// See the License for the specific language governing permissions and
// limitations under the License.
//
// SPDX-License-Identifier: Apache-2.0

package datapipe

import (
	"encoding/json"
	"errors"
	"fmt"
	"io"
	"log/slog"
	"time"

	"github.com/specterops/bloodhound/dawgs/util"
	"github.com/specterops/bloodhound/ein"
)

type ConversionFuncWithTime[T any] func(decoded T, converted *ConvertedData, ingestTime time.Time)

<<<<<<< HEAD
T is any of the ingest types
*/
type ConversionFunc[T any] func(decoded T, converted *ConvertedData, ingestTime time.Time)

func decodeBasicData[T any](batch *TimestampedBatch, reader io.ReadSeeker, conversionFunc ConversionFunc[T]) error {
	decoder, err := CreateIngestDecoder(reader)
	if err != nil {
		return err
=======
// ConversionFunc is a function that transforms a decoded JSON object (of type T)
// into its corresponding internal ingest representation, appending it to the provided ConvertedData.
//
// T represents a specific ingest type (e.g., User, Computer, Group, etc.).
type ConversionFunc[T any] func(decoded T, converted *ConvertedData) error

func decodeBasicData[T any](batch *TimestampedBatch, decoder *json.Decoder, conversionFunc ConversionFuncWithTime[T]) error {
	var (
		count         = 0
		convertedData ConvertedData
		errs          = util.NewErrorCollector()
	)

	for decoder.More() {
		// This variable needs to be initialized here, otherwise the marshaller will cache the map in the struct
		var decodeTarget T
		if err := decoder.Decode(&decodeTarget); err != nil {
			slog.Error(fmt.Sprintf("Error decoding %T object: %v", decodeTarget, err))
			if errors.Is(err, io.EOF) {
				break
			}
			return err
		} else {
			count++
			conversionFunc(decodeTarget, &convertedData, batch.IngestTime)
		}

		if count == IngestCountThreshold {
			if err := IngestBasicData(batch, convertedData); err != nil {
				errs.Add(err)
			}
			convertedData.Clear()
			count = 0

		}
>>>>>>> 74ffbb7b
	}

	if count > 0 {
		if err := IngestBasicData(batch, convertedData); err != nil {
			errs.Add(err)
		}
	}

	return errs.Combined()
}

func decodeGenericData[T any](batch *TimestampedBatch, decoder *json.Decoder, conversionFunc ConversionFunc[T]) error {
	var (
		count         = 0
		convertedData ConvertedData
		errs          = util.NewErrorCollector()
	)

	for decoder.More() {
		// This variable needs to be initialized here, otherwise the marshaller will cache the map in the struct
		var decodeTarget T
		if err := decoder.Decode(&decodeTarget); err != nil {
			slog.Error(fmt.Sprintf("Error decoding %T object: %v", decodeTarget, err))
			if errors.Is(err, io.EOF) {
				break
			}
			return err
		} else {
			count++
<<<<<<< HEAD
			conversionFunc(decodeTarget, &convertedData, batch.IngestTime)
=======
			if err := conversionFunc(decodeTarget, &convertedData); err != nil {
				errs.Add(err)
			}
>>>>>>> 74ffbb7b
		}

		if count == IngestCountThreshold {
			if err := IngestGenericData(batch, convertedData); err != nil {
				errs.Add(err)
			}
			convertedData.Clear()
			count = 0

		}
	}

	if count > 0 {
		if err := IngestGenericData(batch, convertedData); err != nil {
			errs.Add(err)
		}
	}

	return errs.Combined()
}

<<<<<<< HEAD
func decodeGroupData(batch *TimestampedBatch, reader io.ReadSeeker) error {
	decoder, err := CreateIngestDecoder(reader)
	if err != nil {
		return err
	}
=======
func decodeGroupData(batch *TimestampedBatch, decoder *json.Decoder) error {
>>>>>>> 74ffbb7b

	var (
		convertedData = ConvertedGroupData{}
		count         = 0
		errs          = util.NewErrorCollector()
	)

	for decoder.More() {
		var group ein.Group
		if err := decoder.Decode(&group); err != nil {
			slog.Error(fmt.Sprintf("Error decoding group object: %v", err))
			if errors.Is(err, io.EOF) {
				break
			}
			return err
		} else {
			count++
			convertGroupData(group, &convertedData, batch.IngestTime)
			if count == IngestCountThreshold {
				if err = IngestGroupData(batch, convertedData); err != nil {
					errs.Add(err)
				}

				convertedData.Clear()
				count = 0
			}
		}
	}

	if count > 0 {
		if err := IngestGroupData(batch, convertedData); err != nil {
			errs.Add(err)
		}
	}

	return errs.Combined()
}

<<<<<<< HEAD
func decodeSessionData(batch *TimestampedBatch, reader io.ReadSeeker) error {
	decoder, err := CreateIngestDecoder(reader)
	if err != nil {
		return err
	}

=======
func decodeSessionData(batch *TimestampedBatch, decoder *json.Decoder) error {
>>>>>>> 74ffbb7b
	var (
		convertedData = ConvertedSessionData{}
		count         = 0
		errs          = util.NewErrorCollector()
	)

	for decoder.More() {
		var session ein.Session
		if err := decoder.Decode(&session); err != nil {
			slog.Error(fmt.Sprintf("Error decoding session object: %v", err))
			if errors.Is(err, io.EOF) {
				break
			}
			return err
		} else {
			count++
			convertSessionData(session, &convertedData)
			if count == IngestCountThreshold {
				if err = IngestSessions(batch, convertedData.SessionProps); err != nil {
					errs.Add(err)
				}
				convertedData.Clear()
				count = 0
			}
		}
	}

	if count > 0 {
		if err := IngestSessions(batch, convertedData.SessionProps); err != nil {
			errs.Add(err)
		}
	}

	return errs.Combined()
}

<<<<<<< HEAD
func decodeAzureData(batch *TimestampedBatch, reader io.ReadSeeker) error {
	decoder, err := CreateIngestDecoder(reader)
	if err != nil {
		return err
	}

=======
func decodeAzureData(batch *TimestampedBatch, decoder *json.Decoder) error {
>>>>>>> 74ffbb7b
	var (
		convertedData = ConvertedAzureData{}
		count         = 0
		errs          = util.NewErrorCollector()
	)

	for decoder.More() {
		var data AzureBase
		if err := decoder.Decode(&data); err != nil {
			slog.Error(fmt.Sprintf("Error decoding azure object: %v", err))
			if errors.Is(err, io.EOF) {
				break
			}
			return err
		} else {
			convert := getKindConverter(data.Kind)
			convert(data.Data, &convertedData, batch.IngestTime)
			count++
			if count == IngestCountThreshold {
				if err = IngestAzureData(batch, convertedData); err != nil {
					errs.Add(err)
				}
				convertedData.Clear()
				count = 0
			}
		}
	}

	if count > 0 {
		if err := IngestAzureData(batch, convertedData); err != nil {
			errs.Add(err)
		}
	}

	return errs.Combined()
}<|MERGE_RESOLUTION|>--- conflicted
+++ resolved
@@ -30,16 +30,6 @@
 
 type ConversionFuncWithTime[T any] func(decoded T, converted *ConvertedData, ingestTime time.Time)
 
-<<<<<<< HEAD
-T is any of the ingest types
-*/
-type ConversionFunc[T any] func(decoded T, converted *ConvertedData, ingestTime time.Time)
-
-func decodeBasicData[T any](batch *TimestampedBatch, reader io.ReadSeeker, conversionFunc ConversionFunc[T]) error {
-	decoder, err := CreateIngestDecoder(reader)
-	if err != nil {
-		return err
-=======
 // ConversionFunc is a function that transforms a decoded JSON object (of type T)
 // into its corresponding internal ingest representation, appending it to the provided ConvertedData.
 //
@@ -75,7 +65,6 @@
 			count = 0
 
 		}
->>>>>>> 74ffbb7b
 	}
 
 	if count > 0 {
@@ -105,13 +94,9 @@
 			return err
 		} else {
 			count++
-<<<<<<< HEAD
-			conversionFunc(decodeTarget, &convertedData, batch.IngestTime)
-=======
 			if err := conversionFunc(decodeTarget, &convertedData); err != nil {
 				errs.Add(err)
 			}
->>>>>>> 74ffbb7b
 		}
 
 		if count == IngestCountThreshold {
@@ -133,15 +118,7 @@
 	return errs.Combined()
 }
 
-<<<<<<< HEAD
-func decodeGroupData(batch *TimestampedBatch, reader io.ReadSeeker) error {
-	decoder, err := CreateIngestDecoder(reader)
-	if err != nil {
-		return err
-	}
-=======
 func decodeGroupData(batch *TimestampedBatch, decoder *json.Decoder) error {
->>>>>>> 74ffbb7b
 
 	var (
 		convertedData = ConvertedGroupData{}
@@ -180,16 +157,7 @@
 	return errs.Combined()
 }
 
-<<<<<<< HEAD
-func decodeSessionData(batch *TimestampedBatch, reader io.ReadSeeker) error {
-	decoder, err := CreateIngestDecoder(reader)
-	if err != nil {
-		return err
-	}
-
-=======
 func decodeSessionData(batch *TimestampedBatch, decoder *json.Decoder) error {
->>>>>>> 74ffbb7b
 	var (
 		convertedData = ConvertedSessionData{}
 		count         = 0
@@ -226,16 +194,7 @@
 	return errs.Combined()
 }
 
-<<<<<<< HEAD
-func decodeAzureData(batch *TimestampedBatch, reader io.ReadSeeker) error {
-	decoder, err := CreateIngestDecoder(reader)
-	if err != nil {
-		return err
-	}
-
-=======
 func decodeAzureData(batch *TimestampedBatch, decoder *json.Decoder) error {
->>>>>>> 74ffbb7b
 	var (
 		convertedData = ConvertedAzureData{}
 		count         = 0
