--- conflicted
+++ resolved
@@ -60,10 +60,7 @@
 }
 
 func (s *Daemon) IngestWrapper(batch graph.Batch, wrapper DataWrapper) error {
-<<<<<<< HEAD
-=======
 	// TODO: Cleanup #ADCSFeatureFlag after full launch.
->>>>>>> 823c32a2
 	adcsFlag, err := s.db.GetFlagByKey(appcfg.FeatureAdcs)
 	if err != nil {
 		return fmt.Errorf("error getting ADCS feature flag: %w", err)
