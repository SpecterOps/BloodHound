--- conflicted
+++ resolved
@@ -41,11 +41,6 @@
 	ReconcileProperty    = "reconcile"
 )
 
-<<<<<<< HEAD
-func ReadFileForIngest(batch *TimestampedBatch, reader io.ReadSeeker, ingestSchema ingest_service.IngestSchema, adcsEnabled bool) error {
-	if meta, err := ingest_service.ValidateMetaTag(reader, ingestSchema, false); err != nil {
-		return fmt.Errorf("error validating meta tag: %w", err)
-=======
 type ReadOptions struct {
 	FileType     model.FileType // JSON or ZIP
 	IngestSchema ingest_service.IngestSchema
@@ -78,7 +73,6 @@
 
 	if meta, err := ingest_service.ParseAndValidatePayload(reader, options.IngestSchema, shouldValidateGraph, shouldValidateGraph); err != nil {
 		return err
->>>>>>> 74ffbb7b
 	} else {
 		return IngestWrapper(batch, reader, meta, options.ADCSEnabled)
 	}
@@ -98,8 +92,6 @@
 	return errs.Combined()
 }
 
-<<<<<<< HEAD
-=======
 // IngestGenericData writes generic graph data into the database using the provided batch.
 // It attempts to ingest all nodes and relationships from the ConvertedData object.
 //
@@ -121,7 +113,6 @@
 	return errs.Combined()
 }
 
->>>>>>> 74ffbb7b
 func IngestGroupData(batch *TimestampedBatch, converted ConvertedGroupData) error {
 	errs := util.NewErrorCollector()
 
@@ -158,13 +149,6 @@
 	return errs.Combined()
 }
 
-<<<<<<< HEAD
-func IngestWrapper(batch *TimestampedBatch, reader io.ReadSeeker, meta ingest.Metadata, adcsEnabled bool) error {
-	switch meta.Type {
-	case ingest.DataTypeComputer:
-		if meta.Version >= 5 {
-			return decodeBasicData(batch, reader, convertComputerData)
-=======
 // IngestWrapper dispatches the ingest process based on the metadata's type.
 func IngestWrapper(batch *TimestampedBatch, reader io.ReadSeeker, meta ingest.Metadata, adcsEnabled bool) error {
 	if handler, ok := ingestHandlers[meta.Type]; !ok {
@@ -181,7 +165,6 @@
 		decoder, err := getDefaultDecoder(reader)
 		if err != nil {
 			return err
->>>>>>> 74ffbb7b
 		}
 		return decodeBasicData(batch, decoder, conversionFunc)
 	}
@@ -261,12 +244,9 @@
 }
 
 func NormalizeEinNodeProperties(properties map[string]any, objectID string, ingestTime time.Time) map[string]any {
-<<<<<<< HEAD
-=======
 	if properties == nil {
 		properties = make(map[string]any)
 	}
->>>>>>> 74ffbb7b
 	delete(properties, ReconcileProperty)
 	properties[common.LastSeen.String()] = ingestTime
 	properties[common.ObjectID.String()] = strings.ToUpper(objectID)
@@ -299,21 +279,6 @@
 	return properties
 }
 
-<<<<<<< HEAD
-func IngestNode(timestampedBatch *TimestampedBatch, identityKind graph.Kind, nextNode ein.IngestibleNode) error {
-	normalizedProperties := NormalizeEinNodeProperties(nextNode.PropertyMap, nextNode.ObjectID, timestampedBatch.IngestTime)
-
-	return timestampedBatch.Batch.UpdateNodeBy(graph.NodeUpdate{
-		Node:         graph.PrepareNode(graph.AsProperties(normalizedProperties), nextNode.Label),
-		IdentityKind: identityKind,
-		IdentityProperties: []string{
-			common.ObjectID.String(),
-		},
-	})
-}
-
-func IngestNodes(batch *TimestampedBatch, identityKind graph.Kind, nodes []ein.IngestibleNode) error {
-=======
 func IngestNode(batch *TimestampedBatch, baseKind graph.Kind, nextNode ein.IngestibleNode) error {
 	var (
 		nodeKinds            = mergeBaseKind(baseKind, nextNode.Labels...)
@@ -330,17 +295,12 @@
 }
 
 func IngestNodes(batch *TimestampedBatch, baseKind graph.Kind, nodes []ein.IngestibleNode) error {
->>>>>>> 74ffbb7b
 	var (
 		errs = util.NewErrorCollector()
 	)
 
 	for _, next := range nodes {
-<<<<<<< HEAD
-		if err := IngestNode(batch, identityKind, next); err != nil {
-=======
 		if err := IngestNode(batch, baseKind, next); err != nil {
->>>>>>> 74ffbb7b
 			slog.Error(fmt.Sprintf("Error ingesting node ID %s: %v", next.ObjectID, err))
 			errs.Add(err)
 		}
@@ -348,37 +308,6 @@
 	return errs.Combined()
 }
 
-<<<<<<< HEAD
-func IngestRelationship(batch *TimestampedBatch, nodeIDKind graph.Kind, nextRel ein.IngestibleRelationship) error {
-	nextRel.RelProps[common.LastSeen.String()] = batch.IngestTime
-	nextRel.Source = strings.ToUpper(nextRel.Source)
-	nextRel.Target = strings.ToUpper(nextRel.Target)
-
-	return batch.Batch.UpdateRelationshipBy(graph.RelationshipUpdate{
-		Relationship: graph.PrepareRelationship(graph.AsProperties(nextRel.RelProps), nextRel.RelType),
-
-		Start: graph.PrepareNode(graph.AsProperties(graph.PropertyMap{
-			common.ObjectID: nextRel.Source,
-			common.LastSeen: batch.IngestTime,
-		}), nextRel.SourceType),
-		StartIdentityKind: nodeIDKind,
-		StartIdentityProperties: []string{
-			common.ObjectID.String(),
-		},
-
-		End: graph.PrepareNode(graph.AsProperties(graph.PropertyMap{
-			common.ObjectID: nextRel.Target,
-			common.LastSeen: batch.IngestTime,
-		}), nextRel.TargetType),
-		EndIdentityKind: nodeIDKind,
-		EndIdentityProperties: []string{
-			common.ObjectID.String(),
-		},
-	})
-}
-
-func IngestRelationships(batch *TimestampedBatch, nodeIDKind graph.Kind, relationships []ein.IngestibleRelationship) error {
-=======
 // IngestRelationships resolves and writes a batch of ingestible relationships to the graph.
 //
 // This function first calls resolveRelationships to resolve node identifiers based on name and kind.
@@ -386,16 +315,10 @@
 // Each resolved relationship update is applied to the graph via batch.UpdateRelationshipBy.
 // Errors encountered during resolution or update are collected and returned as a single combined error.
 func IngestRelationships(batch *TimestampedBatch, baseKind graph.Kind, relationships []ein.IngestibleRelationship) error {
->>>>>>> 74ffbb7b
 	var (
 		errs = util.NewErrorCollector()
 	)
 
-<<<<<<< HEAD
-	for _, next := range relationships {
-		if err := IngestRelationship(batch, nodeIDKind, next); err != nil {
-			slog.Error(fmt.Sprintf("Error ingesting relationship from %s to %s : %v", next.Source, next.Target, err))
-=======
 	updates, err := resolveRelationships(batch, relationships, baseKind)
 	if err != nil {
 		errs.Add(err)
@@ -403,7 +326,6 @@
 
 	for _, update := range updates {
 		if err := batch.Batch.UpdateRelationshipBy(*update); err != nil {
->>>>>>> 74ffbb7b
 			errs.Add(err)
 		}
 	}
@@ -413,13 +335,8 @@
 
 func ingestDNRelationship(batch *TimestampedBatch, nextRel ein.IngestibleRelationship) error {
 	nextRel.RelProps[common.LastSeen.String()] = batch.IngestTime
-<<<<<<< HEAD
-	nextRel.Source = strings.ToUpper(nextRel.Source)
-	nextRel.Target = strings.ToUpper(nextRel.Target)
-=======
 	nextRel.Source.Value = strings.ToUpper(nextRel.Source.Value)
 	nextRel.Target.Value = strings.ToUpper(nextRel.Target.Value)
->>>>>>> 74ffbb7b
 
 	return batch.Batch.UpdateRelationshipBy(graph.RelationshipUpdate{
 		Relationship: graph.PrepareRelationship(graph.AsProperties(nextRel.RelProps), nextRel.RelType),
@@ -427,11 +344,7 @@
 		Start: graph.PrepareNode(graph.AsProperties(graph.PropertyMap{
 			ad.DistinguishedName: nextRel.Source,
 			common.LastSeen:      batch.IngestTime,
-<<<<<<< HEAD
-		}), nextRel.SourceType),
-=======
 		}), nextRel.Source.Kind),
->>>>>>> 74ffbb7b
 		StartIdentityKind: ad.Entity,
 		StartIdentityProperties: []string{
 			ad.DistinguishedName.String(),
@@ -440,11 +353,7 @@
 		End: graph.PrepareNode(graph.AsProperties(graph.PropertyMap{
 			common.ObjectID: nextRel.Target,
 			common.LastSeen: batch.IngestTime,
-<<<<<<< HEAD
-		}), nextRel.TargetType),
-=======
 		}), nextRel.Target.Kind),
->>>>>>> 74ffbb7b
 		EndIdentityKind: ad.Entity,
 		EndIdentityProperties: []string{
 			common.ObjectID.String(),
