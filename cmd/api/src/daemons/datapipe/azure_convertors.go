--- conflicted
+++ resolved
@@ -59,13 +59,10 @@
 		return convertAzureGroup365
 	case enums.KindAZGroupMember:
 		return convertAzureGroupMember
-<<<<<<< HEAD
 	case enums.KindAZUserInteraction:
 		return convertAzureUserInteractions
-=======
 	case enums.KindAZGroup365Member:
 		return convertAzureGroup365Member
->>>>>>> dbd7857e
 	case enums.KindAZGroupOwner:
 		return convertAzureGroupOwner
 	case enums.KindAZGroup365Owner:
@@ -323,7 +320,6 @@
 	}
 }
 
-<<<<<<< HEAD
 func convertAzureUserInteractions(raw json.RawMessage, converted *ConvertedAzureData) {
 	var (
 		data models.UsersInteractions
@@ -335,7 +331,9 @@
 		rel, node := ein.ConvertAzureInteractionToRels(data)
 		converted.RelProps = append(converted.RelProps, rel...)
 		converted.NodeProps = append(converted.NodeProps, node...)
-=======
+	}
+}
+
 func convertAzureGroup365Member(raw json.RawMessage, converted *ConvertedAzureData) {
 	var (
 		data models.Group365Members
@@ -345,7 +343,6 @@
 		slog.Error(fmt.Sprintf(SerialError, "azure Microsoft 365 group members", err))
 	} else {
 		converted.RelProps = append(converted.RelProps, ein.ConvertAzureGroup365MembersToRels(data)...)
->>>>>>> dbd7857e
 	}
 }
 
