// Copyright 2023 Specter Ops, Inc.
//
// Licensed under the Apache License, Version 2.0
// you may not use this file except in compliance with the License.
// You may obtain a copy of the License at
//
//     http://www.apache.org/licenses/LICENSE-2.0
//
// Unless required by applicable law or agreed to in writing, software
// distributed under the License is distributed on an "AS IS" BASIS,
// WITHOUT WARRANTIES OR CONDITIONS OF ANY KIND, either express or implied.
// See the License for the specific language governing permissions and
// limitations under the License.
//
// SPDX-License-Identifier: Apache-2.0

package config

import (
	"encoding/base64"
	"encoding/json"
	"errors"
	"fmt"
	"log/slog"
	"os"
	"path/filepath"
	"regexp"
	"strconv"
	"strings"

	"github.com/specterops/bloodhound/cmd/api/src/serde"
	"github.com/specterops/bloodhound/packages/go/crypto"
)

const (
	CurrentConfigurationVersion = 2

	BHAPIEnvironmentVariablePrefix       = "bhe"
	environmentVariablePathSeparator     = "_"
	environmentVariableKeyValueSeparator = "="
)

type TLSConfiguration struct {
	CertFile string `json:"cert_file"`
	KeyFile  string `json:"key_file"`
}

func (s TLSConfiguration) Enabled() bool {
	return s.CertFile != "" && s.KeyFile != ""
}

type DatabaseConfiguration struct {
	Connection            string `json:"connection"`
	Address               string `json:"addr"`
	Database              string `json:"database"`
	Username              string `json:"username"`
	Secret                string `json:"secret"`
	MaxConcurrentSessions int    `json:"max_concurrent_sessions"`
}

type CollectorManifest struct {
	Latest   string             `json:"latest"`
	Versions []CollectorVersion `json:"versions"`
}

type CollectorVersion struct {
	Version    string `json:"version"`
	SHA256Sum  string `json:"sha256sum"`
	Deprecated bool   `json:"deprecated"`
}

type CollectorManifests map[string]CollectorManifest

func (s DatabaseConfiguration) PostgreSQLConnectionString() string {
	if s.Connection == "" {
		return fmt.Sprintf("postgresql://%s:%s@%s/%s", s.Username, s.Secret, s.Address, s.Database)
	}

	return s.Connection
}

func (s DatabaseConfiguration) Neo4jConnectionString() string {
	if s.Connection == "" {
		return fmt.Sprintf("neo4j://%s:%s@%s/%s", s.Username, s.Secret, s.Address, s.Database)
	}

	return s.Connection
}

type CryptoConfiguration struct {
	JWT    JWTConfiguration    `json:"jwt"`
	Argon2 Argon2Configuration `json:"argon2"`
}

type JWTConfiguration struct {
	SigningKey string `json:"signing_key"`
}

func (s *JWTConfiguration) SetSigningKeyBytes(signingKeyBytes []byte) {
	s.SigningKey = base64.StdEncoding.EncodeToString(signingKeyBytes)
}

func (s JWTConfiguration) SigningKeyBytes() ([]byte, error) {
	return base64.StdEncoding.DecodeString(s.SigningKey)
}

type Argon2Configuration struct {
	MemoryKibibytes uint32 `json:"memory_kibibytes"`
	NumIterations   uint32 `json:"num_iterations"`
	NumThreads      uint8  `json:"num_threads"`
}

func (s Argon2Configuration) NewDigester() crypto.SecretDigester {
	return crypto.Argon2{
		MemoryKibibytes: s.MemoryKibibytes,
		NumIterations:   s.NumIterations,
		NumThreads:      s.NumThreads,
	}
}

type SAMLConfiguration struct {
	ServiceProviderCertificate        string `json:"sp_cert"`
	ServiceProviderKey                string `json:"sp_key"`
	ServiceProviderCertificateCAChain string `json:"sp_ca_chain"`
}

type DefaultAdminConfiguration struct {
	PrincipalName string `json:"principal_name"`
	Password      string `json:"password"`
	EmailAddress  string `json:"email_address"`
	FirstName     string `json:"first_name"`
	LastName      string `json:"last_name"`
	ExpireNow     bool   `json:"expire_now"`
}

type Configuration struct {
<<<<<<< HEAD
	Version                         int                       `json:"version"`
	BindAddress                     string                    `json:"bind_addr"`
	SlowQueryThreshold              int64                     `json:"slow_query_threshold"`
	MaxGraphQueryCacheSize          int                       `json:"max_graphdb_cache_size"`
	MaxAPICacheSize                 int                       `json:"max_api_cache_size"`
	MetricsPort                     string                    `json:"metrics_port"`
	RootURL                         serde.URL                 `json:"root_url"`
	WorkDir                         string                    `json:"work_dir"`
	LogLevel                        string                    `json:"log_level"`
	LogPath                         string                    `json:"log_path"`
	TLS                             TLSConfiguration          `json:"tls"`
	GraphDriver                     string                    `json:"graph_driver"`
	Database                        DatabaseConfiguration     `json:"database"`
	Neo4J                           DatabaseConfiguration     `json:"neo4j"`
	Crypto                          CryptoConfiguration       `json:"crypto"`
	SAML                            SAMLConfiguration         `json:"saml"`
	DefaultAdmin                    DefaultAdminConfiguration `json:"default_admin"`
	CollectorsBucketURL             serde.URL                 `json:"collectors_bucket_url"`
	CollectorsBasePath              string                    `json:"collectors_base_path"`
	DatapipeInterval                int                       `json:"datapipe_interval"`
	EnableStartupWaitPeriod         bool                      `json:"enable_startup_wait_period"`
	EnableAPILogging                bool                      `json:"enable_api_logging"`
	EnableCypherMutations           bool                      `json:"enable_cypher_mutations"`
	DisableAnalysis                 bool                      `json:"disable_analysis"`
	DisableCypherComplexityLimit    bool                      `json:"disable_cypher_complexity_limit"`
	DisableIngest                   bool                      `json:"disable_ingest"`
	DisableMigrations               bool                      `json:"disable_migrations"`
	GraphQueryMemoryLimit           uint16                    `json:"graph_query_memory_limit"`
	EnableTextLogger                bool                      `json:"enable_text_logger"`
	RecreateDefaultAdmin            bool                      `json:"recreate_default_admin"`
	UI                              UIConfiguration           `json:"ui"`
	ForceDownloadEmbeddedCollectors bool                      `json:"force_download_embedded_collectors"`
=======
	Version                      int                       `json:"version"`
	BindAddress                  string                    `json:"bind_addr"`
	SlowQueryThreshold           int64                     `json:"slow_query_threshold"`
	MaxGraphQueryCacheSize       int                       `json:"max_graphdb_cache_size"`
	MaxAPICacheSize              int                       `json:"max_api_cache_size"`
	MetricsPort                  string                    `json:"metrics_port"`
	RootURL                      serde.URL                 `json:"root_url"`
	WorkDir                      string                    `json:"work_dir"`
	LogLevel                     string                    `json:"log_level"`
	LogPath                      string                    `json:"log_path"`
	TLS                          TLSConfiguration          `json:"tls"`
	GraphDriver                  string                    `json:"graph_driver"`
	Database                     DatabaseConfiguration     `json:"database"`
	Neo4J                        DatabaseConfiguration     `json:"neo4j"`
	Crypto                       CryptoConfiguration       `json:"crypto"`
	SAML                         SAMLConfiguration         `json:"saml"`
	DefaultAdmin                 DefaultAdminConfiguration `json:"default_admin"`
	CollectorsBucketURL          serde.URL                 `json:"collectors_bucket_url"`
	CollectorsBasePath           string                    `json:"collectors_base_path"`
	DatapipeInterval             int                       `json:"datapipe_interval"`
	EnableStartupWaitPeriod      bool                      `json:"enable_startup_wait_period"`
	EnableAPILogging             bool                      `json:"enable_api_logging"`
	EnableCypherMutations        bool                      `json:"enable_cypher_mutations"`
	DisableAnalysis              bool                      `json:"disable_analysis"`
	DisableCypherComplexityLimit bool                      `json:"disable_cypher_complexity_limit"`
	DisableIngest                bool                      `json:"disable_ingest"`
	DisableMigrations            bool                      `json:"disable_migrations"`
	GraphQueryMemoryLimit        uint16                    `json:"graph_query_memory_limit"`
	EnableTextLogger             bool                      `json:"enable_text_logger"`
	RecreateDefaultAdmin         bool                      `json:"recreate_default_admin"`
	EnableUserAnalytics          bool                      `json:"enable_user_analytics"`
>>>>>>> 0dd727ff
}

func (s Configuration) TempDirectory() string {
	return filepath.Join(s.WorkDir, "tmp")
}

func (s Configuration) ClientLogDirectory() string {
	return filepath.Join(s.WorkDir, "client_logs")
}

func (s Configuration) CollectorsDirectory() string {
	return s.CollectorsBasePath
}

func WriteConfigurationFile(path string, config Configuration) error {
	if fout, err := os.OpenFile(path, os.O_CREATE|os.O_TRUNC|os.O_WRONLY, 0644); err != nil {
		return fmt.Errorf("failed opening configuration file %s: %w", path, err)
	} else {
		defer fout.Close()

		if content, err := json.MarshalIndent(config, "", "    "); err != nil {
			return fmt.Errorf("failed serializing configuration to json: %w", err)
		} else if _, err := fout.Write(content); err != nil {
			return fmt.Errorf("failed writing to confniguration to file %s: %w", path, err)
		}
	}

	return nil
}

func ParseConfiguration(content []byte) (Configuration, error) {
	if configuration, err := NewDefaultConfiguration(); err != nil {
		return configuration, fmt.Errorf("failed to create default configuration: %w", err)
	} else {
		return configuration, json.Unmarshal(content, &configuration)
	}
}

func ReadConfigurationFile(path string) (Configuration, error) {
	if content, err := os.ReadFile(path); err != nil {
		return Configuration{}, err
	} else {
		return ParseConfiguration(content)
	}
}

func HasConfigurationFile(path string) (bool, error) {
	if _, err := os.Stat(path); err != nil {
		if os.IsNotExist(err) {
			return false, nil
		}

		return false, err
	}

	return true, nil
}

func formatEnvironmentVariablePrefix(varPrefix string) string {
	if !strings.HasSuffix(varPrefix, environmentVariablePathSeparator) {
		return varPrefix + environmentVariablePathSeparator
	}

	return varPrefix
}

func SetValuesFromEnv(varPrefix string, target any, env []string) error {
	for _, kvPairStr := range env {
		if kvParts := strings.SplitN(kvPairStr, environmentVariableKeyValueSeparator, 2); len(kvParts) == 2 {
			var (
				key      = strings.ToLower(strings.TrimSpace(kvParts[0])) // ToLower allows for env case insensitivity for maximum compatiblity/ease of use
				valueStr = strings.TrimSpace(kvParts[1])
			)

			if formattedPrefix := formatEnvironmentVariablePrefix(varPrefix); strings.HasPrefix(key, formattedPrefix) {
				cfgKeyPath := strings.TrimPrefix(key, formattedPrefix)

				if err := SetValue(target, cfgKeyPath, valueStr); errors.Is(err, ErrInvalidConfigurationPath) {
					slog.Warn(fmt.Sprintf("%s", err))
				} else if err != nil {
					return err
				}
			}
		} else {
			slog.Error(fmt.Sprintf("Invalid key/value pair: %+v", kvParts))
		}
	}

	return nil
}

func getConfiguration(path string, defaultConfigFunc func() (Configuration, error)) (Configuration, error) {
	if hasCfgFile, err := HasConfigurationFile(path); err != nil {
		return Configuration{}, err
	} else if hasCfgFile {
		slog.Info(fmt.Sprintf("Reading configuration found at %s", path))

		return ReadConfigurationFile(path)
	} else {
		slog.Info(fmt.Sprintf("No configuration file found at %s. Returning defaults.", path))

		return defaultConfigFunc()
	}
}

func GetConfiguration(path string, defaultConfigFunc func() (Configuration, error)) (Configuration, error) {
	if cfg, err := getConfiguration(path, defaultConfigFunc); err != nil {
		return cfg, err
	} else if err := SetValuesFromEnv(BHAPIEnvironmentVariablePrefix, &cfg, os.Environ()); err != nil {
		return cfg, err
	} else {
		return cfg, nil
	}
}

func GetTextLoggerEnabled() bool {
	const env = BHAPIEnvironmentVariablePrefix + "_enable_text_logger"

	if enableTextLogger := os.Getenv(env); enableTextLogger == "" {
		return false
	} else if enabled, err := strconv.ParseBool(enableTextLogger); err != nil {
		slog.Warn(
			"Failed to parse text logger environment variable",
			slog.String("env_key", env),
			slog.String("err", err.Error()),
		)
		return false
	} else {
		return enabled
	}
}

const (
	azureHoundCollector = "azurehound"
	sharpHoundCollector = "sharphound"
)

func (s Configuration) SaveCollectorManifests() (CollectorManifests, error) {
	manifests := CollectorManifests{}

	if azureHoundManifest, err := generateCollectorManifest(filepath.Join(s.CollectorsDirectory(), azureHoundCollector)); err != nil {
		slog.Error(fmt.Sprintf("Error generating AzureHound manifest file: %s", err))
	} else {
		manifests[azureHoundCollector] = azureHoundManifest
	}

	if sharpHoundManifest, err := generateCollectorManifest(filepath.Join(s.CollectorsDirectory(), sharpHoundCollector)); err != nil {
		slog.Error(fmt.Sprintf("Error generating SharpHound manifest file: %s", err))
	} else {
		manifests[sharpHoundCollector] = sharpHoundManifest
	}

	return manifests, nil
}

func generateCollectorManifest(collectorDir string) (CollectorManifest, error) {
	var (
		collectorVersions []CollectorVersion
		latestVersion     string
	)

	if semverRegex, err := regexp.Compile("v[0-9]+.[0-9]+.[0-9]+"); err != nil {
		return CollectorManifest{}, fmt.Errorf("error compiling semver regex: %w", err)
	} else if collectorFiles, err := os.ReadDir(collectorDir); err != nil {
		return CollectorManifest{}, fmt.Errorf("error reading downloads directory %s: %w", collectorDir, err)
	} else {
		for _, collectorFile := range collectorFiles {
			name := collectorFile.Name()
			if filepath.Ext(name) == ".zip" {
				if version := semverRegex.Find([]byte(name)); version == nil {
					continue
				} else if sha256, err := os.ReadFile(filepath.Join(collectorDir, name+".sha256")); err != nil {
					return CollectorManifest{}, fmt.Errorf("error reading sha256 file for %s: %w", name, err)
				} else {
					collectorVersions = append(collectorVersions, CollectorVersion{
						Version:    string(version),
						SHA256Sum:  strings.Fields(string(sha256))[0], // Get only the SHA-256 portion
						Deprecated: strings.Contains(collectorDir, sharpHoundCollector) && string(version) < "v2.0.0",
					})

					if string(version) > latestVersion {
						latestVersion = string(version)
					}
				}
			}
		}
	}

	return CollectorManifest{
		Latest:   latestVersion,
		Versions: collectorVersions,
	}, nil
}<|MERGE_RESOLUTION|>--- conflicted
+++ resolved
@@ -134,40 +134,6 @@
 }
 
 type Configuration struct {
-<<<<<<< HEAD
-	Version                         int                       `json:"version"`
-	BindAddress                     string                    `json:"bind_addr"`
-	SlowQueryThreshold              int64                     `json:"slow_query_threshold"`
-	MaxGraphQueryCacheSize          int                       `json:"max_graphdb_cache_size"`
-	MaxAPICacheSize                 int                       `json:"max_api_cache_size"`
-	MetricsPort                     string                    `json:"metrics_port"`
-	RootURL                         serde.URL                 `json:"root_url"`
-	WorkDir                         string                    `json:"work_dir"`
-	LogLevel                        string                    `json:"log_level"`
-	LogPath                         string                    `json:"log_path"`
-	TLS                             TLSConfiguration          `json:"tls"`
-	GraphDriver                     string                    `json:"graph_driver"`
-	Database                        DatabaseConfiguration     `json:"database"`
-	Neo4J                           DatabaseConfiguration     `json:"neo4j"`
-	Crypto                          CryptoConfiguration       `json:"crypto"`
-	SAML                            SAMLConfiguration         `json:"saml"`
-	DefaultAdmin                    DefaultAdminConfiguration `json:"default_admin"`
-	CollectorsBucketURL             serde.URL                 `json:"collectors_bucket_url"`
-	CollectorsBasePath              string                    `json:"collectors_base_path"`
-	DatapipeInterval                int                       `json:"datapipe_interval"`
-	EnableStartupWaitPeriod         bool                      `json:"enable_startup_wait_period"`
-	EnableAPILogging                bool                      `json:"enable_api_logging"`
-	EnableCypherMutations           bool                      `json:"enable_cypher_mutations"`
-	DisableAnalysis                 bool                      `json:"disable_analysis"`
-	DisableCypherComplexityLimit    bool                      `json:"disable_cypher_complexity_limit"`
-	DisableIngest                   bool                      `json:"disable_ingest"`
-	DisableMigrations               bool                      `json:"disable_migrations"`
-	GraphQueryMemoryLimit           uint16                    `json:"graph_query_memory_limit"`
-	EnableTextLogger                bool                      `json:"enable_text_logger"`
-	RecreateDefaultAdmin            bool                      `json:"recreate_default_admin"`
-	UI                              UIConfiguration           `json:"ui"`
-	ForceDownloadEmbeddedCollectors bool                      `json:"force_download_embedded_collectors"`
-=======
 	Version                      int                       `json:"version"`
 	BindAddress                  string                    `json:"bind_addr"`
 	SlowQueryThreshold           int64                     `json:"slow_query_threshold"`
@@ -199,7 +165,7 @@
 	EnableTextLogger             bool                      `json:"enable_text_logger"`
 	RecreateDefaultAdmin         bool                      `json:"recreate_default_admin"`
 	EnableUserAnalytics          bool                      `json:"enable_user_analytics"`
->>>>>>> 0dd727ff
+	ForceDownloadEmbeddedCollectors bool                      `json:"force_download_embedded_collectors"`
 }
 
 func (s Configuration) TempDirectory() string {
