// Copyright 2023 Specter Ops, Inc.
//
// Licensed under the Apache License, Version 2.0
// you may not use this file except in compliance with the License.
// You may obtain a copy of the License at
//
//     http://www.apache.org/licenses/LICENSE-2.0
//
// Unless required by applicable law or agreed to in writing, software
// distributed under the License is distributed on an "AS IS" BASIS,
// WITHOUT WARRANTIES OR CONDITIONS OF ANY KIND, either express or implied.
// See the License for the specific language governing permissions and
// limitations under the License.
//
// SPDX-License-Identifier: Apache-2.0

//go:build integration
// +build integration

package ad_test

import (
	"context"
	"github.com/specterops/bloodhound/analysis"
	"github.com/specterops/bloodhound/analysis/impact"
	"github.com/specterops/bloodhound/graphschema"

	ad2 "github.com/specterops/bloodhound/analysis/ad"

	"github.com/specterops/bloodhound/dawgs/ops"
	"github.com/specterops/bloodhound/dawgs/query"

	"testing"

	"github.com/specterops/bloodhound/dawgs/graph"
	"github.com/specterops/bloodhound/graphschema/ad"
	"github.com/specterops/bloodhound/graphschema/common"
	"github.com/specterops/bloodhound/src/test/integration"

	"github.com/stretchr/testify/assert"
	"github.com/stretchr/testify/require"
)

func TestADCSESC1(t *testing.T) {
	testContext := integration.NewGraphTestContext(t, graphschema.DefaultGraphSchema())

	testContext.DatabaseTestWithSetup(func(harness *integration.HarnessDetails) error {
		harness.ADCSESC1Harness.Setup(testContext)
		return nil
	}, func(harness integration.HarnessDetails, db graph.Database) {
		operation := analysis.NewPostRelationshipOperation(context.Background(), db, "ADCS Post Process Test - ESC1")

		groupExpansions, err := ad2.ExpandAllRDPLocalGroups(context.Background(), db)
		require.Nil(t, err)
		enterpriseCertAuthorities, err := ad2.FetchNodesByKind(context.Background(), db, ad.EnterpriseCA)
		require.Nil(t, err)
		certTemplates, err := ad2.FetchNodesByKind(context.Background(), db, ad.CertTemplate)
		require.Nil(t, err)
		domains, err := ad2.FetchNodesByKind(context.Background(), db, ad.Domain)
		require.Nil(t, err)

		cache := ad2.NewADCSCache()
		cache.BuildCache(context.Background(), db, enterpriseCertAuthorities, certTemplates)

		for _, domain := range domains {
			innerDomain := domain

			operation.Operation.SubmitReader(func(ctx context.Context, tx graph.Transaction, outC chan<- analysis.CreatePostRelationshipJob) error {

				if enterpriseCAs, err := ad2.FetchEnterpriseCAsTrustedForNTAuthToDomain(tx, innerDomain); err != nil {
					return err
				} else {
					for _, enterpriseCA := range enterpriseCAs {
						if cache.DoesCAChainProperlyToDomain(enterpriseCA, innerDomain) {
							if err := ad2.PostADCSESC1(ctx, tx, outC, groupExpansions, enterpriseCA, innerDomain, cache); err != nil {
								t.Logf("failed post processing for %s: %v", ad.ADCSESC1.String(), err)
							} else {
								return nil
							}
						}
					}
				}
				return nil
			})
		}
		operation.Done()

		db.ReadTransaction(context.Background(), func(tx graph.Transaction) error {
			if results, err := ops.FetchStartNodes(tx.Relationships().Filterf(func() graph.Criteria {
				return query.Kind(query.Relationship(), ad.ADCSESC1)
			})); err != nil {
				t.Fatalf("error fetching esc1 edges in integration test; %v", err)
			} else {
				assert.Equal(t, 7, len(results))

				//Domain 1 ESC1 edges created
				require.True(t, results.Contains(harness.ADCSESC1Harness.User13))
				require.True(t, results.Contains(harness.ADCSESC1Harness.User11))
				require.True(t, results.Contains(harness.ADCSESC1Harness.Group13))

				//Domain 2 ESC1 edges created
				require.True(t, results.Contains(harness.ADCSESC1Harness.Group22))

				//Domain 3 ESC1 edges created
				require.True(t, results.Contains(harness.ADCSESC1Harness.Group32))

				//Domain 4 ESC1 edges created
				require.True(t, results.Contains(harness.ADCSESC1Harness.Group42))
				require.True(t, results.Contains(harness.ADCSESC1Harness.Group43))

			}
			return nil
		})
	})
}

func TestGoldenCert(t *testing.T) {
	testContext := integration.NewGraphTestContext(t, graphschema.DefaultGraphSchema())

	testContext.DatabaseTestWithSetup(func(harness *integration.HarnessDetails) error {
		harness.ADCSGoldenCertHarness.Setup(testContext)
		return nil
	}, func(harness integration.HarnessDetails, db graph.Database) {
		operation := analysis.NewPostRelationshipOperation(context.Background(), db, "ADCS Post Process Test - Golden Cert")

		domains, err := ad2.FetchNodesByKind(context.Background(), db, ad.Domain)
		require.Nil(t, err)

		for _, domain := range domains {
			innerDomain := domain

			operation.Operation.SubmitReader(func(ctx context.Context, tx graph.Transaction, outC chan<- analysis.CreatePostRelationshipJob) error {

				if enterpriseCAs, err := ad2.FetchEnterpriseCAsTrustedForNTAuthToDomain(tx, innerDomain); err != nil {
					return err
				} else {
					for _, enterpriseCA := range enterpriseCAs {
						if validPaths, err := ad2.FetchEnterpriseCAsCertChainPathToDomain(tx, enterpriseCA, innerDomain); err != nil {
							t.Logf("error fetching paths from enterprise ca %d to domain %d: %v", enterpriseCA.ID, innerDomain.ID, err)
						} else if validPaths.Len() == 0 {
							t.Logf("0 valid paths for eca: %v", enterpriseCA.ID)
							continue
						} else {
							if err := ad2.PostGoldenCert(ctx, tx, outC, innerDomain, enterpriseCA); err != nil {
								t.Logf("failed post processing for %s: %v", ad.GoldenCert.String(), err)
							} else {
								return nil
							}
						}
					}
				}
				return nil
			})
		}

		operation.Done()

		db.ReadTransaction(context.Background(), func(tx graph.Transaction) error {
			if results, err := ops.FetchStartNodes(tx.Relationships().Filterf(func() graph.Criteria {
				return query.Kind(query.Relationship(), ad.GoldenCert)
			})); err != nil {
				t.Fatalf("error fetching golden cert edges in integration test; %v", err)
			} else {
				assert.True(t, len(results) == 2)

				//Positive Cases
				assert.True(t, results.Contains(harness.ADCSGoldenCertHarness.Computer1))
				assert.True(t, results.Contains(harness.ADCSGoldenCertHarness.Computer3))

				//Negative Cases
				assert.False(t, results.Contains(harness.ADCSGoldenCertHarness.Computer21))
				assert.False(t, results.Contains(harness.ADCSGoldenCertHarness.Computer22))
				assert.False(t, results.Contains(harness.ADCSGoldenCertHarness.Computer23))
			}
			return nil
		})
	})

}

func TestCanAbuseUPNCertMapping(t *testing.T) {
	testContext := integration.NewGraphTestContext(t, graphschema.DefaultGraphSchema())

	testContext.DatabaseTestWithSetup(func(harness *integration.HarnessDetails) error {
		harness.WeakCertBindingAndUPNCertMappingHarness.Setup(testContext)
		return nil
	}, func(harness integration.HarnessDetails, db graph.Database) {
		operation := analysis.NewPostRelationshipOperation(context.Background(), db, "ADCS Post Process Test - CanAbuseUPNCertMapping")

		if enterpriseCertAuthorities, err := ad2.FetchNodesByKind(context.Background(), db, ad.EnterpriseCA); err != nil {
			t.Logf("failed fetching enterpriseCA nodes: %v", err)
		} else if err := ad2.PostCanAbuseUPNCertMapping(operation, enterpriseCertAuthorities); err != nil {
			t.Logf("failed post processing for %s: %v", ad.CanAbuseUPNCertMapping.String(), err)
		}

		// TODO: We're throwing away the collected errors from the operation and should assert on them
		operation.Done()

		db.ReadTransaction(context.Background(), func(tx graph.Transaction) error {
			if results, err := ops.FetchStartNodes(tx.Relationships().Filterf(func() graph.Criteria {
				return query.Kind(query.Relationship(), ad.CanAbuseUPNCertMapping)
			})); err != nil {
				t.Fatalf("error fetching CanAbuseUPNCertMapping relationships; %v", err)
			} else {
				assert.True(t, len(results) == 2)

				// Positive Cases
				assert.True(t, results.Contains(harness.WeakCertBindingAndUPNCertMappingHarness.EnterpriseCA1))
				assert.True(t, results.Contains(harness.WeakCertBindingAndUPNCertMappingHarness.EnterpriseCA2))

				// Negative Cases
				assert.False(t, results.Contains(harness.WeakCertBindingAndUPNCertMappingHarness.Computer1))
				assert.False(t, results.Contains(harness.WeakCertBindingAndUPNCertMappingHarness.Computer2))
				assert.False(t, results.Contains(harness.WeakCertBindingAndUPNCertMappingHarness.Computer3))
				assert.False(t, results.Contains(harness.WeakCertBindingAndUPNCertMappingHarness.Computer4))
				assert.False(t, results.Contains(harness.WeakCertBindingAndUPNCertMappingHarness.Computer5))
				assert.False(t, results.Contains(harness.WeakCertBindingAndUPNCertMappingHarness.Domain1))
				assert.False(t, results.Contains(harness.WeakCertBindingAndUPNCertMappingHarness.Domain2))
				assert.False(t, results.Contains(harness.WeakCertBindingAndUPNCertMappingHarness.Domain3))
			}
			return nil
		})
	})
}

func TestCanAbuseWeakCertBinding(t *testing.T) {
	testContext := integration.NewGraphTestContext(t, graphschema.DefaultGraphSchema())
	testContext.DatabaseTestWithSetup(func(harness *integration.HarnessDetails) error {
		harness.WeakCertBindingAndUPNCertMappingHarness.Setup(testContext)
		return nil
	}, func(harness integration.HarnessDetails, db graph.Database) {
		operation := analysis.NewPostRelationshipOperation(context.Background(), db, "ADCS Post Process Test - CanAbuseWeakCertBinding")

		if enterpriseCertAuthorities, err := ad2.FetchNodesByKind(context.Background(), db, ad.EnterpriseCA); err != nil {
			t.Logf("failed fetching enterpriseCA nodes: %v", err)
		} else if err := ad2.PostCanAbuseWeakCertBinding(operation, enterpriseCertAuthorities); err != nil {
			t.Logf("failed post processing for %s: %v", ad.CanAbuseWeakCertBinding.String(), err)
		}

		// TODO: We're throwing away the collected errors from the operation and should assert on them
		operation.Done()

		db.ReadTransaction(context.Background(), func(tx graph.Transaction) error {
			if results, err := ops.FetchStartNodes(tx.Relationships().Filterf(func() graph.Criteria {
				return query.Kind(query.Relationship(), ad.CanAbuseWeakCertBinding)
			})); err != nil {
				t.Fatalf("error fetching CanAbuseWeakCertBinding relationships; %v", err)
			} else {
				assert.True(t, len(results) == 1)

				// Positive Cases
				assert.True(t, results.Contains(harness.WeakCertBindingAndUPNCertMappingHarness.EnterpriseCA1))

				// Negative Cases
				assert.False(t, results.Contains(harness.WeakCertBindingAndUPNCertMappingHarness.EnterpriseCA2))
				assert.False(t, results.Contains(harness.WeakCertBindingAndUPNCertMappingHarness.Computer1))
				assert.False(t, results.Contains(harness.WeakCertBindingAndUPNCertMappingHarness.Computer2))
				assert.False(t, results.Contains(harness.WeakCertBindingAndUPNCertMappingHarness.Computer3))
				assert.False(t, results.Contains(harness.WeakCertBindingAndUPNCertMappingHarness.Computer4))
				assert.False(t, results.Contains(harness.WeakCertBindingAndUPNCertMappingHarness.Computer5))
				assert.False(t, results.Contains(harness.WeakCertBindingAndUPNCertMappingHarness.Domain1))
				assert.False(t, results.Contains(harness.WeakCertBindingAndUPNCertMappingHarness.Domain2))
				assert.False(t, results.Contains(harness.WeakCertBindingAndUPNCertMappingHarness.Domain3))
			}

			return nil
		})
	})
}

func TestIssuedSignedBy(t *testing.T) {
	testContext := integration.NewGraphTestContext(t, graphschema.DefaultGraphSchema())
	testContext.DatabaseTestWithSetup(func(harness *integration.HarnessDetails) error {
		harness.IssuedSignedByHarness.Setup(testContext)
		return nil
	}, func(harness integration.HarnessDetails, db graph.Database) {
		operation := analysis.NewPostRelationshipOperation(context.Background(), db, "ADCS Post Process Test - IssuedSignedBy")

		if rootCertAuthorities, err := ad2.FetchNodesByKind(context.Background(), db, ad.RootCA); err != nil {
			t.Logf("failed fetching rootCA nodes: %v", err)
		} else if enterpriseCertAuthorities, err := ad2.FetchNodesByKind(context.Background(), db, ad.EnterpriseCA); err != nil {
			t.Logf("failed fetching enterpriseCA nodes: %v", err)
		} else if err := ad2.PostIssuedSignedBy(operation, enterpriseCertAuthorities, rootCertAuthorities); err != nil {
			t.Logf("failed post processing for %s: %v", ad.IssuedSignedBy.String(), err)
		}

		operation.Done()

		db.ReadTransaction(context.Background(), func(tx graph.Transaction) error {
			if results1, err := ops.FetchStartNodes(tx.Relationships().Filterf(func() graph.Criteria {
				return query.And(
					query.Kind(query.Relationship(), ad.IssuedSignedBy),
					query.KindIn(query.Start(), ad.EnterpriseCA),
					query.KindIn(query.End(), ad.EnterpriseCA),
				)
			})); err != nil {
				t.Fatalf("error fetching ECA to ECA IssuedSignedBy relationships; %v", err)
			} else if results2, err := ops.FetchStartNodes(tx.Relationships().Filterf(func() graph.Criteria {
				return query.And(
					query.Kind(query.Relationship(), ad.IssuedSignedBy),
					query.KindIn(query.Start(), ad.EnterpriseCA),
					query.KindIn(query.End(), ad.RootCA),
				)
			})); err != nil {
				t.Fatalf("error fetching ECA to RootCA IssuedSignedBy relationships; %v", err)
			} else if results3, err := ops.FetchStartNodes(tx.Relationships().Filterf(func() graph.Criteria {
				return query.And(
					query.Kind(query.Relationship(), ad.IssuedSignedBy),
					query.KindIn(query.Start(), ad.RootCA),
					query.KindIn(query.End(), ad.RootCA),
				)
			})); err != nil {
				t.Fatalf("error fetching RootCA to RootCA IssuedSignedBy relationships; %v", err)
			} else {
				assert.True(t, len(results1) == 1)
				assert.True(t, len(results2) == 1)
				assert.True(t, len(results3) == 1)

				// Positive Cases
				assert.True(t, results3.Contains(harness.IssuedSignedByHarness.RootCA2))
				assert.True(t, results2.Contains(harness.IssuedSignedByHarness.EnterpriseCA1))
				assert.True(t, results1.Contains(harness.IssuedSignedByHarness.EnterpriseCA2))

				// Negative Cases
				assert.False(t, results1.Contains(harness.IssuedSignedByHarness.RootCA1))
				assert.False(t, results2.Contains(harness.IssuedSignedByHarness.RootCA1))
				assert.False(t, results3.Contains(harness.IssuedSignedByHarness.RootCA1))

				assert.False(t, results1.Contains(harness.IssuedSignedByHarness.EnterpriseCA3))
				assert.False(t, results2.Contains(harness.IssuedSignedByHarness.EnterpriseCA3))
				assert.False(t, results3.Contains(harness.IssuedSignedByHarness.EnterpriseCA3))
			}

			return nil
		})
	})
}

func TestTrustedForNTAuth(t *testing.T) {
	testContext := integration.NewGraphTestContext(t, graphschema.DefaultGraphSchema())

	testContext.DatabaseTestWithSetup(
		func(harness *integration.HarnessDetails) error {
			harness.TrustedForNTAuthHarness.Setup(testContext)
			return nil
		},
		func(harness integration.HarnessDetails, db graph.Database) {
			// post `TrustedForNTAuth` edges
			operation := analysis.NewPostRelationshipOperation(context.Background(), db, "ADCS Post Process Test - TrustedForNTAuth")

			if err := ad2.PostTrustedForNTAuth(context.Background(), db, operation); err != nil {
				t.Logf("failed post processing for %s: %v", ad.TrustedForNTAuth.String(), err)
			}

			operation.Done()

			db.ReadTransaction(context.Background(), func(tx graph.Transaction) error {
				if results, err := ops.FetchStartNodes(
					tx.Relationships().Filterf(func() graph.Criteria {
						return query.Kind(query.Relationship(), ad.TrustedForNTAuth)
					}),
				); err != nil {
					t.Fatalf("error fetching TrustedForNTAuth relationships; %v", err)
				} else {
					assert.True(t, len(results) == 2)

					//Positive Cases
					assert.True(t, results.Contains(harness.TrustedForNTAuthHarness.EnterpriseCA1))
					assert.True(t, results.Contains(harness.TrustedForNTAuthHarness.EnterpriseCA2))

					//Negative Cases
					assert.False(t, results.Contains(harness.TrustedForNTAuthHarness.EnterpriseCA3))
				}
				return nil
			})
		})
}

func TestEnrollOnBehalfOf(t *testing.T) {
	testContext := integration.NewGraphTestContext(t, graphschema.DefaultGraphSchema())
	testContext.DatabaseTestWithSetup(func(harness *integration.HarnessDetails) error {
		harness.EnrollOnBehalfOfHarnessOne.Setup(testContext)
		return nil
	}, func(harness integration.HarnessDetails, db graph.Database) {
		certTemplates, err := ad2.FetchNodesByKind(context.Background(), db, ad.CertTemplate)
		v1Templates := make([]*graph.Node, 0)
		for _, template := range certTemplates {
			if version, err := template.Properties.Get(ad.SchemaVersion.String()).Float64(); err != nil {
				continue
			} else if version == 1 {
				v1Templates = append(v1Templates, template)
			} else if version >= 2 {
				continue
			}
		}

		require.Nil(t, err)

		db.ReadTransaction(context.Background(), func(tx graph.Transaction) error {
			results, err := ad2.EnrollOnBehalfOfVersionOne(tx, v1Templates, certTemplates)
			require.Nil(t, err)

			require.Len(t, results, 3)

			require.Contains(t, results, analysis.CreatePostRelationshipJob{
				FromID: harness.EnrollOnBehalfOfHarnessOne.CertTemplate11.ID,
				ToID:   harness.EnrollOnBehalfOfHarnessOne.CertTemplate12.ID,
				Kind:   ad.EnrollOnBehalfOf,
			})

			require.Contains(t, results, analysis.CreatePostRelationshipJob{
				FromID: harness.EnrollOnBehalfOfHarnessOne.CertTemplate13.ID,
				ToID:   harness.EnrollOnBehalfOfHarnessOne.CertTemplate12.ID,
				Kind:   ad.EnrollOnBehalfOf,
			})

			require.Contains(t, results, analysis.CreatePostRelationshipJob{
				FromID: harness.EnrollOnBehalfOfHarnessOne.CertTemplate12.ID,
				ToID:   harness.EnrollOnBehalfOfHarnessOne.CertTemplate12.ID,
				Kind:   ad.EnrollOnBehalfOf,
			})

			return nil
		})
	})

	testContext.DatabaseTestWithSetup(func(harness *integration.HarnessDetails) error {
		harness.EnrollOnBehalfOfHarnessTwo.Setup(testContext)
		return nil
	}, func(harness integration.HarnessDetails, db graph.Database) {
		certTemplates, err := ad2.FetchNodesByKind(context.Background(), db, ad.CertTemplate)
		v2Templates := make([]*graph.Node, 0)

		for _, template := range certTemplates {
			if version, err := template.Properties.Get(ad.SchemaVersion.String()).Float64(); err != nil {
				continue
			} else if version == 1 {
				continue
			} else if version >= 2 {
				v2Templates = append(v2Templates, template)
			}
		}

		require.Nil(t, err)

		db.ReadTransaction(context.Background(), func(tx graph.Transaction) error {
			results, err := ad2.EnrollOnBehalfOfVersionTwo(tx, v2Templates, certTemplates)
			require.Nil(t, err)

			require.Len(t, results, 1)
			require.Contains(t, results, analysis.CreatePostRelationshipJob{
				FromID: harness.EnrollOnBehalfOfHarnessTwo.CertTemplate21.ID,
				ToID:   harness.EnrollOnBehalfOfHarnessTwo.CertTemplate23.ID,
				Kind:   ad.EnrollOnBehalfOf,
			})

			return nil
		})
	})
}

func TestADCSESC3(t *testing.T) {
	testContext := integration.NewGraphTestContext(t, graphschema.DefaultGraphSchema())
	testContext.DatabaseTestWithSetup(func(harness *integration.HarnessDetails) error {
		harness.ESC3Harness1.Setup(testContext)
		return nil
	}, func(harness integration.HarnessDetails, db graph.Database) {
		operation := analysis.NewPostRelationshipOperation(context.Background(), db, "ADCS Post Process Test - ESC3")

		groupExpansions, err := ad2.ExpandAllRDPLocalGroups(context.Background(), db)
		require.Nil(t, err)
		enterpriseCertAuthorities, err := ad2.FetchNodesByKind(context.Background(), db, ad.EnterpriseCA)
		require.Nil(t, err)
		certTemplates, err := ad2.FetchNodesByKind(context.Background(), db, ad.CertTemplate)
		require.Nil(t, err)
		domains, err := ad2.FetchNodesByKind(context.Background(), db, ad.Domain)
		require.Nil(t, err)

		cache := ad2.NewADCSCache()
		cache.BuildCache(context.Background(), db, enterpriseCertAuthorities, certTemplates)

		for _, domain := range domains {
			innerDomain := domain

			operation.Operation.SubmitReader(func(ctx context.Context, tx graph.Transaction, outC chan<- analysis.CreatePostRelationshipJob) error {
				if enterpriseCAs, err := ad2.FetchEnterpriseCAsTrustedForNTAuthToDomain(tx, innerDomain); err != nil {
					return err
				} else {
					for _, enterpriseCA := range enterpriseCAs {
						if cache.DoesCAChainProperlyToDomain(enterpriseCA, innerDomain) {
							if err := ad2.PostADCSESC3(ctx, tx, outC, groupExpansions, enterpriseCA, innerDomain, cache); err != nil {
								t.Logf("failed post processing for %s: %v", ad.ADCSESC3.String(), err)
							} else {
								return nil
							}
						}
					}
				}
				return nil
			})
		}
		operation.Done()

		db.ReadTransaction(context.Background(), func(tx graph.Transaction) error {
			if results, err := ops.FetchStartNodes(tx.Relationships().Filterf(func() graph.Criteria {
				return query.Kind(query.Relationship(), ad.ADCSESC3)
			})); err != nil {
				t.Fatalf("error fetching esc3 edges in integration test; %v", err)
			} else {
				assert.Equal(t, 3, len(results))

				require.True(t, results.Contains(harness.ESC3Harness1.Computer1))
				require.True(t, results.Contains(harness.ESC3Harness1.Group2))
				require.True(t, results.Contains(harness.ESC3Harness1.User1))

			}
			return nil
		})
	})

	testContext.DatabaseTestWithSetup(func(harness *integration.HarnessDetails) error {
		harness.ESC3Harness2.Setup(testContext)
		return nil
	}, func(harness integration.HarnessDetails, db graph.Database) {
		operation := analysis.NewPostRelationshipOperation(context.Background(), db, "ADCS Post Process Test - ESC3")

		groupExpansions, err := ad2.ExpandAllRDPLocalGroups(context.Background(), db)
		require.Nil(t, err)
		enterpriseCertAuthorities, err := ad2.FetchNodesByKind(context.Background(), db, ad.EnterpriseCA)
		require.Nil(t, err)
		certTemplates, err := ad2.FetchNodesByKind(context.Background(), db, ad.CertTemplate)
		require.Nil(t, err)
		domains, err := ad2.FetchNodesByKind(context.Background(), db, ad.Domain)
		require.Nil(t, err)

		cache := ad2.NewADCSCache()
		cache.BuildCache(context.Background(), db, enterpriseCertAuthorities, certTemplates)

		for _, domain := range domains {
			innerDomain := domain

			operation.Operation.SubmitReader(func(ctx context.Context, tx graph.Transaction, outC chan<- analysis.CreatePostRelationshipJob) error {
				if enterpriseCAs, err := ad2.FetchEnterpriseCAsTrustedForNTAuthToDomain(tx, innerDomain); err != nil {
					return err
				} else {
					for _, enterpriseCA := range enterpriseCAs {
						if cache.DoesCAChainProperlyToDomain(enterpriseCA, innerDomain) {
							if err := ad2.PostADCSESC3(ctx, tx, outC, groupExpansions, enterpriseCA, innerDomain, cache); err != nil {
								t.Logf("failed post processing for %s: %v", ad.ADCSESC3.String(), err)
							} else {
								return nil
							}
						}
					}
				}
				return nil
			})
		}
		operation.Done()

		db.ReadTransaction(context.Background(), func(tx graph.Transaction) error {
			if results, err := ops.FetchStartNodes(tx.Relationships().Filterf(func() graph.Criteria {
				return query.Kind(query.Relationship(), ad.ADCSESC3)
			})); err != nil {
				t.Fatalf("error fetching esc3 edges in integration test; %v", err)
			} else {
				assert.Equal(t, 1, len(results))

				require.True(t, results.Contains(harness.ESC3Harness2.User1))
			}

			if edge, err := tx.Relationships().Filterf(func() graph.Criteria {
				return query.Kind(query.Relationship(), ad.ADCSESC3)
			}).First(); err != nil {
				t.Fatalf("error fetching esc3 edges in integration test; %v", err)
			} else {
				comp, err := ad2.GetADCSESC3EdgeComposition(context.Background(), db, edge)
				assert.Nil(t, err)
				assert.Equal(t, 8, len(comp.AllNodes()))
				assert.False(t, comp.AllNodes().Contains(harness.ESC3Harness2.User2))
			}
			return nil
		})
	})
}

func TestADCSESC9a(t *testing.T) {
	testContext := integration.NewGraphTestContext(t, graphschema.DefaultGraphSchema())
	testContext.DatabaseTestWithSetup(func(harness *integration.HarnessDetails) error {
		harness.ESC9AHarness.Setup(testContext)
		return nil
	}, func(harness integration.HarnessDetails, db graph.Database) {
		operation := analysis.NewPostRelationshipOperation(context.Background(), db, "ADCS Post Process Test - ESC9a")

		groupExpansions, err := ad2.ExpandAllRDPLocalGroups(context.Background(), db)
		require.Nil(t, err)
		enterpriseCertAuthorities, err := ad2.FetchNodesByKind(context.Background(), db, ad.EnterpriseCA)
		require.Nil(t, err)
		certTemplates, err := ad2.FetchNodesByKind(context.Background(), db, ad.CertTemplate)
		require.Nil(t, err)
		domains, err := ad2.FetchNodesByKind(context.Background(), db, ad.Domain)
		require.Nil(t, err)

		cache := ad2.NewADCSCache()
		cache.BuildCache(context.Background(), db, enterpriseCertAuthorities, certTemplates)

		for _, domain := range domains {
			innerDomain := domain

			operation.Operation.SubmitReader(func(ctx context.Context, tx graph.Transaction, outC chan<- analysis.CreatePostRelationshipJob) error {
				if enterpriseCAs, err := ad2.FetchEnterpriseCAsTrustedForNTAuthToDomain(tx, innerDomain); err != nil {
					return err
				} else {
					for _, enterpriseCA := range enterpriseCAs {
						if cache.DoesCAChainProperlyToDomain(enterpriseCA, innerDomain) {
							if err := ad2.PostADCSESC9a(ctx, tx, outC, groupExpansions, enterpriseCA, innerDomain, cache); err != nil {
								t.Logf("failed post processing for %s: %v", ad.ADCSESC9a.String(), err)
							} else {
								return nil
							}
						}
					}
				}
				return nil
			})
		}
		operation.Done()

		db.ReadTransaction(context.Background(), func(tx graph.Transaction) error {
			if results, err := ops.FetchStartNodes(tx.Relationships().Filterf(func() graph.Criteria {
				return query.Kind(query.Relationship(), ad.ADCSESC9a)
			})); err != nil {
				t.Fatalf("error fetching esc9a edges in integration test; %v", err)
			} else {
				assert.Equal(t, 1, len(results))

				require.True(t, results.Contains(harness.ESC9AHarness.Attacker))

			}
			return nil
		})

		db.ReadTransaction(context.Background(), func(tx graph.Transaction) error {
			if results, err := ops.FetchRelationships(tx.Relationships().Filterf(func() graph.Criteria {
				return query.Kind(query.Relationship(), ad.ADCSESC9a)
			})); err != nil {
				t.Fatalf("error fetching esc9a edges in integration test; %v", err)
			} else {
				assert.Equal(t, 1, len(results))
				edge := results[0]

				if edgeComp, err := ad2.GetEdgeCompositionPath(context.Background(), db, edge); err != nil {
					t.Fatalf("error getting edge composition for esc9: %v", err)
				} else {
					nodes := edgeComp.AllNodes().Slice()
					assert.Contains(t, nodes, harness.ESC9AHarness.Attacker)
					assert.Contains(t, nodes, harness.ESC9AHarness.Victim)
					assert.Contains(t, nodes, harness.ESC9AHarness.Domain)
					assert.Contains(t, nodes, harness.ESC9AHarness.NTAuthStore)
					assert.Contains(t, nodes, harness.ESC9AHarness.RootCA)
					assert.Contains(t, nodes, harness.ESC9AHarness.DC)
					assert.Contains(t, nodes, harness.ESC9AHarness.EnterpriseCA)
					assert.Contains(t, nodes, harness.ESC9AHarness.CertTemplate)
				}
			}

			return nil
		})
	})

}

func TestADCSESC6a(t *testing.T) {
	testContext := integration.NewGraphTestContext(t, graphschema.DefaultGraphSchema())

	testContext.DatabaseTestWithSetup(func(harness *integration.HarnessDetails) error {
		harness.ESC6aHarnessPrincipalEdges.Setup(testContext)
		return nil
	}, func(harness integration.HarnessDetails, db graph.Database) {
		operation := analysis.NewPostRelationshipOperation(context.Background(), db, "ADCS Post Process Test - ESC6a")

		groupExpansions, err := ad2.ExpandAllRDPLocalGroups(context.Background(), db)
		require.Nil(t, err)
		enterpriseCertAuthorities, err := ad2.FetchNodesByKind(context.Background(), db, ad.EnterpriseCA)
		require.Nil(t, err)
		certTemplates, err := ad2.FetchNodesByKind(context.Background(), db, ad.CertTemplate)
		require.Nil(t, err)
		domains, err := ad2.FetchNodesByKind(context.Background(), db, ad.Domain)
		require.Nil(t, err)

		cache := ad2.NewADCSCache()
		cache.BuildCache(context.Background(), db, enterpriseCertAuthorities, certTemplates)

		for _, domain := range domains {
			innerDomain := domain

			for _, enterpriseCA := range enterpriseCertAuthorities {
				if cache.DoesCAChainProperlyToDomain(enterpriseCA, innerDomain) {
					innerEnterpriseCA := enterpriseCA

					operation.Operation.SubmitReader(func(ctx context.Context, tx graph.Transaction, outC chan<- analysis.CreatePostRelationshipJob) error {
						if err := ad2.PostADCSESC6a(ctx, tx, outC, groupExpansions, innerEnterpriseCA, innerDomain, cache); err != nil {
							t.Logf("failed post processing for %s: %v", ad.ADCSESC6a.String(), err)
						} else {
							return nil
						}

						return nil
					})
				}
			}
		}
		operation.Done()

		db.ReadTransaction(context.Background(), func(tx graph.Transaction) error {
			if results, err := ops.FetchStartNodes(tx.Relationships().Filterf(func() graph.Criteria {
				return query.Kind(query.Relationship(), ad.ADCSESC6a)
			})); err != nil {
				t.Fatalf("error fetching esc6a edges in integration test; %v", err)
			} else {
				require.Equal(t, 2, len(results))

				require.True(t, results.Contains(harness.ESC6aHarnessPrincipalEdges.Group1))
				require.True(t, results.Contains(harness.ESC6aHarnessPrincipalEdges.Group2))

			}
			return nil
		})
	})

	testContext.DatabaseTestWithSetup(func(harness *integration.HarnessDetails) error {
		harness.ESC6aHarnessECA.Setup(testContext)
		return nil
	}, func(harness integration.HarnessDetails, db graph.Database) {
		operation := analysis.NewPostRelationshipOperation(context.Background(), db, "ADCS Post Process Test - ESC6a")

		groupExpansions, err := ad2.ExpandAllRDPLocalGroups(context.Background(), db)
		require.Nil(t, err)
		enterpriseCertAuthorities, err := ad2.FetchNodesByKind(context.Background(), db, ad.EnterpriseCA)
		require.Nil(t, err)
		certTemplates, err := ad2.FetchNodesByKind(context.Background(), db, ad.CertTemplate)
		require.Nil(t, err)
		domains, err := ad2.FetchNodesByKind(context.Background(), db, ad.Domain)
		require.Nil(t, err)

		cache := ad2.NewADCSCache()
		cache.BuildCache(context.Background(), db, enterpriseCertAuthorities, certTemplates)

		for _, domain := range domains {
			innerDomain := domain

			for _, enterpriseCA := range enterpriseCertAuthorities {
				if cache.DoesCAChainProperlyToDomain(enterpriseCA, innerDomain) {
					innerEnterpriseCA := enterpriseCA

					operation.Operation.SubmitReader(func(ctx context.Context, tx graph.Transaction, outC chan<- analysis.CreatePostRelationshipJob) error {
						if err := ad2.PostADCSESC6a(ctx, tx, outC, groupExpansions, innerEnterpriseCA, innerDomain, cache); err != nil {
							t.Logf("failed post processing for %s: %v", ad.ADCSESC6a.String(), err)
						} else {
							return nil
						}

						return nil
					})
				}
			}

		}
		operation.Done()

		db.ReadTransaction(context.Background(), func(tx graph.Transaction) error {
			if results, err := ops.FetchStartNodes(tx.Relationships().Filterf(func() graph.Criteria {
				return query.Kind(query.Relationship(), ad.ADCSESC6a)
			})); err != nil {
				t.Fatalf("error fetching esc6a edges in integration test; %v", err)
			} else {
				require.Equal(t, 1, len(results))
				name, _ := results.Pick().Properties.Get(common.Name.String()).String()
				require.Equal(t, name, "Group0")
			}

			return nil
		})
	})

	testContext.DatabaseTestWithSetup(func(harness *integration.HarnessDetails) error {
		harness.ESC6aHarnessTemplate1.Setup(testContext)
		return nil
	}, func(harness integration.HarnessDetails, db graph.Database) {
		operation := analysis.NewPostRelationshipOperation(context.Background(), db, "ADCS Post Process Test - ESC6a")

		groupExpansions, err := ad2.ExpandAllRDPLocalGroups(context.Background(), db)
		require.Nil(t, err)
		enterpriseCertAuthorities, err := ad2.FetchNodesByKind(context.Background(), db, ad.EnterpriseCA)
		require.Nil(t, err)
		certTemplates, err := ad2.FetchNodesByKind(context.Background(), db, ad.CertTemplate)
		require.Nil(t, err)
		domains, err := ad2.FetchNodesByKind(context.Background(), db, ad.Domain)
		require.Nil(t, err)

		cache := ad2.NewADCSCache()
		cache.BuildCache(context.Background(), db, enterpriseCertAuthorities, certTemplates)

		for _, domain := range domains {
			innerDomain := domain

			for _, enterpriseCA := range enterpriseCertAuthorities {
				if cache.DoesCAChainProperlyToDomain(enterpriseCA, innerDomain) {
					innerEnterpriseCA := enterpriseCA

					operation.Operation.SubmitReader(func(ctx context.Context, tx graph.Transaction, outC chan<- analysis.CreatePostRelationshipJob) error {
						if err := ad2.PostADCSESC6a(ctx, tx, outC, groupExpansions, innerEnterpriseCA, innerDomain, cache); err != nil {
							t.Logf("failed post processing for %s: %v", ad.ADCSESC6a.String(), err)
						} else {
							return nil
						}

						return nil
					})
				}
			}

		}
		operation.Done()

		db.ReadTransaction(context.Background(), func(tx graph.Transaction) error {
			if results, err := ops.FetchStartNodes(tx.Relationships().Filterf(func() graph.Criteria {
				return query.Kind(query.Relationship(), ad.ADCSESC6a)
			})); err != nil {
				t.Fatalf("error fetching esc6a edges in integration test; %v", err)
			} else {
				require.Equal(t, 2, len(results))
				names := []string{}
				for _, result := range results.Slice() {
					name, _ := result.Properties.Get(common.Name.String()).String()
					names = append(names, name)
				}
				require.Contains(t, names, "Group1", "Group2")
			}

			if edge, err := tx.Relationships().Filterf(func() graph.Criteria {
				return query.And(
					query.Kind(query.Relationship(), ad.ADCSESC6a),
					query.Equals(query.StartProperty(common.Name.String()), "Group1"),
				)
			}).First(); err != nil {
				t.Fatalf("error fetching esc6a edges in integration test; %v", err)
			} else {
				composition, err := ad2.GetADCSESC6aEdgeComposition(context.Background(), db, edge)
				require.Nil(t, err)
				names := []string{}
				for _, node := range composition.AllNodes() {
					name, _ := node.Properties.Get(common.Name.String()).String()
					names = append(names, name)
				}
				require.Equal(t, 8, len(composition.AllNodes()))
				require.Contains(t, names, "Group1")
				require.Contains(t, names, "Group0")
				require.Contains(t, names, "CertTemplate1")
				require.Contains(t, names, "EnterpriseCA")
				require.Contains(t, names, "RootCA")
				require.Contains(t, names, "NTAuthStore")
				require.Contains(t, names, "DC")
				require.Contains(t, names, "Domain")
			}

			if edge, err := tx.Relationships().Filterf(func() graph.Criteria {
				return query.And(
					query.Kind(query.Relationship(), ad.ADCSESC6a),
					query.Equals(query.StartProperty(common.Name.String()), "Group2"),
				)
			}).First(); err != nil {
				t.Fatalf("error fetching esc6a edges in integration test; %v", err)
			} else {
				composition, err := ad2.GetADCSESC6aEdgeComposition(context.Background(), db, edge)
				require.Nil(t, err)
				names := []string{}
				for _, node := range composition.AllNodes() {
					name, _ := node.Properties.Get(common.Name.String()).String()
					names = append(names, name)
				}
				require.Equal(t, 8, len(composition.AllNodes()))
				require.Contains(t, names, "Group2")
				require.Contains(t, names, "Group0")
				require.Contains(t, names, "CertTemplate2")
				require.Contains(t, names, "EnterpriseCA")
				require.Contains(t, names, "RootCA")
				require.Contains(t, names, "NTAuthStore")
				require.Contains(t, names, "DC")
				require.Contains(t, names, "Domain")
			}

			return nil
		})
	})

	testContext.DatabaseTestWithSetup(func(harness *integration.HarnessDetails) error {
		harness.ESC6aHarnessTemplate2.Setup(testContext)
		return nil
	}, func(harness integration.HarnessDetails, db graph.Database) {
		operation := analysis.NewPostRelationshipOperation(context.Background(), db, "ADCS Post Process Test - ESC6a")

		groupExpansions, err := ad2.ExpandAllRDPLocalGroups(context.Background(), db)
		require.Nil(t, err)
		enterpriseCertAuthorities, err := ad2.FetchNodesByKind(context.Background(), db, ad.EnterpriseCA)
		require.Nil(t, err)
		certTemplates, err := ad2.FetchNodesByKind(context.Background(), db, ad.CertTemplate)
		require.Nil(t, err)
		domains, err := ad2.FetchNodesByKind(context.Background(), db, ad.Domain)
		require.Nil(t, err)

		cache := ad2.NewADCSCache()
		cache.BuildCache(context.Background(), db, enterpriseCertAuthorities, certTemplates)

		for _, domain := range domains {
			innerDomain := domain

			for _, enterpriseCA := range enterpriseCertAuthorities {
				if cache.DoesCAChainProperlyToDomain(enterpriseCA, innerDomain) {
					innerEnterpriseCA := enterpriseCA

					operation.Operation.SubmitReader(func(ctx context.Context, tx graph.Transaction, outC chan<- analysis.CreatePostRelationshipJob) error {
						if err := ad2.PostADCSESC6a(ctx, tx, outC, groupExpansions, innerEnterpriseCA, innerDomain, cache); err != nil {
							t.Logf("failed post processing for %s: %v", ad.ADCSESC6a.String(), err)
						} else {
							return nil
						}

						return nil
					})
				}
			}

		}
		operation.Done()

		db.ReadTransaction(context.Background(), func(tx graph.Transaction) error {
			if results, err := ops.FetchStartNodes(tx.Relationships().Filterf(func() graph.Criteria {
				return query.Kind(query.Relationship(), ad.ADCSESC6a)
			})); err != nil {
				t.Fatalf("error fetching esc6a edges in integration test; %v", err)
			} else {
				names := []string{}
				for _, result := range results.Slice() {
					name, _ := result.Properties.Get(common.Name.String()).String()
					names = append(names, name)
				}
				require.Equal(t, 14, len(results))
				require.NotContains(t, names, "User2")
				require.NotContains(t, names, "User3")
				require.NotContains(t, names, "User5")
				require.NotContains(t, names, "User7")
				require.NotContains(t, names, "Computer6")
			}
			return nil
		})
	})
}

<<<<<<< HEAD
func TestADCSESC6b(t *testing.T) {
	testContext := integration.NewGraphTestContext(t, graphschema.DefaultGraphSchema())

	testContext.DatabaseTestWithSetup(func(harness *integration.HarnessDetails) error {
		harness.ESC6bTemplate1Harness.Setup(testContext)
		return nil
	}, func(harness integration.HarnessDetails, db graph.Database) {
		operation := analysis.NewPostRelationshipOperation(context.Background(), db, "ADCS Post Process Test - ESC6b template 1")

		groupExpansions, err := ad2.ExpandAllRDPLocalGroups(context.Background(), db)
		require.Nil(t, err)
		enterpriseCertAuthorities, err := ad2.FetchNodesByKind(context.Background(), db, ad.EnterpriseCA)
		require.Nil(t, err)
		certTemplates, err := ad2.FetchNodesByKind(context.Background(), db, ad.CertTemplate)
		require.Nil(t, err)
		domains, err := ad2.FetchNodesByKind(context.Background(), db, ad.Domain)
		require.Nil(t, err)

		cache := ad2.NewADCSCache()
		cache.BuildCache(context.Background(), db, enterpriseCertAuthorities, certTemplates)

=======
func FetchADCSPrereqs(db graph.Database) (impact.PathAggregator, []*graph.Node, []*graph.Node, []*graph.Node, ad2.ADCSCache, error) {
	if expansions, err := ad2.ExpandAllRDPLocalGroups(context.Background(), db); err != nil {
		return nil, nil, nil, nil, ad2.ADCSCache{}, err
	} else if eca, err := ad2.FetchNodesByKind(context.Background(), db, ad.EnterpriseCA); err != nil {
		return nil, nil, nil, nil, ad2.ADCSCache{}, err
	} else if certTemplates, err := ad2.FetchNodesByKind(context.Background(), db, ad.CertTemplate); err != nil {
		return nil, nil, nil, nil, ad2.ADCSCache{}, err
	} else if domains, err := ad2.FetchNodesByKind(context.Background(), db, ad.Domain); err != nil {
		return nil, nil, nil, nil, ad2.ADCSCache{}, err
	} else {
		cache := ad2.NewADCSCache()
		cache.BuildCache(context.Background(), db, eca, certTemplates)
		return expansions, eca, certTemplates, domains, cache, nil
	}
}

func TestADCSESC10a(t *testing.T) {
	testContext := integration.NewGraphTestContext(t, graphschema.DefaultGraphSchema())

	testContext.DatabaseTestWithSetup(func(harness *integration.HarnessDetails) error {
		harness.ESC10aPrincipalHarness.Setup(testContext)
		return nil
	}, func(harness integration.HarnessDetails, db graph.Database) {
		operation := analysis.NewPostRelationshipOperation(context.Background(), db, "ADCS Post Process Test - ESC10a")

		groupExpansions, enterpriseCertAuthorities, _, domains, cache, err := FetchADCSPrereqs(db)
		require.Nil(t, err)

>>>>>>> d932dbbd
		for _, domain := range domains {
			innerDomain := domain

			for _, enterpriseCA := range enterpriseCertAuthorities {
				if cache.DoesCAChainProperlyToDomain(enterpriseCA, innerDomain) {
					innerEnterpriseCA := enterpriseCA

					operation.Operation.SubmitReader(func(ctx context.Context, tx graph.Transaction, outC chan<- analysis.CreatePostRelationshipJob) error {
<<<<<<< HEAD
						if err := ad2.PostADCSESC6b(ctx, tx, outC, groupExpansions, innerEnterpriseCA, innerDomain, cache); err != nil {
							t.Logf("failed post processing for %s: %v", ad.ADCSESC6b.String(), err)
=======
						if err := ad2.PostADCSESC10a(ctx, tx, outC, groupExpansions, innerEnterpriseCA, innerDomain, cache); err != nil {
							t.Logf("failed post processing for %s: %v", ad.ADCSESC10a.String(), err)
>>>>>>> d932dbbd
						} else {
							return nil
						}

						return nil
					})
				}
			}
<<<<<<< HEAD

		}
		operation.Done()

		db.ReadTransaction(context.Background(), func(tx graph.Transaction) error {
			if results, err := ops.FetchStartNodes(tx.Relationships().Filterf(func() graph.Criteria {
				return query.Kind(query.Relationship(), ad.ADCSESC6b)
			})); err != nil {
				t.Fatalf("error fetching esc6b edges in integration test; %v", err)
			} else {
				require.Equal(t, 2, len(results))

				require.True(t, results.Contains(harness.ESC6bTemplate1Harness.Group1))
				require.True(t, results.Contains(harness.ESC6bTemplate1Harness.Group1))

				require.False(t, results.Contains(harness.ESC6bTemplate1Harness.Group3))
				require.False(t, results.Contains(harness.ESC6bTemplate1Harness.Group4))
				require.False(t, results.Contains(harness.ESC6bTemplate1Harness.Group5))

			}

=======
		}
		err = operation.Done()
		require.Nil(t, err)

		db.ReadTransaction(context.Background(), func(tx graph.Transaction) error {
			if results, err := ops.FetchStartNodes(tx.Relationships().Filterf(func() graph.Criteria {
				return query.Kind(query.Relationship(), ad.ADCSESC10a)
			})); err != nil {
				t.Fatalf("error fetching esc10a edges in integration test; %v", err)
			} else {
				require.Equal(t, 6, len(results))

				require.True(t, results.Contains(harness.ESC10aPrincipalHarness.Group1))
				require.True(t, results.Contains(harness.ESC10aPrincipalHarness.Group2))
				require.True(t, results.Contains(harness.ESC10aPrincipalHarness.Group3))
				require.True(t, results.Contains(harness.ESC10aPrincipalHarness.Group4))
				require.True(t, results.Contains(harness.ESC10aPrincipalHarness.Group5))
				require.True(t, results.Contains(harness.ESC10aPrincipalHarness.User2))

			}
>>>>>>> d932dbbd
			return nil
		})
	})

	testContext.DatabaseTestWithSetup(func(harness *integration.HarnessDetails) error {
<<<<<<< HEAD
		harness.ESC6bECAHarness.Setup(testContext)
		return nil
	}, func(harness integration.HarnessDetails, db graph.Database) {
		operation := analysis.NewPostRelationshipOperation(context.Background(), db, "ADCS Post Process Test - ESC6b eca")

		groupExpansions, err := ad2.ExpandAllRDPLocalGroups(context.Background(), db)
		require.Nil(t, err)
		enterpriseCertAuthorities, err := ad2.FetchNodesByKind(context.Background(), db, ad.EnterpriseCA)
		require.Nil(t, err)
		certTemplates, err := ad2.FetchNodesByKind(context.Background(), db, ad.CertTemplate)
		require.Nil(t, err)
		domains, err := ad2.FetchNodesByKind(context.Background(), db, ad.Domain)
		require.Nil(t, err)

		cache := ad2.NewADCSCache()
		cache.BuildCache(context.Background(), db, enterpriseCertAuthorities, certTemplates)

=======
		harness.ESC10aHarness1.Setup(testContext)
		return nil
	}, func(harness integration.HarnessDetails, db graph.Database) {
		operation := analysis.NewPostRelationshipOperation(context.Background(), db, "ADCS Post Process Test - ESC10a")

		groupExpansions, enterpriseCertAuthorities, _, domains, cache, err := FetchADCSPrereqs(db)
		require.Nil(t, err)

>>>>>>> d932dbbd
		for _, domain := range domains {
			innerDomain := domain

			for _, enterpriseCA := range enterpriseCertAuthorities {
				if cache.DoesCAChainProperlyToDomain(enterpriseCA, innerDomain) {
					innerEnterpriseCA := enterpriseCA

					operation.Operation.SubmitReader(func(ctx context.Context, tx graph.Transaction, outC chan<- analysis.CreatePostRelationshipJob) error {
<<<<<<< HEAD
						if err := ad2.PostADCSESC6b(ctx, tx, outC, groupExpansions, innerEnterpriseCA, innerDomain, cache); err != nil {
							t.Logf("failed post processing for %s: %v", ad.ADCSESC6b.String(), err)
=======
						if err := ad2.PostADCSESC10a(ctx, tx, outC, groupExpansions, innerEnterpriseCA, innerDomain, cache); err != nil {
							t.Logf("failed post processing for %s: %v", ad.ADCSESC10a.String(), err)
>>>>>>> d932dbbd
						} else {
							return nil
						}

						return nil
					})
				}
			}
<<<<<<< HEAD

		}
		operation.Done()

		db.ReadTransaction(context.Background(), func(tx graph.Transaction) error {
			if results, err := ops.FetchStartNodes(
				tx.Relationships().Filterf(func() graph.Criteria {
					return query.Kind(query.Relationship(), ad.ADCSESC6b)
				})); err != nil {
				t.Fatalf("error fetching esc6b edges in integration test; %v", err)
			} else {
				require.Equal(t, 1, len(results))

				require.True(t, results.Contains(harness.ESC6bECAHarness.Group0))
			}

=======
		}
		err = operation.Done()
		require.Nil(t, err)

		db.ReadTransaction(context.Background(), func(tx graph.Transaction) error {
			if results, err := ops.FetchStartNodes(tx.Relationships().Filterf(func() graph.Criteria {
				return query.Kind(query.Relationship(), ad.ADCSESC10a)
			})); err != nil {
				t.Fatalf("error fetching esc10a edges in integration test; %v", err)
			} else {
				require.Equal(t, 3, len(results))

				require.True(t, results.Contains(harness.ESC10aHarness1.Group1))
				require.True(t, results.Contains(harness.ESC10aHarness1.Group2))
				require.True(t, results.Contains(harness.ESC10aHarness1.Group3))

			}
>>>>>>> d932dbbd
			return nil
		})
	})

	testContext.DatabaseTestWithSetup(func(harness *integration.HarnessDetails) error {
<<<<<<< HEAD
		harness.ESC6bPrincipalEdgesHarness.Setup(testContext)
		return nil
	}, func(harness integration.HarnessDetails, db graph.Database) {
		operation := analysis.NewPostRelationshipOperation(context.Background(), db, "ADCS Post Process Test - ESC6b principal edges")

		groupExpansions, err := ad2.ExpandAllRDPLocalGroups(context.Background(), db)
		require.Nil(t, err)
		enterpriseCertAuthorities, err := ad2.FetchNodesByKind(context.Background(), db, ad.EnterpriseCA)
		require.Nil(t, err)
		certTemplates, err := ad2.FetchNodesByKind(context.Background(), db, ad.CertTemplate)
		require.Nil(t, err)
		domains, err := ad2.FetchNodesByKind(context.Background(), db, ad.Domain)
		require.Nil(t, err)

		cache := ad2.NewADCSCache()
		cache.BuildCache(context.Background(), db, enterpriseCertAuthorities, certTemplates)
=======
		harness.ESC10aHarness2.Setup(testContext)
		return nil
	}, func(harness integration.HarnessDetails, db graph.Database) {
		operation := analysis.NewPostRelationshipOperation(context.Background(), db, "ADCS Post Process Test - ESC10a")

		groupExpansions, enterpriseCertAuthorities, _, domains, cache, err := FetchADCSPrereqs(db)
		require.Nil(t, err)
>>>>>>> d932dbbd

		for _, domain := range domains {
			innerDomain := domain

			for _, enterpriseCA := range enterpriseCertAuthorities {
				if cache.DoesCAChainProperlyToDomain(enterpriseCA, innerDomain) {
					innerEnterpriseCA := enterpriseCA

					operation.Operation.SubmitReader(func(ctx context.Context, tx graph.Transaction, outC chan<- analysis.CreatePostRelationshipJob) error {
<<<<<<< HEAD
						if err := ad2.PostADCSESC6b(ctx, tx, outC, groupExpansions, innerEnterpriseCA, innerDomain, cache); err != nil {
							t.Logf("failed post processing for %s: %v", ad.ADCSESC6b.String(), err)
=======
						if err := ad2.PostADCSESC10a(ctx, tx, outC, groupExpansions, innerEnterpriseCA, innerDomain, cache); err != nil {
							t.Logf("failed post processing for %s: %v", ad.ADCSESC10a.String(), err)
>>>>>>> d932dbbd
						} else {
							return nil
						}

						return nil
					})
				}
			}
<<<<<<< HEAD

		}
		operation.Done()

		db.ReadTransaction(context.Background(), func(tx graph.Transaction) error {
			if results, err := ops.FetchStartNodes(tx.Relationships().Filterf(func() graph.Criteria {
				return query.Kind(query.Relationship(), ad.ADCSESC6b)
			})); err != nil {
				t.Fatalf("error fetching esc6b edges in integration test; %v", err)
			} else {
				require.Equal(t, 2, len(results))

				require.True(t, results.Contains(harness.ESC6bPrincipalEdgesHarness.Group1))
				require.True(t, results.Contains(harness.ESC6bPrincipalEdgesHarness.Group2))
=======
		}
		err = operation.Done()
		require.Nil(t, err)

		db.ReadTransaction(context.Background(), func(tx graph.Transaction) error {
			if results, err := ops.FetchStartNodes(tx.Relationships().Filterf(func() graph.Criteria {
				return query.Kind(query.Relationship(), ad.ADCSESC10a)
			})); err != nil {
				t.Fatalf("error fetching esc10a edges in integration test; %v", err)
			} else {
				require.Equal(t, 4, len(results))

				require.True(t, results.Contains(harness.ESC10aHarness2.Group6))
				require.True(t, results.Contains(harness.ESC10aHarness2.Group5))
				require.True(t, results.Contains(harness.ESC10aHarness2.Computer5))
				require.True(t, results.Contains(harness.ESC10aHarness2.User5))
>>>>>>> d932dbbd

			}
			return nil
		})
	})

	testContext.DatabaseTestWithSetup(func(harness *integration.HarnessDetails) error {
<<<<<<< HEAD
		harness.ESC6bTemplate2Harness.Setup(testContext)
		return nil
	}, func(harness integration.HarnessDetails, db graph.Database) {
		operation := analysis.NewPostRelationshipOperation(context.Background(), db, "ADCS Post Process Test - ESC6b")

		groupExpansions, err := ad2.ExpandAllRDPLocalGroups(context.Background(), db)
		require.Nil(t, err)
		enterpriseCertAuthorities, err := ad2.FetchNodesByKind(context.Background(), db, ad.EnterpriseCA)
		require.Nil(t, err)
		certTemplates, err := ad2.FetchNodesByKind(context.Background(), db, ad.CertTemplate)
		require.Nil(t, err)
		domains, err := ad2.FetchNodesByKind(context.Background(), db, ad.Domain)
		require.Nil(t, err)

		cache := ad2.NewADCSCache()
		cache.BuildCache(context.Background(), db, enterpriseCertAuthorities, certTemplates)
=======
		harness.ESC10aHarnessECA.Setup(testContext)
		return nil
	}, func(harness integration.HarnessDetails, db graph.Database) {
		operation := analysis.NewPostRelationshipOperation(context.Background(), db, "ADCS Post Process Test - ESC10a")

		groupExpansions, enterpriseCertAuthorities, _, domains, cache, err := FetchADCSPrereqs(db)
		require.Nil(t, err)
>>>>>>> d932dbbd

		for _, domain := range domains {
			innerDomain := domain

			for _, enterpriseCA := range enterpriseCertAuthorities {
				if cache.DoesCAChainProperlyToDomain(enterpriseCA, innerDomain) {
					innerEnterpriseCA := enterpriseCA

					operation.Operation.SubmitReader(func(ctx context.Context, tx graph.Transaction, outC chan<- analysis.CreatePostRelationshipJob) error {
<<<<<<< HEAD
						if err := ad2.PostADCSESC6b(ctx, tx, outC, groupExpansions, innerEnterpriseCA, innerDomain, cache); err != nil {
							t.Logf("failed post processing for %s: %v", ad.ADCSESC6b.String(), err)
=======
						if err := ad2.PostADCSESC10a(ctx, tx, outC, groupExpansions, innerEnterpriseCA, innerDomain, cache); err != nil {
							t.Logf("failed post processing for %s: %v", ad.ADCSESC10a.String(), err)
>>>>>>> d932dbbd
						} else {
							return nil
						}

						return nil
					})
				}
			}
<<<<<<< HEAD

		}
		operation.Done()

		db.ReadTransaction(context.Background(), func(tx graph.Transaction) error {
			if results, err := ops.FetchStartNodes(tx.Relationships().Filterf(func() graph.Criteria {
				return query.Kind(query.Relationship(), ad.ADCSESC6b)
			})); err != nil {
				t.Fatalf("error fetching esc6a edges in integration test; %v", err)
			} else {
				require.True(t, len(results) == 12)

				require.True(t, results.Contains(harness.ESC6bTemplate2Harness.User1))
				require.True(t, results.Contains(harness.ESC6bTemplate2Harness.Computer1))
				require.True(t, results.Contains(harness.ESC6bTemplate2Harness.Group1))

				require.True(t, results.Contains(harness.ESC6bTemplate2Harness.Computer2))
				require.True(t, results.Contains(harness.ESC6bTemplate2Harness.Group2))

				require.True(t, results.Contains(harness.ESC6bTemplate2Harness.Computer3))
				require.True(t, results.Contains(harness.ESC6bTemplate2Harness.Group3))

				require.True(t, results.Contains(harness.ESC6bTemplate2Harness.User4))
				require.True(t, results.Contains(harness.ESC6bTemplate2Harness.Computer4))
				require.True(t, results.Contains(harness.ESC6bTemplate2Harness.Group4))

				require.True(t, results.Contains(harness.ESC6bTemplate2Harness.Group5))

				require.True(t, results.Contains(harness.ESC6bTemplate2Harness.Group6))
=======
		}
		err = operation.Done()
		require.Nil(t, err)

		db.ReadTransaction(context.Background(), func(tx graph.Transaction) error {
			if results, err := ops.FetchStartNodes(tx.Relationships().Filterf(func() graph.Criteria {
				return query.Kind(query.Relationship(), ad.ADCSESC10a)
			})); err != nil {
				t.Fatalf("error fetching esc10a edges in integration test; %v", err)
			} else {
				require.Equal(t, 1, len(results))

				require.True(t, results.Contains(harness.ESC10aHarnessECA.Group1))

			}
			return nil
		})

		db.ReadTransaction(context.Background(), func(tx graph.Transaction) error {
			if results, err := ops.FetchRelationships(tx.Relationships().Filterf(func() graph.Criteria {
				return query.Kind(query.Relationship(), ad.ADCSESC10a)
			})); err != nil {
				t.Fatalf("error fetching esc9a edges in integration test; %v", err)
			} else {
				assert.Equal(t, 1, len(results))
				edge := results[0]

				if edgeComp, err := ad2.GetEdgeCompositionPath(context.Background(), db, edge); err != nil {
					t.Fatalf("error getting edge composition for esc9: %v", err)
				} else {
					nodes := edgeComp.AllNodes().Slice()
					assert.Contains(t, nodes, harness.ESC10aHarnessECA.Group1)
					assert.Contains(t, nodes, harness.ESC10aHarnessECA.User1)
					assert.Contains(t, nodes, harness.ESC10aHarnessECA.Domain1)
					assert.Contains(t, nodes, harness.ESC10aHarnessECA.NTAuthStore1)
					assert.Contains(t, nodes, harness.ESC10aHarnessECA.RootCA1)
					assert.Contains(t, nodes, harness.ESC10aHarnessECA.DC1)
					assert.Contains(t, nodes, harness.ESC10aHarnessECA.EnterpriseCA1)
					assert.Contains(t, nodes, harness.ESC10aHarnessECA.CertTemplate1)
				}
			}

			return nil
		})
	})

	testContext.DatabaseTestWithSetup(func(harness *integration.HarnessDetails) error {
		harness.ESC10aHarnessVictim.Setup(testContext)
		return nil
	}, func(harness integration.HarnessDetails, db graph.Database) {
		operation := analysis.NewPostRelationshipOperation(context.Background(), db, "ADCS Post Process Test - ESC10a")

		groupExpansions, enterpriseCertAuthorities, _, domains, cache, err := FetchADCSPrereqs(db)
		require.Nil(t, err)

		for _, domain := range domains {
			innerDomain := domain

			for _, enterpriseCA := range enterpriseCertAuthorities {
				if cache.DoesCAChainProperlyToDomain(enterpriseCA, innerDomain) {
					innerEnterpriseCA := enterpriseCA

					operation.Operation.SubmitReader(func(ctx context.Context, tx graph.Transaction, outC chan<- analysis.CreatePostRelationshipJob) error {
						if err := ad2.PostADCSESC10a(ctx, tx, outC, groupExpansions, innerEnterpriseCA, innerDomain, cache); err != nil {
							t.Logf("failed post processing for %s: %v", ad.ADCSESC10a.String(), err)
						} else {
							return nil
						}

						return nil
					})
				}
			}
		}
		err = operation.Done()
		require.Nil(t, err)

		db.ReadTransaction(context.Background(), func(tx graph.Transaction) error {
			if results, err := ops.FetchStartNodes(tx.Relationships().Filterf(func() graph.Criteria {
				return query.Kind(query.Relationship(), ad.ADCSESC10a)
			})); err != nil {
				t.Fatalf("error fetching esc10a edges in integration test; %v", err)
			} else {
				require.Equal(t, 2, len(results))

				require.True(t, results.Contains(harness.ESC10aHarnessVictim.Group1))
				require.True(t, results.Contains(harness.ESC10aHarnessVictim.Group2))
>>>>>>> d932dbbd

			}
			return nil
		})
	})
<<<<<<< HEAD

=======
>>>>>>> d932dbbd
}<|MERGE_RESOLUTION|>--- conflicted
+++ resolved
@@ -21,6 +21,7 @@
 
 import (
 	"context"
+
 	"github.com/specterops/bloodhound/analysis"
 	"github.com/specterops/bloodhound/analysis/impact"
 	"github.com/specterops/bloodhound/graphschema"
@@ -957,7 +958,6 @@
 	})
 }
 
-<<<<<<< HEAD
 func TestADCSESC6b(t *testing.T) {
 	testContext := integration.NewGraphTestContext(t, graphschema.DefaultGraphSchema())
 
@@ -979,7 +979,234 @@
 		cache := ad2.NewADCSCache()
 		cache.BuildCache(context.Background(), db, enterpriseCertAuthorities, certTemplates)
 
-=======
+		for _, domain := range domains {
+			innerDomain := domain
+
+			for _, enterpriseCA := range enterpriseCertAuthorities {
+				if cache.DoesCAChainProperlyToDomain(enterpriseCA, innerDomain) {
+					innerEnterpriseCA := enterpriseCA
+
+					operation.Operation.SubmitReader(func(ctx context.Context, tx graph.Transaction, outC chan<- analysis.CreatePostRelationshipJob) error {
+						if err := ad2.PostADCSESC6b(ctx, tx, outC, groupExpansions, innerEnterpriseCA, innerDomain, cache); err != nil {
+							t.Logf("failed post processing for %s: %v", ad.ADCSESC6b.String(), err)
+						} else {
+							return nil
+						}
+
+						return nil
+					})
+				}
+			}
+
+		}
+		operation.Done()
+
+		db.ReadTransaction(context.Background(), func(tx graph.Transaction) error {
+			if results, err := ops.FetchStartNodes(tx.Relationships().Filterf(func() graph.Criteria {
+				return query.Kind(query.Relationship(), ad.ADCSESC6b)
+			})); err != nil {
+				t.Fatalf("error fetching esc6b edges in integration test; %v", err)
+			} else {
+				require.Equal(t, 2, len(results))
+
+				require.True(t, results.Contains(harness.ESC6bTemplate1Harness.Group1))
+				require.True(t, results.Contains(harness.ESC6bTemplate1Harness.Group1))
+
+				require.False(t, results.Contains(harness.ESC6bTemplate1Harness.Group3))
+				require.False(t, results.Contains(harness.ESC6bTemplate1Harness.Group4))
+				require.False(t, results.Contains(harness.ESC6bTemplate1Harness.Group5))
+
+			}
+
+			return nil
+		})
+	})
+
+	testContext.DatabaseTestWithSetup(func(harness *integration.HarnessDetails) error {
+		harness.ESC6bECAHarness.Setup(testContext)
+		return nil
+	}, func(harness integration.HarnessDetails, db graph.Database) {
+		operation := analysis.NewPostRelationshipOperation(context.Background(), db, "ADCS Post Process Test - ESC6b eca")
+
+		groupExpansions, err := ad2.ExpandAllRDPLocalGroups(context.Background(), db)
+		require.Nil(t, err)
+		enterpriseCertAuthorities, err := ad2.FetchNodesByKind(context.Background(), db, ad.EnterpriseCA)
+		require.Nil(t, err)
+		certTemplates, err := ad2.FetchNodesByKind(context.Background(), db, ad.CertTemplate)
+		require.Nil(t, err)
+		domains, err := ad2.FetchNodesByKind(context.Background(), db, ad.Domain)
+		require.Nil(t, err)
+
+		cache := ad2.NewADCSCache()
+		cache.BuildCache(context.Background(), db, enterpriseCertAuthorities, certTemplates)
+
+		for _, domain := range domains {
+			innerDomain := domain
+
+			for _, enterpriseCA := range enterpriseCertAuthorities {
+				if cache.DoesCAChainProperlyToDomain(enterpriseCA, innerDomain) {
+					innerEnterpriseCA := enterpriseCA
+
+					operation.Operation.SubmitReader(func(ctx context.Context, tx graph.Transaction, outC chan<- analysis.CreatePostRelationshipJob) error {
+						if err := ad2.PostADCSESC6b(ctx, tx, outC, groupExpansions, innerEnterpriseCA, innerDomain, cache); err != nil {
+							t.Logf("failed post processing for %s: %v", ad.ADCSESC6b.String(), err)
+						} else {
+							return nil
+						}
+
+						return nil
+					})
+				}
+			}
+
+		}
+		operation.Done()
+
+		db.ReadTransaction(context.Background(), func(tx graph.Transaction) error {
+			if results, err := ops.FetchStartNodes(
+				tx.Relationships().Filterf(func() graph.Criteria {
+					return query.Kind(query.Relationship(), ad.ADCSESC6b)
+				})); err != nil {
+				t.Fatalf("error fetching esc6b edges in integration test; %v", err)
+			} else {
+				require.Equal(t, 1, len(results))
+
+				require.True(t, results.Contains(harness.ESC6bECAHarness.Group0))
+			}
+
+			return nil
+		})
+	})
+
+	testContext.DatabaseTestWithSetup(func(harness *integration.HarnessDetails) error {
+		harness.ESC6bPrincipalEdgesHarness.Setup(testContext)
+		return nil
+	}, func(harness integration.HarnessDetails, db graph.Database) {
+		operation := analysis.NewPostRelationshipOperation(context.Background(), db, "ADCS Post Process Test - ESC6b principal edges")
+
+		groupExpansions, err := ad2.ExpandAllRDPLocalGroups(context.Background(), db)
+		require.Nil(t, err)
+		enterpriseCertAuthorities, err := ad2.FetchNodesByKind(context.Background(), db, ad.EnterpriseCA)
+		require.Nil(t, err)
+		certTemplates, err := ad2.FetchNodesByKind(context.Background(), db, ad.CertTemplate)
+		require.Nil(t, err)
+		domains, err := ad2.FetchNodesByKind(context.Background(), db, ad.Domain)
+		require.Nil(t, err)
+
+		cache := ad2.NewADCSCache()
+		cache.BuildCache(context.Background(), db, enterpriseCertAuthorities, certTemplates)
+
+		for _, domain := range domains {
+			innerDomain := domain
+
+			for _, enterpriseCA := range enterpriseCertAuthorities {
+				if cache.DoesCAChainProperlyToDomain(enterpriseCA, innerDomain) {
+					innerEnterpriseCA := enterpriseCA
+
+					operation.Operation.SubmitReader(func(ctx context.Context, tx graph.Transaction, outC chan<- analysis.CreatePostRelationshipJob) error {
+						if err := ad2.PostADCSESC6b(ctx, tx, outC, groupExpansions, innerEnterpriseCA, innerDomain, cache); err != nil {
+							t.Logf("failed post processing for %s: %v", ad.ADCSESC6b.String(), err)
+						} else {
+							return nil
+						}
+
+						return nil
+					})
+				}
+			}
+
+		}
+		operation.Done()
+
+		db.ReadTransaction(context.Background(), func(tx graph.Transaction) error {
+			if results, err := ops.FetchStartNodes(tx.Relationships().Filterf(func() graph.Criteria {
+				return query.Kind(query.Relationship(), ad.ADCSESC6b)
+			})); err != nil {
+				t.Fatalf("error fetching esc6b edges in integration test; %v", err)
+			} else {
+				require.Equal(t, 2, len(results))
+
+				require.True(t, results.Contains(harness.ESC6bPrincipalEdgesHarness.Group1))
+				require.True(t, results.Contains(harness.ESC6bPrincipalEdgesHarness.Group2))
+
+			}
+			return nil
+		})
+	})
+
+	testContext.DatabaseTestWithSetup(func(harness *integration.HarnessDetails) error {
+		harness.ESC6bTemplate2Harness.Setup(testContext)
+		return nil
+	}, func(harness integration.HarnessDetails, db graph.Database) {
+		operation := analysis.NewPostRelationshipOperation(context.Background(), db, "ADCS Post Process Test - ESC6b")
+
+		groupExpansions, err := ad2.ExpandAllRDPLocalGroups(context.Background(), db)
+		require.Nil(t, err)
+		enterpriseCertAuthorities, err := ad2.FetchNodesByKind(context.Background(), db, ad.EnterpriseCA)
+		require.Nil(t, err)
+		certTemplates, err := ad2.FetchNodesByKind(context.Background(), db, ad.CertTemplate)
+		require.Nil(t, err)
+		domains, err := ad2.FetchNodesByKind(context.Background(), db, ad.Domain)
+		require.Nil(t, err)
+
+		cache := ad2.NewADCSCache()
+		cache.BuildCache(context.Background(), db, enterpriseCertAuthorities, certTemplates)
+
+		for _, domain := range domains {
+			innerDomain := domain
+
+			for _, enterpriseCA := range enterpriseCertAuthorities {
+				if cache.DoesCAChainProperlyToDomain(enterpriseCA, innerDomain) {
+					innerEnterpriseCA := enterpriseCA
+
+					operation.Operation.SubmitReader(func(ctx context.Context, tx graph.Transaction, outC chan<- analysis.CreatePostRelationshipJob) error {
+						if err := ad2.PostADCSESC6b(ctx, tx, outC, groupExpansions, innerEnterpriseCA, innerDomain, cache); err != nil {
+							t.Logf("failed post processing for %s: %v", ad.ADCSESC6b.String(), err)
+						} else {
+							return nil
+						}
+
+						return nil
+					})
+				}
+			}
+
+		}
+		operation.Done()
+
+		db.ReadTransaction(context.Background(), func(tx graph.Transaction) error {
+			if results, err := ops.FetchStartNodes(tx.Relationships().Filterf(func() graph.Criteria {
+				return query.Kind(query.Relationship(), ad.ADCSESC6b)
+			})); err != nil {
+				t.Fatalf("error fetching esc6a edges in integration test; %v", err)
+			} else {
+				require.True(t, len(results) == 12)
+
+				require.True(t, results.Contains(harness.ESC6bTemplate2Harness.User1))
+				require.True(t, results.Contains(harness.ESC6bTemplate2Harness.Computer1))
+				require.True(t, results.Contains(harness.ESC6bTemplate2Harness.Group1))
+
+				require.True(t, results.Contains(harness.ESC6bTemplate2Harness.Computer2))
+				require.True(t, results.Contains(harness.ESC6bTemplate2Harness.Group2))
+
+				require.True(t, results.Contains(harness.ESC6bTemplate2Harness.Computer3))
+				require.True(t, results.Contains(harness.ESC6bTemplate2Harness.Group3))
+
+				require.True(t, results.Contains(harness.ESC6bTemplate2Harness.User4))
+				require.True(t, results.Contains(harness.ESC6bTemplate2Harness.Computer4))
+				require.True(t, results.Contains(harness.ESC6bTemplate2Harness.Group4))
+
+				require.True(t, results.Contains(harness.ESC6bTemplate2Harness.Group5))
+
+				require.True(t, results.Contains(harness.ESC6bTemplate2Harness.Group6))
+
+			}
+			return nil
+		})
+	})
+
+}
+
 func FetchADCSPrereqs(db graph.Database) (impact.PathAggregator, []*graph.Node, []*graph.Node, []*graph.Node, ad2.ADCSCache, error) {
 	if expansions, err := ad2.ExpandAllRDPLocalGroups(context.Background(), db); err != nil {
 		return nil, nil, nil, nil, ad2.ADCSCache{}, err
@@ -1008,7 +1235,6 @@
 		groupExpansions, enterpriseCertAuthorities, _, domains, cache, err := FetchADCSPrereqs(db)
 		require.Nil(t, err)
 
->>>>>>> d932dbbd
 		for _, domain := range domains {
 			innerDomain := domain
 
@@ -1017,13 +1243,8 @@
 					innerEnterpriseCA := enterpriseCA
 
 					operation.Operation.SubmitReader(func(ctx context.Context, tx graph.Transaction, outC chan<- analysis.CreatePostRelationshipJob) error {
-<<<<<<< HEAD
-						if err := ad2.PostADCSESC6b(ctx, tx, outC, groupExpansions, innerEnterpriseCA, innerDomain, cache); err != nil {
-							t.Logf("failed post processing for %s: %v", ad.ADCSESC6b.String(), err)
-=======
 						if err := ad2.PostADCSESC10a(ctx, tx, outC, groupExpansions, innerEnterpriseCA, innerDomain, cache); err != nil {
 							t.Logf("failed post processing for %s: %v", ad.ADCSESC10a.String(), err)
->>>>>>> d932dbbd
 						} else {
 							return nil
 						}
@@ -1032,29 +1253,6 @@
 					})
 				}
 			}
-<<<<<<< HEAD
-
-		}
-		operation.Done()
-
-		db.ReadTransaction(context.Background(), func(tx graph.Transaction) error {
-			if results, err := ops.FetchStartNodes(tx.Relationships().Filterf(func() graph.Criteria {
-				return query.Kind(query.Relationship(), ad.ADCSESC6b)
-			})); err != nil {
-				t.Fatalf("error fetching esc6b edges in integration test; %v", err)
-			} else {
-				require.Equal(t, 2, len(results))
-
-				require.True(t, results.Contains(harness.ESC6bTemplate1Harness.Group1))
-				require.True(t, results.Contains(harness.ESC6bTemplate1Harness.Group1))
-
-				require.False(t, results.Contains(harness.ESC6bTemplate1Harness.Group3))
-				require.False(t, results.Contains(harness.ESC6bTemplate1Harness.Group4))
-				require.False(t, results.Contains(harness.ESC6bTemplate1Harness.Group5))
-
-			}
-
-=======
 		}
 		err = operation.Done()
 		require.Nil(t, err)
@@ -1075,31 +1273,11 @@
 				require.True(t, results.Contains(harness.ESC10aPrincipalHarness.User2))
 
 			}
->>>>>>> d932dbbd
-			return nil
-		})
-	})
-
-	testContext.DatabaseTestWithSetup(func(harness *integration.HarnessDetails) error {
-<<<<<<< HEAD
-		harness.ESC6bECAHarness.Setup(testContext)
-		return nil
-	}, func(harness integration.HarnessDetails, db graph.Database) {
-		operation := analysis.NewPostRelationshipOperation(context.Background(), db, "ADCS Post Process Test - ESC6b eca")
-
-		groupExpansions, err := ad2.ExpandAllRDPLocalGroups(context.Background(), db)
-		require.Nil(t, err)
-		enterpriseCertAuthorities, err := ad2.FetchNodesByKind(context.Background(), db, ad.EnterpriseCA)
-		require.Nil(t, err)
-		certTemplates, err := ad2.FetchNodesByKind(context.Background(), db, ad.CertTemplate)
-		require.Nil(t, err)
-		domains, err := ad2.FetchNodesByKind(context.Background(), db, ad.Domain)
-		require.Nil(t, err)
-
-		cache := ad2.NewADCSCache()
-		cache.BuildCache(context.Background(), db, enterpriseCertAuthorities, certTemplates)
-
-=======
+			return nil
+		})
+	})
+
+	testContext.DatabaseTestWithSetup(func(harness *integration.HarnessDetails) error {
 		harness.ESC10aHarness1.Setup(testContext)
 		return nil
 	}, func(harness integration.HarnessDetails, db graph.Database) {
@@ -1108,7 +1286,6 @@
 		groupExpansions, enterpriseCertAuthorities, _, domains, cache, err := FetchADCSPrereqs(db)
 		require.Nil(t, err)
 
->>>>>>> d932dbbd
 		for _, domain := range domains {
 			innerDomain := domain
 
@@ -1117,13 +1294,8 @@
 					innerEnterpriseCA := enterpriseCA
 
 					operation.Operation.SubmitReader(func(ctx context.Context, tx graph.Transaction, outC chan<- analysis.CreatePostRelationshipJob) error {
-<<<<<<< HEAD
-						if err := ad2.PostADCSESC6b(ctx, tx, outC, groupExpansions, innerEnterpriseCA, innerDomain, cache); err != nil {
-							t.Logf("failed post processing for %s: %v", ad.ADCSESC6b.String(), err)
-=======
 						if err := ad2.PostADCSESC10a(ctx, tx, outC, groupExpansions, innerEnterpriseCA, innerDomain, cache); err != nil {
 							t.Logf("failed post processing for %s: %v", ad.ADCSESC10a.String(), err)
->>>>>>> d932dbbd
 						} else {
 							return nil
 						}
@@ -1132,24 +1304,6 @@
 					})
 				}
 			}
-<<<<<<< HEAD
-
-		}
-		operation.Done()
-
-		db.ReadTransaction(context.Background(), func(tx graph.Transaction) error {
-			if results, err := ops.FetchStartNodes(
-				tx.Relationships().Filterf(func() graph.Criteria {
-					return query.Kind(query.Relationship(), ad.ADCSESC6b)
-				})); err != nil {
-				t.Fatalf("error fetching esc6b edges in integration test; %v", err)
-			} else {
-				require.Equal(t, 1, len(results))
-
-				require.True(t, results.Contains(harness.ESC6bECAHarness.Group0))
-			}
-
-=======
 		}
 		err = operation.Done()
 		require.Nil(t, err)
@@ -1167,30 +1321,11 @@
 				require.True(t, results.Contains(harness.ESC10aHarness1.Group3))
 
 			}
->>>>>>> d932dbbd
-			return nil
-		})
-	})
-
-	testContext.DatabaseTestWithSetup(func(harness *integration.HarnessDetails) error {
-<<<<<<< HEAD
-		harness.ESC6bPrincipalEdgesHarness.Setup(testContext)
-		return nil
-	}, func(harness integration.HarnessDetails, db graph.Database) {
-		operation := analysis.NewPostRelationshipOperation(context.Background(), db, "ADCS Post Process Test - ESC6b principal edges")
-
-		groupExpansions, err := ad2.ExpandAllRDPLocalGroups(context.Background(), db)
-		require.Nil(t, err)
-		enterpriseCertAuthorities, err := ad2.FetchNodesByKind(context.Background(), db, ad.EnterpriseCA)
-		require.Nil(t, err)
-		certTemplates, err := ad2.FetchNodesByKind(context.Background(), db, ad.CertTemplate)
-		require.Nil(t, err)
-		domains, err := ad2.FetchNodesByKind(context.Background(), db, ad.Domain)
-		require.Nil(t, err)
-
-		cache := ad2.NewADCSCache()
-		cache.BuildCache(context.Background(), db, enterpriseCertAuthorities, certTemplates)
-=======
+			return nil
+		})
+	})
+
+	testContext.DatabaseTestWithSetup(func(harness *integration.HarnessDetails) error {
 		harness.ESC10aHarness2.Setup(testContext)
 		return nil
 	}, func(harness integration.HarnessDetails, db graph.Database) {
@@ -1198,7 +1333,6 @@
 
 		groupExpansions, enterpriseCertAuthorities, _, domains, cache, err := FetchADCSPrereqs(db)
 		require.Nil(t, err)
->>>>>>> d932dbbd
 
 		for _, domain := range domains {
 			innerDomain := domain
@@ -1208,13 +1342,8 @@
 					innerEnterpriseCA := enterpriseCA
 
 					operation.Operation.SubmitReader(func(ctx context.Context, tx graph.Transaction, outC chan<- analysis.CreatePostRelationshipJob) error {
-<<<<<<< HEAD
-						if err := ad2.PostADCSESC6b(ctx, tx, outC, groupExpansions, innerEnterpriseCA, innerDomain, cache); err != nil {
-							t.Logf("failed post processing for %s: %v", ad.ADCSESC6b.String(), err)
-=======
 						if err := ad2.PostADCSESC10a(ctx, tx, outC, groupExpansions, innerEnterpriseCA, innerDomain, cache); err != nil {
 							t.Logf("failed post processing for %s: %v", ad.ADCSESC10a.String(), err)
->>>>>>> d932dbbd
 						} else {
 							return nil
 						}
@@ -1223,22 +1352,6 @@
 					})
 				}
 			}
-<<<<<<< HEAD
-
-		}
-		operation.Done()
-
-		db.ReadTransaction(context.Background(), func(tx graph.Transaction) error {
-			if results, err := ops.FetchStartNodes(tx.Relationships().Filterf(func() graph.Criteria {
-				return query.Kind(query.Relationship(), ad.ADCSESC6b)
-			})); err != nil {
-				t.Fatalf("error fetching esc6b edges in integration test; %v", err)
-			} else {
-				require.Equal(t, 2, len(results))
-
-				require.True(t, results.Contains(harness.ESC6bPrincipalEdgesHarness.Group1))
-				require.True(t, results.Contains(harness.ESC6bPrincipalEdgesHarness.Group2))
-=======
 		}
 		err = operation.Done()
 		require.Nil(t, err)
@@ -1255,32 +1368,13 @@
 				require.True(t, results.Contains(harness.ESC10aHarness2.Group5))
 				require.True(t, results.Contains(harness.ESC10aHarness2.Computer5))
 				require.True(t, results.Contains(harness.ESC10aHarness2.User5))
->>>>>>> d932dbbd
-
-			}
-			return nil
-		})
-	})
-
-	testContext.DatabaseTestWithSetup(func(harness *integration.HarnessDetails) error {
-<<<<<<< HEAD
-		harness.ESC6bTemplate2Harness.Setup(testContext)
-		return nil
-	}, func(harness integration.HarnessDetails, db graph.Database) {
-		operation := analysis.NewPostRelationshipOperation(context.Background(), db, "ADCS Post Process Test - ESC6b")
-
-		groupExpansions, err := ad2.ExpandAllRDPLocalGroups(context.Background(), db)
-		require.Nil(t, err)
-		enterpriseCertAuthorities, err := ad2.FetchNodesByKind(context.Background(), db, ad.EnterpriseCA)
-		require.Nil(t, err)
-		certTemplates, err := ad2.FetchNodesByKind(context.Background(), db, ad.CertTemplate)
-		require.Nil(t, err)
-		domains, err := ad2.FetchNodesByKind(context.Background(), db, ad.Domain)
-		require.Nil(t, err)
-
-		cache := ad2.NewADCSCache()
-		cache.BuildCache(context.Background(), db, enterpriseCertAuthorities, certTemplates)
-=======
+
+			}
+			return nil
+		})
+	})
+
+	testContext.DatabaseTestWithSetup(func(harness *integration.HarnessDetails) error {
 		harness.ESC10aHarnessECA.Setup(testContext)
 		return nil
 	}, func(harness integration.HarnessDetails, db graph.Database) {
@@ -1288,7 +1382,6 @@
 
 		groupExpansions, enterpriseCertAuthorities, _, domains, cache, err := FetchADCSPrereqs(db)
 		require.Nil(t, err)
->>>>>>> d932dbbd
 
 		for _, domain := range domains {
 			innerDomain := domain
@@ -1298,13 +1391,8 @@
 					innerEnterpriseCA := enterpriseCA
 
 					operation.Operation.SubmitReader(func(ctx context.Context, tx graph.Transaction, outC chan<- analysis.CreatePostRelationshipJob) error {
-<<<<<<< HEAD
-						if err := ad2.PostADCSESC6b(ctx, tx, outC, groupExpansions, innerEnterpriseCA, innerDomain, cache); err != nil {
-							t.Logf("failed post processing for %s: %v", ad.ADCSESC6b.String(), err)
-=======
 						if err := ad2.PostADCSESC10a(ctx, tx, outC, groupExpansions, innerEnterpriseCA, innerDomain, cache); err != nil {
 							t.Logf("failed post processing for %s: %v", ad.ADCSESC10a.String(), err)
->>>>>>> d932dbbd
 						} else {
 							return nil
 						}
@@ -1313,37 +1401,6 @@
 					})
 				}
 			}
-<<<<<<< HEAD
-
-		}
-		operation.Done()
-
-		db.ReadTransaction(context.Background(), func(tx graph.Transaction) error {
-			if results, err := ops.FetchStartNodes(tx.Relationships().Filterf(func() graph.Criteria {
-				return query.Kind(query.Relationship(), ad.ADCSESC6b)
-			})); err != nil {
-				t.Fatalf("error fetching esc6a edges in integration test; %v", err)
-			} else {
-				require.True(t, len(results) == 12)
-
-				require.True(t, results.Contains(harness.ESC6bTemplate2Harness.User1))
-				require.True(t, results.Contains(harness.ESC6bTemplate2Harness.Computer1))
-				require.True(t, results.Contains(harness.ESC6bTemplate2Harness.Group1))
-
-				require.True(t, results.Contains(harness.ESC6bTemplate2Harness.Computer2))
-				require.True(t, results.Contains(harness.ESC6bTemplate2Harness.Group2))
-
-				require.True(t, results.Contains(harness.ESC6bTemplate2Harness.Computer3))
-				require.True(t, results.Contains(harness.ESC6bTemplate2Harness.Group3))
-
-				require.True(t, results.Contains(harness.ESC6bTemplate2Harness.User4))
-				require.True(t, results.Contains(harness.ESC6bTemplate2Harness.Computer4))
-				require.True(t, results.Contains(harness.ESC6bTemplate2Harness.Group4))
-
-				require.True(t, results.Contains(harness.ESC6bTemplate2Harness.Group5))
-
-				require.True(t, results.Contains(harness.ESC6bTemplate2Harness.Group6))
-=======
 		}
 		err = operation.Done()
 		require.Nil(t, err)
@@ -1431,14 +1488,9 @@
 
 				require.True(t, results.Contains(harness.ESC10aHarnessVictim.Group1))
 				require.True(t, results.Contains(harness.ESC10aHarnessVictim.Group2))
->>>>>>> d932dbbd
-
-			}
-			return nil
-		})
-	})
-<<<<<<< HEAD
-
-=======
->>>>>>> d932dbbd
+
+			}
+			return nil
+		})
+	})
 }