--- conflicted
+++ resolved
@@ -672,42 +672,6 @@
 	}, func(harness integration.HarnessDetails, db graph.Database) {
 		operation := analysis.NewPostRelationshipOperation(context.Background(), db, "ADCS Post Process Test - ESC4 template 1")
 
-<<<<<<< HEAD
-		groupExpansions, err := ad2.ExpandAllRDPLocalGroups(context.Background(), db)
-		require.Nil(t, err)
-
-		enterpriseCertAuthorities, err := ad2.FetchNodesByKind(context.Background(), db, ad.EnterpriseCA)
-		require.Nil(t, err)
-
-		certTemplates, err := ad2.FetchNodesByKind(context.Background(), db, ad.CertTemplate)
-		require.Nil(t, err)
-
-		domains, err := ad2.FetchNodesByKind(context.Background(), db, ad.Domain)
-		require.Nil(t, err)
-
-		cache := ad2.NewADCSCache()
-		cache.BuildCache(context.Background(), db, enterpriseCertAuthorities, certTemplates)
-
-		for _, domain := range domains {
-			innerDomain := domain
-
-			for _, enterpriseCA := range enterpriseCertAuthorities {
-				if cache.DoesCAChainProperlyToDomain(enterpriseCA, innerDomain) {
-					innerEnterpriseCA := enterpriseCA
-
-					operation.Operation.SubmitReader(func(ctx context.Context, tx graph.Transaction, outC chan<- analysis.CreatePostRelationshipJob) error {
-						if err := ad2.PostADCSESC4(ctx, tx, outC, groupExpansions, innerEnterpriseCA, innerDomain, cache); err != nil {
-							t.Logf("failed post processing for %s: %v", ad.ADCSESC4.String(), err)
-						} else {
-							return nil
-						}
-
-						return nil
-					})
-				}
-			}
-
-=======
 		groupExpansions, _, _, domains, cache, err := FetchADCSPrereqs(db)
 		require.Nil(t, err)
 
@@ -730,7 +694,6 @@
 				}
 				return nil
 			})
->>>>>>> 58db8007
 		}
 
 		operation.Done()
@@ -765,10 +728,6 @@
 
 			return nil
 		})
-<<<<<<< HEAD
-
-=======
->>>>>>> 58db8007
 	})
 
 	testContext.DatabaseTestWithSetup(func(harness *integration.HarnessDetails) error {
@@ -777,42 +736,6 @@
 	}, func(harness integration.HarnessDetails, db graph.Database) {
 		operation := analysis.NewPostRelationshipOperation(context.Background(), db, "ADCS Post Process Test - ESC4 template 2")
 
-<<<<<<< HEAD
-		groupExpansions, err := ad2.ExpandAllRDPLocalGroups(context.Background(), db)
-		require.Nil(t, err)
-
-		enterpriseCertAuthorities, err := ad2.FetchNodesByKind(context.Background(), db, ad.EnterpriseCA)
-		require.Nil(t, err)
-
-		certTemplates, err := ad2.FetchNodesByKind(context.Background(), db, ad.CertTemplate)
-		require.Nil(t, err)
-
-		domains, err := ad2.FetchNodesByKind(context.Background(), db, ad.Domain)
-		require.Nil(t, err)
-
-		cache := ad2.NewADCSCache()
-		cache.BuildCache(context.Background(), db, enterpriseCertAuthorities, certTemplates)
-
-		for _, domain := range domains {
-			innerDomain := domain
-
-			for _, enterpriseCA := range enterpriseCertAuthorities {
-				if cache.DoesCAChainProperlyToDomain(enterpriseCA, innerDomain) {
-					innerEnterpriseCA := enterpriseCA
-
-					operation.Operation.SubmitReader(func(ctx context.Context, tx graph.Transaction, outC chan<- analysis.CreatePostRelationshipJob) error {
-						if err := ad2.PostADCSESC4(ctx, tx, outC, groupExpansions, innerEnterpriseCA, innerDomain, cache); err != nil {
-							t.Logf("failed post processing for %s: %v", ad.ADCSESC4.String(), err)
-						} else {
-							return nil
-						}
-
-						return nil
-					})
-				}
-			}
-
-=======
 		groupExpansions, _, _, domains, cache, err := FetchADCSPrereqs(db)
 		require.Nil(t, err)
 
@@ -835,7 +758,6 @@
 				}
 				return nil
 			})
->>>>>>> 58db8007
 		}
 
 		operation.Done()
@@ -883,42 +805,6 @@
 	}, func(harness integration.HarnessDetails, db graph.Database) {
 		operation := analysis.NewPostRelationshipOperation(context.Background(), db, "ADCS Post Process Test - ESC4 template 3")
 
-<<<<<<< HEAD
-		groupExpansions, err := ad2.ExpandAllRDPLocalGroups(context.Background(), db)
-		require.Nil(t, err)
-
-		enterpriseCertAuthorities, err := ad2.FetchNodesByKind(context.Background(), db, ad.EnterpriseCA)
-		require.Nil(t, err)
-
-		certTemplates, err := ad2.FetchNodesByKind(context.Background(), db, ad.CertTemplate)
-		require.Nil(t, err)
-
-		domains, err := ad2.FetchNodesByKind(context.Background(), db, ad.Domain)
-		require.Nil(t, err)
-
-		cache := ad2.NewADCSCache()
-		cache.BuildCache(context.Background(), db, enterpriseCertAuthorities, certTemplates)
-
-		for _, domain := range domains {
-			innerDomain := domain
-
-			for _, enterpriseCA := range enterpriseCertAuthorities {
-				if cache.DoesCAChainProperlyToDomain(enterpriseCA, innerDomain) {
-					innerEnterpriseCA := enterpriseCA
-
-					operation.Operation.SubmitReader(func(ctx context.Context, tx graph.Transaction, outC chan<- analysis.CreatePostRelationshipJob) error {
-						if err := ad2.PostADCSESC4(ctx, tx, outC, groupExpansions, innerEnterpriseCA, innerDomain, cache); err != nil {
-							t.Logf("failed post processing for %s: %v", ad.ADCSESC4.String(), err)
-						} else {
-							return nil
-						}
-
-						return nil
-					})
-				}
-			}
-
-=======
 		groupExpansions, _, _, domains, cache, err := FetchADCSPrereqs(db)
 		require.Nil(t, err)
 
@@ -941,7 +827,6 @@
 				}
 				return nil
 			})
->>>>>>> 58db8007
 		}
 
 		operation.Done()
@@ -970,135 +855,6 @@
 	}, func(harness integration.HarnessDetails, db graph.Database) {
 		operation := analysis.NewPostRelationshipOperation(context.Background(), db, "ADCS Post Process Test - ESC4 template 4")
 
-<<<<<<< HEAD
-		groupExpansions, err := ad2.ExpandAllRDPLocalGroups(context.Background(), db)
-		require.Nil(t, err)
-
-		enterpriseCertAuthorities, err := ad2.FetchNodesByKind(context.Background(), db, ad.EnterpriseCA)
-		require.Nil(t, err)
-
-		certTemplates, err := ad2.FetchNodesByKind(context.Background(), db, ad.CertTemplate)
-		require.Nil(t, err)
-
-		domains, err := ad2.FetchNodesByKind(context.Background(), db, ad.Domain)
-		require.Nil(t, err)
-
-		cache := ad2.NewADCSCache()
-		cache.BuildCache(context.Background(), db, enterpriseCertAuthorities, certTemplates)
-
-		for _, domain := range domains {
-			innerDomain := domain
-
-			for _, enterpriseCA := range enterpriseCertAuthorities {
-				if cache.DoesCAChainProperlyToDomain(enterpriseCA, innerDomain) {
-					innerEnterpriseCA := enterpriseCA
-
-					operation.Operation.SubmitReader(func(ctx context.Context, tx graph.Transaction, outC chan<- analysis.CreatePostRelationshipJob) error {
-						if err := ad2.PostADCSESC4(ctx, tx, outC, groupExpansions, innerEnterpriseCA, innerDomain, cache); err != nil {
-							t.Logf("failed post processing for %s: %v", ad.ADCSESC4.String(), err)
-						} else {
-							return nil
-						}
-
-						return nil
-					})
-				}
-			}
-
-		}
-
-		operation.Done()
-
-		db.ReadTransaction(context.Background(), func(tx graph.Transaction) error {
-			if results, err := ops.FetchStartNodes(tx.Relationships().Filterf(func() graph.Criteria {
-				return query.Kind(query.Relationship(), ad.ADCSESC4)
-			})); err != nil {
-				t.Fatalf("error fetching esc4 edges in integration test; %v", err)
-			} else {
-				require.Equal(t, 5, len(results))
-
-				require.True(t, results.Contains(harness.ESC4Template4.Group1))
-				require.True(t, results.Contains(harness.ESC4Template4.Computer1))
-				require.True(t, results.Contains(harness.ESC4Template4.User1))
-				require.True(t, results.Contains(harness.ESC4Template4.Group12))
-				require.True(t, results.Contains(harness.ESC4Template4.Group13))
-			}
-
-			return nil
-		})
-	})
-
-	testContext.DatabaseTestWithSetup(func(harness *integration.HarnessDetails) error {
-		harness.ESC4ECA.Setup(testContext)
-		return nil
-	}, func(harness integration.HarnessDetails, db graph.Database) {
-		operation := analysis.NewPostRelationshipOperation(context.Background(), db, "ADCS Post Process Test - ESC4 ECA")
-
-		groupExpansions, err := ad2.ExpandAllRDPLocalGroups(context.Background(), db)
-		require.Nil(t, err)
-
-		enterpriseCertAuthorities, err := ad2.FetchNodesByKind(context.Background(), db, ad.EnterpriseCA)
-		require.Nil(t, err)
-
-		certTemplates, err := ad2.FetchNodesByKind(context.Background(), db, ad.CertTemplate)
-		require.Nil(t, err)
-
-		domains, err := ad2.FetchNodesByKind(context.Background(), db, ad.Domain)
-		require.Nil(t, err)
-
-		cache := ad2.NewADCSCache()
-		cache.BuildCache(context.Background(), db, enterpriseCertAuthorities, certTemplates)
-
-		for _, domain := range domains {
-			innerDomain := domain
-
-			for _, enterpriseCA := range enterpriseCertAuthorities {
-				if cache.DoesCAChainProperlyToDomain(enterpriseCA, innerDomain) {
-					innerEnterpriseCA := enterpriseCA
-
-					operation.Operation.SubmitReader(func(ctx context.Context, tx graph.Transaction, outC chan<- analysis.CreatePostRelationshipJob) error {
-						if err := ad2.PostADCSESC4(ctx, tx, outC, groupExpansions, innerEnterpriseCA, innerDomain, cache); err != nil {
-							t.Logf("failed post processing for %s: %v", ad.ADCSESC4.String(), err)
-						} else {
-							return nil
-						}
-
-						return nil
-					})
-				}
-			}
-
-		}
-
-		operation.Done()
-
-		db.ReadTransaction(context.Background(), func(tx graph.Transaction) error {
-			if results, err := ops.FetchStartNodes(tx.Relationships().Filterf(func() graph.Criteria {
-				return query.Kind(query.Relationship(), ad.ADCSESC4)
-			})); err != nil {
-				t.Fatalf("error fetching esc4 edges in integration test; %v", err)
-			} else {
-				require.Equal(t, 1, len(results))
-
-				require.True(t, results.Contains(harness.ESC4ECA.Computer1))
-			}
-
-			return nil
-		})
-	})
-}
-
-func TestADCSESC4Composition(t *testing.T) {
-	testContext := integration.NewGraphTestContext(t, graphschema.DefaultGraphSchema())
-
-	testContext.DatabaseTestWithSetup(func(harness *integration.HarnessDetails) error {
-		harness.ESC4Template1.Setup(testContext)
-		return nil
-	}, func(harness integration.HarnessDetails, db graph.Database) {
-		operation := analysis.NewPostRelationshipOperation(context.Background(), db, "ADCS Post Process Test - ESC4 composition")
-
-=======
->>>>>>> 58db8007
 		groupExpansions, _, _, domains, cache, err := FetchADCSPrereqs(db)
 		require.Nil(t, err)
 
@@ -1125,7 +881,63 @@
 
 		operation.Done()
 
-<<<<<<< HEAD
+		db.ReadTransaction(context.Background(), func(tx graph.Transaction) error {
+			if results, err := ops.FetchStartNodes(tx.Relationships().Filterf(func() graph.Criteria {
+				return query.Kind(query.Relationship(), ad.ADCSESC4)
+			})); err != nil {
+				t.Fatalf("error fetching esc4 edges in integration test; %v", err)
+			} else {
+				require.Equal(t, 5, len(results))
+
+				require.True(t, results.Contains(harness.ESC4Template4.Group1))
+				require.True(t, results.Contains(harness.ESC4Template4.Computer1))
+				require.True(t, results.Contains(harness.ESC4Template4.User1))
+				require.True(t, results.Contains(harness.ESC4Template4.Group12))
+				require.True(t, results.Contains(harness.ESC4Template4.Group13))
+			}
+
+			return nil
+		})
+
+	})
+
+}
+
+func TestADCSESC4Composition(t *testing.T) {
+	testContext := integration.NewGraphTestContext(t, graphschema.DefaultGraphSchema())
+
+	testContext.DatabaseTestWithSetup(func(harness *integration.HarnessDetails) error {
+		harness.ESC4Template1.Setup(testContext)
+		return nil
+	}, func(harness integration.HarnessDetails, db graph.Database) {
+		operation := analysis.NewPostRelationshipOperation(context.Background(), db, "ADCS Post Process Test - ESC4 template 1")
+
+		groupExpansions, _, _, domains, cache, err := FetchADCSPrereqs(db)
+		require.Nil(t, err)
+
+		for _, domain := range domains {
+			innerDomain := domain
+
+			operation.Operation.SubmitReader(func(ctx context.Context, tx graph.Transaction, outC chan<- analysis.CreatePostRelationshipJob) error {
+				if enterpriseCAs, err := ad2.FetchEnterpriseCAsTrustedForNTAuthToDomain(tx, innerDomain); err != nil {
+					return err
+				} else {
+					for _, enterpriseCA := range enterpriseCAs {
+						if cache.DoesCAChainProperlyToDomain(enterpriseCA, innerDomain) {
+							if err := ad2.PostADCSESC4(ctx, tx, outC, groupExpansions, enterpriseCA, innerDomain, cache); err != nil {
+								t.Logf("failed post processing for %s: %v", ad.ADCSESC4.String(), err)
+							} else {
+								return nil
+							}
+						}
+					}
+				}
+				return nil
+			})
+		}
+
+		operation.Done()
+
 		// first scenario: composition reveals that principal `Group11` has esc4 on the domain via enrollment on ECA and GenericAll on `CertTemplate1`
 		db.ReadTransaction(context.Background(), func(tx graph.Transaction) error {
 			if edge, err := tx.Relationships().Filterf(
@@ -1148,9 +960,7 @@
 				require.True(t, composition.AllNodes().Contains(harness.ESC4Template1.RootCA))
 				require.True(t, composition.AllNodes().Contains(harness.ESC4Template1.NTAuthStore))
 				require.True(t, composition.AllNodes().Contains(harness.ESC4Template1.Domain))
-
-			}
-
+			}
 			return nil
 		})
 
@@ -1158,7 +968,6 @@
 		db.ReadTransaction(
 			context.Background(),
 			func(tx graph.Transaction) error {
-
 				if edge, err := tx.Relationships().Filterf(
 					func() graph.Criteria {
 						return query.And(
@@ -1304,32 +1113,11 @@
 
 					}
 				}
-=======
-		db.ReadTransaction(context.Background(), func(tx graph.Transaction) error {
-			if results, err := ops.FetchStartNodes(tx.Relationships().Filterf(func() graph.Criteria {
-				return query.Kind(query.Relationship(), ad.ADCSESC4)
-			})); err != nil {
-				t.Fatalf("error fetching esc4 edges in integration test; %v", err)
-			} else {
-				require.Equal(t, 5, len(results))
-
-				require.True(t, results.Contains(harness.ESC4Template4.Group1))
-				require.True(t, results.Contains(harness.ESC4Template4.Computer1))
-				require.True(t, results.Contains(harness.ESC4Template4.User1))
-				require.True(t, results.Contains(harness.ESC4Template4.Group12))
-				require.True(t, results.Contains(harness.ESC4Template4.Group13))
->>>>>>> 58db8007
-			}
-
-			return nil
-		})
-<<<<<<< HEAD
-
-	})
-
-=======
-	})
->>>>>>> 58db8007
+			}
+
+			return nil
+		})
+	})
 }
 
 func TestADCSESC9a(t *testing.T) {
