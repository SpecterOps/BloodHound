// Copyright 2023 Specter Ops, Inc.
//
// Licensed under the Apache License, Version 2.0
// you may not use this file except in compliance with the License.
// You may obtain a copy of the License at
//
//     http://www.apache.org/licenses/LICENSE-2.0
//
// Unless required by applicable law or agreed to in writing, software
// distributed under the License is distributed on an "AS IS" BASIS,
// WITHOUT WARRANTIES OR CONDITIONS OF ANY KIND, either express or implied.
// See the License for the specific language governing permissions and
// limitations under the License.
//
// SPDX-License-Identifier: Apache-2.0

//go:build integration
// +build integration

package ad_test

import (
	"context"
	"testing"

	schema "github.com/specterops/bloodhound/graphschema"
	"github.com/specterops/bloodhound/src/test"

	adAnalysis "github.com/specterops/bloodhound/analysis/ad"
	"github.com/specterops/bloodhound/dawgs/graph"
	"github.com/specterops/bloodhound/dawgs/ops"
	"github.com/specterops/bloodhound/dawgs/query"
	"github.com/specterops/bloodhound/graphschema/ad"
	"github.com/specterops/bloodhound/graphschema/common"
	"github.com/specterops/bloodhound/src/test/integration"
	"github.com/stretchr/testify/require"
)

func TestFetchEnforcedGPOs(t *testing.T) {
	testContext := integration.NewGraphTestContext(t, schema.DefaultGraphSchema())
	testContext.ReadTransactionTestWithSetup(func(harness *integration.HarnessDetails) error {
		harness.GPOEnforcement.Setup(testContext)
		return nil
	}, func(harness integration.HarnessDetails, tx graph.Transaction) {
		// Check the first user
		var (
			enforcedGPOs, err = adAnalysis.FetchEnforcedGPOs(tx, harness.GPOEnforcement.UserC, 0, 0)
		)

		test.RequireNilErr(t, err)
		require.Equal(t, 1, enforcedGPOs.Len())

		// Check the second user
		enforcedGPOs, err = adAnalysis.FetchEnforcedGPOs(tx, harness.GPOEnforcement.UserB, 0, 0)

		test.RequireNilErr(t, err)
		require.Equal(t, 2, enforcedGPOs.Len())
	})
}

func TestFetchGPOAffectedContainerPaths(t *testing.T) {
	testContext := integration.NewGraphTestContext(t, schema.DefaultGraphSchema())
	testContext.ReadTransactionTestWithSetup(func(harness *integration.HarnessDetails) error {
		harness.GPOEnforcement.Setup(testContext)
		return nil
	}, func(harness integration.HarnessDetails, tx graph.Transaction) {
		containers, err := adAnalysis.FetchGPOAffectedContainerPaths(tx, harness.GPOEnforcement.GPOEnforced)

		test.RequireNilErr(t, err)
		nodes := containers.AllNodes().IDs()
		require.Equal(t, 6, len(nodes))
		require.Contains(t, nodes, harness.GPOEnforcement.GPOEnforced.ID)
		require.Contains(t, nodes, harness.GPOEnforcement.Domain.ID)
		require.Contains(t, nodes, harness.GPOEnforcement.OrganizationalUnitA.ID)
		require.Contains(t, nodes, harness.GPOEnforcement.OrganizationalUnitC.ID)
		require.Contains(t, nodes, harness.GPOEnforcement.OrganizationalUnitB.ID)
		require.Contains(t, nodes, harness.GPOEnforcement.OrganizationalUnitD.ID)

		containers, err = adAnalysis.FetchGPOAffectedContainerPaths(tx, harness.GPOEnforcement.GPOUnenforced)
		test.RequireNilErr(t, err)
		nodes = containers.AllNodes().IDs()
		require.Equal(t, 5, len(nodes))
		require.Contains(t, nodes, harness.GPOEnforcement.GPOUnenforced.ID)
		require.Contains(t, nodes, harness.GPOEnforcement.Domain.ID)
		require.Contains(t, nodes, harness.GPOEnforcement.OrganizationalUnitA.ID)
		require.Contains(t, nodes, harness.GPOEnforcement.OrganizationalUnitB.ID)
		require.Contains(t, nodes, harness.GPOEnforcement.OrganizationalUnitD.ID)
	})
}

func TestCreateGPOAffectedIntermediariesListDelegateAffectedContainers(t *testing.T) {
	testContext := integration.NewGraphTestContext(t, schema.DefaultGraphSchema())
	testContext.WriteTransactionTestWithSetup(func(harness *integration.HarnessDetails) error {
		harness.GPOEnforcement.Setup(testContext)
		return nil
	}, func(harness integration.HarnessDetails, tx graph.Transaction) {
		containers, err := adAnalysis.CreateGPOAffectedIntermediariesListDelegate(adAnalysis.SelectGPOContainerCandidateFilter)(tx, harness.GPOEnforcement.GPOEnforced, 0, 0)

		test.RequireNilErr(t, err)
		require.Equal(t, 5, containers.Len())
		require.Equal(t, 4, containers.ContainingNodeKinds(ad.OU).Len())
		require.Equal(t, 1, containers.ContainingNodeKinds(ad.Domain).Len())

		containers, err = adAnalysis.CreateGPOAffectedIntermediariesListDelegate(adAnalysis.SelectGPOContainerCandidateFilter)(tx, harness.GPOEnforcement.GPOUnenforced, 0, 0)

		test.RequireNilErr(t, err)
		require.Equal(t, 4, containers.Len())
		require.False(t, containers.Contains(harness.GPOEnforcement.OrganizationalUnitC))
		require.Equal(t, 3, containers.ContainingNodeKinds(ad.OU).Len())
		require.Equal(t, 1, containers.ContainingNodeKinds(ad.Domain).Len())
	})
}

func TestCreateGPOAffectedIntermediariesPathDelegateAffectedUsers(t *testing.T) {
	testContext := integration.NewGraphTestContext(t, schema.DefaultGraphSchema())
	testContext.WriteTransactionTestWithSetup(func(harness *integration.HarnessDetails) error {
		harness.GPOEnforcement.Setup(testContext)
		return nil
	}, func(harness integration.HarnessDetails, tx graph.Transaction) {
		users, err := adAnalysis.CreateGPOAffectedIntermediariesPathDelegate(ad.User)(tx, harness.GPOEnforcement.GPOEnforced)

		test.RequireNilErr(t, err)
		nodes := users.AllNodes().IDs()
		require.Equal(t, 10, len(nodes))
		require.Contains(t, nodes, harness.GPOEnforcement.GPOEnforced.ID)
		require.Contains(t, nodes, harness.GPOEnforcement.UserC.ID)
		require.Contains(t, nodes, harness.GPOEnforcement.UserD.ID)
		require.Contains(t, nodes, harness.GPOEnforcement.UserB.ID)
		require.Contains(t, nodes, harness.GPOEnforcement.UserA.ID)
		require.Contains(t, nodes, harness.GPOEnforcement.OrganizationalUnitC.ID)

		users, err = adAnalysis.CreateGPOAffectedIntermediariesPathDelegate(ad.User)(tx, harness.GPOEnforcement.GPOUnenforced)
		test.RequireNilErr(t, err)
		nodes = users.AllNodes().IDs()
		require.Equal(t, 8, len(nodes))
		require.Contains(t, nodes, harness.GPOEnforcement.GPOUnenforced.ID)
		require.NotContains(t, nodes, harness.GPOEnforcement.UserC.ID)
		require.NotContains(t, nodes, harness.GPOEnforcement.OrganizationalUnitC.ID)
		require.Contains(t, nodes, harness.GPOEnforcement.UserD.ID)
		require.Contains(t, nodes, harness.GPOEnforcement.UserB.ID)
		require.Contains(t, nodes, harness.GPOEnforcement.UserA.ID)
	})
}

func TestCreateGPOAffectedResultsListDelegateAffectedUsers(t *testing.T) {
	testContext := integration.NewGraphTestContext(t, schema.DefaultGraphSchema())
	testContext.WriteTransactionTestWithSetup(func(harness *integration.HarnessDetails) error {
		harness.GPOEnforcement.Setup(testContext)
		return nil
	}, func(harness integration.HarnessDetails, tx graph.Transaction) {
		users, err := adAnalysis.CreateGPOAffectedIntermediariesListDelegate(adAnalysis.SelectUsersCandidateFilter)(tx, harness.GPOEnforcement.GPOEnforced, 0, 0)

		test.RequireNilErr(t, err)
		require.Equal(t, 4, users.Len())

		users, err = adAnalysis.CreateGPOAffectedIntermediariesListDelegate(adAnalysis.SelectUsersCandidateFilter)(tx, harness.GPOEnforcement.GPOUnenforced, 0, 0)

		test.RequireNilErr(t, err)
		require.Equal(t, 3, users.Len())
		require.Equal(t, 3, users.ContainingNodeKinds(ad.User).Len())
	})
}

func TestCreateGPOAffectedIntermediariesListDelegateTierZero(t *testing.T) {
	testContext := integration.NewGraphTestContext(t, schema.DefaultGraphSchema())
	testContext.WriteTransactionTestWithSetup(func(harness *integration.HarnessDetails) error {
		harness.GPOEnforcement.Setup(testContext)
		return nil
	}, func(harness integration.HarnessDetails, tx graph.Transaction) {
		harness.GPOEnforcement.UserC.Properties.Set(common.SystemTags.String(), ad.AdminTierZero)
		harness.GPOEnforcement.UserD.Properties.Set(common.SystemTags.String(), ad.AdminTierZero)
		tx.UpdateNode(harness.GPOEnforcement.UserC)
		tx.UpdateNode(harness.GPOEnforcement.UserD)

		users, err := adAnalysis.CreateGPOAffectedIntermediariesListDelegate(adAnalysis.SelectGPOTierZeroCandidateFilter)(tx, harness.GPOEnforcement.GPOEnforced, 0, 0)

		test.RequireNilErr(t, err)
		require.Equal(t, 2, users.Len())

		users, err = adAnalysis.CreateGPOAffectedIntermediariesListDelegate(adAnalysis.SelectGPOTierZeroCandidateFilter)(tx, harness.GPOEnforcement.GPOUnenforced, 0, 0)

		test.RequireNilErr(t, err)
		require.Equal(t, 1, users.Len())
	})
}

func TestFetchComputerSessionPaths(t *testing.T) {
	testContext := integration.NewGraphTestContext(t, schema.DefaultGraphSchema())
	testContext.ReadTransactionTestWithSetup(func(harness *integration.HarnessDetails) error {
		harness.Session.Setup(testContext)
		return nil
	}, func(harness integration.HarnessDetails, tx graph.Transaction) {
		sessions, err := adAnalysis.FetchComputerSessionPaths(tx, harness.Session.ComputerA)

		test.RequireNilErr(t, err)
		nodes := sessions.AllNodes().IDs()
		require.Equal(t, 2, len(nodes))
		require.Contains(t, nodes, harness.Session.ComputerA.ID)
		require.Contains(t, nodes, harness.Session.User.ID)
	})
}

func TestFetchComputerSessions(t *testing.T) {
	testContext := integration.NewGraphTestContext(t, schema.DefaultGraphSchema())
	testContext.ReadTransactionTestWithSetup(func(harness *integration.HarnessDetails) error {
		harness.Session.Setup(testContext)
		return nil
	}, func(harness integration.HarnessDetails, tx graph.Transaction) {
		sessions, err := adAnalysis.FetchComputerSessions(tx, harness.Session.ComputerA, 0, 0)

		test.RequireNilErr(t, err)
		require.Equal(t, 1, sessions.Len())
	})
}

func TestFetchGroupSessionPaths(t *testing.T) {
	testContext := integration.NewGraphTestContext(t, schema.DefaultGraphSchema())
	testContext.ReadTransactionTestWithSetup(func(harness *integration.HarnessDetails) error {
		harness.Session.Setup(testContext)
		return nil
	}, func(harness integration.HarnessDetails, tx graph.Transaction) {
		computers, err := adAnalysis.FetchGroupSessionPaths(tx, harness.Session.GroupA)

		test.RequireNilErr(t, err)
		nodes := computers.AllNodes().IDs()
		require.Equal(t, 4, len(nodes))

		nestedComputers, err := adAnalysis.FetchGroupSessionPaths(tx, harness.Session.GroupC)

		test.RequireNilErr(t, err)
		nestedNodes := nestedComputers.AllNodes().IDs()
		require.Equal(t, 5, len(nestedNodes))
	})
}

func TestFetchGroupSessions(t *testing.T) {
	testContext := integration.NewGraphTestContext(t, schema.DefaultGraphSchema())
	testContext.ReadTransactionTestWithSetup(func(harness *integration.HarnessDetails) error {
		harness.Session.Setup(testContext)
		return nil
	}, func(harness integration.HarnessDetails, tx graph.Transaction) {
		computers, err := adAnalysis.FetchGroupSessions(tx, harness.Session.GroupA, 0, 0)

		test.RequireNilErr(t, err)
		require.Equal(t, 2, computers.Len())
		require.Equal(t, 2, computers.ContainingNodeKinds(ad.Computer).Len())

		nestedComputers, err := adAnalysis.FetchGroupSessions(tx, harness.Session.GroupC, 0, 0)

		test.RequireNilErr(t, err)
		require.Equal(t, 2, nestedComputers.Len())
		require.Equal(t, 2, nestedComputers.ContainingNodeKinds(ad.Computer).Len())
	})
}

func TestFetchUserSessionPaths(t *testing.T) {
	testContext := integration.NewGraphTestContext(t, schema.DefaultGraphSchema())
	testContext.ReadTransactionTestWithSetup(func(harness *integration.HarnessDetails) error {
		harness.Session.Setup(testContext)
		return nil
	}, func(harness integration.HarnessDetails, tx graph.Transaction) {
		sessions, err := adAnalysis.FetchUserSessionPaths(tx, harness.Session.User)

		test.RequireNilErr(t, err)
		nodes := sessions.AllNodes().IDs()
		require.Equal(t, 3, len(nodes))
		require.Contains(t, nodes, harness.Session.User.ID)
		require.Contains(t, nodes, harness.Session.ComputerA.ID)
		require.Contains(t, nodes, harness.Session.ComputerB.ID)
	})
}

func TestFetchUserSessions(t *testing.T) {
	testContext := integration.NewGraphTestContext(t, schema.DefaultGraphSchema())
	testContext.ReadTransactionTestWithSetup(func(harness *integration.HarnessDetails) error {
		harness.Session.Setup(testContext)
		return nil
	}, func(harness integration.HarnessDetails, tx graph.Transaction) {
		computers, err := adAnalysis.FetchUserSessions(tx, harness.Session.User, 0, 0)

		test.RequireNilErr(t, err)
		require.Equal(t, 2, computers.Len())
		require.Equal(t, 2, computers.ContainingNodeKinds(ad.Computer).Len())
	})
}

func TestCreateOutboundLocalGroupPathDelegateUser(t *testing.T) {
	testContext := integration.NewGraphTestContext(t, schema.DefaultGraphSchema())
	testContext.WriteTransactionTestWithSetup(func(harness *integration.HarnessDetails) error {
		harness.LocalGroupSQL.Setup(testContext)
		return nil
	}, func(harness integration.HarnessDetails, tx graph.Transaction) {
		path, err := adAnalysis.CreateOutboundLocalGroupPathDelegate(ad.AdminTo)(tx, harness.LocalGroupSQL.UserB)

		test.RequireNilErr(t, err)
		nodes := path.AllNodes().IDs()
		require.Contains(t, nodes, harness.LocalGroupSQL.UserB.ID)
		require.Contains(t, nodes, harness.LocalGroupSQL.GroupA.ID)
		require.Contains(t, nodes, harness.LocalGroupSQL.ComputerA.ID)
		require.Equal(t, 3, len(nodes))
	})
}

func TestCreateOutboundLocalGroupListDelegateUser(t *testing.T) {
	testContext := integration.NewGraphTestContext(t, schema.DefaultGraphSchema())
	testContext.WriteTransactionTestWithSetup(func(harness *integration.HarnessDetails) error {
		harness.LocalGroupSQL.Setup(testContext)
		return nil
	}, func(harness integration.HarnessDetails, tx graph.Transaction) {
		computers, err := adAnalysis.CreateOutboundLocalGroupListDelegate(ad.AdminTo)(tx, harness.LocalGroupSQL.UserB, 0, 0)

		test.RequireNilErr(t, err)
		require.Equal(t, 1, computers.Len())
		require.Equal(t, harness.LocalGroupSQL.ComputerA.ID, computers.Slice()[0].ID)
	})
}

func TestCreateOutboundLocalGroupPathDelegateGroup(t *testing.T) {
	testContext := integration.NewGraphTestContext(t, schema.DefaultGraphSchema())
	testContext.WriteTransactionTestWithSetup(func(harness *integration.HarnessDetails) error {
		harness.LocalGroupSQL.Setup(testContext)
		return nil
	}, func(harness integration.HarnessDetails, tx graph.Transaction) {
		path, err := adAnalysis.CreateOutboundLocalGroupPathDelegate(ad.AdminTo)(tx, harness.LocalGroupSQL.GroupA)

		test.RequireNilErr(t, err)
		nodes := path.AllNodes().IDs()
		require.Contains(t, nodes, harness.LocalGroupSQL.GroupA.ID)
		require.Contains(t, nodes, harness.LocalGroupSQL.ComputerA.ID)
		require.Equal(t, 2, len(nodes))
	})
}

func TestCreateOutboundLocalGroupListDelegateGroup(t *testing.T) {
	testContext := integration.NewGraphTestContext(t, schema.DefaultGraphSchema())
	testContext.WriteTransactionTestWithSetup(func(harness *integration.HarnessDetails) error {
		harness.LocalGroupSQL.Setup(testContext)
		return nil
	}, func(harness integration.HarnessDetails, tx graph.Transaction) {
		computers, err := adAnalysis.CreateOutboundLocalGroupListDelegate(ad.AdminTo)(tx, harness.LocalGroupSQL.GroupA, 0, 0)

		test.RequireNilErr(t, err)
		require.Equal(t, 1, computers.Len())
		require.Equal(t, harness.LocalGroupSQL.ComputerA.ID, computers.Slice()[0].ID)
	})
}

func TestCreateOutboundLocalGroupPathDelegateComputer(t *testing.T) {
	testContext := integration.NewGraphTestContext(t, schema.DefaultGraphSchema())
	testContext.WriteTransactionTestWithSetup(func(harness *integration.HarnessDetails) error {
		harness.LocalGroupSQL.Setup(testContext)
		return nil
	}, func(harness integration.HarnessDetails, tx graph.Transaction) {
		path, err := adAnalysis.CreateOutboundLocalGroupPathDelegate(ad.AdminTo)(tx, harness.LocalGroupSQL.ComputerA)

		test.RequireNilErr(t, err)
		nodes := path.AllNodes().IDs()
		require.Contains(t, nodes, harness.LocalGroupSQL.ComputerA.ID)
		require.Contains(t, nodes, harness.LocalGroupSQL.ComputerB.ID)
		require.Contains(t, nodes, harness.LocalGroupSQL.ComputerC.ID)
		require.Contains(t, nodes, harness.LocalGroupSQL.GroupB.ID)
		require.Equal(t, 4, len(nodes))
	})
}

func TestCreateOutboundLocalGroupListDelegateComputer(t *testing.T) {
	testContext := integration.NewGraphTestContext(t, schema.DefaultGraphSchema())
	testContext.WriteTransactionTestWithSetup(func(harness *integration.HarnessDetails) error {
		harness.LocalGroupSQL.Setup(testContext)
		return nil
	}, func(harness integration.HarnessDetails, tx graph.Transaction) {
		computers, err := adAnalysis.CreateOutboundLocalGroupListDelegate(ad.AdminTo)(tx, harness.LocalGroupSQL.ComputerA, 0, 0)

		test.RequireNilErr(t, err)
		require.Equal(t, 2, computers.Len())
	})
}

func TestCreateInboundLocalGroupPathDelegate(t *testing.T) {
	testContext := integration.NewGraphTestContext(t, schema.DefaultGraphSchema())
	testContext.WriteTransactionTestWithSetup(func(harness *integration.HarnessDetails) error {
		harness.LocalGroupSQL.Setup(testContext)
		return nil
	}, func(harness integration.HarnessDetails, tx graph.Transaction) {
		path, err := adAnalysis.CreateInboundLocalGroupPathDelegate(ad.AdminTo)(tx, harness.LocalGroupSQL.ComputerA)

		test.RequireNilErr(t, err)
		nodes := path.AllNodes().IDs()
		require.Contains(t, nodes, harness.LocalGroupSQL.UserB.ID)
		require.Contains(t, nodes, harness.LocalGroupSQL.UserA.ID)
		require.Contains(t, nodes, harness.LocalGroupSQL.GroupA.ID)
		require.Contains(t, nodes, harness.LocalGroupSQL.ComputerA.ID)
		require.Equal(t, 4, len(nodes))

		path, err = adAnalysis.CreateInboundLocalGroupPathDelegate(ad.AdminTo)(tx, harness.LocalGroupSQL.ComputerC)
		test.RequireNilErr(t, err)
		nodes = path.AllNodes().IDs()
		require.Contains(t, nodes, harness.LocalGroupSQL.ComputerA.ID)
		require.Contains(t, nodes, harness.LocalGroupSQL.GroupB.ID)
		require.Contains(t, nodes, harness.LocalGroupSQL.ComputerC.ID)
		require.Equal(t, 3, len(nodes))
	})
}

func TestCreateInboundLocalGroupListDelegate(t *testing.T) {
	testContext := integration.NewGraphTestContext(t, schema.DefaultGraphSchema())
	testContext.WriteTransactionTestWithSetup(func(harness *integration.HarnessDetails) error {
		harness.LocalGroupSQL.Setup(testContext)
		return nil
	}, func(harness integration.HarnessDetails, tx graph.Transaction) {
		admins, err := adAnalysis.CreateInboundLocalGroupListDelegate(ad.AdminTo)(tx, harness.LocalGroupSQL.ComputerA, 0, 0)

		test.RequireNilErr(t, err)
		require.Equal(t, 2, admins.Len())
		require.Equal(t, 2, admins.ContainingNodeKinds(ad.User).Len())

		admins, err = adAnalysis.CreateInboundLocalGroupListDelegate(ad.AdminTo)(tx, harness.LocalGroupSQL.ComputerC, 0, 0)

		test.RequireNilErr(t, err)
		require.Equal(t, 1, admins.Len())
		require.Equal(t, harness.LocalGroupSQL.ComputerA.ID, admins.Slice()[0].ID)

		admins, err = adAnalysis.CreateInboundLocalGroupListDelegate(ad.AdminTo)(tx, harness.LocalGroupSQL.ComputerB, 0, 0)

		test.RequireNilErr(t, err)
		require.Equal(t, 1, admins.Len())
		require.Equal(t, harness.LocalGroupSQL.ComputerA.ID, admins.Slice()[0].ID)
	})
}

func TestCreateSQLAdminPathDelegate(t *testing.T) {
	testContext := integration.NewGraphTestContext(t, schema.DefaultGraphSchema())
	testContext.WriteTransactionTestWithSetup(func(harness *integration.HarnessDetails) error {
		harness.LocalGroupSQL.Setup(testContext)
		return nil
	}, func(harness integration.HarnessDetails, tx graph.Transaction) {
		path, err := adAnalysis.CreateSQLAdminPathDelegate(graph.DirectionInbound)(tx, harness.LocalGroupSQL.ComputerA)

		test.RequireNilErr(t, err)
		nodes := path.AllNodes().IDs()
		require.Contains(t, nodes, harness.LocalGroupSQL.UserC.ID)
		require.Contains(t, nodes, harness.LocalGroupSQL.ComputerA.ID)
		require.Equal(t, 2, len(nodes))

		path, err = adAnalysis.CreateSQLAdminPathDelegate(graph.DirectionOutbound)(tx, harness.LocalGroupSQL.UserC)
		test.RequireNilErr(t, err)
		nodes = path.AllNodes().IDs()
		require.Contains(t, nodes, harness.LocalGroupSQL.UserC.ID)
		require.Contains(t, nodes, harness.LocalGroupSQL.ComputerA.ID)
		require.Equal(t, 2, len(nodes))
	})
}

func TestCreateSQLAdminListDelegate(t *testing.T) {
	testContext := integration.NewGraphTestContext(t, schema.DefaultGraphSchema())
	testContext.WriteTransactionTestWithSetup(func(harness *integration.HarnessDetails) error {
		harness.LocalGroupSQL.Setup(testContext)
		return nil
	}, func(harness integration.HarnessDetails, tx graph.Transaction) {
		admins, err := adAnalysis.CreateSQLAdminListDelegate(graph.DirectionInbound)(tx, harness.LocalGroupSQL.ComputerA, 0, 0)

		test.RequireNilErr(t, err)
		require.Equal(t, 1, admins.Len())

		computers, err := adAnalysis.CreateSQLAdminListDelegate(graph.DirectionOutbound)(tx, harness.LocalGroupSQL.UserC, 0, 0)
		test.RequireNilErr(t, err)
		require.Equal(t, 1, computers.Len())
	})
}

func TestCreateConstrainedDelegationPathDelegate(t *testing.T) {
	testContext := integration.NewGraphTestContext(t, schema.DefaultGraphSchema())
	testContext.WriteTransactionTestWithSetup(func(harness *integration.HarnessDetails) error {
		harness.LocalGroupSQL.Setup(testContext)
		return nil
	}, func(harness integration.HarnessDetails, tx graph.Transaction) {
		path, err := adAnalysis.CreateConstrainedDelegationPathDelegate(graph.DirectionInbound)(tx, harness.LocalGroupSQL.ComputerA)

		test.RequireNilErr(t, err)
		nodes := path.AllNodes().IDs()
		require.Contains(t, nodes, harness.LocalGroupSQL.UserD.ID)
		require.Contains(t, nodes, harness.LocalGroupSQL.ComputerA.ID)
		require.Equal(t, 2, len(nodes))

		path, err = adAnalysis.CreateConstrainedDelegationPathDelegate(graph.DirectionOutbound)(tx, harness.LocalGroupSQL.UserD)
		test.RequireNilErr(t, err)
		nodes = path.AllNodes().IDs()
		require.Contains(t, nodes, harness.LocalGroupSQL.UserD.ID)
		require.Contains(t, nodes, harness.LocalGroupSQL.ComputerA.ID)
		require.Equal(t, 2, len(nodes))
	})
}

func TestCreateConstrainedDelegationListDelegate(t *testing.T) {
	testContext := integration.NewGraphTestContext(t, schema.DefaultGraphSchema())
	testContext.WriteTransactionTestWithSetup(func(harness *integration.HarnessDetails) error {
		harness.LocalGroupSQL.Setup(testContext)
		return nil
	}, func(harness integration.HarnessDetails, tx graph.Transaction) {
		admins, err := adAnalysis.CreateConstrainedDelegationListDelegate(graph.DirectionInbound)(tx, harness.LocalGroupSQL.ComputerA, 0, 0)

		test.RequireNilErr(t, err)
		require.Equal(t, 1, admins.Len())

		computers, err := adAnalysis.CreateConstrainedDelegationListDelegate(graph.DirectionOutbound)(tx, harness.LocalGroupSQL.UserD, 0, 0)
		test.RequireNilErr(t, err)
		require.Equal(t, 1, computers.Len())
	})
}

func TestFetchOutboundADEntityControlPaths(t *testing.T) {
	testContext := integration.NewGraphTestContext(t, schema.DefaultGraphSchema())
	testContext.DatabaseTestWithSetup(func(harness *integration.HarnessDetails) error {
		harness.OutboundControl.Setup(testContext)
		return nil
	}, func(harness integration.HarnessDetails, db graph.Database) {
		path, err := adAnalysis.FetchOutboundADEntityControlPaths(context.Background(), db, harness.OutboundControl.Controller)

		test.RequireNilErr(t, err)
		nodes := path.AllNodes().IDs()
		require.Equal(t, 7, len(nodes))
		require.Contains(t, nodes, harness.OutboundControl.Controller.ID)
		require.Contains(t, nodes, harness.OutboundControl.GroupA.ID)
		require.Contains(t, nodes, harness.OutboundControl.UserC.ID)
		require.Contains(t, nodes, harness.OutboundControl.GroupB.ID)
		require.Contains(t, nodes, harness.OutboundControl.GroupC.ID)
		require.Contains(t, nodes, harness.OutboundControl.ComputerA.ID)
		require.Contains(t, nodes, harness.OutboundControl.ComputerC.ID)
	})
}

func TestFetchOutboundADEntityControl(t *testing.T) {
	testContext := integration.NewGraphTestContext(t, schema.DefaultGraphSchema())
	testContext.DatabaseTestWithSetup(func(harness *integration.HarnessDetails) error {
		harness.OutboundControl.Setup(testContext)
		return nil
	}, func(harness integration.HarnessDetails, db graph.Database) {
		control, err := adAnalysis.FetchOutboundADEntityControl(context.Background(), db, harness.OutboundControl.Controller, 0, 0)

		test.RequireNilErr(t, err)
		require.Equal(t, 4, control.Len())
		ids := control.IDs()

		require.Contains(t, ids, harness.OutboundControl.GroupB.ID)
		require.Contains(t, ids, harness.OutboundControl.UserC.ID)
		require.Contains(t, ids, harness.OutboundControl.ComputerA.ID)
		require.Contains(t, ids, harness.OutboundControl.ComputerC.ID)

		control, err = adAnalysis.FetchOutboundADEntityControl(context.Background(), db, harness.OutboundControl.ControllerB, 0, 0)
		test.RequireNilErr(t, err)
		require.Equal(t, 1, control.Len())
	})
}

func TestFetchInboundADEntityControllerPaths(t *testing.T) {
	t.Run("User", func(t *testing.T) {
		testContext := integration.NewGraphTestContext(t, schema.DefaultGraphSchema())
		testContext.DatabaseTestWithSetup(func(harness *integration.HarnessDetails) error {
			harness.InboundControl.Setup(testContext)
			return nil
		}, func(harness integration.HarnessDetails, db graph.Database) {
			path, err := adAnalysis.FetchInboundADEntityControllerPaths(context.Background(), db, harness.InboundControl.ControlledUser)
			test.RequireNilErr(t, err)

			nodes := path.AllNodes().IDs()
			require.Equal(t, 5, len(nodes))
			require.Contains(t, nodes, harness.InboundControl.ControlledUser.ID)
			require.Contains(t, nodes, harness.InboundControl.GroupA.ID)
			require.Contains(t, nodes, harness.InboundControl.UserA.ID)
			require.Contains(t, nodes, harness.InboundControl.GroupB.ID)
			require.Contains(t, nodes, harness.InboundControl.UserD.ID)
		})
	})

	t.Run("Group", func(t *testing.T) {
		testContext := integration.NewGraphTestContext(t, schema.DefaultGraphSchema())
		testContext.DatabaseTestWithSetup(func(harness *integration.HarnessDetails) error {
			harness.InboundControl.Setup(testContext)
			return nil
		}, func(harness integration.HarnessDetails, db graph.Database) {
			path, err := adAnalysis.FetchInboundADEntityControllerPaths(context.Background(), db, harness.InboundControl.ControlledGroup)
			test.RequireNilErr(t, err)

			nodes := path.AllNodes().IDs()
			require.Equal(t, 7, len(nodes))
			require.Contains(t, nodes, harness.InboundControl.ControlledGroup.ID)
			require.Contains(t, nodes, harness.InboundControl.UserE.ID)
			require.Contains(t, nodes, harness.InboundControl.UserF.ID)
			require.Contains(t, nodes, harness.InboundControl.GroupC.ID)
			require.Contains(t, nodes, harness.InboundControl.UserG.ID)
			require.Contains(t, nodes, harness.InboundControl.GroupD.ID)
			require.Contains(t, nodes, harness.InboundControl.UserH.ID)
		})
	})
}

func TestFetchInboundADEntityControllers(t *testing.T) {
	t.Run("User", func(t *testing.T) {
		testContext := integration.NewGraphTestContext(t, schema.DefaultGraphSchema())
		testContext.DatabaseTestWithSetup(func(harness *integration.HarnessDetails) error {
			harness.InboundControl.Setup(testContext)
			return nil
		}, func(harness integration.HarnessDetails, db graph.Database) {
			control, err := adAnalysis.FetchInboundADEntityControllers(context.Background(), db, harness.InboundControl.ControlledUser, 0, 0)
			test.RequireNilErr(t, err)
			require.Equal(t, 4, control.Len())

			ids := control.IDs()
			require.Contains(t, ids, harness.InboundControl.UserD.ID)
			require.Contains(t, ids, harness.InboundControl.GroupB.ID)
			require.Contains(t, ids, harness.InboundControl.UserA.ID)
			require.Contains(t, ids, harness.InboundControl.GroupA.ID)

			control, err = adAnalysis.FetchInboundADEntityControllers(context.Background(), db, harness.InboundControl.ControlledUser, 0, 1)
			test.RequireNilErr(t, err)
			require.Equal(t, 1, control.Len())
		})
	})

	t.Run("Group", func(t *testing.T) {
		testContext := integration.NewGraphTestContext(t, schema.DefaultGraphSchema())
		testContext.DatabaseTestWithSetup(func(harness *integration.HarnessDetails) error {
			harness.InboundControl.Setup(testContext)
			return nil
		}, func(harness integration.HarnessDetails, db graph.Database) {
			control, err := adAnalysis.FetchInboundADEntityControllers(context.Background(), db, harness.InboundControl.ControlledGroup, 0, 0)
			test.RequireNilErr(t, err)
			require.Equal(t, 6, control.Len())

			ids := control.IDs()
			require.Contains(t, ids, harness.InboundControl.GroupC.ID)
			require.Contains(t, ids, harness.InboundControl.GroupD.ID)
			require.Contains(t, ids, harness.InboundControl.UserE.ID)
			require.Contains(t, ids, harness.InboundControl.UserF.ID)
			require.Contains(t, ids, harness.InboundControl.UserG.ID)
			require.Contains(t, ids, harness.InboundControl.UserH.ID)

			control, err = adAnalysis.FetchInboundADEntityControllers(context.Background(), db, harness.InboundControl.ControlledGroup, 0, 1)
			test.RequireNilErr(t, err)
			require.Equal(t, 1, control.Len())
		})
	})
}

func TestCreateOUContainedPathDelegate(t *testing.T) {
	testContext := integration.NewGraphTestContext(t, schema.DefaultGraphSchema())
	testContext.WriteTransactionTestWithSetup(func(harness *integration.HarnessDetails) error {
		harness.OUHarness.Setup(testContext)
		return nil
	}, func(harness integration.HarnessDetails, tx graph.Transaction) {
		paths, err := adAnalysis.CreateOUContainedPathDelegate(ad.User)(tx, harness.OUHarness.OUA)

		test.RequireNilErr(t, err)
		nodes := paths.AllNodes().IDs()
		require.Equal(t, 4, len(nodes))
		require.Contains(t, nodes, harness.OUHarness.OUA.ID)
		require.Contains(t, nodes, harness.OUHarness.UserA.ID)
		require.Contains(t, nodes, harness.OUHarness.OUC.ID)
		require.Contains(t, nodes, harness.OUHarness.UserB.ID)

		paths, err = adAnalysis.CreateOUContainedPathDelegate(ad.User)(tx, harness.OUHarness.OUB)
		test.RequireNilErr(t, err)
		nodes = paths.AllNodes().IDs()
		require.Equal(t, 4, len(nodes))
		require.Contains(t, nodes, harness.OUHarness.OUB.ID)
		require.Contains(t, nodes, harness.OUHarness.OUD.ID)
		require.Contains(t, nodes, harness.OUHarness.OUE.ID)
		require.Contains(t, nodes, harness.OUHarness.UserC.ID)
	})
}

func TestCreateOUContainedListDelegate(t *testing.T) {
	testContext := integration.NewGraphTestContext(t, schema.DefaultGraphSchema())
	testContext.WriteTransactionTestWithSetup(func(harness *integration.HarnessDetails) error {
		harness.OUHarness.Setup(testContext)
		return nil
	}, func(harness integration.HarnessDetails, tx graph.Transaction) {
		contained, err := adAnalysis.CreateOUContainedListDelegate(ad.User)(tx, harness.OUHarness.OUA, 0, 0)

		test.RequireNilErr(t, err)
		require.Equal(t, 2, contained.Len())

		contained, err = adAnalysis.CreateOUContainedListDelegate(ad.User)(tx, harness.OUHarness.OUB, 0, 0)
		test.RequireNilErr(t, err)
		require.Equal(t, 1, contained.Len())
	})
}

func TestFetchGroupMemberPaths(t *testing.T) {
	testContext := integration.NewGraphTestContext(t, schema.DefaultGraphSchema())
	testContext.ReadTransactionTestWithSetup(func(harness *integration.HarnessDetails) error {
		harness.MembershipHarness.Setup(testContext)
		return nil
	}, func(harness integration.HarnessDetails, tx graph.Transaction) {
		path, err := adAnalysis.FetchGroupMemberPaths(tx, harness.MembershipHarness.GroupB)

		test.RequireNilErr(t, err)
		nodes := path.AllNodes().IDs()
		require.Equal(t, 3, len(nodes))
		require.Contains(t, nodes, harness.MembershipHarness.GroupB.ID)
		require.Contains(t, nodes, harness.MembershipHarness.UserA.ID)
		require.Contains(t, nodes, harness.MembershipHarness.ComputerA.ID)
	})
}

func TestFetchGroupMembers(t *testing.T) {
	testContext := integration.NewGraphTestContext(t, schema.DefaultGraphSchema())
	testContext.DatabaseTestWithSetup(func(harness *integration.HarnessDetails) error {
		harness.MembershipHarness.Setup(testContext)
		return nil
	}, func(harness integration.HarnessDetails, db graph.Database) {
		members, err := adAnalysis.FetchGroupMembers(context.Background(), db, harness.MembershipHarness.GroupC, 0, 0)

		test.RequireNilErr(t, err)
		require.Equal(t, 5, members.Len())
		require.Equal(t, 2, members.ContainingNodeKinds(ad.Computer).Len())
		require.Equal(t, 2, members.ContainingNodeKinds(ad.Group).Len())
		require.Equal(t, 1, members.ContainingNodeKinds(ad.User).Len())
	})
}

func TestFetchEntityGroupMembershipPaths(t *testing.T) {
	testContext := integration.NewGraphTestContext(t, schema.DefaultGraphSchema())
	testContext.ReadTransactionTestWithSetup(func(harness *integration.HarnessDetails) error {
		harness.MembershipHarness.Setup(testContext)
		return nil
	}, func(harness integration.HarnessDetails, tx graph.Transaction) {
		paths, err := adAnalysis.FetchEntityGroupMembershipPaths(tx, harness.MembershipHarness.UserA)

		test.RequireNilErr(t, err)
		nodes := paths.AllNodes().IDs()
		require.Equal(t, 4, len(nodes))
		require.Contains(t, nodes, harness.MembershipHarness.UserA.ID)
		require.Contains(t, nodes, harness.MembershipHarness.GroupB.ID)
		require.Contains(t, nodes, harness.MembershipHarness.GroupA.ID)
	})
}

func TestFetchEntityGroupMembership(t *testing.T) {
	testContext := integration.NewGraphTestContext(t, schema.DefaultGraphSchema())
	testContext.ReadTransactionTestWithSetup(func(harness *integration.HarnessDetails) error {
		harness.MembershipHarness.Setup(testContext)
		return nil
	}, func(harness integration.HarnessDetails, tx graph.Transaction) {
		membership, err := adAnalysis.FetchEntityGroupMembership(tx, harness.MembershipHarness.UserA, 0, 0)

		test.RequireNilErr(t, err)
		require.Equal(t, 3, membership.Len())
	})
}

func TestCreateForeignEntityMembershipListDelegate(t *testing.T) {
	testContext := integration.NewGraphTestContext(t, schema.DefaultGraphSchema())
	testContext.WriteTransactionTestWithSetup(func(harness *integration.HarnessDetails) error {
		harness.ForeignHarness.Setup(testContext)
		return nil
	}, func(harness integration.HarnessDetails, tx graph.Transaction) {
		members, err := adAnalysis.CreateForeignEntityMembershipListDelegate(ad.Group)(tx, harness.ForeignHarness.LocalDomain, 0, 0)

		test.RequireNilErr(t, err)
		require.Equal(t, 1, members.Len())
		require.Equal(t, 1, members.ContainingNodeKinds(ad.Group).Len())

		members, err = adAnalysis.CreateForeignEntityMembershipListDelegate(ad.User)(tx, harness.ForeignHarness.LocalDomain, 0, 0)
		test.RequireNilErr(t, err)
		require.Equal(t, 2, members.Len())
		require.Equal(t, 2, members.ContainingNodeKinds(ad.User).Len())
	})
}

func TestFetchCollectedDomains(t *testing.T) {
	testContext := integration.NewGraphTestContext(t, schema.DefaultGraphSchema())

	testContext.ReadTransactionTestWithSetup(func(harness *integration.HarnessDetails) error {
		harness.TrustDCSync.Setup(testContext)
		return nil
	}, func(harness integration.HarnessDetails, tx graph.Transaction) {
		domains, err := adAnalysis.FetchCollectedDomains(tx)
		test.RequireNilErr(t, err)
		for _, domain := range domains {
			collected, err := domain.Properties.Get(common.Collected.String()).Bool()
			test.RequireNilErr(t, err)
			require.True(t, collected)
		}
		require.Equal(t, harness.NumCollectedActiveDirectoryDomains, domains.Len())
		require.NotContains(t, domains.IDs(), harness.TrustDCSync.DomainC.ID)
	})
}

func TestCreateDomainTrustPathDelegate(t *testing.T) {
	testContext := integration.NewGraphTestContext(t, schema.DefaultGraphSchema())

	testContext.WriteTransactionTestWithSetup(func(harness *integration.HarnessDetails) error {
		harness.TrustDCSync.Setup(testContext)
		return nil
	}, func(harness integration.HarnessDetails, tx graph.Transaction) {
		paths, err := adAnalysis.CreateDomainTrustPathDelegate(graph.DirectionOutbound)(tx, harness.TrustDCSync.DomainA)

		test.RequireNilErr(t, err)
		nodes := paths.AllNodes().IDs()
		require.Equal(t, 4, len(nodes))
		require.Contains(t, nodes, harness.TrustDCSync.DomainA.ID)
		require.Contains(t, nodes, harness.TrustDCSync.DomainB.ID)
		require.Contains(t, nodes, harness.TrustDCSync.DomainC.ID)
		require.Contains(t, nodes, harness.TrustDCSync.DomainD.ID)

		paths, err = adAnalysis.CreateDomainTrustPathDelegate(graph.DirectionInbound)(tx, harness.TrustDCSync.DomainA)

		test.RequireNilErr(t, err)
		nodes = paths.AllNodes().IDs()
		require.Equal(t, 3, len(nodes))
		require.Contains(t, nodes, harness.TrustDCSync.DomainA.ID)
		require.Contains(t, nodes, harness.TrustDCSync.DomainB.ID)
		require.Contains(t, nodes, harness.TrustDCSync.DomainD.ID)
	})
}

func TestCreateDomainTrustListDelegate(t *testing.T) {
	testContext := integration.NewGraphTestContext(t, schema.DefaultGraphSchema())

	testContext.WriteTransactionTestWithSetup(func(harness *integration.HarnessDetails) error {
		harness.TrustDCSync.Setup(testContext)
		return nil
	}, func(harness integration.HarnessDetails, tx graph.Transaction) {
		domains, err := adAnalysis.CreateDomainTrustListDelegate(graph.DirectionOutbound)(tx, harness.TrustDCSync.DomainA, 0, 0)

		test.RequireNilErr(t, err)
		require.Equal(t, 3, domains.Len())
		ids := domains.IDs()
		require.Contains(t, ids, harness.TrustDCSync.DomainB.ID)
		require.Contains(t, ids, harness.TrustDCSync.DomainC.ID)
		require.Contains(t, ids, harness.TrustDCSync.DomainD.ID)

		domains, err = adAnalysis.CreateDomainTrustListDelegate(graph.DirectionInbound)(tx, harness.TrustDCSync.DomainA, 0, 0)

		test.RequireNilErr(t, err)
		require.Equal(t, 2, domains.Len())
		ids = domains.IDs()
		require.Contains(t, ids, harness.TrustDCSync.DomainB.ID)
		require.Contains(t, ids, harness.TrustDCSync.DomainD.ID)
	})
}

func TestFetchDCSyncers(t *testing.T) {
	testContext := integration.NewGraphTestContext(t, schema.DefaultGraphSchema())

	testContext.ReadTransactionTestWithSetup(func(harness *integration.HarnessDetails) error {
		harness.TrustDCSync.Setup(testContext)
		return nil
	}, func(harness integration.HarnessDetails, tx graph.Transaction) {
		dcSyncers, err := adAnalysis.FetchDCSyncers(tx, harness.TrustDCSync.DomainA, 0, 0)

		test.RequireNilErr(t, err)
		require.Equal(t, 2, dcSyncers.Len())

		nodes := dcSyncers.IDs()
		require.Contains(t, nodes, harness.TrustDCSync.UserB.ID)
		require.Contains(t, nodes, harness.TrustDCSync.UserA.ID)
	})
}

func TestFetchDCSyncerPaths(t *testing.T) {
	testContext := integration.NewGraphTestContext(t, schema.DefaultGraphSchema())

	testContext.ReadTransactionTestWithSetup(func(harness *integration.HarnessDetails) error {
		harness.TrustDCSync.Setup(testContext)
		return nil
	}, func(harness integration.HarnessDetails, tx graph.Transaction) {
		paths, err := adAnalysis.FetchDCSyncerPaths(tx, harness.TrustDCSync.DomainA)

		test.RequireNilErr(t, err)
		nodes := paths.AllNodes().IDs()
		require.Equal(t, 5, len(nodes))
		require.Contains(t, nodes, harness.TrustDCSync.DomainA.ID)
		require.Contains(t, nodes, harness.TrustDCSync.UserA.ID)
		require.Contains(t, nodes, harness.TrustDCSync.GroupA.ID)
		require.Contains(t, nodes, harness.TrustDCSync.GroupB.ID)
		require.Contains(t, nodes, harness.TrustDCSync.UserB.ID)
	})
}

func TestCreateForeignEntityMembershipPathDelegate(t *testing.T) {
	testContext := integration.NewGraphTestContext(t, schema.DefaultGraphSchema())

	testContext.WriteTransactionTestWithSetup(func(harness *integration.HarnessDetails) error {
		harness.ForeignHarness.Setup(testContext)
		return nil
	}, func(harness integration.HarnessDetails, tx graph.Transaction) {
		paths, err := adAnalysis.CreateForeignEntityMembershipPathDelegate(ad.Group)(tx, harness.ForeignHarness.LocalDomain)

		test.RequireNilErr(t, err)
		nodes := paths.AllNodes().IDs()
		require.Equal(t, 2, len(nodes))
		require.Contains(t, nodes, harness.ForeignHarness.ForeignGroup.ID)
		require.Contains(t, nodes, harness.ForeignHarness.LocalGroup.ID)

		paths, err = adAnalysis.CreateForeignEntityMembershipPathDelegate(ad.User)(tx, harness.ForeignHarness.LocalDomain)

		test.RequireNilErr(t, err)
		nodes = paths.AllNodes().IDs()
		require.Equal(t, 4, len(nodes))
		require.Contains(t, nodes, harness.ForeignHarness.ForeignGroup.ID)
		require.Contains(t, nodes, harness.ForeignHarness.ForeignUserA.ID)
		require.Contains(t, nodes, harness.ForeignHarness.LocalGroup.ID)
		require.Contains(t, nodes, harness.ForeignHarness.ForeignUserB.ID)
	})
}

func TestFetchForeignAdmins(t *testing.T) {
	testContext := integration.NewGraphTestContext(t, schema.DefaultGraphSchema())

	testContext.ReadTransactionTestWithSetup(func(harness *integration.HarnessDetails) error {
		harness.ForeignHarness.Setup(testContext)
		return nil
	}, func(harness integration.HarnessDetails, tx graph.Transaction) {
		admins, err := adAnalysis.FetchForeignAdmins(tx, harness.ForeignHarness.LocalDomain, 0, 0)

		test.RequireNilErr(t, err)
		require.Equal(t, 2, admins.Len())
		require.Equal(t, 2, admins.ContainingNodeKinds(ad.User).Len())
	})
}

func TestFetchForeignAdminPaths(t *testing.T) {
	testContext := integration.NewGraphTestContext(t, schema.DefaultGraphSchema())

	testContext.ReadTransactionTestWithSetup(func(harness *integration.HarnessDetails) error {
		harness.ForeignHarness.Setup(testContext)
		return nil
	}, func(harness integration.HarnessDetails, tx graph.Transaction) {
		paths, err := adAnalysis.FetchForeignAdminPaths(tx, harness.ForeignHarness.LocalDomain)

		test.RequireNilErr(t, err)
		nodes := paths.AllNodes().IDs()
		require.Equal(t, 5, len(nodes))
		require.Contains(t, nodes, harness.ForeignHarness.LocalComputer.ID)
		require.Contains(t, nodes, harness.ForeignHarness.LocalGroup.ID)
		require.Contains(t, nodes, harness.ForeignHarness.ForeignUserA.ID)
		require.Contains(t, nodes, harness.ForeignHarness.ForeignUserB.ID)
		require.Contains(t, nodes, harness.ForeignHarness.ForeignGroup.ID)
	})
}

func TestFetchForeignGPOControllers(t *testing.T) {
	testContext := integration.NewGraphTestContext(t, schema.DefaultGraphSchema())

	testContext.ReadTransactionTestWithSetup(func(harness *integration.HarnessDetails) error {
		harness.ForeignHarness.Setup(testContext)
		return nil
	}, func(harness integration.HarnessDetails, tx graph.Transaction) {
		admins, err := adAnalysis.FetchForeignGPOControllers(tx, harness.ForeignHarness.LocalDomain, 0, 0)

		test.RequireNilErr(t, err)
		require.Equal(t, 2, admins.Len())
		require.Equal(t, 1, admins.ContainingNodeKinds(ad.User).Len())
		require.Equal(t, 1, admins.ContainingNodeKinds(ad.Group).Len())
	})
}

func TestFetchForeignGPOControllerPaths(t *testing.T) {
	testContext := integration.NewGraphTestContext(t, schema.DefaultGraphSchema())

	testContext.ReadTransactionTestWithSetup(func(harness *integration.HarnessDetails) error {
		harness.ForeignHarness.Setup(testContext)
		return nil
	}, func(harness integration.HarnessDetails, tx graph.Transaction) {
		paths, err := adAnalysis.FetchForeignGPOControllerPaths(tx, harness.ForeignHarness.LocalDomain)

		test.RequireNilErr(t, err)
		nodes := paths.AllNodes().IDs()
		require.Equal(t, 3, len(nodes))
		require.Contains(t, nodes, harness.ForeignHarness.ForeignUserA.ID)
		require.Contains(t, nodes, harness.ForeignHarness.ForeignGroup.ID)
		require.Contains(t, nodes, harness.ForeignHarness.LocalGPO.ID)
	})
}

func TestFetchAllEnforcedGPOs(t *testing.T) {
	testContext := integration.NewGraphTestContext(t, schema.DefaultGraphSchema())

	testContext.DatabaseTestWithSetup(func(harness *integration.HarnessDetails) error {
		harness.GPOEnforcement.Setup(testContext)
		return nil
	}, func(harness integration.HarnessDetails, db graph.Database) {
		gpos, err := adAnalysis.FetchAllEnforcedGPOs(context.Background(), db, graph.NewNodeSet(harness.GPOEnforcement.OrganizationalUnitD))

		test.RequireNilErr(t, err)
		require.Equal(t, 2, gpos.Len())

		gpos, err = adAnalysis.FetchAllEnforcedGPOs(context.Background(), db, graph.NewNodeSet(harness.GPOEnforcement.OrganizationalUnitC))

		test.RequireNilErr(t, err)
		require.Equal(t, 1, gpos.Len())
	})
}

func TestFetchEntityLinkedGPOList(t *testing.T) {
	testContext := integration.NewGraphTestContext(t, schema.DefaultGraphSchema())

	testContext.ReadTransactionTestWithSetup(func(harness *integration.HarnessDetails) error {
		harness.GPOEnforcement.Setup(testContext)
		return nil
	}, func(harness integration.HarnessDetails, tx graph.Transaction) {
		gpos, err := adAnalysis.FetchEntityLinkedGPOList(tx, harness.GPOEnforcement.Domain, 0, 0)

		test.RequireNilErr(t, err)
		require.Equal(t, 2, gpos.Len())
	})
}

func TestFetchEntityLinkedGPOPaths(t *testing.T) {
	testContext := integration.NewGraphTestContext(t, schema.DefaultGraphSchema())

	testContext.ReadTransactionTestWithSetup(func(harness *integration.HarnessDetails) error {
		harness.GPOEnforcement.Setup(testContext)
		return nil
	}, func(harness integration.HarnessDetails, tx graph.Transaction) {
		paths, err := adAnalysis.FetchEntityLinkedGPOPaths(tx, harness.GPOEnforcement.Domain)

		test.RequireNilErr(t, err)
		nodes := paths.AllNodes().IDs()
		require.Equal(t, 3, len(nodes))
		require.Contains(t, nodes, harness.GPOEnforcement.Domain.ID)
		require.Contains(t, nodes, harness.GPOEnforcement.GPOUnenforced.ID)
		require.Contains(t, nodes, harness.GPOEnforcement.GPOEnforced.ID)
	})
}

func TestFetchLocalGroupCompleteness(t *testing.T) {
	testContext := integration.NewGraphTestContext(t, schema.DefaultGraphSchema())

	testContext.ReadTransactionTestWithSetup(func(harness *integration.HarnessDetails) error {
		harness.Completeness.Setup(testContext)
		return nil
	}, func(harness integration.HarnessDetails, tx graph.Transaction) {
		completeness, err := adAnalysis.FetchLocalGroupCompleteness(tx, harness.Completeness.DomainSid)

		test.RequireNilErr(t, err)
		require.Equal(t, .5, completeness)
	})
}

func TestFetchUserSessionCompleteness(t *testing.T) {
	testContext := integration.NewGraphTestContext(t, schema.DefaultGraphSchema())

	testContext.ReadTransactionTestWithSetup(func(harness *integration.HarnessDetails) error {
		harness.Completeness.Setup(testContext)
		return nil
	}, func(harness integration.HarnessDetails, tx graph.Transaction) {
		completeness, err := adAnalysis.FetchUserSessionCompleteness(tx, harness.Completeness.DomainSid)

		test.RequireNilErr(t, err)
		require.Equal(t, .5, completeness)
	})
}

<<<<<<< HEAD
func TestDCSync(t *testing.T) {
	testContext := integration.NewGraphTestContext(t, schema.DefaultGraphSchema())

	testContext.DatabaseTestWithSetup(func(harness *integration.HarnessDetails) error {
		harness.DCSyncHarness.Setup(testContext)
=======
func TestSyncLAPSPassword(t *testing.T) {
	testContext := integration.NewGraphTestContext(t, schema.DefaultGraphSchema())

	testContext.DatabaseTestWithSetup(func(harness *integration.HarnessDetails) error {
		harness.SyncLAPSPasswordHarness.Setup(testContext)
>>>>>>> 171a353a
		return nil
	}, func(harness integration.HarnessDetails, db graph.Database) {
		if groupExpansions, err := adAnalysis.ExpandAllRDPLocalGroups(testContext.Context(), db); err != nil {
			t.Fatalf("error expanding groups in integration test; %v", err)
<<<<<<< HEAD
		} else if _, err := adAnalysis.PostDCSync(testContext.Context(), db, groupExpansions); err != nil {
			t.Fatalf("error creating DCSync edges in integration test; %v", err)
		} else {
			db.ReadTransaction(context.Background(), func(tx graph.Transaction) error {
				if results, err := ops.FetchStartNodes(tx.Relationships().Filterf(func() graph.Criteria {
					return query.Kind(query.Relationship(), ad.DCSync)
				})); err != nil {
					t.Fatalf("error fetching DCSync edges in integration test; %v", err)
				} else {
					require.Equal(t, 3, len(results))

					require.True(t, results.Contains(harness.DCSyncHarness.User1))
					require.True(t, results.Contains(harness.DCSyncHarness.User2))
					require.True(t, results.Contains(harness.DCSyncHarness.Group3))

=======
		} else if _, err := adAnalysis.PostSyncLAPSPassword(testContext.Context(), db, groupExpansions); err != nil {
			t.Fatalf("error creating SyncLAPSPassword edges in integration test; %v", err)
		} else {
			db.ReadTransaction(context.Background(), func(tx graph.Transaction) error {
				if results, err := ops.FetchStartNodes(tx.Relationships().Filterf(func() graph.Criteria {
					return query.Kind(query.Relationship(), ad.SyncLAPSPassword)
				})); err != nil {
					t.Fatalf("error fetching SyncLAPSPassword edges in integration test; %v", err)
				} else {
					require.Equal(t, 4, len(results))

					require.True(t, results.Contains(harness.SyncLAPSPasswordHarness.Group1))
					require.True(t, results.Contains(harness.SyncLAPSPasswordHarness.Group4))
					require.True(t, results.Contains(harness.SyncLAPSPasswordHarness.User3))
					require.True(t, results.Contains(harness.SyncLAPSPasswordHarness.User5))
>>>>>>> 171a353a
				}
				return nil
			})
		}
	})
}<|MERGE_RESOLUTION|>--- conflicted
+++ resolved
@@ -1054,24 +1054,46 @@
 	})
 }
 
-<<<<<<< HEAD
-func TestDCSync(t *testing.T) {
-	testContext := integration.NewGraphTestContext(t, schema.DefaultGraphSchema())
-
-	testContext.DatabaseTestWithSetup(func(harness *integration.HarnessDetails) error {
-		harness.DCSyncHarness.Setup(testContext)
-=======
 func TestSyncLAPSPassword(t *testing.T) {
 	testContext := integration.NewGraphTestContext(t, schema.DefaultGraphSchema())
 
 	testContext.DatabaseTestWithSetup(func(harness *integration.HarnessDetails) error {
 		harness.SyncLAPSPasswordHarness.Setup(testContext)
->>>>>>> 171a353a
 		return nil
 	}, func(harness integration.HarnessDetails, db graph.Database) {
 		if groupExpansions, err := adAnalysis.ExpandAllRDPLocalGroups(testContext.Context(), db); err != nil {
 			t.Fatalf("error expanding groups in integration test; %v", err)
-<<<<<<< HEAD
+		} else if _, err := adAnalysis.PostSyncLAPSPassword(testContext.Context(), db, groupExpansions); err != nil {
+			t.Fatalf("error creating SyncLAPSPassword edges in integration test; %v", err)
+		} else {
+			db.ReadTransaction(context.Background(), func(tx graph.Transaction) error {
+				if results, err := ops.FetchStartNodes(tx.Relationships().Filterf(func() graph.Criteria {
+					return query.Kind(query.Relationship(), ad.SyncLAPSPassword)
+				})); err != nil {
+					t.Fatalf("error fetching SyncLAPSPassword edges in integration test; %v", err)
+				} else {
+					require.Equal(t, 4, len(results))
+
+					require.True(t, results.Contains(harness.SyncLAPSPasswordHarness.Group1))
+					require.True(t, results.Contains(harness.SyncLAPSPasswordHarness.Group4))
+					require.True(t, results.Contains(harness.SyncLAPSPasswordHarness.User3))
+					require.True(t, results.Contains(harness.SyncLAPSPasswordHarness.User5))
+				}
+				return nil
+			})
+		}
+	})
+}
+
+func TestDCSync(t *testing.T) {
+	testContext := integration.NewGraphTestContext(t, schema.DefaultGraphSchema())
+
+	testContext.DatabaseTestWithSetup(func(harness *integration.HarnessDetails) error {
+		harness.DCSyncHarness.Setup(testContext)
+		return nil
+	}, func(harness integration.HarnessDetails, db graph.Database) {
+		if groupExpansions, err := adAnalysis.ExpandAllRDPLocalGroups(testContext.Context(), db); err != nil {
+			t.Fatalf("error expanding groups in integration test; %v", err)
 		} else if _, err := adAnalysis.PostDCSync(testContext.Context(), db, groupExpansions); err != nil {
 			t.Fatalf("error creating DCSync edges in integration test; %v", err)
 		} else {
@@ -1087,23 +1109,6 @@
 					require.True(t, results.Contains(harness.DCSyncHarness.User2))
 					require.True(t, results.Contains(harness.DCSyncHarness.Group3))
 
-=======
-		} else if _, err := adAnalysis.PostSyncLAPSPassword(testContext.Context(), db, groupExpansions); err != nil {
-			t.Fatalf("error creating SyncLAPSPassword edges in integration test; %v", err)
-		} else {
-			db.ReadTransaction(context.Background(), func(tx graph.Transaction) error {
-				if results, err := ops.FetchStartNodes(tx.Relationships().Filterf(func() graph.Criteria {
-					return query.Kind(query.Relationship(), ad.SyncLAPSPassword)
-				})); err != nil {
-					t.Fatalf("error fetching SyncLAPSPassword edges in integration test; %v", err)
-				} else {
-					require.Equal(t, 4, len(results))
-
-					require.True(t, results.Contains(harness.SyncLAPSPasswordHarness.Group1))
-					require.True(t, results.Contains(harness.SyncLAPSPasswordHarness.Group4))
-					require.True(t, results.Contains(harness.SyncLAPSPasswordHarness.User3))
-					require.True(t, results.Contains(harness.SyncLAPSPasswordHarness.User5))
->>>>>>> 171a353a
 				}
 				return nil
 			})
