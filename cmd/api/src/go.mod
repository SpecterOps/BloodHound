--- conflicted
+++ resolved
@@ -47,10 +47,7 @@
 	github.com/zenazn/goji v1.0.1
 	go.uber.org/mock v0.2.0
 	golang.org/x/crypto v0.25.0
-<<<<<<< HEAD
-=======
 	golang.org/x/oauth2 v0.23.0
->>>>>>> 010bf3e6
 	gorm.io/driver/postgres v1.3.8
 	gorm.io/gorm v1.23.8
 )
