// Copyright 2023 Specter Ops, Inc.
//
// Licensed under the Apache License, Version 2.0
// you may not use this file except in compliance with the License.
// You may obtain a copy of the License at
//
//     http://www.apache.org/licenses/LICENSE-2.0
//
// Unless required by applicable law or agreed to in writing, software
// distributed under the License is distributed on an "AS IS" BASIS,
// WITHOUT WARRANTIES OR CONDITIONS OF ANY KIND, either express or implied.
// See the License for the specific language governing permissions and
// limitations under the License.
//
// SPDX-License-Identifier: Apache-2.0

package integration

import (
	"fmt"
	"math/rand"
	"strconv"
	"strings"
	"time"

	"github.com/gofrs/uuid"
	"github.com/specterops/bloodhound/analysis"
	adAnalysis "github.com/specterops/bloodhound/analysis/ad"
	"github.com/specterops/bloodhound/dawgs/graph"
	"github.com/specterops/bloodhound/graphschema/ad"
	"github.com/specterops/bloodhound/graphschema/azure"
	"github.com/specterops/bloodhound/graphschema/common"
	"github.com/specterops/bloodhound/src/test"
	"github.com/specterops/bloodhound/src/test/integration/harnesses"
)

func RandomObjectID(t test.Controller) string {
	newUUID, err := uuid.NewV4()

	if err != nil {
		t.Fatalf("Failed to generate a new UUID: %v", err)
	}

	return newUUID.String()
}

func RandomDomainSID() string {
	var (
		authority     = rand.Int31()
		subAuthority1 = rand.Int31()
		subAuthority2 = rand.Int31()
	)

	return fmt.Sprintf("S-1-5-21-%d-%d-%d", authority, subAuthority1, subAuthority2)
}

const (
	HarnessUserName             = "user"
	HarnessUserDescription      = "A user"
	HarnessUserLicenses         = "licenses"
	HarnessUserMFAEnabled       = false
	HarnessAppName              = "application"
	HarnessServicePrincipalName = "service_principal"
)

type GraphTestHarness interface {
	Setup(testContext *GraphTestContext)
}

type CompletenessHarness struct {
	UserA        *graph.Node
	UserB        *graph.Node
	UserC        *graph.Node
	UserD        *graph.Node
	UserInactive *graph.Node
	ComputerA    *graph.Node
	ComputerB    *graph.Node
	ComputerC    *graph.Node
	ComputerD    *graph.Node
	Group        *graph.Node
	DomainSid    string
}

func (s *CompletenessHarness) Setup(testCtx *GraphTestContext) {
	s.DomainSid = RandomDomainSID()
	s.UserA = testCtx.NewActiveDirectoryUser("CUserA", s.DomainSid)
	s.UserB = testCtx.NewActiveDirectoryUser("CUserB", s.DomainSid)
	s.UserC = testCtx.NewActiveDirectoryUser("CUserC", s.DomainSid)
	s.UserD = testCtx.NewActiveDirectoryUser("CUserD", s.DomainSid)
	s.Group = testCtx.NewActiveDirectoryGroup("CGroup", s.DomainSid)
	s.UserInactive = testCtx.NewActiveDirectoryUser("CUserInactive", s.DomainSid)
	s.ComputerA = testCtx.NewActiveDirectoryComputer("CComputerA", s.DomainSid)
	s.ComputerB = testCtx.NewActiveDirectoryComputer("CComputerB", s.DomainSid)
	s.ComputerC = testCtx.NewActiveDirectoryComputer("CComputerC", s.DomainSid)
	s.ComputerD = testCtx.NewActiveDirectoryComputer("CComputerD", s.DomainSid)

	testCtx.NewRelationship(s.ComputerA, s.UserA, ad.HasSession)
	testCtx.NewRelationship(s.ComputerA, s.UserB, ad.HasSession)
	testCtx.NewRelationship(s.ComputerB, s.UserB, ad.HasSession)
	testCtx.NewRelationship(s.UserA, s.Group, ad.MemberOf)
	testCtx.NewRelationship(s.UserB, s.Group, ad.MemberOf)
	testCtx.NewRelationship(s.UserC, s.Group, ad.MemberOf)
	testCtx.NewRelationship(s.UserD, s.Group, ad.MemberOf)
	testCtx.NewRelationship(s.UserInactive, s.Group, ad.MemberOf)
	testCtx.NewRelationship(s.ComputerA, s.Group, ad.MemberOf)
	testCtx.NewRelationship(s.ComputerB, s.Group, ad.MemberOf)
	testCtx.NewRelationship(s.ComputerC, s.Group, ad.MemberOf)
	testCtx.NewRelationship(s.ComputerD, s.Group, ad.MemberOf)
	testCtx.NewRelationship(s.Group, s.ComputerC, ad.AdminTo)
	testCtx.NewRelationship(s.UserD, s.ComputerC, ad.AdminTo)
	s.UserA.Properties.Set(ad.LastLogonTimestamp.String(), time.Now().UTC())
	testCtx.UpdateNode(s.UserA)
	s.UserB.Properties.Set(ad.LastLogonTimestamp.String(), time.Now().UTC())
	testCtx.UpdateNode(s.UserB)
	s.UserC.Properties.Set(ad.LastLogonTimestamp.String(), time.Now().UTC())
	testCtx.UpdateNode(s.UserC)
	s.UserD.Properties.Set(ad.LastLogonTimestamp.String(), time.Now().UTC())
	testCtx.UpdateNode(s.UserD)
	s.UserInactive.Properties.Set(ad.LastLogonTimestamp.String(), time.Now().UTC().Add(-time.Hour*3000))
	testCtx.UpdateNode(s.UserInactive)
	s.ComputerC.Properties.Set(common.PasswordLastSet.String(), time.Now().UTC())
	s.ComputerC.Properties.Set(common.OperatingSystem.String(), "WINDOWS")
	testCtx.UpdateNode(s.ComputerC)
	s.ComputerD.Properties.Set(common.PasswordLastSet.String(), time.Now().UTC())
	s.ComputerD.Properties.Set(common.OperatingSystem.String(), "WINDOWS")
	testCtx.UpdateNode(s.ComputerD)
}

type TrustDCSyncHarness struct {
	DomainA *graph.Node
	DomainB *graph.Node
	DomainC *graph.Node
	DomainD *graph.Node
	GPOA    *graph.Node
	GPOB    *graph.Node
	OU      *graph.Node
	GroupA  *graph.Node
	GroupB  *graph.Node
	UserA   *graph.Node
	UserB   *graph.Node
	UserC   *graph.Node
}

func (s *TrustDCSyncHarness) Setup(testCtx *GraphTestContext) {
	s.DomainA = testCtx.NewActiveDirectoryDomain("DomainA", RandomDomainSID(), false, true)
	s.DomainB = testCtx.NewActiveDirectoryDomain("DomainB", RandomDomainSID(), false, true)
	s.DomainC = testCtx.NewActiveDirectoryDomain("DomainC", RandomDomainSID(), false, false)
	s.DomainD = testCtx.NewActiveDirectoryDomain("DomainD", RandomDomainSID(), false, false)
	s.GPOA = testCtx.NewActiveDirectoryGPO("GPOA", testCtx.Harness.RootADHarness.ActiveDirectoryDomainSID)
	s.GPOB = testCtx.NewActiveDirectoryGPO("GPOB", testCtx.Harness.RootADHarness.ActiveDirectoryDomainSID)
	s.OU = testCtx.NewActiveDirectoryOU("OU", testCtx.Harness.RootADHarness.ActiveDirectoryDomainSID, false)
	s.GroupA = testCtx.NewActiveDirectoryGroup("GroupA", testCtx.Harness.RootADHarness.ActiveDirectoryDomainSID)
	s.GroupB = testCtx.NewActiveDirectoryGroup("GroupB", testCtx.Harness.RootADHarness.ActiveDirectoryDomainSID)
	s.UserA = testCtx.NewActiveDirectoryUser("UserA", testCtx.Harness.RootADHarness.ActiveDirectoryDomainSID)
	s.UserB = testCtx.NewActiveDirectoryUser("UserB", testCtx.Harness.RootADHarness.ActiveDirectoryDomainSID)
	s.UserC = testCtx.NewActiveDirectoryUser("UserC", testCtx.Harness.RootADHarness.ActiveDirectoryDomainSID)

	testCtx.NewRelationship(s.DomainA, s.DomainB, ad.TrustedBy)
	testCtx.NewRelationship(s.DomainB, s.DomainA, ad.TrustedBy)
	testCtx.NewRelationship(s.DomainA, s.DomainC, ad.TrustedBy)

	testCtx.NewRelationship(s.DomainB, s.DomainD, ad.TrustedBy)
	testCtx.NewRelationship(s.DomainD, s.DomainB, ad.TrustedBy)

	testCtx.NewRelationship(s.GPOA, s.DomainA, ad.GPLink, graph.AsProperties(graph.PropertyMap{
		ad.Enforced: false,
	}))

	testCtx.NewRelationship(s.GPOB, s.OU, ad.GPLink, graph.AsProperties(graph.PropertyMap{
		ad.Enforced: false,
	}))

	testCtx.NewRelationship(s.DomainA, s.OU, ad.Contains)

	testCtx.NewRelationship(s.GroupA, s.DomainA, ad.GetChanges)
	testCtx.NewRelationship(s.UserA, s.DomainA, ad.GetChanges)
	testCtx.NewRelationship(s.UserA, s.DomainA, ad.GetChangesAll)
	testCtx.NewRelationship(s.GroupB, s.DomainA, ad.GetChangesAll)
	testCtx.NewRelationship(s.UserB, s.DomainA, ad.DCSync)
	testCtx.NewRelationship(s.UserA, s.DomainA, ad.DCSync)

	testCtx.NewRelationship(s.UserB, s.GroupA, ad.MemberOf)
	testCtx.NewRelationship(s.UserB, s.GroupB, ad.MemberOf)
	testCtx.NewRelationship(s.UserC, s.GroupB, ad.MemberOf)
}

type ForeignDomainHarness struct {
	LocalGPO         *graph.Node
	LocalDomain      *graph.Node
	LocalOUA         *graph.Node
	LocalOUB         *graph.Node
	LocalGroup       *graph.Node
	LocalComputer    *graph.Node
	ForeignUserA     *graph.Node
	ForeignUserB     *graph.Node
	ForeignGroup     *graph.Node
	LocalDomainSID   string
	ForeignDomainSID string
}

func (s *ForeignDomainHarness) Setup(testCtx *GraphTestContext) {
	s.LocalDomainSID = RandomDomainSID()
	s.ForeignDomainSID = RandomDomainSID()

	s.LocalGPO = testCtx.NewActiveDirectoryGPO("LocalGPO", s.LocalDomainSID)
	s.LocalDomain = testCtx.NewActiveDirectoryDomain("LocalDomain", s.LocalDomainSID, false, true)
	s.LocalOUA = testCtx.NewActiveDirectoryOU("LocalOU A", s.LocalDomainSID, false)
	s.LocalOUB = testCtx.NewActiveDirectoryOU("LocalOU B", s.LocalDomainSID, false)
	s.LocalGroup = testCtx.NewActiveDirectoryGroup("LocalGroup", s.LocalDomainSID)
	s.LocalComputer = testCtx.NewActiveDirectoryComputer("LocalComputer", s.LocalDomainSID)

	s.ForeignUserA = testCtx.NewActiveDirectoryUser("ForeignUser A", s.ForeignDomainSID)
	s.ForeignUserB = testCtx.NewActiveDirectoryUser("ForeignUser B", s.ForeignDomainSID)
	s.ForeignGroup = testCtx.NewActiveDirectoryGroup("ForeignGroup", s.ForeignDomainSID)

	testCtx.NewRelationship(s.LocalGPO, s.LocalDomain, ad.GPLink)
	testCtx.NewRelationship(s.LocalDomain, s.LocalOUA, ad.Contains)
	testCtx.NewRelationship(s.LocalOUA, s.LocalGroup, ad.Contains)
	testCtx.NewRelationship(s.LocalGroup, s.LocalComputer, ad.AdminTo)
	testCtx.NewRelationship(s.ForeignUserA, s.LocalGPO, ad.GenericAll)
	testCtx.NewRelationship(s.ForeignGroup, s.LocalGroup, ad.MemberOf)
	testCtx.NewRelationship(s.ForeignUserA, s.ForeignGroup, ad.MemberOf)
	testCtx.NewRelationship(s.ForeignUserB, s.LocalGroup, ad.MemberOf)
	testCtx.NewRelationship(s.ForeignUserB, s.LocalComputer, ad.AdminTo)
	testCtx.NewRelationship(s.ForeignGroup, s.LocalGPO, ad.GenericAll)
	testCtx.NewRelationship(s.LocalGPO, s.LocalOUB, ad.GPLink)
}

type MembershipHarness struct {
	UserA     *graph.Node
	ComputerA *graph.Node
	ComputerB *graph.Node
	GroupA    *graph.Node
	GroupB    *graph.Node
	GroupC    *graph.Node
}

func (s *MembershipHarness) Setup(testCtx *GraphTestContext) {
	s.UserA = testCtx.NewActiveDirectoryUser("User", testCtx.Harness.RootADHarness.ActiveDirectoryDomainSID)
	s.ComputerA = testCtx.NewActiveDirectoryComputer("Computer 1", testCtx.Harness.RootADHarness.ActiveDirectoryDomainSID)
	s.ComputerB = testCtx.NewActiveDirectoryComputer("Computer 2", testCtx.Harness.RootADHarness.ActiveDirectoryDomainSID)
	s.GroupA = testCtx.NewActiveDirectoryGroup("Group A", testCtx.Harness.RootADHarness.ActiveDirectoryDomainSID)
	s.GroupB = testCtx.NewActiveDirectoryGroup("Group B", testCtx.Harness.RootADHarness.ActiveDirectoryDomainSID)
	s.GroupC = testCtx.NewActiveDirectoryGroup("Group C", testCtx.Harness.RootADHarness.ActiveDirectoryDomainSID)

	testCtx.NewRelationship(s.ComputerB, s.GroupC, ad.MemberOf)
	testCtx.NewRelationship(s.UserA, s.GroupB, ad.MemberOf)
	testCtx.NewRelationship(s.ComputerA, s.GroupB, ad.MemberOf)
	testCtx.NewRelationship(s.GroupB, s.GroupA, ad.MemberOf)
	testCtx.NewRelationship(s.GroupA, s.GroupC, ad.MemberOf)
}

type OUContainedHarness struct {
	Domain *graph.Node
	OUA    *graph.Node
	OUB    *graph.Node
	OUC    *graph.Node
	OUD    *graph.Node
	OUE    *graph.Node
	UserA  *graph.Node
	UserB  *graph.Node
	UserC  *graph.Node
}

func (s *OUContainedHarness) Setup(testCtx *GraphTestContext) {
	s.Domain = testCtx.NewActiveDirectoryDomain("Domain", RandomObjectID(testCtx.testCtx), false, true)
	s.OUA = testCtx.NewActiveDirectoryOU("OUA", testCtx.Harness.RootADHarness.ActiveDirectoryDomainSID, false)
	s.OUB = testCtx.NewActiveDirectoryOU("OUB", testCtx.Harness.RootADHarness.ActiveDirectoryDomainSID, false)
	s.OUC = testCtx.NewActiveDirectoryOU("OUC", testCtx.Harness.RootADHarness.ActiveDirectoryDomainSID, false)
	s.OUD = testCtx.NewActiveDirectoryOU("OUD", testCtx.Harness.RootADHarness.ActiveDirectoryDomainSID, false)
	s.OUE = testCtx.NewActiveDirectoryOU("OUE", testCtx.Harness.RootADHarness.ActiveDirectoryDomainSID, false)
	s.UserA = testCtx.NewActiveDirectoryUser("UserA", testCtx.Harness.RootADHarness.ActiveDirectoryDomainSID)
	s.UserB = testCtx.NewActiveDirectoryUser("UserB", testCtx.Harness.RootADHarness.ActiveDirectoryDomainSID)
	s.UserC = testCtx.NewActiveDirectoryUser("UserC", testCtx.Harness.RootADHarness.ActiveDirectoryDomainSID)

	testCtx.NewRelationship(s.Domain, s.OUA, ad.Contains)
	testCtx.NewRelationship(s.Domain, s.OUB, ad.Contains)
	testCtx.NewRelationship(s.OUA, s.UserA, ad.Contains)
	testCtx.NewRelationship(s.OUA, s.OUC, ad.Contains)
	testCtx.NewRelationship(s.OUC, s.UserB, ad.Contains)
	testCtx.NewRelationship(s.OUB, s.OUD, ad.Contains)
	testCtx.NewRelationship(s.OUD, s.OUE, ad.Contains)
	testCtx.NewRelationship(s.OUE, s.UserC, ad.Contains)
}

type LocalGroupHarness struct {
	ComputerA *graph.Node
	ComputerB *graph.Node
	ComputerC *graph.Node
	UserA     *graph.Node
	UserB     *graph.Node
	UserC     *graph.Node
	UserD     *graph.Node
	GroupA    *graph.Node
	GroupB    *graph.Node
}

func (s *LocalGroupHarness) Setup(testCtx *GraphTestContext) {
	s.ComputerA = testCtx.NewActiveDirectoryComputer("ComputerA", testCtx.Harness.RootADHarness.ActiveDirectoryDomainSID)
	s.ComputerB = testCtx.NewActiveDirectoryComputer("ComputerB", testCtx.Harness.RootADHarness.ActiveDirectoryDomainSID)
	s.ComputerC = testCtx.NewActiveDirectoryComputer("ComputerC", testCtx.Harness.RootADHarness.ActiveDirectoryDomainSID)
	s.UserA = testCtx.NewActiveDirectoryUser("UserA", testCtx.Harness.RootADHarness.ActiveDirectoryDomainSID)
	s.UserB = testCtx.NewActiveDirectoryUser("UserB", testCtx.Harness.RootADHarness.ActiveDirectoryDomainSID)
	s.UserC = testCtx.NewActiveDirectoryUser("UserC", testCtx.Harness.RootADHarness.ActiveDirectoryDomainSID)
	s.UserD = testCtx.NewActiveDirectoryUser("UserD", testCtx.Harness.RootADHarness.ActiveDirectoryDomainSID)
	s.GroupA = testCtx.NewActiveDirectoryGroup("GroupA", testCtx.Harness.RootADHarness.ActiveDirectoryDomainSID)
	s.GroupB = testCtx.NewActiveDirectoryGroup("GroupB", testCtx.Harness.RootADHarness.ActiveDirectoryDomainSID)

	testCtx.NewRelationship(s.UserB, s.GroupA, ad.MemberOf)
	testCtx.NewRelationship(s.ComputerA, s.GroupB, ad.MemberOf)
	testCtx.NewRelationship(s.GroupA, s.ComputerA, ad.AdminTo)
	testCtx.NewRelationship(s.UserA, s.ComputerA, ad.AdminTo)
	testCtx.NewRelationship(s.ComputerA, s.ComputerB, ad.AdminTo)
	testCtx.NewRelationship(s.GroupB, s.ComputerC, ad.AdminTo)
	testCtx.NewRelationship(s.UserC, s.ComputerA, ad.SQLAdmin)
	testCtx.NewRelationship(s.UserD, s.ComputerA, ad.AllowedToDelegate)
}

type AssetGroupComboNodeHarness struct {
	GroupA *graph.Node
	GroupB *graph.Node
}

func (s *AssetGroupComboNodeHarness) Setup(testCtx *GraphTestContext) {
	s.GroupA = testCtx.NewActiveDirectoryGroup("GroupA", RandomObjectID(testCtx.testCtx))
	s.GroupB = testCtx.NewActiveDirectoryGroup("GroupB", RandomObjectID(testCtx.testCtx))
	s.GroupB.Properties.Set(common.SystemTags.String(), ad.AdminTierZero)
	testCtx.UpdateNode(s.GroupB)

	testCtx.NewRelationship(s.GroupA, s.GroupB, ad.MemberOf)
}

type InboundControlHarness struct {
	ControlledUser  *graph.Node
	ControlledGroup *graph.Node
	GroupA          *graph.Node
	GroupB          *graph.Node
	GroupC          *graph.Node
	GroupD          *graph.Node
	UserA           *graph.Node
	UserB           *graph.Node
	UserC           *graph.Node
	UserD           *graph.Node
	UserE           *graph.Node
	UserF           *graph.Node
	UserG           *graph.Node
	UserH           *graph.Node
}

func (s *InboundControlHarness) Setup(testCtx *GraphTestContext) {
	s.ControlledUser = testCtx.NewActiveDirectoryUser("ControlledUser", testCtx.Harness.RootADHarness.ActiveDirectoryDomainSID)
	s.ControlledGroup = testCtx.NewActiveDirectoryUser("ControlledGroup", testCtx.Harness.RootADHarness.ActiveDirectoryDomainSID)
	s.GroupA = testCtx.NewActiveDirectoryGroup("GroupA", testCtx.Harness.RootADHarness.ActiveDirectoryDomainSID)
	s.GroupB = testCtx.NewActiveDirectoryGroup("GroupB", testCtx.Harness.RootADHarness.ActiveDirectoryDomainSID)
	s.GroupC = testCtx.NewActiveDirectoryGroup("GroupC", testCtx.Harness.RootADHarness.ActiveDirectoryDomainSID)
	s.GroupD = testCtx.NewActiveDirectoryGroup("GroupD", testCtx.Harness.RootADHarness.ActiveDirectoryDomainSID)
	s.UserA = testCtx.NewActiveDirectoryUser("UserA", testCtx.Harness.RootADHarness.ActiveDirectoryDomainSID)
	s.UserB = testCtx.NewActiveDirectoryUser("UserB", testCtx.Harness.RootADHarness.ActiveDirectoryDomainSID)
	s.UserC = testCtx.NewActiveDirectoryUser("UserC", testCtx.Harness.RootADHarness.ActiveDirectoryDomainSID)
	s.UserD = testCtx.NewActiveDirectoryUser("UserD", testCtx.Harness.RootADHarness.ActiveDirectoryDomainSID)
	s.UserE = testCtx.NewActiveDirectoryUser("UserE", testCtx.Harness.RootADHarness.ActiveDirectoryDomainSID)
	s.UserF = testCtx.NewActiveDirectoryUser("UserF", testCtx.Harness.RootADHarness.ActiveDirectoryDomainSID)
	s.UserG = testCtx.NewActiveDirectoryUser("UserG", testCtx.Harness.RootADHarness.ActiveDirectoryDomainSID)
	s.UserH = testCtx.NewActiveDirectoryUser("UserH", testCtx.Harness.RootADHarness.ActiveDirectoryDomainSID)

	testCtx.NewRelationship(s.GroupA, s.GroupB, ad.MemberOf)
	testCtx.NewRelationship(s.UserA, s.GroupB, ad.MemberOf)
	testCtx.NewRelationship(s.UserG, s.GroupC, ad.MemberOf)
	testCtx.NewRelationship(s.UserH, s.GroupD, ad.MemberOf)

	testCtx.NewRelationship(s.UserB, s.GroupB, ad.GenericAll)
	testCtx.NewRelationship(s.UserC, s.UserD, ad.GenericAll)
	testCtx.NewRelationship(s.UserD, s.ControlledUser, ad.GenericAll)
	testCtx.NewRelationship(s.GroupB, s.ControlledUser, ad.GenericAll)

	testCtx.NewRelationship(s.GroupC, s.ControlledGroup, ad.GenericWrite)
	testCtx.NewRelationship(s.GroupD, s.ControlledGroup, ad.GenericWrite)
	testCtx.NewRelationship(s.UserE, s.ControlledGroup, ad.GenericWrite)
	testCtx.NewRelationship(s.UserF, s.ControlledGroup, ad.GenericWrite)

	testCtx.NewRelationship(s.GroupC, s.ControlledGroup, ad.WriteDACL)
	testCtx.NewRelationship(s.GroupD, s.ControlledGroup, ad.WriteDACL)

	testCtx.NewRelationship(s.GroupC, s.ControlledGroup, ad.WriteOwner)
	testCtx.NewRelationship(s.GroupD, s.ControlledGroup, ad.WriteOwner)

	testCtx.NewRelationship(s.GroupD, s.ControlledGroup, ad.Owns)
}

type OutboundControlHarness struct {
	Controller  *graph.Node
	UserA       *graph.Node
	UserB       *graph.Node
	UserC       *graph.Node
	GroupA      *graph.Node
	GroupB      *graph.Node
	GroupC      *graph.Node
	ComputerA   *graph.Node
	ComputerB   *graph.Node
	ComputerC   *graph.Node
	ControllerB *graph.Node
	Computer1   *graph.Node
	Group1      *graph.Node
	Group2      *graph.Node
}

func (s *OutboundControlHarness) Setup(testCtx *GraphTestContext) {
	s.Controller = testCtx.NewActiveDirectoryUser("Controller", testCtx.Harness.RootADHarness.ActiveDirectoryDomainSID)
	s.UserA = testCtx.NewActiveDirectoryUser("UserA", testCtx.Harness.RootADHarness.ActiveDirectoryDomainSID)
	s.UserB = testCtx.NewActiveDirectoryUser("UserB", testCtx.Harness.RootADHarness.ActiveDirectoryDomainSID)
	s.UserC = testCtx.NewActiveDirectoryUser("UserC", testCtx.Harness.RootADHarness.ActiveDirectoryDomainSID)
	s.GroupA = testCtx.NewActiveDirectoryGroup("GroupA", testCtx.Harness.RootADHarness.ActiveDirectoryDomainSID)
	s.GroupB = testCtx.NewActiveDirectoryGroup("GroupB", testCtx.Harness.RootADHarness.ActiveDirectoryDomainSID)
	s.GroupC = testCtx.NewActiveDirectoryGroup("GroupC", testCtx.Harness.RootADHarness.ActiveDirectoryDomainSID)
	s.ComputerA = testCtx.NewActiveDirectoryComputer("ComputerA", testCtx.Harness.RootADHarness.ActiveDirectoryDomainSID)
	s.ComputerB = testCtx.NewActiveDirectoryComputer("ComputerB", testCtx.Harness.RootADHarness.ActiveDirectoryDomainSID)
	s.ComputerC = testCtx.NewActiveDirectoryComputer("ComputerC", testCtx.Harness.RootADHarness.ActiveDirectoryDomainSID)

	testCtx.NewRelationship(s.UserA, s.GroupA, ad.MemberOf)
	testCtx.NewRelationship(s.UserB, s.GroupB, ad.MemberOf)
	testCtx.NewRelationship(s.GroupA, s.GroupC, ad.MemberOf)
	testCtx.NewRelationship(s.Controller, s.GroupA, ad.MemberOf)

	testCtx.NewRelationship(s.Controller, s.UserC, ad.GenericAll)
	testCtx.NewRelationship(s.Controller, s.GroupB, ad.GenericAll)
	testCtx.NewRelationship(s.GroupA, s.ComputerA, ad.GenericAll)
	testCtx.NewRelationship(s.UserC, s.ComputerB, ad.GenericAll)
	testCtx.NewRelationship(s.GroupC, s.ComputerC, ad.GenericAll)
	testCtx.NewRelationship(s.UserC, s.GroupB, ad.MemberOf)

	s.ControllerB = testCtx.NewActiveDirectoryGroup("ControllerB", testCtx.Harness.RootADHarness.ActiveDirectoryDomainSID)
	s.Computer1 = testCtx.NewActiveDirectoryComputer("Computer1", testCtx.Harness.RootADHarness.ActiveDirectoryDomainSID)
	s.Group1 = testCtx.NewActiveDirectoryComputer("Group1", testCtx.Harness.RootADHarness.ActiveDirectoryDomainSID)
	s.Group2 = testCtx.NewActiveDirectoryComputer("Group2", testCtx.Harness.RootADHarness.ActiveDirectoryDomainSID)

	testCtx.NewRelationship(s.ControllerB, s.Computer1, ad.WriteAccountRestrictions)
	testCtx.NewRelationship(s.Computer1, s.Group1, ad.MemberOf)
	testCtx.NewRelationship(s.Computer1, s.Group2, ad.MemberOf)
}

type SessionHarness struct {
	User      *graph.Node
	ComputerA *graph.Node
	ComputerB *graph.Node
	GroupA    *graph.Node
	GroupB    *graph.Node
	GroupC    *graph.Node
}

func (s *SessionHarness) Setup(testCtx *GraphTestContext) {
	s.ComputerA = testCtx.NewActiveDirectoryComputer("ComputerA", testCtx.Harness.RootADHarness.ActiveDirectoryDomainSID)
	s.ComputerB = testCtx.NewActiveDirectoryComputer("ComputerB", testCtx.Harness.RootADHarness.ActiveDirectoryDomainSID)
	s.User = testCtx.NewActiveDirectoryUser("User", testCtx.Harness.RootADHarness.ActiveDirectoryDomainSID)
	s.GroupA = testCtx.NewActiveDirectoryGroup("GroupA", testCtx.Harness.RootADHarness.ActiveDirectoryDomainSID)
	s.GroupB = testCtx.NewActiveDirectoryGroup("GroupB", testCtx.Harness.RootADHarness.ActiveDirectoryDomainSID)
	s.GroupC = testCtx.NewActiveDirectoryGroup("GroupC", testCtx.Harness.RootADHarness.ActiveDirectoryDomainSID)

	testCtx.NewRelationship(s.ComputerA, s.User, ad.HasSession)
	testCtx.NewRelationship(s.ComputerB, s.User, ad.HasSession)
	testCtx.NewRelationship(s.User, s.GroupA, ad.MemberOf)
	testCtx.NewRelationship(s.User, s.GroupB, ad.MemberOf)
	testCtx.NewRelationship(s.GroupB, s.GroupC, ad.MemberOf)

}

type RDPHarness2 struct {
	Computer            *graph.Node
	RDPLocalGroup       *graph.Node
	UserA               *graph.Node
	UserB               *graph.Node
	UserC               *graph.Node
	RDPDomainUsersGroup *graph.Node
}

func (s *RDPHarness2) Setup(testCtx *GraphTestContext) {
	s.Computer = testCtx.NewActiveDirectoryComputer("WIN11", testCtx.Harness.RootADHarness.ActiveDirectoryDomainSID)
	s.RDPDomainUsersGroup = testCtx.NewActiveDirectoryGroup("RDP Domain Users 2", testCtx.Harness.RootADHarness.ActiveDirectoryDomainSID)
	s.RDPLocalGroup = testCtx.NewActiveDirectoryLocalGroup("Remote Desktop Users 2", testCtx.Harness.RootADHarness.ActiveDirectoryDomainSID)

	rdpLocalGroupObjectID, _ := s.RDPLocalGroup.Properties.Get(common.ObjectID.String()).String()

	s.RDPLocalGroup.Properties.Set(
		common.ObjectID.String(),
		rdpLocalGroupObjectID+adAnalysis.RDPGroupSuffix,
	)
	testCtx.UpdateNode(s.RDPLocalGroup)

	s.UserA = testCtx.NewActiveDirectoryUser("UserA", testCtx.Harness.RootADHarness.ActiveDirectoryDomainSID)
	s.UserB = testCtx.NewActiveDirectoryUser("UserB", testCtx.Harness.RootADHarness.ActiveDirectoryDomainSID)
	s.UserC = testCtx.NewActiveDirectoryUser("UserC", testCtx.Harness.RootADHarness.ActiveDirectoryDomainSID)

	testCtx.NewRelationship(s.RDPLocalGroup, s.Computer, ad.RemoteInteractiveLogonPrivilege)
	testCtx.NewRelationship(s.RDPLocalGroup, s.Computer, ad.LocalToComputer)
	testCtx.NewRelationship(s.RDPDomainUsersGroup, s.RDPLocalGroup, ad.MemberOfLocalGroup)
	testCtx.NewRelationship(s.UserA, s.RDPDomainUsersGroup, ad.MemberOf)
	testCtx.NewRelationship(s.UserB, s.RDPDomainUsersGroup, ad.MemberOf)
	testCtx.NewRelationship(s.UserC, s.RDPDomainUsersGroup, ad.MemberOf)
}

type RDPHarness struct {
	IrshadUser          *graph.Node
	EliUser             *graph.Node
	DillonUser          *graph.Node
	UliUser             *graph.Node
	AlyxUser            *graph.Node
	AndyUser            *graph.Node
	RohanUser           *graph.Node
	JohnUser            *graph.Node
	LocalGroupA         *graph.Node
	DomainGroupA        *graph.Node
	DomainGroupB        *graph.Node
	DomainGroupC        *graph.Node
	DomainGroupD        *graph.Node
	DomainGroupE        *graph.Node
	RDPLocalGroup       *graph.Node
	Computer            *graph.Node
	RDPDomainUsersGroup *graph.Node
}

func (s *RDPHarness) Setup(testCtx *GraphTestContext) {
	s.Computer = testCtx.NewActiveDirectoryComputer("WIN10", testCtx.Harness.RootADHarness.ActiveDirectoryDomainSID)
	s.RDPDomainUsersGroup = testCtx.NewActiveDirectoryGroup("RDP Domain Users", testCtx.Harness.RootADHarness.ActiveDirectoryDomainSID)
	s.RDPLocalGroup = testCtx.NewActiveDirectoryLocalGroup("Remote Desktop Users", testCtx.Harness.RootADHarness.ActiveDirectoryDomainSID)

	rdpLocalGroupObjectID, _ := s.RDPLocalGroup.Properties.Get(common.ObjectID.String()).String()

	s.RDPLocalGroup.Properties.Set(
		common.ObjectID.String(),
		rdpLocalGroupObjectID+adAnalysis.RDPGroupSuffix,
	)
	testCtx.UpdateNode(s.RDPLocalGroup)

	// Users
	s.IrshadUser = testCtx.NewActiveDirectoryUser("Irshad", testCtx.Harness.RootADHarness.ActiveDirectoryDomainSID)
	s.EliUser = testCtx.NewActiveDirectoryUser("Eli", testCtx.Harness.RootADHarness.ActiveDirectoryDomainSID)
	s.DillonUser = testCtx.NewActiveDirectoryUser("Dillon", testCtx.Harness.RootADHarness.ActiveDirectoryDomainSID)
	s.UliUser = testCtx.NewActiveDirectoryUser("Uli", testCtx.Harness.RootADHarness.ActiveDirectoryDomainSID)
	s.AlyxUser = testCtx.NewActiveDirectoryUser("Alyx", testCtx.Harness.RootADHarness.ActiveDirectoryDomainSID)
	s.AndyUser = testCtx.NewActiveDirectoryUser("Andy", testCtx.Harness.RootADHarness.ActiveDirectoryDomainSID)
	s.RohanUser = testCtx.NewActiveDirectoryUser("Rohan", testCtx.Harness.RootADHarness.ActiveDirectoryDomainSID)
	s.JohnUser = testCtx.NewActiveDirectoryUser("John", testCtx.Harness.RootADHarness.ActiveDirectoryDomainSID)

	// Groups
	s.LocalGroupA = testCtx.NewActiveDirectoryGroup("Local Group A", testCtx.Harness.RootADHarness.ActiveDirectoryDomainSID)
	s.DomainGroupA = testCtx.NewActiveDirectoryGroup("Domain Group A", testCtx.Harness.RootADHarness.ActiveDirectoryDomainSID)
	s.DomainGroupB = testCtx.NewActiveDirectoryGroup("Domain Group B", testCtx.Harness.RootADHarness.ActiveDirectoryDomainSID)
	s.DomainGroupC = testCtx.NewActiveDirectoryGroup("Domain Group C", testCtx.Harness.RootADHarness.ActiveDirectoryDomainSID)
	s.DomainGroupD = testCtx.NewActiveDirectoryGroup("Domain Group D", testCtx.Harness.RootADHarness.ActiveDirectoryDomainSID)
	s.DomainGroupE = testCtx.NewActiveDirectoryGroup("Domain Group E", testCtx.Harness.RootADHarness.ActiveDirectoryDomainSID)

	testCtx.NewRelationship(s.EliUser, s.RDPLocalGroup, ad.MemberOfLocalGroup, DefaultRelProperties)
	testCtx.NewRelationship(s.EliUser, s.Computer, ad.RemoteInteractiveLogonPrivilege, DefaultRelProperties)

	testCtx.NewRelationship(s.DomainGroupA, s.RDPLocalGroup, ad.MemberOfLocalGroup, DefaultRelProperties)
	testCtx.NewRelationship(s.DomainGroupA, s.Computer, ad.RemoteInteractiveLogonPrivilege, DefaultRelProperties)

	testCtx.NewRelationship(s.JohnUser, s.DomainGroupA, ad.MemberOf, DefaultRelProperties)
	testCtx.NewRelationship(s.RDPDomainUsersGroup, s.DomainGroupA, ad.MemberOf, DefaultRelProperties)
	testCtx.NewRelationship(s.JohnUser, s.RDPDomainUsersGroup, ad.MemberOf, DefaultRelProperties)
	testCtx.NewRelationship(s.RohanUser, s.RDPDomainUsersGroup, ad.MemberOf, DefaultRelProperties)

	testCtx.NewRelationship(s.DomainGroupB, s.Computer, ad.RemoteInteractiveLogonPrivilege, DefaultRelProperties)
	testCtx.NewRelationship(s.RohanUser, s.DomainGroupB, ad.MemberOf, DefaultRelProperties)

	testCtx.NewRelationship(s.AndyUser, s.DomainGroupB, ad.MemberOf, DefaultRelProperties)
	testCtx.NewRelationship(s.DomainGroupB, s.RDPLocalGroup, ad.MemberOfLocalGroup, DefaultRelProperties)
	testCtx.NewRelationship(s.DomainGroupB, s.Computer, ad.RemoteInteractiveLogonPrivilege, DefaultRelProperties)

	testCtx.NewRelationship(s.IrshadUser, s.RDPLocalGroup, ad.MemberOfLocalGroup, DefaultRelProperties)
	testCtx.NewRelationship(s.IrshadUser, s.DomainGroupD, ad.MemberOf, DefaultRelProperties)

	testCtx.NewRelationship(s.DomainGroupD, s.DomainGroupE, ad.MemberOf, DefaultRelProperties)

	testCtx.NewRelationship(s.DomainGroupE, s.Computer, ad.RemoteInteractiveLogonPrivilege, DefaultRelProperties)

	testCtx.NewRelationship(s.DomainGroupC, s.RDPLocalGroup, ad.MemberOfLocalGroup, DefaultRelProperties)
	testCtx.NewRelationship(s.DillonUser, s.DomainGroupC, ad.MemberOf, DefaultRelProperties)
	testCtx.NewRelationship(s.DillonUser, s.Computer, ad.RemoteInteractiveLogonPrivilege, DefaultRelProperties)

	testCtx.NewRelationship(s.UliUser, s.RDPLocalGroup, ad.MemberOfLocalGroup, DefaultRelProperties)
	testCtx.NewRelationship(s.UliUser, s.LocalGroupA, ad.MemberOfLocalGroup, DefaultRelProperties)
	testCtx.NewRelationship(s.LocalGroupA, s.Computer, ad.LocalToComputer, DefaultRelProperties)
	testCtx.NewRelationship(s.LocalGroupA, s.Computer, ad.RemoteInteractiveLogonPrivilege, DefaultRelProperties)

	testCtx.NewRelationship(s.AlyxUser, s.Computer, ad.RemoteInteractiveLogonPrivilege, DefaultRelProperties)

	testCtx.NewRelationship(s.RDPLocalGroup, s.Computer, ad.LocalToComputer, DefaultRelProperties)
}

type GPOEnforcementHarness struct {
	GPOEnforced         *graph.Node
	GPOUnenforced       *graph.Node
	Domain              *graph.Node
	OrganizationalUnitA *graph.Node
	OrganizationalUnitB *graph.Node
	OrganizationalUnitC *graph.Node
	OrganizationalUnitD *graph.Node
	UserA               *graph.Node
	UserB               *graph.Node
	UserC               *graph.Node
	UserD               *graph.Node
}

func (s *GPOEnforcementHarness) Setup(testCtx *GraphTestContext) {
	s.GPOEnforced = testCtx.NewActiveDirectoryGPO("Enforced GPO", testCtx.Harness.RootADHarness.ActiveDirectoryDomainSID)
	s.GPOUnenforced = testCtx.NewActiveDirectoryGPO("Unenforced GPO", testCtx.Harness.RootADHarness.ActiveDirectoryDomainSID)
	s.Domain = testCtx.NewActiveDirectoryDomain("TESTLAB.2", RandomDomainSID(), false, true)
	s.OrganizationalUnitA = testCtx.NewActiveDirectoryOU("OU A", testCtx.Harness.RootADHarness.ActiveDirectoryDomainSID, true)
	s.OrganizationalUnitB = testCtx.NewActiveDirectoryOU("OU B", testCtx.Harness.RootADHarness.ActiveDirectoryDomainSID, false)
	s.OrganizationalUnitC = testCtx.NewActiveDirectoryOU("OU C", testCtx.Harness.RootADHarness.ActiveDirectoryDomainSID, false)
	s.OrganizationalUnitD = testCtx.NewActiveDirectoryOU("OU D", testCtx.Harness.RootADHarness.ActiveDirectoryDomainSID, true)
	s.UserA = testCtx.NewActiveDirectoryUser("GPO Test User A", testCtx.Harness.RootADHarness.ActiveDirectoryDomainSID)
	s.UserB = testCtx.NewActiveDirectoryUser("GPO Test User B", testCtx.Harness.RootADHarness.ActiveDirectoryDomainSID)
	s.UserC = testCtx.NewActiveDirectoryUser("GPO Test User C", testCtx.Harness.RootADHarness.ActiveDirectoryDomainSID)
	s.UserD = testCtx.NewActiveDirectoryUser("GPO Test User D", testCtx.Harness.RootADHarness.ActiveDirectoryDomainSID)

	testCtx.NewRelationship(s.GPOUnenforced, s.Domain, ad.GPLink, DefaultRelProperties, graph.AsProperties(graph.PropertyMap{
		ad.Enforced: false,
	}))

	testCtx.NewRelationship(s.GPOEnforced, s.Domain, ad.GPLink, DefaultRelProperties, graph.AsProperties(graph.PropertyMap{
		ad.Enforced: true,
	}))

	testCtx.NewRelationship(s.Domain, s.OrganizationalUnitA, ad.Contains, DefaultRelProperties)
	testCtx.NewRelationship(s.Domain, s.OrganizationalUnitB, ad.Contains, DefaultRelProperties)
	testCtx.NewRelationship(s.OrganizationalUnitB, s.OrganizationalUnitD, ad.Contains, DefaultRelProperties)
	testCtx.NewRelationship(s.OrganizationalUnitA, s.OrganizationalUnitC, ad.Contains, DefaultRelProperties)
	testCtx.NewRelationship(s.OrganizationalUnitA, s.UserA, ad.Contains, DefaultRelProperties)
	testCtx.NewRelationship(s.OrganizationalUnitC, s.UserC, ad.Contains, DefaultRelProperties)
	testCtx.NewRelationship(s.OrganizationalUnitD, s.UserD, ad.Contains, DefaultRelProperties)
	testCtx.NewRelationship(s.OrganizationalUnitB, s.UserB, ad.Contains, DefaultRelProperties)
}

type AZBaseHarness struct {
	Tenant                *graph.Node
	User                  *graph.Node
	Application           *graph.Node
	ServicePrincipal      *graph.Node
	Nodes                 graph.NodeKindSet
	UserFirstDegreeGroups graph.NodeSet
	NumPaths              int
}

func (s *AZBaseHarness) Setup(testCtx *GraphTestContext) {
	const (
		numVMs    = 5
		numGroups = 5
		numRoles  = 5
	)
	tenantID := RandomObjectID(testCtx.testCtx)

	s.Nodes = graph.NewNodeKindSet()
	s.Tenant = testCtx.NewAzureTenant(tenantID)
	s.User = testCtx.NewAzureUser(HarnessUserName, HarnessUserName, HarnessUserDescription, RandomObjectID(testCtx.testCtx), HarnessUserLicenses, tenantID, HarnessUserMFAEnabled)
	s.Application = testCtx.NewAzureApplication(HarnessAppName, RandomObjectID(testCtx.testCtx), tenantID)
	s.ServicePrincipal = testCtx.NewAzureServicePrincipal(HarnessServicePrincipalName, RandomObjectID(testCtx.testCtx), tenantID)
	s.Nodes.Add(s.Tenant, s.User, s.Application, s.ServicePrincipal)
	s.UserFirstDegreeGroups = graph.NewNodeSet()
	s.NumPaths = 1287

	// Tie the user to the tenant and vice-versa
	// Note: This will cause a full re-traversal of paths outbound from the user object
	testCtx.NewRelationship(s.Tenant, s.User, azure.Contains)
	testCtx.NewRelationship(s.User, s.Tenant, azure.PrivilegedRoleAdmin)

	// Create some MemberOf relationships for the new user
	for nestingDepth := numGroups; nestingDepth > 0; nestingDepth-- {
		newGroups := s.CreateAzureNestedGroupChain(testCtx, tenantID, nestingDepth)
		s.Nodes.Add(newGroups.Slice()...)

		for _, newGroup := range newGroups {
			// Tie the groups to the tenant
			testCtx.NewRelationship(s.Tenant, newGroup, azure.Contains)
		}
	}

	// Create some VMs that the user has access to
	for vmIdx := 0; vmIdx < numVMs; vmIdx++ {
		newVM := testCtx.NewAzureVM(fmt.Sprintf("vm %d", vmIdx), RandomObjectID(testCtx.testCtx), tenantID)
		s.Nodes.Add(newVM)

		// Tie the vm to the tenant
		testCtx.NewRelationship(s.Tenant, newVM, azure.Contains)

		// User has contributor rights to the new VM
		testCtx.NewRelationship(s.User, newVM, azure.Contributor)
	}

	// Create some role assignments for the user
	for roleIdx := 0; roleIdx < numRoles; roleIdx++ {
		var (
			objectID       = RandomObjectID(testCtx.testCtx)
			roleTemplateID = RandomObjectID(testCtx.testCtx)
			newRole        = testCtx.NewAzureRole(fmt.Sprintf("AZRole_%s", objectID), objectID, roleTemplateID, tenantID)
		)
		s.Nodes.Add(newRole)

		testCtx.NewRelationship(s.User, newRole, azure.HasRole)

		// Each role has contributor on all VMs, creating more attack paths
		for _, vm := range s.Nodes.Get(azure.VM) {
			testCtx.NewRelationship(newRole, vm, azure.Contributor)
		}

		// Roles may be granted by groups
		for _, group := range s.Nodes.Get(azure.Group) {
			testCtx.NewRelationship(group, newRole, azure.HasRole)
		}
	}

	// Tie the application and service principal to the user
	testCtx.NewRelationship(s.User, s.Application, azure.Owner)
	testCtx.NewRelationship(s.User, s.ServicePrincipal, azure.Owner)

	// Tie the service principal to the application
	testCtx.NewRelationship(s.Application, s.ServicePrincipal, azure.RunsAs)
}

func (s *AZBaseHarness) CreateAzureNestedGroupChain(testCtx *GraphTestContext, tenantID string, chainDepth int) graph.NodeSet {
	var (
		previousGroup *graph.Node
		groupNodes    = graph.NewNodeSet()
	)

	for groupIdx := 0; groupIdx < chainDepth; groupIdx++ {
		var (
			objectID = RandomObjectID(testCtx.testCtx)
			newGroup = testCtx.NewAzureGroup(fmt.Sprintf("AZGroup_%s", objectID), objectID, tenantID)
		)

		if previousGroup == nil {
			testCtx.NewRelationship(s.User, newGroup, azure.MemberOf)
			s.UserFirstDegreeGroups.Add(newGroup)
		} else {
			testCtx.NewRelationship(previousGroup, newGroup, azure.MemberOf)
		}

		groupNodes.Add(newGroup)
		previousGroup = newGroup
	}

	return groupNodes
}

type AZGroupMembershipHarness struct {
	Tenant *graph.Node
	UserA  *graph.Node
	UserB  *graph.Node
	UserC  *graph.Node
	Group  *graph.Node
}

func (s *AZGroupMembershipHarness) Setup(testCtx *GraphTestContext) {
	tenantID := RandomObjectID(testCtx.testCtx)
	s.Tenant = testCtx.NewAzureTenant(tenantID)
	s.UserA = testCtx.NewAzureUser("UserA", "UserA", "", RandomObjectID(testCtx.testCtx), "", tenantID, false)
	s.UserB = testCtx.NewAzureUser("UserB", "UserB", "", RandomObjectID(testCtx.testCtx), "", tenantID, false)
	s.UserC = testCtx.NewAzureUser("UserC", "UserC", "", RandomObjectID(testCtx.testCtx), "", tenantID, false)
	s.Group = testCtx.NewAzureGroup("Group", RandomObjectID(testCtx.testCtx), tenantID)

	testCtx.NewRelationship(s.Tenant, s.Group, azure.Contains)

	testCtx.NewRelationship(s.UserA, s.Group, azure.MemberOf)
	testCtx.NewRelationship(s.UserB, s.Group, azure.MemberOf)
	testCtx.NewRelationship(s.UserC, s.Group, azure.MemberOf)
}

type AZManagementGroupHarness struct {
	Tenant *graph.Node
	UserA  *graph.Node
	UserB  *graph.Node
	UserC  *graph.Node
	Group  *graph.Node
}

func (s *AZManagementGroupHarness) Setup(testCtx *GraphTestContext) {
	tenantID := RandomObjectID(testCtx.testCtx)
	s.Tenant = testCtx.NewAzureTenant(tenantID)
	s.UserA = testCtx.NewAzureUser("Batman", "Batman", "", RandomObjectID(testCtx.testCtx), "", tenantID, false)
	s.UserB = testCtx.NewAzureUser("Wonder Woman", "Wonder Woman", "", RandomObjectID(testCtx.testCtx), "", tenantID, false)
	s.UserC = testCtx.NewAzureUser("Flash", "Flash", "", RandomObjectID(testCtx.testCtx), "", tenantID, false)
	s.Group = testCtx.NewAzureManagementGroup("Justice League", RandomObjectID(testCtx.testCtx), tenantID)
	testCtx.NewRelationship(s.Tenant, s.Group, azure.Contains)

	testCtx.NewRelationship(s.UserA, s.Group, azure.ManagementGroup)
	testCtx.NewRelationship(s.UserB, s.Group, azure.ManagementGroup)
	testCtx.NewRelationship(s.UserC, s.Group, azure.ManagementGroup)
}

type AZEntityPanelHarness struct {
	Application      *graph.Node
	Device           *graph.Node
	Group            *graph.Node
	ManagementGroup  *graph.Node
	ResourceGroup    *graph.Node
	KeyVault         *graph.Node
	Role             *graph.Node
	ServicePrincipal *graph.Node
	Subscription     *graph.Node
	Tenant           *graph.Node
	User             *graph.Node
	VM               *graph.Node
}

func (s *AZEntityPanelHarness) Setup(testCtx *GraphTestContext) {
	tenantID := RandomObjectID(testCtx.testCtx)
	s.Application = testCtx.NewAzureApplication("App", RandomObjectID(testCtx.testCtx), tenantID)
	s.Device = testCtx.NewAzureDevice("Device", RandomObjectID(testCtx.testCtx), RandomObjectID(testCtx.testCtx), tenantID)
	s.Group = testCtx.NewAzureGroup("Group", RandomObjectID(testCtx.testCtx), tenantID)
	s.ManagementGroup = testCtx.NewAzureResourceGroup("Mgmt Group", RandomObjectID(testCtx.testCtx), tenantID)
	s.ResourceGroup = testCtx.NewAzureResourceGroup("Resource Group", RandomObjectID(testCtx.testCtx), tenantID)
	s.KeyVault = testCtx.NewAzureKeyVault("Key Vault", RandomObjectID(testCtx.testCtx), tenantID)
	s.Role = testCtx.NewAzureRole("Role", RandomObjectID(testCtx.testCtx), RandomObjectID(testCtx.testCtx), tenantID)
	s.ServicePrincipal = testCtx.NewAzureServicePrincipal("Service Principal", RandomObjectID(testCtx.testCtx), tenantID)
	s.Subscription = testCtx.NewAzureSubscription("Sub", RandomObjectID(testCtx.testCtx), tenantID)
	s.Tenant = testCtx.NewAzureTenant(tenantID)
	s.User = testCtx.NewAzureUser("User", "UserPrincipal", "Test User", RandomObjectID(testCtx.testCtx), "Licenses", tenantID, false)
	s.VM = testCtx.NewAzureVM("VM", RandomObjectID(testCtx.testCtx), tenantID)

	// Application
	testCtx.NewRelationship(s.User, s.Application, azure.Owner)

	// Device
	testCtx.NewRelationship(s.User, s.Device, azure.Owns)
	testCtx.NewRelationship(s.User, s.Device, azure.ExecuteCommand)

	// Groups
	testCtx.NewRelationship(s.User, s.Group, azure.Owns)
	testCtx.NewRelationship(s.User, s.ResourceGroup, azure.Owns)
	testCtx.NewRelationship(s.User, s.ManagementGroup, azure.Owner)

	// Key Vault
	testCtx.NewRelationship(s.User, s.KeyVault, azure.Owns)

	// Role
	testCtx.NewRelationship(s.Group, s.Role, azure.HasRole)
	testCtx.NewRelationship(s.User, s.Role, azure.HasRole)

	// Service Principal
	testCtx.NewRelationship(s.User, s.ServicePrincipal, azure.Owner)
	testCtx.NewRelationship(s.Application, s.ServicePrincipal, azure.RunsAs)

	// Subscription
	testCtx.NewRelationship(s.User, s.Subscription, azure.Owns)

	// Tenant
	testCtx.NewRelationship(s.User, s.Tenant, azure.PrivilegedRoleAdmin)

	// User
	testCtx.NewRelationship(s.Tenant, s.User, azure.Contains)

	// VM
	testCtx.NewRelationship(s.Tenant, s.VM, azure.Contains)
	testCtx.NewRelationship(s.User, s.VM, azure.Contributor)
	testCtx.NewRelationship(s.Role, s.VM, azure.Contributor)
}

type AZMGApplicationReadWriteAllHarness struct {
	Application       *graph.Node
	ServicePrincipal  *graph.Node
	ServicePrincipalB *graph.Node
	MicrosoftGraph    *graph.Node
	Tenant            *graph.Node
}

func (s *AZMGApplicationReadWriteAllHarness) Setup(testCtx *GraphTestContext) {
	tenantID := RandomObjectID(testCtx.testCtx)
	s.Tenant = testCtx.NewAzureTenant(tenantID)
	s.MicrosoftGraph = testCtx.NewAzureServicePrincipal("Microsoft Graph", RandomObjectID(testCtx.testCtx), tenantID)

	s.Application = testCtx.NewAzureApplication("App", RandomObjectID(testCtx.testCtx), tenantID)
	s.ServicePrincipal = testCtx.NewAzureServicePrincipal("Service Principal", RandomObjectID(testCtx.testCtx), tenantID)
	s.ServicePrincipalB = testCtx.NewAzureServicePrincipal("Service Principal B", RandomObjectID(testCtx.testCtx), tenantID)

	testCtx.NewRelationship(s.Tenant, s.MicrosoftGraph, azure.Contains)
	testCtx.NewRelationship(s.Tenant, s.Application, azure.Contains)
	testCtx.NewRelationship(s.Tenant, s.ServicePrincipal, azure.Contains)
	testCtx.NewRelationship(s.Tenant, s.ServicePrincipalB, azure.Contains)

	testCtx.NewRelationship(s.ServicePrincipal, s.MicrosoftGraph, azure.ApplicationReadWriteAll)

	testCtx.NewRelationship(s.ServicePrincipal, s.MicrosoftGraph, azure.AZMGAddSecret)
	testCtx.NewRelationship(s.ServicePrincipal, s.MicrosoftGraph, azure.AZMGAddOwner)

	testCtx.NewRelationship(s.ServicePrincipal, s.Application, azure.AZMGAddSecret)
	testCtx.NewRelationship(s.ServicePrincipal, s.Application, azure.AZMGAddOwner)

	testCtx.NewRelationship(s.ServicePrincipal, s.ServicePrincipalB, azure.AZMGAddSecret)
	testCtx.NewRelationship(s.ServicePrincipal, s.ServicePrincipalB, azure.AZMGAddOwner)
}

type AZMGAppRoleManagementReadWriteAllHarness struct {
	ServicePrincipal *graph.Node
	MicrosoftGraph   *graph.Node
	Tenant           *graph.Node
}

func (s *AZMGAppRoleManagementReadWriteAllHarness) Setup(testCtx *GraphTestContext) {
	tenantID := RandomObjectID(testCtx.testCtx)
	s.Tenant = testCtx.NewAzureTenant(tenantID)
	s.MicrosoftGraph = testCtx.NewAzureServicePrincipal("Microsoft Graph", RandomObjectID(testCtx.testCtx), tenantID)

	s.ServicePrincipal = testCtx.NewAzureServicePrincipal("Service Principal", RandomObjectID(testCtx.testCtx), tenantID)

	testCtx.NewRelationship(s.Tenant, s.MicrosoftGraph, azure.Contains)
	testCtx.NewRelationship(s.Tenant, s.ServicePrincipal, azure.Contains)

	testCtx.NewRelationship(s.ServicePrincipal, s.MicrosoftGraph, azure.AppRoleAssignmentReadWriteAll)

	testCtx.NewRelationship(s.ServicePrincipal, s.Tenant, azure.AZMGGrantAppRoles)
}

type AZMGDirectoryReadWriteAllHarness struct {
	Group            *graph.Node
	ServicePrincipal *graph.Node
	MicrosoftGraph   *graph.Node
	Tenant           *graph.Node
}

func (s *AZMGDirectoryReadWriteAllHarness) Setup(testCtx *GraphTestContext) {
	tenantID := RandomObjectID(testCtx.testCtx)
	s.Tenant = testCtx.NewAzureTenant(tenantID)
	s.MicrosoftGraph = testCtx.NewAzureServicePrincipal("Microsoft Graph", RandomObjectID(testCtx.testCtx), tenantID)

	s.Group = testCtx.NewAzureGroup("Group", RandomObjectID(testCtx.testCtx), tenantID)
	s.ServicePrincipal = testCtx.NewAzureServicePrincipal("Service Principal", RandomObjectID(testCtx.testCtx), tenantID)

	testCtx.NewRelationship(s.Tenant, s.MicrosoftGraph, azure.Contains)
	testCtx.NewRelationship(s.Tenant, s.Group, azure.Contains)
	testCtx.NewRelationship(s.Tenant, s.ServicePrincipal, azure.Contains)

	testCtx.NewRelationship(s.ServicePrincipal, s.MicrosoftGraph, azure.DirectoryReadWriteAll)
	testCtx.NewRelationship(s.ServicePrincipal, s.Group, azure.AZMGAddMember)
	testCtx.NewRelationship(s.ServicePrincipal, s.Group, azure.AZMGAddOwner)
}

type AZMGGroupReadWriteAllHarness struct {
	Group            *graph.Node
	ServicePrincipal *graph.Node
	MicrosoftGraph   *graph.Node
	Tenant           *graph.Node
}

func (s *AZMGGroupReadWriteAllHarness) Setup(testCtx *GraphTestContext) {
	tenantID := RandomObjectID(testCtx.testCtx)
	s.Tenant = testCtx.NewAzureTenant(tenantID)
	s.MicrosoftGraph = testCtx.NewAzureServicePrincipal("Microsoft Graph", RandomObjectID(testCtx.testCtx), tenantID)

	s.Group = testCtx.NewAzureGroup("Group", RandomObjectID(testCtx.testCtx), tenantID)
	s.ServicePrincipal = testCtx.NewAzureServicePrincipal("Service Principal", RandomObjectID(testCtx.testCtx), tenantID)

	testCtx.NewRelationship(s.Tenant, s.MicrosoftGraph, azure.Contains)
	testCtx.NewRelationship(s.Tenant, s.Group, azure.Contains)
	testCtx.NewRelationship(s.Tenant, s.ServicePrincipal, azure.Contains)

	testCtx.NewRelationship(s.ServicePrincipal, s.MicrosoftGraph, azure.GroupReadWriteAll)
	testCtx.NewRelationship(s.ServicePrincipal, s.Group, azure.AZMGAddMember)
	testCtx.NewRelationship(s.ServicePrincipal, s.Group, azure.AZMGAddOwner)
}

type AZMGGroupMemberReadWriteAllHarness struct {
	Group            *graph.Node
	ServicePrincipal *graph.Node
	MicrosoftGraph   *graph.Node
	Tenant           *graph.Node
}

func (s *AZMGGroupMemberReadWriteAllHarness) Setup(testCtx *GraphTestContext) {
	tenantID := RandomObjectID(testCtx.testCtx)
	s.Tenant = testCtx.NewAzureTenant(tenantID)
	s.MicrosoftGraph = testCtx.NewAzureServicePrincipal("Microsoft Graph", RandomObjectID(testCtx.testCtx), tenantID)

	s.Group = testCtx.NewAzureGroup("Group", RandomObjectID(testCtx.testCtx), tenantID)
	s.ServicePrincipal = testCtx.NewAzureServicePrincipal("Service Principal", RandomObjectID(testCtx.testCtx), tenantID)

	testCtx.NewRelationship(s.Tenant, s.MicrosoftGraph, azure.Contains)
	testCtx.NewRelationship(s.Tenant, s.Group, azure.Contains)
	testCtx.NewRelationship(s.Tenant, s.ServicePrincipal, azure.Contains)

	testCtx.NewRelationship(s.ServicePrincipal, s.MicrosoftGraph, azure.GroupMemberReadWriteAll)
	testCtx.NewRelationship(s.ServicePrincipal, s.Group, azure.AZMGAddMember)
	testCtx.NewRelationship(s.ServicePrincipal, s.Group, azure.AZMGAddOwner)
}

type AZMGRoleManagementReadWriteDirectoryHarness struct {
	Application       *graph.Node
	Group             *graph.Node
	Role              *graph.Node
	ServicePrincipal  *graph.Node
	ServicePrincipalB *graph.Node
	MicrosoftGraph    *graph.Node
	Tenant            *graph.Node
}

func (s *AZMGRoleManagementReadWriteDirectoryHarness) Setup(testCtx *GraphTestContext) {
	tenantID := RandomObjectID(testCtx.testCtx)
	s.Tenant = testCtx.NewAzureTenant(tenantID)
	s.MicrosoftGraph = testCtx.NewAzureServicePrincipal("Microsoft Graph", RandomObjectID(testCtx.testCtx), tenantID)

	s.Application = testCtx.NewAzureApplication("App", RandomObjectID(testCtx.testCtx), tenantID)
	s.Group = testCtx.NewAzureGroup("Group", RandomObjectID(testCtx.testCtx), tenantID)
	s.Role = testCtx.NewAzureRole("Role", RandomObjectID(testCtx.testCtx), RandomObjectID(testCtx.testCtx), tenantID)
	s.ServicePrincipal = testCtx.NewAzureServicePrincipal("Service Principal", RandomObjectID(testCtx.testCtx), tenantID)
	s.ServicePrincipalB = testCtx.NewAzureServicePrincipal("Service Principal B", RandomObjectID(testCtx.testCtx), tenantID)

	testCtx.NewRelationship(s.Tenant, s.MicrosoftGraph, azure.Contains)
	testCtx.NewRelationship(s.Tenant, s.Application, azure.Contains)
	testCtx.NewRelationship(s.Tenant, s.Role, azure.Contains)
	testCtx.NewRelationship(s.Tenant, s.Group, azure.Contains)
	testCtx.NewRelationship(s.Tenant, s.ServicePrincipal, azure.Contains)
	testCtx.NewRelationship(s.Tenant, s.ServicePrincipalB, azure.Contains)

	testCtx.NewRelationship(s.ServicePrincipal, s.MicrosoftGraph, azure.RoleManagementReadWriteDirectory)

	testCtx.NewRelationship(s.ServicePrincipal, s.MicrosoftGraph, azure.AZMGAddSecret)
	testCtx.NewRelationship(s.ServicePrincipal, s.MicrosoftGraph, azure.AZMGAddOwner)

	testCtx.NewRelationship(s.ServicePrincipal, s.ServicePrincipalB, azure.AZMGAddSecret)
	testCtx.NewRelationship(s.ServicePrincipal, s.ServicePrincipalB, azure.AZMGAddOwner)

	testCtx.NewRelationship(s.ServicePrincipal, s.Application, azure.AZMGAddSecret)
	testCtx.NewRelationship(s.ServicePrincipal, s.Application, azure.AZMGAddOwner)

	testCtx.NewRelationship(s.ServicePrincipal, s.Group, azure.AZMGAddSecret)
	testCtx.NewRelationship(s.ServicePrincipal, s.Group, azure.AZMGAddOwner)

	testCtx.NewRelationship(s.ServicePrincipal, s.Role, azure.AZMGGrantRole)
}

type AZMGServicePrincipalEndpointReadWriteAllHarness struct {
	ServicePrincipal  *graph.Node
	ServicePrincipalB *graph.Node
	MicrosoftGraph    *graph.Node
	Tenant            *graph.Node
}

func (s *AZMGServicePrincipalEndpointReadWriteAllHarness) Setup(testCtx *GraphTestContext) {
	tenantID := RandomObjectID(testCtx.testCtx)
	s.Tenant = testCtx.NewAzureTenant(tenantID)
	s.MicrosoftGraph = testCtx.NewAzureServicePrincipal("Microsoft Graph", RandomObjectID(testCtx.testCtx), tenantID)

	s.ServicePrincipal = testCtx.NewAzureServicePrincipal("Service Principal", RandomObjectID(testCtx.testCtx), tenantID)
	s.ServicePrincipalB = testCtx.NewAzureServicePrincipal("Service Principal B", RandomObjectID(testCtx.testCtx), tenantID)

	testCtx.NewRelationship(s.Tenant, s.MicrosoftGraph, azure.Contains)
	testCtx.NewRelationship(s.Tenant, s.ServicePrincipal, azure.Contains)
	testCtx.NewRelationship(s.Tenant, s.ServicePrincipalB, azure.Contains)

	testCtx.NewRelationship(s.ServicePrincipal, s.MicrosoftGraph, azure.ServicePrincipalEndpointReadWriteAll)

	testCtx.NewRelationship(s.ServicePrincipal, s.MicrosoftGraph, azure.AZMGAddOwner)

	testCtx.NewRelationship(s.ServicePrincipal, s.ServicePrincipalB, azure.AZMGAddOwner)
}

type AZInboundControlHarness struct {
	AZTenant            *graph.Node
	ControlledAZUser    *graph.Node
	AZAppA              *graph.Node
	AZGroupA            *graph.Node
	AZGroupB            *graph.Node
	AZUserA             *graph.Node
	AZUserB             *graph.Node
	AZServicePrincipalA *graph.Node
	AZServicePrincipalB *graph.Node
}

func (s *AZInboundControlHarness) Setup(testCtx *GraphTestContext) {
	tenantID := RandomObjectID(testCtx.testCtx)
	s.AZTenant = testCtx.NewAzureTenant(tenantID)
	s.ControlledAZUser = testCtx.NewAzureUser("Controlled AZUser", "Controlled AZUser", "", RandomObjectID(testCtx.testCtx), HarnessUserLicenses, tenantID, HarnessUserMFAEnabled)
	s.AZAppA = testCtx.NewAzureApplication("AZAppA", RandomObjectID(testCtx.testCtx), tenantID)
	s.AZGroupA = testCtx.NewAzureGroup("AZGroupA", RandomObjectID(testCtx.testCtx), tenantID)
	s.AZGroupB = testCtx.NewAzureGroup("AZGroupB", RandomObjectID(testCtx.testCtx), tenantID)
	s.AZUserA = testCtx.NewAzureUser("AZUserA", "AZUserA", "", RandomObjectID(testCtx.testCtx), HarnessUserLicenses, tenantID, HarnessUserMFAEnabled)
	s.AZUserB = testCtx.NewAzureUser("AZUserB", "AZUserB", "", RandomObjectID(testCtx.testCtx), HarnessUserLicenses, tenantID, HarnessUserMFAEnabled)
	s.AZServicePrincipalA = testCtx.NewAzureServicePrincipal("AZServicePrincipalA", RandomObjectID(testCtx.testCtx), tenantID)
	s.AZServicePrincipalB = testCtx.NewAzureServicePrincipal("AZServicePrincipalB", RandomObjectID(testCtx.testCtx), tenantID)

	testCtx.NewRelationship(s.AZTenant, s.AZGroupA, azure.Contains)

	testCtx.NewRelationship(s.AZUserA, s.AZGroupA, azure.MemberOf)
	testCtx.NewRelationship(s.AZServicePrincipalB, s.AZGroupB, azure.MemberOf)

	testCtx.NewRelationship(s.AZAppA, s.AZServicePrincipalA, azure.RunsAs)

	testCtx.NewRelationship(s.AZGroupA, s.ControlledAZUser, azure.ResetPassword)
	testCtx.NewRelationship(s.AZGroupB, s.ControlledAZUser, azure.ResetPassword)
	testCtx.NewRelationship(s.AZUserB, s.ControlledAZUser, azure.ResetPassword)
	testCtx.NewRelationship(s.AZServicePrincipalA, s.ControlledAZUser, azure.ResetPassword)
}

type SearchHarness struct {
	User1           *graph.Node
	User2           *graph.Node
	User3           *graph.Node
	User4           *graph.Node
	User5           *graph.Node
	LocalGroup      *graph.Node
	GroupLocalGroup *graph.Node
}

func (s *SearchHarness) Setup(graphTestContext *GraphTestContext) {
	s.User1 = graphTestContext.NewActiveDirectoryUser("USER NUMBER ONE", graphTestContext.Harness.RootADHarness.ActiveDirectoryDomainSID)
	s.User2 = graphTestContext.NewActiveDirectoryUser("USER NUMBER TWO", graphTestContext.Harness.RootADHarness.ActiveDirectoryDomainSID)
	s.User3 = graphTestContext.NewActiveDirectoryUser("USER NUMBER THREE", graphTestContext.Harness.RootADHarness.ActiveDirectoryDomainSID)
	s.User4 = graphTestContext.NewActiveDirectoryUser("USER NUMBER FOUR", graphTestContext.Harness.RootADHarness.ActiveDirectoryDomainSID)
	s.User5 = graphTestContext.NewActiveDirectoryUser("USER NUMBER FIVE", graphTestContext.Harness.RootADHarness.ActiveDirectoryDomainSID)

	s.LocalGroup = graphTestContext.NewActiveDirectoryLocalGroup("REMOTE DESKTOP USERS", graphTestContext.Harness.RootADHarness.ActiveDirectoryDomainSID)

	s.GroupLocalGroup = graphTestContext.NewActiveDirectoryLocalGroup("ACCOUNT OPERATORS", graphTestContext.Harness.RootADHarness.ActiveDirectoryDomainSID)
	s.GroupLocalGroup.AddKinds(ad.Group)
	graphTestContext.UpdateNode(s.GroupLocalGroup)
}

type ADCSESC1Harness struct {
	AuthStore1    *graph.Node
	RootCA1       *graph.Node
	EnterpriseCA1 *graph.Node
	CertTemplate1 *graph.Node
	Domain1       *graph.Node
	Group11       *graph.Node
	Group12       *graph.Node
	Group13       *graph.Node
	User11        *graph.Node
	User12        *graph.Node
	User13        *graph.Node
	User14        *graph.Node
	User15        *graph.Node

	Domain2        *graph.Node
	RootCA2        *graph.Node
	AuthStore2     *graph.Node
	CertTemplate2  *graph.Node
	EnterpriseCA21 *graph.Node
	EnterpriseCA22 *graph.Node
	Group21        *graph.Node
	Group22        *graph.Node

	Domain3        *graph.Node
	RootCA3        *graph.Node
	AuthStore3     *graph.Node
	EnterpriseCA31 *graph.Node
	EnterpriseCA32 *graph.Node
	CertTemplate3  *graph.Node
	Group31        *graph.Node
	Group32        *graph.Node

	Domain4        *graph.Node
	AuthStore4     *graph.Node
	RootCA4        *graph.Node
	Group41        *graph.Node
	Group42        *graph.Node
	Group43        *graph.Node
	Group44        *graph.Node
	Group45        *graph.Node
	Group46        *graph.Node
	EnterpriseCA4  *graph.Node
	CertTemplate41 *graph.Node
	CertTemplate42 *graph.Node
	CertTemplate43 *graph.Node
	CertTemplate44 *graph.Node
	CertTemplate45 *graph.Node
	CertTemplate46 *graph.Node
}

func (s *ADCSESC1Harness) Setup(graphTestContext *GraphTestContext) {
	emptyEkus := make([]string, 0)
	sid := RandomDomainSID()
	s.Domain1 = graphTestContext.NewActiveDirectoryDomain("domain 1", sid, false, true)
	s.AuthStore1 = graphTestContext.NewActiveDirectoryNTAuthStore("ntauthstore 1", sid)
	s.EnterpriseCA1 = graphTestContext.NewActiveDirectoryEnterpriseCA("eca 1", sid)
	s.RootCA1 = graphTestContext.NewActiveDirectoryRootCA("rca 1", sid)
	s.CertTemplate1 = graphTestContext.NewActiveDirectoryCertTemplate("certtemplate 1", sid, CertTemplateData{
		RequiresManagerApproval: false,
		AuthenticationEnabled:   true,
		EnrolleeSuppliesSubject: true,
		SubjectAltRequireUPN:    false,
		SubjectAltRequireSPN:    false,
		NoSecurityExtension:     false,
		SchemaVersion:           1,
		AuthorizedSignatures:    0,
		EKUS:                    emptyEkus,
		ApplicationPolicies:     emptyEkus,
	})
	s.Group11 = graphTestContext.NewActiveDirectoryGroup("group1-1", sid)
	s.Group12 = graphTestContext.NewActiveDirectoryGroup("group1-2", sid)
	s.Group13 = graphTestContext.NewActiveDirectoryGroup("group1-3", sid)
	s.User11 = graphTestContext.NewActiveDirectoryUser("user1-1", sid)
	s.User12 = graphTestContext.NewActiveDirectoryUser("user1-2", sid)
	s.User13 = graphTestContext.NewActiveDirectoryUser("user1-3", sid)
	s.User14 = graphTestContext.NewActiveDirectoryUser("user1-4", sid)
	s.User15 = graphTestContext.NewActiveDirectoryUser("user1-5", sid)

	graphTestContext.NewRelationship(s.AuthStore1, s.Domain1, ad.NTAuthStoreFor)
	graphTestContext.NewRelationship(s.RootCA1, s.Domain1, ad.RootCAFor)
	graphTestContext.NewRelationship(s.EnterpriseCA1, s.AuthStore1, ad.TrustedForNTAuth)
	graphTestContext.NewRelationship(s.EnterpriseCA1, s.RootCA1, ad.EnterpriseCAFor)
	graphTestContext.NewRelationship(s.CertTemplate1, s.EnterpriseCA1, ad.PublishedTo)
	graphTestContext.NewRelationship(s.Group11, s.CertTemplate1, ad.Enroll)
	graphTestContext.NewRelationship(s.Group12, s.EnterpriseCA1, ad.Enroll)
	graphTestContext.NewRelationship(s.Group13, s.EnterpriseCA1, ad.Enroll)
	graphTestContext.NewRelationship(s.Group13, s.CertTemplate1, ad.Enroll)

	graphTestContext.NewRelationship(s.User15, s.Group11, ad.MemberOf)
	graphTestContext.NewRelationship(s.User13, s.Group11, ad.MemberOf)
	graphTestContext.NewRelationship(s.User11, s.Group11, ad.MemberOf)
	graphTestContext.NewRelationship(s.User13, s.Group12, ad.MemberOf)
	graphTestContext.NewRelationship(s.User14, s.Group12, ad.MemberOf)
	graphTestContext.NewRelationship(s.User12, s.Group13, ad.MemberOf)
	graphTestContext.NewRelationship(s.User11, s.Group13, ad.MemberOf)

	sid = RandomDomainSID()
	s.Domain2 = graphTestContext.NewActiveDirectoryDomain("domain 2", sid, false, true)
	s.RootCA2 = graphTestContext.NewActiveDirectoryRootCA("rca2", sid)
	s.AuthStore2 = graphTestContext.NewActiveDirectoryNTAuthStore("authstore2", sid)
	s.EnterpriseCA21 = graphTestContext.NewActiveDirectoryEnterpriseCA("eca2-1", sid)
	s.EnterpriseCA22 = graphTestContext.NewActiveDirectoryEnterpriseCA("eca2-2", sid)
	s.Group21 = graphTestContext.NewActiveDirectoryGroup("group2-1", sid)
	s.Group22 = graphTestContext.NewActiveDirectoryGroup("group2-2", sid)
	s.CertTemplate2 = graphTestContext.NewActiveDirectoryCertTemplate("certtemplate 2", sid, CertTemplateData{
		RequiresManagerApproval: false,
		AuthenticationEnabled:   true,
		EnrolleeSuppliesSubject: true,
		SubjectAltRequireUPN:    false,
		SubjectAltRequireSPN:    false,
		NoSecurityExtension:     false,
		SchemaVersion:           1,
		AuthorizedSignatures:    0,
		EKUS:                    emptyEkus,
		ApplicationPolicies:     emptyEkus,
	})

	graphTestContext.NewRelationship(s.RootCA2, s.Domain2, ad.RootCAFor)
	graphTestContext.NewRelationship(s.AuthStore2, s.Domain2, ad.NTAuthStoreFor)
	graphTestContext.NewRelationship(s.EnterpriseCA21, s.AuthStore2, ad.TrustedForNTAuth)
	graphTestContext.NewRelationship(s.EnterpriseCA21, s.RootCA2, ad.EnterpriseCAFor)
	graphTestContext.NewRelationship(s.EnterpriseCA22, s.RootCA2, ad.IssuedSignedBy)
	graphTestContext.NewRelationship(s.Group21, s.EnterpriseCA22, ad.Enroll)
	graphTestContext.NewRelationship(s.Group21, s.CertTemplate2, ad.Enroll)
	graphTestContext.NewRelationship(s.CertTemplate2, s.EnterpriseCA22, ad.PublishedTo)
	graphTestContext.NewRelationship(s.CertTemplate2, s.EnterpriseCA21, ad.PublishedTo)
	graphTestContext.NewRelationship(s.Group22, s.CertTemplate2, ad.Enroll)
	graphTestContext.NewRelationship(s.Group22, s.EnterpriseCA21, ad.Enroll)

	sid = RandomDomainSID()
	s.Domain3 = graphTestContext.NewActiveDirectoryDomain("domain 3", sid, false, true)
	s.RootCA3 = graphTestContext.NewActiveDirectoryRootCA("rca3", sid)
	s.AuthStore3 = graphTestContext.NewActiveDirectoryNTAuthStore("authstore3", sid)
	s.EnterpriseCA31 = graphTestContext.NewActiveDirectoryEnterpriseCA("eca3-1", sid)
	s.EnterpriseCA32 = graphTestContext.NewActiveDirectoryEnterpriseCA("eca3-2", sid)
	s.Group31 = graphTestContext.NewActiveDirectoryGroup("group3-1", sid)
	s.Group32 = graphTestContext.NewActiveDirectoryGroup("group3-2", sid)
	s.CertTemplate3 = graphTestContext.NewActiveDirectoryCertTemplate("certtemplate 3", sid, CertTemplateData{
		RequiresManagerApproval: false,
		AuthenticationEnabled:   true,
		EnrolleeSuppliesSubject: true,
		SubjectAltRequireUPN:    false,
		SubjectAltRequireSPN:    false,
		NoSecurityExtension:     false,
		SchemaVersion:           1,
		AuthorizedSignatures:    0,
		EKUS:                    emptyEkus,
		ApplicationPolicies:     emptyEkus,
	})

	graphTestContext.NewRelationship(s.RootCA3, s.Domain3, ad.RootCAFor)
	graphTestContext.NewRelationship(s.AuthStore3, s.Domain3, ad.NTAuthStoreFor)
	graphTestContext.NewRelationship(s.EnterpriseCA31, s.AuthStore3, ad.TrustedForNTAuth)
	graphTestContext.NewRelationship(s.EnterpriseCA31, s.RootCA3, ad.EnterpriseCAFor)
	graphTestContext.NewRelationship(s.EnterpriseCA32, s.AuthStore3, ad.TrustedForNTAuth)
	graphTestContext.NewRelationship(s.CertTemplate3, s.EnterpriseCA31, ad.PublishedTo)
	graphTestContext.NewRelationship(s.CertTemplate3, s.EnterpriseCA32, ad.PublishedTo)
	graphTestContext.NewRelationship(s.Group31, s.EnterpriseCA32, ad.Enroll)
	graphTestContext.NewRelationship(s.Group31, s.CertTemplate3, ad.Enroll)
	graphTestContext.NewRelationship(s.Group32, s.CertTemplate3, ad.Enroll)
	graphTestContext.NewRelationship(s.Group32, s.EnterpriseCA31, ad.Enroll)

	sid = RandomDomainSID()
	s.Domain4 = graphTestContext.NewActiveDirectoryDomain("domain 4", sid, false, true)
	s.AuthStore4 = graphTestContext.NewActiveDirectoryNTAuthStore("authstore 4", sid)
	s.RootCA4 = graphTestContext.NewActiveDirectoryRootCA("rca4", sid)
	s.EnterpriseCA4 = graphTestContext.NewActiveDirectoryEnterpriseCA("eca4", sid)
	s.Group41 = graphTestContext.NewActiveDirectoryGroup("group4-1", sid)
	s.Group42 = graphTestContext.NewActiveDirectoryGroup("group4-2", sid)
	s.Group43 = graphTestContext.NewActiveDirectoryGroup("group4-3", sid)
	s.Group44 = graphTestContext.NewActiveDirectoryGroup("group4-4", sid)
	s.Group45 = graphTestContext.NewActiveDirectoryGroup("group4-5", sid)
	s.Group46 = graphTestContext.NewActiveDirectoryGroup("group4-6", sid)
	s.CertTemplate41 = graphTestContext.NewActiveDirectoryCertTemplate("certtemplate 4-1", sid, CertTemplateData{
		RequiresManagerApproval: false,
		AuthenticationEnabled:   true,
		EnrolleeSuppliesSubject: true,
		SubjectAltRequireUPN:    false,
		SubjectAltRequireSPN:    false,
		NoSecurityExtension:     false,
		SchemaVersion:           2,
		AuthorizedSignatures:    1,
		EKUS:                    emptyEkus,
		ApplicationPolicies:     emptyEkus,
	})
	s.CertTemplate42 = graphTestContext.NewActiveDirectoryCertTemplate("certtemplate 4-2", sid, CertTemplateData{
		RequiresManagerApproval: false,
		AuthenticationEnabled:   true,
		EnrolleeSuppliesSubject: true,
		SubjectAltRequireUPN:    false,
		SubjectAltRequireSPN:    false,
		NoSecurityExtension:     false,
		SchemaVersion:           2,
		AuthorizedSignatures:    0,
		EKUS:                    emptyEkus,
		ApplicationPolicies:     emptyEkus,
	})
	s.CertTemplate43 = graphTestContext.NewActiveDirectoryCertTemplate("certtemplate 4-3", sid, CertTemplateData{
		RequiresManagerApproval: false,
		AuthenticationEnabled:   true,
		EnrolleeSuppliesSubject: true,
		SubjectAltRequireUPN:    false,
		SubjectAltRequireSPN:    false,
		NoSecurityExtension:     false,
		SchemaVersion:           1,
		AuthorizedSignatures:    0,
		EKUS:                    emptyEkus,
		ApplicationPolicies:     emptyEkus,
	})
	s.CertTemplate44 = graphTestContext.NewActiveDirectoryCertTemplate("certtemplate 4-4", sid, CertTemplateData{
		RequiresManagerApproval: true,
		AuthenticationEnabled:   true,
		EnrolleeSuppliesSubject: true,
		SubjectAltRequireUPN:    false,
		SubjectAltRequireSPN:    false,
		NoSecurityExtension:     false,
		SchemaVersion:           1,
		AuthorizedSignatures:    0,
		EKUS:                    emptyEkus,
		ApplicationPolicies:     emptyEkus,
	})
	s.CertTemplate45 = graphTestContext.NewActiveDirectoryCertTemplate("certtemplate 4-5", sid, CertTemplateData{
		RequiresManagerApproval: false,
		AuthenticationEnabled:   false,
		EnrolleeSuppliesSubject: true,
		SubjectAltRequireUPN:    false,
		SubjectAltRequireSPN:    false,
		NoSecurityExtension:     false,
		SchemaVersion:           1,
		AuthorizedSignatures:    0,
		EKUS:                    emptyEkus,
		ApplicationPolicies:     emptyEkus,
	})
	s.CertTemplate46 = graphTestContext.NewActiveDirectoryCertTemplate("certtemplate 4-6", sid, CertTemplateData{
		RequiresManagerApproval: false,
		AuthenticationEnabled:   true,
		EnrolleeSuppliesSubject: false,
		SubjectAltRequireUPN:    true,
		SubjectAltRequireSPN:    false,
		NoSecurityExtension:     false,
		SchemaVersion:           1,
		AuthorizedSignatures:    0,
		EKUS:                    emptyEkus,
		ApplicationPolicies:     emptyEkus,
	})

	graphTestContext.NewRelationship(s.AuthStore4, s.Domain4, ad.NTAuthStoreFor)
	graphTestContext.NewRelationship(s.RootCA4, s.Domain4, ad.RootCAFor)
	graphTestContext.NewRelationship(s.EnterpriseCA4, s.AuthStore4, ad.TrustedForNTAuth)
	graphTestContext.NewRelationship(s.EnterpriseCA4, s.RootCA4, ad.EnterpriseCAFor)
	graphTestContext.NewRelationship(s.Group41, s.EnterpriseCA4, ad.Enroll)
	graphTestContext.NewRelationship(s.Group41, s.CertTemplate41, ad.Enroll)
	graphTestContext.NewRelationship(s.Group42, s.EnterpriseCA4, ad.Enroll)
	graphTestContext.NewRelationship(s.Group42, s.CertTemplate42, ad.Enroll)
	graphTestContext.NewRelationship(s.Group43, s.EnterpriseCA4, ad.Enroll)
	graphTestContext.NewRelationship(s.Group43, s.CertTemplate43, ad.Enroll)
	graphTestContext.NewRelationship(s.Group44, s.EnterpriseCA4, ad.Enroll)
	graphTestContext.NewRelationship(s.Group44, s.CertTemplate44, ad.Enroll)
	graphTestContext.NewRelationship(s.Group45, s.EnterpriseCA4, ad.Enroll)
	graphTestContext.NewRelationship(s.Group45, s.CertTemplate45, ad.Enroll)
	graphTestContext.NewRelationship(s.Group46, s.EnterpriseCA4, ad.Enroll)
	graphTestContext.NewRelationship(s.Group46, s.CertTemplate46, ad.Enroll)
	graphTestContext.NewRelationship(s.CertTemplate41, s.EnterpriseCA4, ad.PublishedTo)
	graphTestContext.NewRelationship(s.CertTemplate42, s.EnterpriseCA4, ad.PublishedTo)
	graphTestContext.NewRelationship(s.CertTemplate43, s.EnterpriseCA4, ad.PublishedTo)
	graphTestContext.NewRelationship(s.CertTemplate44, s.EnterpriseCA4, ad.PublishedTo)
	graphTestContext.NewRelationship(s.CertTemplate45, s.EnterpriseCA4, ad.PublishedTo)
	graphTestContext.NewRelationship(s.CertTemplate46, s.EnterpriseCA4, ad.PublishedTo)
}

type EnrollOnBehalfOfHarnessTwo struct {
	Domain2        *graph.Node
	AuthStore2     *graph.Node
	RootCA2        *graph.Node
	EnterpriseCA2  *graph.Node
	CertTemplate21 *graph.Node
	CertTemplate22 *graph.Node
	CertTemplate23 *graph.Node
	CertTemplate24 *graph.Node
	CertTemplate25 *graph.Node
}

func (s *EnrollOnBehalfOfHarnessTwo) Setup(gt *GraphTestContext) {
	certRequestAgentEKU := make([]string, 0)
	certRequestAgentEKU = append(certRequestAgentEKU, adAnalysis.EkuCertRequestAgent)
	emptyAppPolicies := make([]string, 0)
	sid := RandomDomainSID()
	s.Domain2 = gt.NewActiveDirectoryDomain("domain2", sid, false, true)
	s.AuthStore2 = gt.NewActiveDirectoryNTAuthStore("authstore2", sid)
	s.RootCA2 = gt.NewActiveDirectoryRootCA("rca2", sid)
	s.EnterpriseCA2 = gt.NewActiveDirectoryEnterpriseCA("eca2", sid)
	s.CertTemplate21 = gt.NewActiveDirectoryCertTemplate("certtemplate2-1", sid, CertTemplateData{
		RequiresManagerApproval: false,
		AuthenticationEnabled:   false,
		EnrolleeSuppliesSubject: false,
		SubjectAltRequireUPN:    false,
		SubjectAltRequireSPN:    false,
		NoSecurityExtension:     false,
		SchemaVersion:           1,
		AuthorizedSignatures:    0,
		EKUS:                    certRequestAgentEKU,
		ApplicationPolicies:     emptyAppPolicies,
	})
	s.CertTemplate22 = gt.NewActiveDirectoryCertTemplate("certtemplate2-2", sid, CertTemplateData{
		RequiresManagerApproval: false,
		AuthenticationEnabled:   false,
		EnrolleeSuppliesSubject: false,
		SubjectAltRequireUPN:    false,
		SubjectAltRequireSPN:    false,
		NoSecurityExtension:     false,
		SchemaVersion:           1,
		AuthorizedSignatures:    0,
		EKUS:                    []string{adAnalysis.EkuCertRequestAgent, adAnalysis.EkuAnyPurpose},
		ApplicationPolicies:     emptyAppPolicies,
	})
	s.CertTemplate23 = gt.NewActiveDirectoryCertTemplate("certtemplate2-3", sid, CertTemplateData{
		RequiresManagerApproval: false,
		AuthenticationEnabled:   false,
		EnrolleeSuppliesSubject: false,
		SubjectAltRequireUPN:    false,
		SubjectAltRequireSPN:    false,
		NoSecurityExtension:     false,
		SchemaVersion:           2,
		AuthorizedSignatures:    1,
		EKUS:                    certRequestAgentEKU,
		ApplicationPolicies:     []string{adAnalysis.EkuCertRequestAgent},
	})
	s.CertTemplate24 = gt.NewActiveDirectoryCertTemplate("certtemplate2-4", sid, CertTemplateData{
		RequiresManagerApproval: false,
		AuthenticationEnabled:   false,
		EnrolleeSuppliesSubject: false,
		SubjectAltRequireUPN:    false,
		SubjectAltRequireSPN:    false,
		NoSecurityExtension:     false,
		SchemaVersion:           2,
		AuthorizedSignatures:    1,
		EKUS:                    emptyAppPolicies,
		ApplicationPolicies:     emptyAppPolicies,
	})
	s.CertTemplate25 = gt.NewActiveDirectoryCertTemplate("certtemplate2-5", sid, CertTemplateData{
		RequiresManagerApproval: false,
		AuthenticationEnabled:   false,
		EnrolleeSuppliesSubject: false,
		SubjectAltRequireUPN:    false,
		SubjectAltRequireSPN:    false,
		NoSecurityExtension:     false,
		SchemaVersion:           1,
		AuthorizedSignatures:    1,
		EKUS:                    emptyAppPolicies,
		ApplicationPolicies:     emptyAppPolicies,
	})

	gt.NewRelationship(s.AuthStore2, s.Domain2, ad.NTAuthStoreFor)
	gt.NewRelationship(s.RootCA2, s.Domain2, ad.RootCAFor)
	gt.NewRelationship(s.EnterpriseCA2, s.AuthStore2, ad.TrustedForNTAuth)
	gt.NewRelationship(s.EnterpriseCA2, s.RootCA2, ad.EnterpriseCAFor)
	gt.NewRelationship(s.CertTemplate21, s.EnterpriseCA2, ad.PublishedTo)
	gt.NewRelationship(s.CertTemplate22, s.EnterpriseCA2, ad.PublishedTo)
	gt.NewRelationship(s.CertTemplate23, s.EnterpriseCA2, ad.PublishedTo)
	gt.NewRelationship(s.CertTemplate24, s.EnterpriseCA2, ad.PublishedTo)
	gt.NewRelationship(s.CertTemplate25, s.EnterpriseCA2, ad.PublishedTo)
}

type EnrollOnBehalfOfHarnessOne struct {
	Domain1        *graph.Node
	AuthStore1     *graph.Node
	RootCA1        *graph.Node
	EnterpriseCA1  *graph.Node
	CertTemplate11 *graph.Node
	CertTemplate12 *graph.Node
	CertTemplate13 *graph.Node
}

func (s *EnrollOnBehalfOfHarnessOne) Setup(gt *GraphTestContext) {
	sid := RandomDomainSID()
	anyPurposeEkus := make([]string, 0)
	anyPurposeEkus = append(anyPurposeEkus, adAnalysis.EkuAnyPurpose)
	emptyAppPolicies := make([]string, 0)
	s.Domain1 = gt.NewActiveDirectoryDomain("domain1", sid, false, true)
	s.AuthStore1 = gt.NewActiveDirectoryNTAuthStore("authstore1", sid)
	s.RootCA1 = gt.NewActiveDirectoryRootCA("rca1", sid)
	s.EnterpriseCA1 = gt.NewActiveDirectoryEnterpriseCA("eca1", sid)
	s.CertTemplate11 = gt.NewActiveDirectoryCertTemplate("certtemplate1-1", sid, CertTemplateData{
		RequiresManagerApproval: false,
		AuthenticationEnabled:   false,
		EnrolleeSuppliesSubject: false,
		SubjectAltRequireUPN:    false,
		SubjectAltRequireSPN:    false,
		NoSecurityExtension:     false,
		SchemaVersion:           2,
		AuthorizedSignatures:    0,
		EKUS:                    anyPurposeEkus,
		ApplicationPolicies:     emptyAppPolicies,
	})
	s.CertTemplate12 = gt.NewActiveDirectoryCertTemplate("certtemplate1-2", sid, CertTemplateData{
		RequiresManagerApproval: false,
		AuthenticationEnabled:   false,
		EnrolleeSuppliesSubject: false,
		SubjectAltRequireUPN:    false,
		SubjectAltRequireSPN:    false,
		NoSecurityExtension:     false,
		SchemaVersion:           1,
		AuthorizedSignatures:    0,
		EKUS:                    anyPurposeEkus,
		ApplicationPolicies:     emptyAppPolicies,
	})
	s.CertTemplate13 = gt.NewActiveDirectoryCertTemplate("certtemplate1-3", sid, CertTemplateData{
		RequiresManagerApproval: false,
		AuthenticationEnabled:   false,
		EnrolleeSuppliesSubject: false,
		SubjectAltRequireUPN:    false,
		SubjectAltRequireSPN:    false,
		NoSecurityExtension:     false,
		SchemaVersion:           2,
		AuthorizedSignatures:    0,
		EKUS:                    anyPurposeEkus,
		ApplicationPolicies:     emptyAppPolicies,
	})

	gt.NewRelationship(s.AuthStore1, s.Domain1, ad.NTAuthStoreFor)
	gt.NewRelationship(s.RootCA1, s.Domain1, ad.RootCAFor)
	gt.NewRelationship(s.EnterpriseCA1, s.AuthStore1, ad.TrustedForNTAuth)
	gt.NewRelationship(s.EnterpriseCA1, s.RootCA1, ad.EnterpriseCAFor)
	gt.NewRelationship(s.CertTemplate11, s.EnterpriseCA1, ad.PublishedTo)
	gt.NewRelationship(s.CertTemplate12, s.EnterpriseCA1, ad.PublishedTo)
	gt.NewRelationship(s.CertTemplate13, s.EnterpriseCA1, ad.PublishedTo)
}

type ADCSGoldenCertHarness struct {
	NTAuthStore1  *graph.Node
	RootCA1       *graph.Node
	EnterpriseCA1 *graph.Node
	Computer1     *graph.Node
	Domain1       *graph.Node

	Domain2        *graph.Node
	RootCA2        *graph.Node
	NTAuthStore2   *graph.Node
	EnterpriseCA21 *graph.Node
	EnterpriseCA22 *graph.Node
	EnterpriseCA23 *graph.Node
	Computer21     *graph.Node
	Computer22     *graph.Node
	Computer23     *graph.Node

	NTAuthStore3  *graph.Node
	RootCA3       *graph.Node
	EnterpriseCA3 *graph.Node
	Computer3     *graph.Node
	Domain3       *graph.Node
}

func (s *ADCSGoldenCertHarness) Setup(graphTestContext *GraphTestContext) {
	//Positive test cases for GoldenCert edge
	sid := RandomDomainSID()
	s.Domain1 = graphTestContext.NewActiveDirectoryDomain("domain 1", sid, false, true)
	s.RootCA1 = graphTestContext.NewActiveDirectoryRootCA("rca 1", sid)
	s.NTAuthStore1 = graphTestContext.NewActiveDirectoryNTAuthStore("ntauthstore 1", sid)
	s.EnterpriseCA1 = graphTestContext.NewActiveDirectoryEnterpriseCA("eca 1", sid)
	s.Computer1 = graphTestContext.NewActiveDirectoryComputer("computer 1", sid)

	graphTestContext.NewRelationship(s.NTAuthStore1, s.Domain1, ad.NTAuthStoreFor)
	graphTestContext.NewRelationship(s.RootCA1, s.Domain1, ad.RootCAFor)
	graphTestContext.NewRelationship(s.EnterpriseCA1, s.NTAuthStore1, ad.TrustedForNTAuth)
	graphTestContext.NewRelationship(s.EnterpriseCA1, s.RootCA1, ad.EnterpriseCAFor)
	graphTestContext.NewRelationship(s.Computer1, s.EnterpriseCA1, ad.HostsCAService)

	sid = RandomDomainSID()
	s.Domain3 = graphTestContext.NewActiveDirectoryDomain("domain 3", sid, false, true)
	s.RootCA3 = graphTestContext.NewActiveDirectoryRootCA("rca 3", sid)
	s.NTAuthStore3 = graphTestContext.NewActiveDirectoryNTAuthStore("ntauthstore 3", sid)
	s.EnterpriseCA3 = graphTestContext.NewActiveDirectoryEnterpriseCA("eca 3", sid)
	s.Computer3 = graphTestContext.NewActiveDirectoryComputer("computer 3", sid)

	graphTestContext.NewRelationship(s.NTAuthStore3, s.Domain3, ad.NTAuthStoreFor)
	graphTestContext.NewRelationship(s.RootCA3, s.Domain3, ad.RootCAFor)
	graphTestContext.NewRelationship(s.EnterpriseCA3, s.NTAuthStore3, ad.TrustedForNTAuth)
	graphTestContext.NewRelationship(s.EnterpriseCA3, s.RootCA3, ad.IssuedSignedBy)
	graphTestContext.NewRelationship(s.Computer3, s.EnterpriseCA3, ad.HostsCAService)

	//Negative test cases for GoldenCert edge
	sid = RandomDomainSID()
	s.Domain2 = graphTestContext.NewActiveDirectoryDomain("domain 2", sid, false, true)
	s.RootCA2 = graphTestContext.NewActiveDirectoryRootCA("rca2", sid)
	s.NTAuthStore2 = graphTestContext.NewActiveDirectoryNTAuthStore("authstore2", sid)
	s.EnterpriseCA21 = graphTestContext.NewActiveDirectoryEnterpriseCA("eca 3", sid)
	s.EnterpriseCA22 = graphTestContext.NewActiveDirectoryEnterpriseCA("eca 4", sid)
	s.EnterpriseCA23 = graphTestContext.NewActiveDirectoryEnterpriseCA("eca 5", sid)
	s.Computer21 = graphTestContext.NewActiveDirectoryComputer("computer 3", sid)
	s.Computer22 = graphTestContext.NewActiveDirectoryComputer("computer 4", sid)
	s.Computer23 = graphTestContext.NewActiveDirectoryComputer("computer 5", sid)

	graphTestContext.NewRelationship(s.RootCA2, s.Domain2, ad.RootCAFor)
	graphTestContext.NewRelationship(s.NTAuthStore2, s.Domain2, ad.NTAuthStoreFor)
	graphTestContext.NewRelationship(s.EnterpriseCA23, s.NTAuthStore2, ad.TrustedForNTAuth)
	graphTestContext.NewRelationship(s.EnterpriseCA21, s.RootCA2, ad.EnterpriseCAFor)
	graphTestContext.NewRelationship(s.EnterpriseCA22, s.RootCA2, ad.IssuedSignedBy)
	graphTestContext.NewRelationship(s.Computer21, s.EnterpriseCA21, ad.HostsCAService)
	graphTestContext.NewRelationship(s.Computer22, s.EnterpriseCA22, ad.HostsCAService)
	graphTestContext.NewRelationship(s.Computer23, s.EnterpriseCA23, ad.HostsCAService)

}

type WeakCertBindingAndUPNCertMappingHarness struct {
	EnterpriseCA1 *graph.Node
	EnterpriseCA2 *graph.Node
	Computer1     *graph.Node
	Computer2     *graph.Node
	Computer3     *graph.Node
	Computer4     *graph.Node
	Computer5     *graph.Node
	Domain1       *graph.Node
	Domain2       *graph.Node
	Domain3       *graph.Node
}

func (s *WeakCertBindingAndUPNCertMappingHarness) Setup(graphTestContext *GraphTestContext) {
	domainSid1 := "S-1-5-21-2697957641-2271029196-387917394"
	domainSid2 := "S-1-5-21-2697957641-2271029196-387917395"
	domainSid3 := "S-1-5-21-2697957641-2271029196-387917396"

	// Set up ECA nodes
	s.EnterpriseCA1 = graphTestContext.NewActiveDirectoryEnterpriseCAWithThumbprint("EnterpriseCA1", domainSid1, "a")
	s.EnterpriseCA2 = graphTestContext.NewActiveDirectoryEnterpriseCAWithThumbprint("EnterpriseCA2", domainSid3, "b")

	// Set up Domain nodes
	s.Domain1 = graphTestContext.NewActiveDirectoryDomain("Domain1", domainSid1, false, true)
	s.Domain2 = graphTestContext.NewActiveDirectoryDomain("Domain2", domainSid2, false, true)
	s.Domain3 = graphTestContext.NewActiveDirectoryDomain("Domain3", domainSid3, false, true)

	// Set up Computer nodes
	s.Computer1 = graphTestContext.NewActiveDirectoryComputer("Computer1", domainSid1)
	s.Computer1.Properties.Set(ad.CertificateMappingMethodsRaw.String(), []string{"4"})
	s.Computer1.Properties.Set(ad.StrongCertificateBindingEnforcementRaw.String(), []string{"1"})
	graphTestContext.UpdateNode(s.Computer1)

	s.Computer2 = graphTestContext.NewActiveDirectoryComputer("Computer2", domainSid2)
	s.Computer2.Properties.Set(ad.CertificateMappingMethodsRaw.String(), []string{"11"})
	s.Computer2.Properties.Set(ad.StrongCertificateBindingEnforcementRaw.String(), []string{"0"})
	graphTestContext.UpdateNode(s.Computer2)

	s.Computer3 = graphTestContext.NewActiveDirectoryComputer("Computer3", domainSid2)
	s.Computer3.Properties.Set(ad.CertificateMappingMethodsRaw.String(), []string{"31"})
	s.Computer3.Properties.Set(ad.StrongCertificateBindingEnforcementRaw.String(), []string{"2"})
	graphTestContext.UpdateNode(s.Computer3)

	s.Computer4 = graphTestContext.NewActiveDirectoryComputer("Computer4", domainSid2)
	s.Computer4.Properties.Set(ad.CertificateMappingMethodsRaw.String(), nil)
	s.Computer4.Properties.Set(ad.StrongCertificateBindingEnforcementRaw.String(), nil)
	graphTestContext.UpdateNode(s.Computer4)

	s.Computer5 = graphTestContext.NewActiveDirectoryComputer("Computer5", domainSid3)
	s.Computer5.Properties.Set(ad.CertificateMappingMethodsRaw.String(), []string{"15"})
	s.Computer5.Properties.Set(ad.StrongCertificateBindingEnforcementRaw.String(), []string{"2"})
	graphTestContext.UpdateNode(s.Computer5)

	// Set up edges from ECA nodes
	graphTestContext.NewRelationship(s.EnterpriseCA1, s.Computer1, ad.CanAbuseUPNCertMapping)
	graphTestContext.NewRelationship(s.EnterpriseCA1, s.Computer1, ad.CanAbuseWeakCertBinding)
	graphTestContext.NewRelationship(s.EnterpriseCA1, s.Computer2, ad.CanAbuseWeakCertBinding)
	graphTestContext.NewRelationship(s.EnterpriseCA1, s.Computer3, ad.CanAbuseUPNCertMapping)

	graphTestContext.NewRelationship(s.EnterpriseCA2, s.Computer5, ad.CanAbuseUPNCertMapping)

	// Set up edges from Computer nodes
	graphTestContext.NewRelationship(s.Computer1, s.Domain1, ad.DCFor)
	graphTestContext.NewRelationship(s.Computer2, s.Domain2, ad.DCFor)
	graphTestContext.NewRelationship(s.Computer3, s.Domain2, ad.DCFor)
	graphTestContext.NewRelationship(s.Computer4, s.Domain2, ad.DCFor)
	graphTestContext.NewRelationship(s.Computer5, s.Domain3, ad.DCFor)

	// Set up edges from Domain nodes
	graphTestContext.NewRelationship(s.Domain1, s.Domain2, ad.TrustedBy, graph.AsProperties(graph.PropertyMap{ad.TrustType: "ParentChild"}))
	graphTestContext.NewRelationship(s.Domain2, s.Domain3, ad.TrustedBy, graph.AsProperties(graph.PropertyMap{ad.TrustType: "External"}))
}

type IssuedSignedByHarness struct {
	RootCA1       *graph.Node
	RootCA2       *graph.Node
	EnterpriseCA1 *graph.Node
	EnterpriseCA2 *graph.Node
	EnterpriseCA3 *graph.Node
}

func (s *IssuedSignedByHarness) Setup(graphTestContext *GraphTestContext) {
	sid := RandomDomainSID()
	s.RootCA1 = graphTestContext.NewActiveDirectoryRootCAWithThumbprint("rca1", sid, "a")
	s.RootCA2 = graphTestContext.NewActiveDirectoryRootCAWithThumbprint("rca2", sid, "b")
	s.EnterpriseCA1 = graphTestContext.NewActiveDirectoryEnterpriseCAWithThumbprint("eca1", sid, "c")
	s.EnterpriseCA2 = graphTestContext.NewActiveDirectoryEnterpriseCAWithThumbprint("eca2", sid, "d")
	s.EnterpriseCA3 = graphTestContext.NewActiveDirectoryEnterpriseCAWithThumbprint("eca2", sid, "e")

	s.RootCA1.Properties.Set(ad.CertChain.String(), []string{"a"})
	s.RootCA2.Properties.Set(ad.CertChain.String(), []string{"b", "a"})
	s.EnterpriseCA1.Properties.Set(ad.CertChain.String(), []string{"c", "b", "a"})
	s.EnterpriseCA2.Properties.Set(ad.CertChain.String(), []string{"d", "c", "b", "a"})
	s.EnterpriseCA3.Properties.Set(ad.CertChain.String(), []string{"e"})

	graphTestContext.UpdateNode(s.RootCA1)
	graphTestContext.UpdateNode(s.RootCA2)
	graphTestContext.UpdateNode(s.EnterpriseCA1)
	graphTestContext.UpdateNode(s.EnterpriseCA2)
	graphTestContext.UpdateNode(s.EnterpriseCA3)
}

type TrustedForNTAuthHarness struct {
	EnterpriseCA1 *graph.Node
	EnterpriseCA2 *graph.Node
	EnterpriseCA3 *graph.Node

	NTAuthStore *graph.Node

	Domain *graph.Node
}

func (s *TrustedForNTAuthHarness) Setup(graphTestContext *GraphTestContext) {
	sid := RandomDomainSID()

	s.Domain = graphTestContext.NewActiveDirectoryDomain("domain", sid, false, true)

	s.NTAuthStore = graphTestContext.NewActiveDirectoryNTAuthStore("ntauthstore", sid)

	s.EnterpriseCA1 = graphTestContext.NewActiveDirectoryEnterpriseCAWithThumbprint("eca 1", sid, "a")

	s.EnterpriseCA2 = graphTestContext.NewActiveDirectoryEnterpriseCAWithThumbprint("eca 2", sid, "b")

	s.EnterpriseCA3 = graphTestContext.NewActiveDirectoryEnterpriseCA("eca 3", sid)
}

type ESC3Harness1 struct {
	Computer1     *graph.Node
	User1         *graph.Node
	User2         *graph.Node
	User3         *graph.Node
	Group1        *graph.Node
	Group2        *graph.Node
	CertTemplate0 *graph.Node
	CertTemplate1 *graph.Node
	CertTemplate2 *graph.Node
	CertTemplate3 *graph.Node
	EnterpriseCA1 *graph.Node
	EnterpriseCA2 *graph.Node

	NTAuthStore *graph.Node
	RootCA      *graph.Node

	Domain *graph.Node
}

func (s *ESC3Harness1) Setup(graphTestContext *GraphTestContext) {
	sid := RandomDomainSID()
	emptyEkus := make([]string, 0)
	s.Computer1 = graphTestContext.NewActiveDirectoryComputer("Computer1", sid)
	s.User1 = graphTestContext.NewActiveDirectoryUser("User1", sid)
	s.User2 = graphTestContext.NewActiveDirectoryUser("User2", sid)
	s.User3 = graphTestContext.NewActiveDirectoryUser("User3", sid)
	s.Group1 = graphTestContext.NewActiveDirectoryGroup("Group1", sid)
	s.Group2 = graphTestContext.NewActiveDirectoryGroup("Group2", sid)
	s.CertTemplate0 = graphTestContext.NewActiveDirectoryCertTemplate("CertTemplate0", sid, CertTemplateData{
		RequiresManagerApproval: false,
		AuthenticationEnabled:   true,
		EnrolleeSuppliesSubject: false,
		SubjectAltRequireUPN:    true,
		SubjectAltRequireSPN:    false,
		NoSecurityExtension:     false,
		SchemaVersion:           1,
		AuthorizedSignatures:    0,
		EKUS:                    emptyEkus,
		ApplicationPolicies:     emptyEkus,
	})
	s.CertTemplate1 = graphTestContext.NewActiveDirectoryCertTemplate("CertTemplate1", sid, CertTemplateData{
		RequiresManagerApproval: false,
		AuthenticationEnabled:   false,
		EnrolleeSuppliesSubject: false,
		SubjectAltRequireUPN:    false,
		SubjectAltRequireSPN:    false,
		NoSecurityExtension:     false,
		SchemaVersion:           2,
		AuthorizedSignatures:    0,
		EKUS:                    emptyEkus,
		ApplicationPolicies:     emptyEkus,
	})
	s.CertTemplate2 = graphTestContext.NewActiveDirectoryCertTemplate("CertTemplate2", sid, CertTemplateData{
		RequiresManagerApproval: false,
		AuthenticationEnabled:   true,
		EnrolleeSuppliesSubject: false,
		SubjectAltRequireUPN:    true,
		SubjectAltRequireSPN:    false,
		NoSecurityExtension:     false,
		SchemaVersion:           1,
		AuthorizedSignatures:    0,
		EKUS:                    emptyEkus,
		ApplicationPolicies:     emptyEkus,
	})
	s.CertTemplate3 = graphTestContext.NewActiveDirectoryCertTemplate("CertTemplate3", sid, CertTemplateData{
		RequiresManagerApproval: false,
		AuthenticationEnabled:   false,
		EnrolleeSuppliesSubject: false,
		SubjectAltRequireUPN:    false,
		SubjectAltRequireSPN:    false,
		NoSecurityExtension:     false,
		SchemaVersion:           1,
		AuthorizedSignatures:    0,
		EKUS:                    emptyEkus,
		ApplicationPolicies:     emptyEkus,
	})
	s.EnterpriseCA1 = graphTestContext.NewActiveDirectoryEnterpriseCA("EnterpriseCA1", sid)
	s.EnterpriseCA2 = graphTestContext.NewActiveDirectoryEnterpriseCA("EnterpriseCA2", sid)
	s.NTAuthStore = graphTestContext.NewActiveDirectoryNTAuthStore("NTAuthStore", sid)
	s.RootCA = graphTestContext.NewActiveDirectoryRootCA("NTAuthStore", sid)
	s.Domain = graphTestContext.NewActiveDirectoryDomain("ESC3-1Domain", sid, false, true)

	graphTestContext.NewRelationship(s.Computer1, s.CertTemplate0, ad.Enroll)
	graphTestContext.NewRelationship(s.Computer1, s.EnterpriseCA1, ad.Enroll)
	graphTestContext.NewRelationship(s.CertTemplate0, s.CertTemplate0, ad.EnrollOnBehalfOf)
	graphTestContext.NewRelationship(s.CertTemplate0, s.EnterpriseCA1, ad.PublishedTo)
	graphTestContext.NewRelationship(s.User3, s.CertTemplate1, ad.Enroll)
	graphTestContext.NewRelationship(s.Group2, s.CertTemplate1, ad.Enroll)
	graphTestContext.NewRelationship(s.Group2, s.Group1, ad.MemberOf)
	graphTestContext.NewRelationship(s.User2, s.Group1, ad.MemberOf)
	graphTestContext.NewRelationship(s.User1, s.CertTemplate3, ad.GenericAll)
	graphTestContext.NewRelationship(s.User1, s.Group1, ad.MemberOf)
	graphTestContext.NewRelationship(s.User1, s.EnterpriseCA2, ad.Enroll)
	graphTestContext.NewRelationship(s.Group1, s.EnterpriseCA1, ad.Enroll)
	graphTestContext.NewRelationship(s.Group1, s.CertTemplate2, ad.AllExtendedRights)
	graphTestContext.NewRelationship(s.CertTemplate1, s.EnterpriseCA1, ad.PublishedTo)
	graphTestContext.NewRelationship(s.CertTemplate1, s.CertTemplate2, ad.EnrollOnBehalfOf)
	graphTestContext.NewRelationship(s.CertTemplate2, s.EnterpriseCA1, ad.PublishedTo)
	graphTestContext.NewRelationship(s.CertTemplate3, s.CertTemplate2, ad.EnrollOnBehalfOf)
	graphTestContext.NewRelationship(s.CertTemplate3, s.EnterpriseCA2, ad.PublishedTo)
	graphTestContext.NewRelationship(s.EnterpriseCA1, s.NTAuthStore, ad.TrustedForNTAuth)
	graphTestContext.NewRelationship(s.EnterpriseCA1, s.RootCA, ad.IssuedSignedBy)
	graphTestContext.NewRelationship(s.NTAuthStore, s.Domain, ad.NTAuthStoreFor)
	graphTestContext.NewRelationship(s.RootCA, s.Domain, ad.RootCAFor)

	s.EnterpriseCA1.Properties.Set(ad.EnrollmentAgentRestrictionsCollected.String(), true)
	s.EnterpriseCA1.Properties.Set(ad.HasEnrollmentAgentRestrictions.String(), false)
	graphTestContext.UpdateNode(s.EnterpriseCA1)
}

type ESC3Harness2 struct {
	User1         *graph.Node
	User2         *graph.Node
	Group1        *graph.Node
	CertTemplate1 *graph.Node
	CertTemplate2 *graph.Node
	EnterpriseCA1 *graph.Node

	NTAuthStore *graph.Node
	RootCA      *graph.Node

	Domain *graph.Node
}

func (s *ESC3Harness2) Setup(c *GraphTestContext) {
	sid := RandomDomainSID()
	emptyEkus := make([]string, 0)
	s.User1 = c.NewActiveDirectoryUser("User1", sid)
	s.User2 = c.NewActiveDirectoryUser("User2", sid)
	s.Group1 = c.NewActiveDirectoryGroup("Group1", sid)
	s.CertTemplate1 = c.NewActiveDirectoryCertTemplate("CertTemplate1", sid, CertTemplateData{
		RequiresManagerApproval: false,
		AuthenticationEnabled:   true,
		EnrolleeSuppliesSubject: false,
		SubjectAltRequireUPN:    false,
		SubjectAltRequireSPN:    false,
		NoSecurityExtension:     false,
		SchemaVersion:           2,
		AuthorizedSignatures:    0,
		EKUS:                    emptyEkus,
		ApplicationPolicies:     emptyEkus,
	})
	s.CertTemplate2 = c.NewActiveDirectoryCertTemplate("CertTemplate2", sid, CertTemplateData{
		RequiresManagerApproval: false,
		AuthenticationEnabled:   true,
		EnrolleeSuppliesSubject: false,
		SubjectAltRequireUPN:    true,
		SubjectAltRequireSPN:    false,
		NoSecurityExtension:     false,
		SchemaVersion:           1,
		AuthorizedSignatures:    0,
		EKUS:                    emptyEkus,
		ApplicationPolicies:     emptyEkus,
	})
	s.EnterpriseCA1 = c.NewActiveDirectoryEnterpriseCA("EnterpriseCA1", sid)
	s.NTAuthStore = c.NewActiveDirectoryNTAuthStore("NTAuthStore", sid)
	s.RootCA = c.NewActiveDirectoryRootCA("RootCA", sid)
	s.Domain = c.NewActiveDirectoryDomain("ESC3-1Domain", sid, false, true)

	c.NewRelationship(s.User2, s.Group1, ad.MemberOf)
	c.NewRelationship(s.User1, s.Group1, ad.MemberOf)
	c.NewRelationship(s.User1, s.CertTemplate2, ad.DelegatedEnrollmentAgent)
	c.NewRelationship(s.Group1, s.CertTemplate1, ad.Enroll)
	c.NewRelationship(s.Group1, s.EnterpriseCA1, ad.Enroll)
	c.NewRelationship(s.Group1, s.CertTemplate2, ad.AllExtendedRights)
	c.NewRelationship(s.CertTemplate1, s.EnterpriseCA1, ad.PublishedTo)
	c.NewRelationship(s.CertTemplate1, s.CertTemplate2, ad.EnrollOnBehalfOf)
	c.NewRelationship(s.CertTemplate2, s.EnterpriseCA1, ad.PublishedTo)
	c.NewRelationship(s.EnterpriseCA1, s.NTAuthStore, ad.TrustedForNTAuth)
	c.NewRelationship(s.EnterpriseCA1, s.RootCA, ad.IssuedSignedBy)
	c.NewRelationship(s.NTAuthStore, s.Domain, ad.NTAuthStoreFor)
	c.NewRelationship(s.RootCA, s.Domain, ad.RootCAFor)

	s.EnterpriseCA1.Properties.Set(ad.EnrollmentAgentRestrictionsCollected.String(), true)
	s.EnterpriseCA1.Properties.Set(ad.HasEnrollmentAgentRestrictions.String(), true)
	c.UpdateNode(s.EnterpriseCA1)
}

type ESC9AHarness struct {
	Domain       *graph.Node
	NTAuthStore  *graph.Node
	RootCA       *graph.Node
	DC           *graph.Node
	EnterpriseCA *graph.Node
	CertTemplate *graph.Node
	Victim       *graph.Node
	Attacker     *graph.Node
}

func (s *ESC9AHarness) Setup(c *GraphTestContext) {
	sid := RandomDomainSID()
	emptyEkus := make([]string, 0)
	s.Domain = c.NewActiveDirectoryDomain("ESC9aDomain", sid, false, true)
	s.NTAuthStore = c.NewActiveDirectoryNTAuthStore("NTAuthStore", sid)
	s.RootCA = c.NewActiveDirectoryRootCA("RootCA", sid)
	s.DC = c.NewActiveDirectoryComputer("DC", sid)
	s.EnterpriseCA = c.NewActiveDirectoryEnterpriseCA("eca", sid)
	s.CertTemplate = c.NewActiveDirectoryCertTemplate("certtemplate", sid, CertTemplateData{
		RequiresManagerApproval: false,
		AuthenticationEnabled:   true,
		EnrolleeSuppliesSubject: false,
		SubjectAltRequireUPN:    true,
		SubjectAltRequireSPN:    true,
		SubjectAltRequireDNS:    false,
		NoSecurityExtension:     true,
		SchemaVersion:           1,
		AuthorizedSignatures:    0,
		EKUS:                    emptyEkus,
		ApplicationPolicies:     emptyEkus,
	})
	s.Victim = c.NewActiveDirectoryUser("victim", sid, false)
	s.Attacker = c.NewActiveDirectoryUser("attacker", sid, false)

	c.NewRelationship(s.DC, s.Domain, ad.DCFor)
	c.NewRelationship(s.NTAuthStore, s.Domain, ad.NTAuthStoreFor)
	c.NewRelationship(s.RootCA, s.Domain, ad.RootCAFor)
	c.NewRelationship(s.EnterpriseCA, s.DC, ad.CanAbuseWeakCertBinding)
	c.NewRelationship(s.EnterpriseCA, s.NTAuthStore, ad.TrustedForNTAuth)
	c.NewRelationship(s.EnterpriseCA, s.RootCA, ad.IssuedSignedBy)
	c.NewRelationship(s.CertTemplate, s.EnterpriseCA, ad.PublishedTo)
	c.NewRelationship(s.Victim, s.EnterpriseCA, ad.Enroll)
	c.NewRelationship(s.Victim, s.CertTemplate, ad.Enroll)
	c.NewRelationship(s.Attacker, s.Victim, ad.GenericWrite)
}

type ESC6aHarnessPrincipalEdges struct {
	Group0        *graph.Node
	Group1        *graph.Node
	Group2        *graph.Node
	Group3        *graph.Node
	Group4        *graph.Node
	CertTemplate1 *graph.Node
	EnterpriseCA1 *graph.Node

	NTAuthStore *graph.Node
	RootCA      *graph.Node
	DC          *graph.Node

	Domain *graph.Node
}

func (s *ESC6aHarnessPrincipalEdges) Setup(c *GraphTestContext) {
	sid := RandomDomainSID()
	s.Group0 = c.NewActiveDirectoryGroup("Group0", sid)
	s.Group1 = c.NewActiveDirectoryGroup("Group1", sid)
	s.Group2 = c.NewActiveDirectoryGroup("Group2", sid)
	s.Group3 = c.NewActiveDirectoryGroup("Group3", sid)
	s.Group4 = c.NewActiveDirectoryGroup("Group4", sid)
	s.CertTemplate1 = c.NewActiveDirectoryCertTemplate("CertTemplate1", sid, CertTemplateData{
		RequiresManagerApproval: false,
		AuthenticationEnabled:   true,
		EnrolleeSuppliesSubject: false,
		SubjectAltRequireUPN:    false,
		SubjectAltRequireSPN:    false,
		NoSecurityExtension:     true,
		SchemaVersion:           1,
		AuthorizedSignatures:    0,
		EKUS:                    []string{},
		ApplicationPolicies:     []string{},
	})
	s.EnterpriseCA1 = c.NewActiveDirectoryEnterpriseCA("EnterpriseCA1", sid)
	s.NTAuthStore = c.NewActiveDirectoryNTAuthStore("NTAuthStore", sid)
	s.RootCA = c.NewActiveDirectoryRootCA("RootCA", sid)
	s.DC = c.NewActiveDirectoryComputer("DC", sid)
	s.Domain = c.NewActiveDirectoryDomain("ESC6a", sid, false, true)

	c.NewRelationship(s.Group0, s.EnterpriseCA1, ad.Enroll)
	c.NewRelationship(s.Group1, s.Group0, ad.MemberOf)
	c.NewRelationship(s.Group2, s.Group0, ad.MemberOf)
	c.NewRelationship(s.Group3, s.Group0, ad.MemberOf)

	c.NewRelationship(s.Group4, s.CertTemplate1, ad.Enroll)
	c.NewRelationship(s.Group3, s.CertTemplate1, ad.GenericWrite)
	c.NewRelationship(s.Group2, s.CertTemplate1, ad.AllExtendedRights)
	c.NewRelationship(s.Group1, s.CertTemplate1, ad.GenericAll)

	c.NewRelationship(s.CertTemplate1, s.EnterpriseCA1, ad.PublishedTo)

	c.NewRelationship(s.EnterpriseCA1, s.NTAuthStore, ad.TrustedForNTAuth)
	c.NewRelationship(s.EnterpriseCA1, s.RootCA, ad.IssuedSignedBy)
	c.NewRelationship(s.EnterpriseCA1, s.DC, ad.CanAbuseWeakCertBinding)

	c.NewRelationship(s.NTAuthStore, s.Domain, ad.NTAuthStoreFor)
	c.NewRelationship(s.RootCA, s.Domain, ad.RootCAFor)
	c.NewRelationship(s.DC, s.Domain, ad.DCFor)

	s.EnterpriseCA1.Properties.Set(ad.IsUserSpecifiesSanEnabled.String(), true)
	c.UpdateNode(s.EnterpriseCA1)
}

// This function relies on having the "kind" property set for nodes in the json from arrows.app
// If the edges that are being tested have been set within the diagram, adding "asserted": "true" to the relationship property will skip creating that edge from the diagram
func setupHarnessFromArrowsJson(c *GraphTestContext, fileName string) {
	sid := RandomDomainSID()

	if data, err := harnesses.ReadHarness(fileName); err != nil {
		c.testCtx.Errorf("failed %s setup: %v", fileName, err)
	} else {
		nodeMap := initHarnessNodes(c, data.Nodes, sid)
		initHarnessRelationships(c, nodeMap, data.Relationships)
	}
}

func initHarnessNodes(c *GraphTestContext, nodes []harnesses.Node, sid string) map[string]*graph.Node {
	nodeMap := map[string]*graph.Node{}

	ctData := CertTemplateData{
		RequiresManagerApproval: false,
		AuthenticationEnabled:   true,
		EnrolleeSuppliesSubject: false,
		SubjectAltRequireUPN:    false,
		SubjectAltRequireSPN:    false,
		NoSecurityExtension:     true,
		SchemaVersion:           1,
		AuthorizedSignatures:    0,
		EKUS:                    []string{},
		ApplicationPolicies:     []string{},
	}

	for _, node := range nodes {
		if kind, ok := node.Properties["kind"]; !ok {
			continue
		} else {
			//The rest of the node kinds need handlers for initialization
			switch kind {
			case ad.Group.String():
				nodeMap[node.ID] = c.NewActiveDirectoryGroup(node.Caption, sid)
			case ad.CertTemplate.String():
				nodeMap[node.ID] = c.NewActiveDirectoryCertTemplate(node.Caption, sid, ctData)
			case ad.EnterpriseCA.String():
				nodeMap[node.ID] = c.NewActiveDirectoryEnterpriseCA(node.Caption, sid)
			case ad.NTAuthStore.String():
				nodeMap[node.ID] = c.NewActiveDirectoryNTAuthStore(node.Caption, sid)
			case ad.RootCA.String():
				nodeMap[node.ID] = c.NewActiveDirectoryRootCA(node.Caption, sid)
			case ad.Computer.String():
				nodeMap[node.ID] = c.NewActiveDirectoryComputer(node.Caption, sid)
			case ad.User.String():
				nodeMap[node.ID] = c.NewActiveDirectoryUser(node.Caption, sid)
			case ad.Domain.String():
				//Unable to assign the same sid to a new domain
				//It is probably best to segment isolated graphs into their own files or ensure a domainsid property is present if the test relies on pivoting off of it
				sid := RandomDomainSID()
				nodeMap[node.ID] = c.NewActiveDirectoryDomain(node.Caption, sid, false, true)
			default:
				c.testCtx.Errorf("invalid node kind: %s", kind)
			}

			initHarnessNodeProperties(c, nodeMap, node)
		}
	}
	return nodeMap
}

func initHarnessNodeProperties(c *GraphTestContext, nodeMap map[string]*graph.Node, node harnesses.Node) {
	for key, value := range node.Properties {
		//Unfortunately, all properties set within arrows.app are output as strings so we have to do a type dance here
		//It would be best to define value types for all node properties to avoid handling them this way
		if strings.ToLower(value) == "null" {
			continue
		}

		//This is an exception for schemaVersion which should not be a boolean
		if value == "1" || value == "0" || value == "2" {
			intValue, _ := strconv.ParseInt(value, 10, 32)
			nodeMap[node.ID].Properties.Set(strings.ToLower(key), float64(intValue))
		} else if boolValue, err := strconv.ParseBool(value); err != nil {
			nodeMap[node.ID].Properties.Set(strings.ToLower(key), value)
		} else {
			nodeMap[node.ID].Properties.Set(strings.ToLower(key), boolValue)
		}
	}
	c.UpdateNode(nodeMap[node.ID])
}

func initHarnessRelationships(c *GraphTestContext, nodeMap map[string]*graph.Node, relationships []harnesses.Relationship) {
	for _, relationship := range relationships {
		if kind, err := analysis.ParseKind(relationship.Kind); err != nil {
			c.testCtx.Errorf("invalid relationship kind: %s", kind)
			continue
		} else if asserting, ok := relationship.Properties["asserted"]; !ok {
			c.NewRelationship(nodeMap[relationship.From], nodeMap[relationship.To], kind)
		} else {
			if skip, err := strconv.ParseBool(asserting); err != nil {
				c.testCtx.Errorf("invalid assertion property: %s; %v", asserting, err)
			} else if !skip {
				c.NewRelationship(nodeMap[relationship.From], nodeMap[relationship.To], kind)
			}
		}
	}
}

type ESC6aHarnessECA struct{}

func (s *ESC6aHarnessECA) Setup(c *GraphTestContext) {
	setupHarnessFromArrowsJson(c, "esc6a-eca")
}

type ESC6aHarnessTemplate1 struct{}

func (s *ESC6aHarnessTemplate1) Setup(c *GraphTestContext) {
	setupHarnessFromArrowsJson(c, "esc6a-template1")
}

type ESC6aHarnessTemplate2 struct{}

func (s *ESC6aHarnessTemplate2) Setup(c *GraphTestContext) {
	setupHarnessFromArrowsJson(c, "esc6a-template2")
}

<<<<<<< HEAD
type ESC6bHarnessTemplate1 struct{}

func (s *ESC6bHarnessTemplate1) Setup(c *GraphTestContext) {
	setupHarnessFromArrowsJson(c, "esc6b-template1")
}

type ESC6bTemplate1Harness struct {
	*graph.Node
=======
type ESC10aPrincipalHarness struct {
	Domain       *graph.Node
	NTAuthStore  *graph.Node
	RootCA       *graph.Node
	EnterpriseCA *graph.Node
	DC           *graph.Node
	CertTemplate *graph.Node
	User1        *graph.Node
	Group1       *graph.Node
	Group2       *graph.Node
	Group6       *graph.Node
	Group3       *graph.Node
	Group4       *graph.Node
	Group5       *graph.Node
	User2        *graph.Node
	Group0       *graph.Node
}

func (s *ESC10aPrincipalHarness) Setup(graphTestContext *GraphTestContext) {
	domainSid := RandomDomainSID()
	s.Domain = graphTestContext.NewActiveDirectoryDomain("Domain", domainSid, false, true)
	s.NTAuthStore = graphTestContext.NewActiveDirectoryNTAuthStore("NTAuthStore", domainSid)
	s.RootCA = graphTestContext.NewActiveDirectoryRootCA("RootCA", domainSid)
	s.EnterpriseCA = graphTestContext.NewActiveDirectoryEnterpriseCA("EnterpriseCA", domainSid)
	s.DC = graphTestContext.NewActiveDirectoryComputer("DC", domainSid)
	s.CertTemplate = graphTestContext.NewActiveDirectoryCertTemplate("CertTemplate", domainSid, CertTemplateData{
		ApplicationPolicies:     []string{},
		AuthenticationEnabled:   true,
		AuthorizedSignatures:    0,
		EKUS:                    []string{},
		EnrolleeSuppliesSubject: false,
		NoSecurityExtension:     false,
		RequiresManagerApproval: false,
		SchemaVersion:           1,
		SubjectAltRequireSPN:    false,
		SubjectAltRequireUPN:    true,
	})
	s.User1 = graphTestContext.NewActiveDirectoryUser("User1", domainSid)
	s.Group1 = graphTestContext.NewActiveDirectoryGroup("Group1", domainSid)
	s.Group2 = graphTestContext.NewActiveDirectoryGroup("Group2", domainSid)
	s.Group6 = graphTestContext.NewActiveDirectoryGroup("Group6", domainSid)
	s.Group3 = graphTestContext.NewActiveDirectoryGroup("Group3", domainSid)
	s.Group4 = graphTestContext.NewActiveDirectoryGroup("Group4", domainSid)
	s.Group5 = graphTestContext.NewActiveDirectoryGroup("Group5", domainSid)
	s.User2 = graphTestContext.NewActiveDirectoryUser("User2", domainSid)
	s.Group0 = graphTestContext.NewActiveDirectoryGroup("Group0", domainSid)
	graphTestContext.NewRelationship(s.RootCA, s.Domain, ad.RootCAFor)
	graphTestContext.NewRelationship(s.EnterpriseCA, s.RootCA, ad.IssuedSignedBy)
	graphTestContext.NewRelationship(s.NTAuthStore, s.Domain, ad.NTAuthStoreFor)
	graphTestContext.NewRelationship(s.EnterpriseCA, s.NTAuthStore, ad.TrustedForNTAuth)
	graphTestContext.NewRelationship(s.EnterpriseCA, s.DC, ad.CanAbuseUPNCertMapping)
	graphTestContext.NewRelationship(s.DC, s.Domain, ad.DCFor)
	graphTestContext.NewRelationship(s.CertTemplate, s.EnterpriseCA, ad.PublishedTo)
	graphTestContext.NewRelationship(s.Group1, s.User1, ad.GenericAll)
	graphTestContext.NewRelationship(s.Group2, s.User1, ad.GenericWrite)
	graphTestContext.NewRelationship(s.Group6, s.User1, ad.AllExtendedRights)
	graphTestContext.NewRelationship(s.Group3, s.User1, ad.WriteDACL)
	graphTestContext.NewRelationship(s.Group4, s.User1, ad.WriteOwner)
	graphTestContext.NewRelationship(s.Group5, s.User1, ad.WriteOwner)
	graphTestContext.NewRelationship(s.User2, s.User2, ad.GenericAll)
	graphTestContext.NewRelationship(s.User1, s.Group0, ad.MemberOf)
	graphTestContext.NewRelationship(s.User2, s.Group0, ad.MemberOf)
	graphTestContext.NewRelationship(s.Group0, s.CertTemplate, ad.Enroll)
	graphTestContext.NewRelationship(s.Group0, s.EnterpriseCA, ad.Enroll)
}

type ESC10aHarness1 struct {
>>>>>>> d932dbbd
	CertTemplate1 *graph.Node
	CertTemplate2 *graph.Node
	CertTemplate3 *graph.Node
	CertTemplate4 *graph.Node
	CertTemplate5 *graph.Node
<<<<<<< HEAD
=======
	CertTemplate6 *graph.Node
	CertTemplate7 *graph.Node
>>>>>>> d932dbbd
	DC            *graph.Node
	Domain        *graph.Node
	EnterpriseCA  *graph.Node
	Group0        *graph.Node
	Group1        *graph.Node
	Group2        *graph.Node
	Group3        *graph.Node
	Group4        *graph.Node
	Group5        *graph.Node
<<<<<<< HEAD
	NTAuthStore   *graph.Node
	RootCA        *graph.Node
}

func (s *ESC6bTemplate1Harness) Setup(graphTestContext *GraphTestContext) {
	domainSid := RandomDomainSID()

=======
	Group6        *graph.Node
	Group7        *graph.Node
	NTAuthStore   *graph.Node
	RootCA        *graph.Node
	User1         *graph.Node
	User2         *graph.Node
	User3         *graph.Node
	User4         *graph.Node
	User5         *graph.Node
	User6         *graph.Node
	User7         *graph.Node
}

func (s *ESC10aHarness1) Setup(graphTestContext *GraphTestContext) {
	domainSid := RandomDomainSID()
>>>>>>> d932dbbd
	s.CertTemplate1 = graphTestContext.NewActiveDirectoryCertTemplate("CertTemplate1", domainSid, CertTemplateData{
		ApplicationPolicies:     []string{},
		AuthenticationEnabled:   true,
		AuthorizedSignatures:    0,
		EKUS:                    []string{},
		EnrolleeSuppliesSubject: false,
		NoSecurityExtension:     false,
		RequiresManagerApproval: false,
		SchemaVersion:           2,
		SubjectAltRequireSPN:    false,
<<<<<<< HEAD
		SubjectAltRequireUPN:    false,
=======
		SubjectAltRequireUPN:    true,
>>>>>>> d932dbbd
	})
	s.CertTemplate2 = graphTestContext.NewActiveDirectoryCertTemplate("CertTemplate2", domainSid, CertTemplateData{
		ApplicationPolicies:     []string{},
		AuthenticationEnabled:   true,
		AuthorizedSignatures:    0,
		EKUS:                    []string{},
		EnrolleeSuppliesSubject: false,
<<<<<<< HEAD
		NoSecurityExtension:     false,
		RequiresManagerApproval: false,
		SchemaVersion:           1,
		SubjectAltRequireSPN:    false,
		SubjectAltRequireUPN:    false,
	})
	s.CertTemplate3 = graphTestContext.NewActiveDirectoryCertTemplate("CertTemplate3", domainSid, CertTemplateData{
		ApplicationPolicies:     []string{},
		AuthenticationEnabled:   false,
=======
		NoSecurityExtension:     true,
		RequiresManagerApproval: false,
		SchemaVersion:           1,
		SubjectAltRequireSPN:    false,
		SubjectAltRequireUPN:    true,
	})
	s.CertTemplate3 = graphTestContext.NewActiveDirectoryCertTemplate("CertTemplate3", domainSid, CertTemplateData{
		ApplicationPolicies:     []string{},
		AuthenticationEnabled:   true,
>>>>>>> d932dbbd
		AuthorizedSignatures:    0,
		EKUS:                    []string{},
		EnrolleeSuppliesSubject: false,
		NoSecurityExtension:     false,
		RequiresManagerApproval: false,
		SchemaVersion:           1,
<<<<<<< HEAD
		SubjectAltRequireSPN:    false,
=======
		SubjectAltRequireSPN:    true,
>>>>>>> d932dbbd
		SubjectAltRequireUPN:    false,
	})
	s.CertTemplate4 = graphTestContext.NewActiveDirectoryCertTemplate("CertTemplate4", domainSid, CertTemplateData{
		ApplicationPolicies:     []string{},
		AuthenticationEnabled:   true,
		AuthorizedSignatures:    0,
		EKUS:                    []string{},
		EnrolleeSuppliesSubject: false,
		NoSecurityExtension:     false,
		RequiresManagerApproval: true,
		SchemaVersion:           1,
		SubjectAltRequireSPN:    false,
<<<<<<< HEAD
		SubjectAltRequireUPN:    false,
	})
	s.CertTemplate5 = graphTestContext.NewActiveDirectoryCertTemplate("CertTemplate5", domainSid, CertTemplateData{
		ApplicationPolicies:     []string{},
=======
		SubjectAltRequireUPN:    true,
	})
	s.CertTemplate5 = graphTestContext.NewActiveDirectoryCertTemplate("CertTemplate5", domainSid, CertTemplateData{
		ApplicationPolicies:     []string{},
		AuthenticationEnabled:   false,
		AuthorizedSignatures:    0,
		EKUS:                    []string{},
		EnrolleeSuppliesSubject: false,
		NoSecurityExtension:     false,
		RequiresManagerApproval: false,
		SchemaVersion:           1,
		SubjectAltRequireSPN:    false,
		SubjectAltRequireUPN:    true,
	})
	s.CertTemplate6 = graphTestContext.NewActiveDirectoryCertTemplate("CertTemplate6", domainSid, CertTemplateData{
		ApplicationPolicies:     []string{},
>>>>>>> d932dbbd
		AuthenticationEnabled:   true,
		AuthorizedSignatures:    1,
		EKUS:                    []string{},
		EnrolleeSuppliesSubject: false,
		NoSecurityExtension:     false,
		RequiresManagerApproval: false,
		SchemaVersion:           2,
		SubjectAltRequireSPN:    false,
<<<<<<< HEAD
=======
		SubjectAltRequireUPN:    true,
	})
	s.CertTemplate7 = graphTestContext.NewActiveDirectoryCertTemplate("CertTemplate7", domainSid, CertTemplateData{
		ApplicationPolicies:     []string{},
		AuthenticationEnabled:   true,
		AuthorizedSignatures:    0,
		EKUS:                    []string{},
		EnrolleeSuppliesSubject: false,
		NoSecurityExtension:     false,
		RequiresManagerApproval: false,
		SchemaVersion:           1,
		SubjectAltRequireSPN:    false,
>>>>>>> d932dbbd
		SubjectAltRequireUPN:    false,
	})
	s.DC = graphTestContext.NewActiveDirectoryComputer("DC", domainSid)
	s.Domain = graphTestContext.NewActiveDirectoryDomain("Domain", domainSid, false, true)
<<<<<<< HEAD

	s.EnterpriseCA = graphTestContext.NewActiveDirectoryEnterpriseCA("EnterpriseCA", domainSid)
	s.EnterpriseCA.Properties.Set(ad.IsUserSpecifiesSanEnabled.String(), true)
	graphTestContext.UpdateNode(s.EnterpriseCA)

=======
	s.EnterpriseCA = graphTestContext.NewActiveDirectoryEnterpriseCA("EnterpriseCA", domainSid)
>>>>>>> d932dbbd
	s.Group0 = graphTestContext.NewActiveDirectoryGroup("Group0", domainSid)
	s.Group1 = graphTestContext.NewActiveDirectoryGroup("Group1", domainSid)
	s.Group2 = graphTestContext.NewActiveDirectoryGroup("Group2", domainSid)
	s.Group3 = graphTestContext.NewActiveDirectoryGroup("Group3", domainSid)
	s.Group4 = graphTestContext.NewActiveDirectoryGroup("Group4", domainSid)
	s.Group5 = graphTestContext.NewActiveDirectoryGroup("Group5", domainSid)
<<<<<<< HEAD

	s.NTAuthStore = graphTestContext.NewActiveDirectoryNTAuthStore("NTAuthStore", domainSid)
	s.RootCA = graphTestContext.NewActiveDirectoryRootCA("RootCA", domainSid)

=======
	s.Group6 = graphTestContext.NewActiveDirectoryGroup("Group6", domainSid)
	s.Group7 = graphTestContext.NewActiveDirectoryGroup("Group7", domainSid)
	s.NTAuthStore = graphTestContext.NewActiveDirectoryNTAuthStore("NTAuthStore", domainSid)
	s.RootCA = graphTestContext.NewActiveDirectoryRootCA("RootCA", domainSid)
	s.User1 = graphTestContext.NewActiveDirectoryUser("User1", domainSid)
	s.User2 = graphTestContext.NewActiveDirectoryUser("User2", domainSid)
	s.User3 = graphTestContext.NewActiveDirectoryUser("User3", domainSid)
	s.User4 = graphTestContext.NewActiveDirectoryUser("User4", domainSid)
	s.User5 = graphTestContext.NewActiveDirectoryUser("User5", domainSid)
	s.User6 = graphTestContext.NewActiveDirectoryUser("User6", domainSid)
	s.User7 = graphTestContext.NewActiveDirectoryUser("User7", domainSid)
>>>>>>> d932dbbd
	graphTestContext.NewRelationship(s.CertTemplate2, s.EnterpriseCA, ad.PublishedTo)
	graphTestContext.NewRelationship(s.RootCA, s.Domain, ad.RootCAFor)
	graphTestContext.NewRelationship(s.EnterpriseCA, s.RootCA, ad.IssuedSignedBy)
	graphTestContext.NewRelationship(s.NTAuthStore, s.Domain, ad.NTAuthStoreFor)
	graphTestContext.NewRelationship(s.EnterpriseCA, s.NTAuthStore, ad.TrustedForNTAuth)
	graphTestContext.NewRelationship(s.EnterpriseCA, s.DC, ad.CanAbuseUPNCertMapping)
	graphTestContext.NewRelationship(s.DC, s.Domain, ad.DCFor)
<<<<<<< HEAD
	graphTestContext.NewRelationship(s.Group3, s.CertTemplate3, ad.Enroll)
	graphTestContext.NewRelationship(s.CertTemplate3, s.EnterpriseCA, ad.PublishedTo)
	graphTestContext.NewRelationship(s.CertTemplate4, s.EnterpriseCA, ad.PublishedTo)
	graphTestContext.NewRelationship(s.Group4, s.CertTemplate4, ad.Enroll)
	graphTestContext.NewRelationship(s.Group2, s.CertTemplate2, ad.Enroll)
	graphTestContext.NewRelationship(s.Group0, s.EnterpriseCA, ad.Enroll)
	graphTestContext.NewRelationship(s.Group2, s.Group0, ad.MemberOf)
	graphTestContext.NewRelationship(s.Group3, s.Group0, ad.MemberOf)
	graphTestContext.NewRelationship(s.Group4, s.Group0, ad.MemberOf)
	graphTestContext.NewRelationship(s.Group5, s.Group0, ad.MemberOf)
	graphTestContext.NewRelationship(s.Group5, s.CertTemplate5, ad.Enroll)
	graphTestContext.NewRelationship(s.CertTemplate5, s.EnterpriseCA, ad.PublishedTo)
	graphTestContext.NewRelationship(s.CertTemplate1, s.EnterpriseCA, ad.PublishedTo)
	graphTestContext.NewRelationship(s.Group1, s.CertTemplate1, ad.Enroll)
	graphTestContext.NewRelationship(s.Group1, s.Group0, ad.MemberOf)
}

type ESC6bTemplate2Harness struct {
	CertTemplate1 *graph.Node
	CertTemplate2 *graph.Node
	CertTemplate3 *graph.Node
	CertTemplate4 *graph.Node
	CertTemplate5 *graph.Node
	CertTemplate6 *graph.Node
=======
	graphTestContext.NewRelationship(s.User3, s.CertTemplate3, ad.Enroll)
	graphTestContext.NewRelationship(s.CertTemplate3, s.EnterpriseCA, ad.PublishedTo)
	graphTestContext.NewRelationship(s.CertTemplate4, s.EnterpriseCA, ad.PublishedTo)
	graphTestContext.NewRelationship(s.User4, s.CertTemplate4, ad.Enroll)
	graphTestContext.NewRelationship(s.User2, s.CertTemplate2, ad.Enroll)
	graphTestContext.NewRelationship(s.Group0, s.EnterpriseCA, ad.Enroll)
	graphTestContext.NewRelationship(s.User2, s.Group0, ad.MemberOf)
	graphTestContext.NewRelationship(s.User3, s.Group0, ad.MemberOf)
	graphTestContext.NewRelationship(s.User4, s.Group0, ad.MemberOf)
	graphTestContext.NewRelationship(s.CertTemplate5, s.EnterpriseCA, ad.PublishedTo)
	graphTestContext.NewRelationship(s.User5, s.CertTemplate5, ad.Enroll)
	graphTestContext.NewRelationship(s.User5, s.Group0, ad.MemberOf)
	graphTestContext.NewRelationship(s.User6, s.Group0, ad.MemberOf)
	graphTestContext.NewRelationship(s.User6, s.CertTemplate6, ad.Enroll)
	graphTestContext.NewRelationship(s.CertTemplate6, s.EnterpriseCA, ad.PublishedTo)
	graphTestContext.NewRelationship(s.CertTemplate1, s.EnterpriseCA, ad.PublishedTo)
	graphTestContext.NewRelationship(s.User1, s.CertTemplate1, ad.Enroll)
	graphTestContext.NewRelationship(s.User1, s.Group0, ad.MemberOf)
	graphTestContext.NewRelationship(s.CertTemplate7, s.EnterpriseCA, ad.PublishedTo)
	graphTestContext.NewRelationship(s.User7, s.CertTemplate7, ad.Enroll)
	graphTestContext.NewRelationship(s.User7, s.Group0, ad.MemberOf)
	graphTestContext.NewRelationship(s.Group7, s.User7, ad.GenericAll)
	graphTestContext.NewRelationship(s.Group6, s.User6, ad.GenericAll)
	graphTestContext.NewRelationship(s.Group5, s.User5, ad.GenericAll)
	graphTestContext.NewRelationship(s.Group4, s.User4, ad.GenericAll)
	graphTestContext.NewRelationship(s.Group3, s.User3, ad.GenericAll)
	graphTestContext.NewRelationship(s.Group2, s.User2, ad.GenericAll)
	graphTestContext.NewRelationship(s.Group1, s.User1, ad.GenericAll)
}

type ESC10aHarness2 struct {
	CertTemplate1 *graph.Node
	CertTemplate2 *graph.Node
	CertTemplate3 *graph.Node
>>>>>>> d932dbbd
	Computer1     *graph.Node
	Computer2     *graph.Node
	Computer3     *graph.Node
	Computer4     *graph.Node
	Computer5     *graph.Node
	Computer6     *graph.Node
	DC            *graph.Node
	Domain        *graph.Node
	EnterpriseCA  *graph.Node
	Group0        *graph.Node
	Group1        *graph.Node
	Group2        *graph.Node
	Group3        *graph.Node
	Group4        *graph.Node
	Group5        *graph.Node
	Group6        *graph.Node
	NTAuthStore   *graph.Node
	RootCA        *graph.Node
	User1         *graph.Node
	User2         *graph.Node
	User3         *graph.Node
	User4         *graph.Node
	User5         *graph.Node
	User6         *graph.Node
}

<<<<<<< HEAD
func (s *ESC6bTemplate2Harness) Setup(graphTestContext *GraphTestContext) {
=======
func (s *ESC10aHarness2) Setup(graphTestContext *GraphTestContext) {
>>>>>>> d932dbbd
	domainSid := RandomDomainSID()
	s.CertTemplate1 = graphTestContext.NewActiveDirectoryCertTemplate("CertTemplate1", domainSid, CertTemplateData{
		ApplicationPolicies:        []string{},
		AuthenticationEnabled:      true,
		AuthorizedSignatures:       0,
		EKUS:                       []string{},
		EnrolleeSuppliesSubject:    false,
		NoSecurityExtension:        false,
		RequiresManagerApproval:    false,
<<<<<<< HEAD
		SchemaVersion:              1,
		SubjectAltRequireDNS:       false,
		SubjectAltRequireDomainDNS: false,
		SubjectAltRequireSPN:       false,
		SubjectAltRequireUPN:       false,
	})
	s.CertTemplate1.Properties.Set(ad.SubjectAltRequireEmail.String(), false)
	s.CertTemplate1.Properties.Set(ad.SubjectRequireEmail.String(), false)
	graphTestContext.UpdateNode(s.CertTemplate1)

=======
		SchemaVersion:              2,
		SubjectAltRequireDNS:       false,
		SubjectAltRequireDomainDNS: false,
		SubjectAltRequireEmail:     true,
		SubjectAltRequireSPN:       false,
		SubjectAltRequireUPN:       true,
	})
>>>>>>> d932dbbd
	s.CertTemplate2 = graphTestContext.NewActiveDirectoryCertTemplate("CertTemplate2", domainSid, CertTemplateData{
		ApplicationPolicies:        []string{},
		AuthenticationEnabled:      true,
		AuthorizedSignatures:       0,
		EKUS:                       []string{},
		EnrolleeSuppliesSubject:    false,
		NoSecurityExtension:        false,
		RequiresManagerApproval:    false,
<<<<<<< HEAD
		SchemaVersion:              1,
		SubjectAltRequireDNS:       true,
		SubjectAltRequireDomainDNS: false,
		SubjectAltRequireSPN:       false,
		SubjectAltRequireUPN:       false,
	})
	s.CertTemplate2.Properties.Set(ad.SubjectAltRequireEmail.String(), false)
	s.CertTemplate2.Properties.Set(ad.SubjectRequireEmail.String(), false)
	graphTestContext.UpdateNode(s.CertTemplate2)

=======
		SchemaVersion:              2,
		SubjectAltRequireDNS:       true,
		SubjectAltRequireDomainDNS: false,
		SubjectAltRequireEmail:     true,
		SubjectAltRequireSPN:       false,
		SubjectAltRequireUPN:       true,
	})
>>>>>>> d932dbbd
	s.CertTemplate3 = graphTestContext.NewActiveDirectoryCertTemplate("CertTemplate3", domainSid, CertTemplateData{
		ApplicationPolicies:        []string{},
		AuthenticationEnabled:      true,
		AuthorizedSignatures:       0,
		EKUS:                       []string{},
		EnrolleeSuppliesSubject:    false,
		NoSecurityExtension:        false,
		RequiresManagerApproval:    false,
<<<<<<< HEAD
		SchemaVersion:              1,
		SubjectAltRequireDNS:       false,
		SubjectAltRequireDomainDNS: true,
		SubjectAltRequireSPN:       false,
		SubjectAltRequireUPN:       false,
	})
	s.CertTemplate3.Properties.Set(ad.SubjectAltRequireEmail.String(), false)
	s.CertTemplate3.Properties.Set(ad.SubjectRequireEmail.String(), false)
	graphTestContext.UpdateNode(s.CertTemplate3)

	s.CertTemplate4 = graphTestContext.NewActiveDirectoryCertTemplate("CertTemplate4", domainSid, CertTemplateData{
		ApplicationPolicies:        []string{},
		AuthenticationEnabled:      true,
		AuthorizedSignatures:       0,
		EKUS:                       []string{},
		EnrolleeSuppliesSubject:    false,
		NoSecurityExtension:        false,
		RequiresManagerApproval:    false,
		SchemaVersion:              1,
		SubjectAltRequireDNS:       false,
		SubjectAltRequireDomainDNS: false,
		SubjectAltRequireSPN:       false,
		SubjectAltRequireUPN:       false,
	})
	s.CertTemplate4.Properties.Set(ad.SubjectAltRequireEmail.String(), true)
	s.CertTemplate4.Properties.Set(ad.SubjectRequireEmail.String(), true)
	graphTestContext.UpdateNode(s.CertTemplate4)

	s.CertTemplate5 = graphTestContext.NewActiveDirectoryCertTemplate("CertTemplate5", domainSid, CertTemplateData{
		ApplicationPolicies:        []string{},
		AuthenticationEnabled:      true,
		AuthorizedSignatures:       0,
		EKUS:                       []string{},
		EnrolleeSuppliesSubject:    false,
		NoSecurityExtension:        false,
		RequiresManagerApproval:    false,
		SchemaVersion:              2,
		SubjectAltRequireDNS:       false,
		SubjectAltRequireDomainDNS: false,
		SubjectAltRequireSPN:       false,
		SubjectAltRequireUPN:       false,
	})
	s.CertTemplate5.Properties.Set(ad.SubjectAltRequireEmail.String(), true)
	s.CertTemplate5.Properties.Set(ad.SubjectRequireEmail.String(), false)
	graphTestContext.UpdateNode(s.CertTemplate5)

	s.CertTemplate6 = graphTestContext.NewActiveDirectoryCertTemplate("CertTemplate6", domainSid, CertTemplateData{
		ApplicationPolicies:        []string{},
		AuthenticationEnabled:      true,
		AuthorizedSignatures:       0,
		EKUS:                       []string{},
		EnrolleeSuppliesSubject:    false,
		NoSecurityExtension:        false,
		RequiresManagerApproval:    false,
		SchemaVersion:              2,
		SubjectAltRequireDNS:       false,
		SubjectAltRequireDomainDNS: false,
		SubjectAltRequireSPN:       false,
		SubjectAltRequireUPN:       false,
	})
	s.CertTemplate6.Properties.Set(ad.SubjectAltRequireEmail.String(), false)
	s.CertTemplate6.Properties.Set(ad.SubjectRequireEmail.String(), true)
	graphTestContext.UpdateNode(s.CertTemplate6)

	s.EnterpriseCA = graphTestContext.NewActiveDirectoryEnterpriseCA("EnterpriseCA", domainSid)
	s.EnterpriseCA.Properties.Set(ad.IsUserSpecifiesSanEnabled.String(), true)
	graphTestContext.UpdateNode(s.EnterpriseCA)

=======
		SchemaVersion:              2,
		SubjectAltRequireDNS:       false,
		SubjectAltRequireDomainDNS: true,
		SubjectAltRequireEmail:     true,
		SubjectAltRequireSPN:       false,
		SubjectAltRequireUPN:       true,
	})
>>>>>>> d932dbbd
	s.Computer1 = graphTestContext.NewActiveDirectoryComputer("Computer1", domainSid)
	s.Computer2 = graphTestContext.NewActiveDirectoryComputer("Computer2", domainSid)
	s.Computer3 = graphTestContext.NewActiveDirectoryComputer("Computer3", domainSid)
	s.Computer4 = graphTestContext.NewActiveDirectoryComputer("Computer4", domainSid)
	s.Computer5 = graphTestContext.NewActiveDirectoryComputer("Computer5", domainSid)
	s.Computer6 = graphTestContext.NewActiveDirectoryComputer("Computer6", domainSid)
	s.DC = graphTestContext.NewActiveDirectoryComputer("DC", domainSid)
	s.Domain = graphTestContext.NewActiveDirectoryDomain("Domain", domainSid, false, true)
<<<<<<< HEAD

=======
	s.EnterpriseCA = graphTestContext.NewActiveDirectoryEnterpriseCA("EnterpriseCA", domainSid)
>>>>>>> d932dbbd
	s.Group0 = graphTestContext.NewActiveDirectoryGroup("Group0", domainSid)
	s.Group1 = graphTestContext.NewActiveDirectoryGroup("Group1", domainSid)
	s.Group2 = graphTestContext.NewActiveDirectoryGroup("Group2", domainSid)
	s.Group3 = graphTestContext.NewActiveDirectoryGroup("Group3", domainSid)
	s.Group4 = graphTestContext.NewActiveDirectoryGroup("Group4", domainSid)
	s.Group5 = graphTestContext.NewActiveDirectoryGroup("Group5", domainSid)
	s.Group6 = graphTestContext.NewActiveDirectoryGroup("Group6", domainSid)
	s.NTAuthStore = graphTestContext.NewActiveDirectoryNTAuthStore("NTAuthStore", domainSid)
	s.RootCA = graphTestContext.NewActiveDirectoryRootCA("RootCA", domainSid)
	s.User1 = graphTestContext.NewActiveDirectoryUser("User1", domainSid)
	s.User2 = graphTestContext.NewActiveDirectoryUser("User2", domainSid)
	s.User3 = graphTestContext.NewActiveDirectoryUser("User3", domainSid)
	s.User4 = graphTestContext.NewActiveDirectoryUser("User4", domainSid)
	s.User5 = graphTestContext.NewActiveDirectoryUser("User5", domainSid)
	s.User6 = graphTestContext.NewActiveDirectoryUser("User6", domainSid)
	graphTestContext.NewRelationship(s.RootCA, s.Domain, ad.RootCAFor)
	graphTestContext.NewRelationship(s.EnterpriseCA, s.RootCA, ad.IssuedSignedBy)
	graphTestContext.NewRelationship(s.NTAuthStore, s.Domain, ad.NTAuthStoreFor)
	graphTestContext.NewRelationship(s.EnterpriseCA, s.NTAuthStore, ad.TrustedForNTAuth)
	graphTestContext.NewRelationship(s.EnterpriseCA, s.DC, ad.CanAbuseUPNCertMapping)
	graphTestContext.NewRelationship(s.DC, s.Domain, ad.DCFor)
	graphTestContext.NewRelationship(s.Group0, s.EnterpriseCA, ad.Enroll)
	graphTestContext.NewRelationship(s.CertTemplate1, s.EnterpriseCA, ad.PublishedTo)
	graphTestContext.NewRelationship(s.Group1, s.CertTemplate1, ad.Enroll)
	graphTestContext.NewRelationship(s.Group1, s.Group0, ad.MemberOf)
	graphTestContext.NewRelationship(s.CertTemplate2, s.EnterpriseCA, ad.PublishedTo)
	graphTestContext.NewRelationship(s.CertTemplate3, s.EnterpriseCA, ad.PublishedTo)
<<<<<<< HEAD
	graphTestContext.NewRelationship(s.CertTemplate4, s.EnterpriseCA, ad.PublishedTo)
	graphTestContext.NewRelationship(s.CertTemplate5, s.EnterpriseCA, ad.PublishedTo)
	graphTestContext.NewRelationship(s.CertTemplate6, s.EnterpriseCA, ad.PublishedTo)
=======
>>>>>>> d932dbbd
	graphTestContext.NewRelationship(s.Computer1, s.CertTemplate1, ad.Enroll)
	graphTestContext.NewRelationship(s.Computer1, s.Group0, ad.MemberOf)
	graphTestContext.NewRelationship(s.User1, s.CertTemplate1, ad.Enroll)
	graphTestContext.NewRelationship(s.User1, s.Group0, ad.MemberOf)
	graphTestContext.NewRelationship(s.Group2, s.Group0, ad.MemberOf)
	graphTestContext.NewRelationship(s.Computer2, s.Group0, ad.MemberOf)
	graphTestContext.NewRelationship(s.User2, s.Group0, ad.MemberOf)
	graphTestContext.NewRelationship(s.User2, s.CertTemplate2, ad.Enroll)
	graphTestContext.NewRelationship(s.Computer2, s.CertTemplate2, ad.Enroll)
	graphTestContext.NewRelationship(s.Group2, s.CertTemplate2, ad.Enroll)
	graphTestContext.NewRelationship(s.Group3, s.Group0, ad.MemberOf)
	graphTestContext.NewRelationship(s.Computer3, s.Group0, ad.MemberOf)
	graphTestContext.NewRelationship(s.User3, s.Group0, ad.MemberOf)
	graphTestContext.NewRelationship(s.Group3, s.CertTemplate3, ad.Enroll)
	graphTestContext.NewRelationship(s.Computer3, s.CertTemplate3, ad.Enroll)
	graphTestContext.NewRelationship(s.User3, s.CertTemplate3, ad.Enroll)
<<<<<<< HEAD
	graphTestContext.NewRelationship(s.Group4, s.Group0, ad.MemberOf)
	graphTestContext.NewRelationship(s.Computer4, s.Group0, ad.MemberOf)
	graphTestContext.NewRelationship(s.User4, s.Group0, ad.MemberOf)
	graphTestContext.NewRelationship(s.User4, s.CertTemplate4, ad.Enroll)
	graphTestContext.NewRelationship(s.Computer4, s.CertTemplate4, ad.Enroll)
	graphTestContext.NewRelationship(s.Group4, s.CertTemplate4, ad.Enroll)
	graphTestContext.NewRelationship(s.Group5, s.Group0, ad.MemberOf)
	graphTestContext.NewRelationship(s.Computer5, s.Group0, ad.MemberOf)
	graphTestContext.NewRelationship(s.User5, s.Group0, ad.MemberOf)
	graphTestContext.NewRelationship(s.Group6, s.Group0, ad.MemberOf)
	graphTestContext.NewRelationship(s.Computer6, s.Group0, ad.MemberOf)
	graphTestContext.NewRelationship(s.User6, s.Group0, ad.MemberOf)
	graphTestContext.NewRelationship(s.User6, s.CertTemplate6, ad.Enroll)
	graphTestContext.NewRelationship(s.Computer6, s.CertTemplate6, ad.Enroll)
	graphTestContext.NewRelationship(s.Group6, s.CertTemplate6, ad.Enroll)
	graphTestContext.NewRelationship(s.User5, s.CertTemplate5, ad.Enroll)
	graphTestContext.NewRelationship(s.Computer5, s.CertTemplate5, ad.Enroll)
	graphTestContext.NewRelationship(s.Group5, s.CertTemplate5, ad.Enroll)

}

type ESC6bECAHarness struct {
	CertTemplate0 *graph.Node
=======
	graphTestContext.NewRelationship(s.User6, s.User3, ad.GenericAll)
	graphTestContext.NewRelationship(s.User5, s.Computer3, ad.GenericAll)
	graphTestContext.NewRelationship(s.User4, s.Group3, ad.GenericAll)
	graphTestContext.NewRelationship(s.Computer6, s.User2, ad.GenericAll)
	graphTestContext.NewRelationship(s.Computer5, s.Computer2, ad.GenericAll)
	graphTestContext.NewRelationship(s.Computer4, s.Group2, ad.GenericAll)
	graphTestContext.NewRelationship(s.Group6, s.User1, ad.GenericAll)
	graphTestContext.NewRelationship(s.Group5, s.Computer1, ad.GenericAll)
	graphTestContext.NewRelationship(s.Group4, s.Group1, ad.GenericAll)
}

type ESC10aHarnessECA struct {
>>>>>>> d932dbbd
	CertTemplate1 *graph.Node
	CertTemplate2 *graph.Node
	CertTemplate3 *graph.Node
	CertTemplate4 *graph.Node
	CertTemplate5 *graph.Node
<<<<<<< HEAD
	DC0           *graph.Node
=======
>>>>>>> d932dbbd
	DC1           *graph.Node
	DC2           *graph.Node
	DC3           *graph.Node
	DC4           *graph.Node
	DC5           *graph.Node
<<<<<<< HEAD
	Domain0       *graph.Node
=======
>>>>>>> d932dbbd
	Domain1       *graph.Node
	Domain2       *graph.Node
	Domain3       *graph.Node
	Domain4       *graph.Node
	Domain5       *graph.Node
<<<<<<< HEAD
	EnterpriseCA0 *graph.Node
=======
>>>>>>> d932dbbd
	EnterpriseCA1 *graph.Node
	EnterpriseCA2 *graph.Node
	EnterpriseCA3 *graph.Node
	EnterpriseCA4 *graph.Node
	EnterpriseCA5 *graph.Node
<<<<<<< HEAD
	Group0        *graph.Node
=======
>>>>>>> d932dbbd
	Group1        *graph.Node
	Group2        *graph.Node
	Group3        *graph.Node
	Group4        *graph.Node
	Group5        *graph.Node
<<<<<<< HEAD
	NTAuthStore0  *graph.Node
=======
>>>>>>> d932dbbd
	NTAuthStore1  *graph.Node
	NTAuthStore2  *graph.Node
	NTAuthStore3  *graph.Node
	NTAuthStore4  *graph.Node
	NTAuthStore5  *graph.Node
<<<<<<< HEAD
	RootCA0       *graph.Node
=======
>>>>>>> d932dbbd
	RootCA1       *graph.Node
	RootCA2       *graph.Node
	RootCA3       *graph.Node
	RootCA4       *graph.Node
	RootCA5       *graph.Node
<<<<<<< HEAD
}

func (s *ESC6bECAHarness) Setup(graphTestContext *GraphTestContext) {
	domainSid0 := RandomDomainSID()
=======
	User1         *graph.Node
	User2         *graph.Node
	User3         *graph.Node
	User4         *graph.Node
	User5         *graph.Node
}

func (s *ESC10aHarnessECA) Setup(graphTestContext *GraphTestContext) {
>>>>>>> d932dbbd
	domainSid1 := RandomDomainSID()
	domainSid2 := RandomDomainSID()
	domainSid3 := RandomDomainSID()
	domainSid4 := RandomDomainSID()
	domainSid5 := RandomDomainSID()
<<<<<<< HEAD

	s.CertTemplate0 = graphTestContext.NewActiveDirectoryCertTemplate("CertTemplate0", domainSid0, CertTemplateData{
		ApplicationPolicies:     []string{},
		AuthenticationEnabled:   true,
		AuthorizedSignatures:    0,
		EKUS:                    []string{},
		EnrolleeSuppliesSubject: false,
		NoSecurityExtension:     false,
		RequiresManagerApproval: false,
		SchemaVersion:           1,
		SubjectAltRequireSPN:    false,
		SubjectAltRequireUPN:    false,
	})
=======
>>>>>>> d932dbbd
	s.CertTemplate1 = graphTestContext.NewActiveDirectoryCertTemplate("CertTemplate1", domainSid1, CertTemplateData{
		ApplicationPolicies:     []string{},
		AuthenticationEnabled:   true,
		AuthorizedSignatures:    0,
		EKUS:                    []string{},
		EnrolleeSuppliesSubject: false,
		NoSecurityExtension:     false,
		RequiresManagerApproval: false,
		SchemaVersion:           1,
<<<<<<< HEAD
		SubjectAltRequireSPN:    false,
		SubjectAltRequireUPN:    false,
=======
		SubjectAltRequireEmail:  false,
		SubjectAltRequireSPN:    false,
		SubjectAltRequireUPN:    true,
>>>>>>> d932dbbd
	})
	s.CertTemplate2 = graphTestContext.NewActiveDirectoryCertTemplate("CertTemplate2", domainSid2, CertTemplateData{
		ApplicationPolicies:     []string{},
		AuthenticationEnabled:   true,
		AuthorizedSignatures:    0,
		EKUS:                    []string{},
		EnrolleeSuppliesSubject: false,
		NoSecurityExtension:     false,
		RequiresManagerApproval: false,
		SchemaVersion:           1,
<<<<<<< HEAD
		SubjectAltRequireSPN:    false,
		SubjectAltRequireUPN:    false,
=======
		SubjectAltRequireEmail:  false,
		SubjectAltRequireSPN:    false,
		SubjectAltRequireUPN:    true,
>>>>>>> d932dbbd
	})
	s.CertTemplate3 = graphTestContext.NewActiveDirectoryCertTemplate("CertTemplate3", domainSid3, CertTemplateData{
		ApplicationPolicies:     []string{},
		AuthenticationEnabled:   true,
		AuthorizedSignatures:    0,
		EKUS:                    []string{},
		EnrolleeSuppliesSubject: false,
		NoSecurityExtension:     false,
		RequiresManagerApproval: false,
		SchemaVersion:           1,
<<<<<<< HEAD
		SubjectAltRequireSPN:    false,
		SubjectAltRequireUPN:    false,
=======
		SubjectAltRequireEmail:  false,
		SubjectAltRequireSPN:    false,
		SubjectAltRequireUPN:    true,
>>>>>>> d932dbbd
	})
	s.CertTemplate4 = graphTestContext.NewActiveDirectoryCertTemplate("CertTemplate4", domainSid4, CertTemplateData{
		ApplicationPolicies:     []string{},
		AuthenticationEnabled:   true,
		AuthorizedSignatures:    0,
		EKUS:                    []string{},
		EnrolleeSuppliesSubject: false,
		NoSecurityExtension:     false,
		RequiresManagerApproval: false,
		SchemaVersion:           1,
<<<<<<< HEAD
		SubjectAltRequireSPN:    false,
		SubjectAltRequireUPN:    false,
=======
		SubjectAltRequireEmail:  false,
		SubjectAltRequireSPN:    false,
		SubjectAltRequireUPN:    true,
>>>>>>> d932dbbd
	})
	s.CertTemplate5 = graphTestContext.NewActiveDirectoryCertTemplate("CertTemplate5", domainSid5, CertTemplateData{
		ApplicationPolicies:     []string{},
		AuthenticationEnabled:   true,
		AuthorizedSignatures:    0,
		EKUS:                    []string{},
		EnrolleeSuppliesSubject: false,
		NoSecurityExtension:     false,
		RequiresManagerApproval: false,
		SchemaVersion:           1,
<<<<<<< HEAD
		SubjectAltRequireSPN:    false,
		SubjectAltRequireUPN:    false,
	})
	s.DC0 = graphTestContext.NewActiveDirectoryComputer("DC0", domainSid0)
=======
		SubjectAltRequireEmail:  false,
		SubjectAltRequireSPN:    false,
		SubjectAltRequireUPN:    true,
	})
>>>>>>> d932dbbd
	s.DC1 = graphTestContext.NewActiveDirectoryComputer("DC1", domainSid1)
	s.DC2 = graphTestContext.NewActiveDirectoryComputer("DC2", domainSid2)
	s.DC3 = graphTestContext.NewActiveDirectoryComputer("DC3", domainSid3)
	s.DC4 = graphTestContext.NewActiveDirectoryComputer("DC4", domainSid4)
	s.DC5 = graphTestContext.NewActiveDirectoryComputer("DC5", domainSid5)
<<<<<<< HEAD
	s.Domain0 = graphTestContext.NewActiveDirectoryDomain("Domain0", domainSid0, false, true)
=======
>>>>>>> d932dbbd
	s.Domain1 = graphTestContext.NewActiveDirectoryDomain("Domain1", domainSid1, false, true)
	s.Domain2 = graphTestContext.NewActiveDirectoryDomain("Domain2", domainSid2, false, true)
	s.Domain3 = graphTestContext.NewActiveDirectoryDomain("Domain3", domainSid3, false, true)
	s.Domain4 = graphTestContext.NewActiveDirectoryDomain("Domain4", domainSid4, false, true)
	s.Domain5 = graphTestContext.NewActiveDirectoryDomain("Domain5", domainSid5, false, true)
<<<<<<< HEAD

	s.EnterpriseCA0 = graphTestContext.NewActiveDirectoryEnterpriseCA("EnterpriseCA0", domainSid0)
	s.EnterpriseCA0.Properties.Set(ad.IsUserSpecifiesSanEnabled.String(), true)
	graphTestContext.UpdateNode(s.EnterpriseCA0)

	// leave ca1 isUserSpecifiesSanEnabled as nil
	s.EnterpriseCA1 = graphTestContext.NewActiveDirectoryEnterpriseCA("EnterpriseCA1", domainSid1)
	s.EnterpriseCA1.Properties.Set(ad.IsUserSpecifiesSanEnabled.String(), false)
	graphTestContext.UpdateNode(s.EnterpriseCA1)

	s.EnterpriseCA2 = graphTestContext.NewActiveDirectoryEnterpriseCA("EnterpriseCA2", domainSid2)
	s.EnterpriseCA2.Properties.Set(ad.IsUserSpecifiesSanEnabled.String(), true)
	graphTestContext.UpdateNode(s.EnterpriseCA2)

	s.EnterpriseCA3 = graphTestContext.NewActiveDirectoryEnterpriseCA("EnterpriseCA3", domainSid3)
	s.EnterpriseCA3.Properties.Set(ad.IsUserSpecifiesSanEnabled.String(), true)
	graphTestContext.UpdateNode(s.EnterpriseCA3)

	s.EnterpriseCA4 = graphTestContext.NewActiveDirectoryEnterpriseCA("EnterpriseCA4", domainSid4)
	s.EnterpriseCA4.Properties.Set(ad.IsUserSpecifiesSanEnabled.String(), true)
	graphTestContext.UpdateNode(s.EnterpriseCA4)

	s.EnterpriseCA5 = graphTestContext.NewActiveDirectoryEnterpriseCA("EnterpriseCA5", domainSid5)
	s.EnterpriseCA5.Properties.Set(ad.IsUserSpecifiesSanEnabled.String(), true)
	graphTestContext.UpdateNode(s.EnterpriseCA5)

	s.Group0 = graphTestContext.NewActiveDirectoryGroup("Group0", domainSid0)
=======
	s.EnterpriseCA1 = graphTestContext.NewActiveDirectoryEnterpriseCA("EnterpriseCA1", domainSid1)
	s.EnterpriseCA2 = graphTestContext.NewActiveDirectoryEnterpriseCA("EnterpriseCA2", domainSid2)
	s.EnterpriseCA3 = graphTestContext.NewActiveDirectoryEnterpriseCA("EnterpriseCA3", domainSid3)
	s.EnterpriseCA4 = graphTestContext.NewActiveDirectoryEnterpriseCA("EnterpriseCA4", domainSid4)
	s.EnterpriseCA5 = graphTestContext.NewActiveDirectoryEnterpriseCA("EnterpriseCA5", domainSid5)
>>>>>>> d932dbbd
	s.Group1 = graphTestContext.NewActiveDirectoryGroup("Group1", domainSid1)
	s.Group2 = graphTestContext.NewActiveDirectoryGroup("Group2", domainSid2)
	s.Group3 = graphTestContext.NewActiveDirectoryGroup("Group3", domainSid3)
	s.Group4 = graphTestContext.NewActiveDirectoryGroup("Group4", domainSid4)
	s.Group5 = graphTestContext.NewActiveDirectoryGroup("Group5", domainSid5)
<<<<<<< HEAD
	s.NTAuthStore0 = graphTestContext.NewActiveDirectoryNTAuthStore("NTAuthStore0", domainSid0)
=======
>>>>>>> d932dbbd
	s.NTAuthStore1 = graphTestContext.NewActiveDirectoryNTAuthStore("NTAuthStore1", domainSid1)
	s.NTAuthStore2 = graphTestContext.NewActiveDirectoryNTAuthStore("NTAuthStore2", domainSid2)
	s.NTAuthStore3 = graphTestContext.NewActiveDirectoryNTAuthStore("NTAuthStore3", domainSid3)
	s.NTAuthStore4 = graphTestContext.NewActiveDirectoryNTAuthStore("NTAuthStore4", domainSid4)
	s.NTAuthStore5 = graphTestContext.NewActiveDirectoryNTAuthStore("NTAuthStore5", domainSid5)
<<<<<<< HEAD
	s.RootCA0 = graphTestContext.NewActiveDirectoryRootCA("RootCA0", domainSid0)
=======
>>>>>>> d932dbbd
	s.RootCA1 = graphTestContext.NewActiveDirectoryRootCA("RootCA1", domainSid1)
	s.RootCA2 = graphTestContext.NewActiveDirectoryRootCA("RootCA2", domainSid2)
	s.RootCA3 = graphTestContext.NewActiveDirectoryRootCA("RootCA3", domainSid3)
	s.RootCA4 = graphTestContext.NewActiveDirectoryRootCA("RootCA4", domainSid4)
	s.RootCA5 = graphTestContext.NewActiveDirectoryRootCA("RootCA5", domainSid5)
<<<<<<< HEAD

	graphTestContext.NewRelationship(s.RootCA0, s.Domain0, ad.RootCAFor)
	graphTestContext.NewRelationship(s.NTAuthStore0, s.Domain0, ad.NTAuthStoreFor)
	graphTestContext.NewRelationship(s.DC0, s.Domain0, ad.DCFor)
	graphTestContext.NewRelationship(s.CertTemplate0, s.EnterpriseCA0, ad.PublishedTo)
	graphTestContext.NewRelationship(s.EnterpriseCA0, s.RootCA0, ad.IssuedSignedBy)
	graphTestContext.NewRelationship(s.EnterpriseCA0, s.NTAuthStore0, ad.TrustedForNTAuth)
	graphTestContext.NewRelationship(s.Group0, s.EnterpriseCA0, ad.Enroll)
	graphTestContext.NewRelationship(s.EnterpriseCA0, s.DC0, ad.CanAbuseUPNCertMapping)
	graphTestContext.NewRelationship(s.Group0, s.CertTemplate0, ad.Enroll)

=======
	s.User1 = graphTestContext.NewActiveDirectoryUser("User1", domainSid1)
	s.User2 = graphTestContext.NewActiveDirectoryUser("User2", domainSid2)
	s.User3 = graphTestContext.NewActiveDirectoryUser("User3", domainSid3)
	s.User4 = graphTestContext.NewActiveDirectoryUser("User4", domainSid4)
	s.User5 = graphTestContext.NewActiveDirectoryUser("User5", domainSid5)
>>>>>>> d932dbbd
	graphTestContext.NewRelationship(s.RootCA1, s.Domain1, ad.RootCAFor)
	graphTestContext.NewRelationship(s.NTAuthStore1, s.Domain1, ad.NTAuthStoreFor)
	graphTestContext.NewRelationship(s.DC1, s.Domain1, ad.DCFor)
	graphTestContext.NewRelationship(s.CertTemplate1, s.EnterpriseCA1, ad.PublishedTo)
	graphTestContext.NewRelationship(s.EnterpriseCA1, s.RootCA1, ad.IssuedSignedBy)
	graphTestContext.NewRelationship(s.EnterpriseCA1, s.NTAuthStore1, ad.TrustedForNTAuth)
<<<<<<< HEAD
	graphTestContext.NewRelationship(s.Group1, s.EnterpriseCA1, ad.Enroll)
	graphTestContext.NewRelationship(s.EnterpriseCA1, s.DC1, ad.CanAbuseUPNCertMapping)
	graphTestContext.NewRelationship(s.Group1, s.CertTemplate1, ad.Enroll)

=======
	graphTestContext.NewRelationship(s.User1, s.EnterpriseCA1, ad.Enroll)
	graphTestContext.NewRelationship(s.EnterpriseCA1, s.DC1, ad.CanAbuseUPNCertMapping)
	graphTestContext.NewRelationship(s.User1, s.CertTemplate1, ad.Enroll)
>>>>>>> d932dbbd
	graphTestContext.NewRelationship(s.RootCA2, s.Domain2, ad.RootCAFor)
	graphTestContext.NewRelationship(s.NTAuthStore2, s.Domain2, ad.NTAuthStoreFor)
	graphTestContext.NewRelationship(s.DC2, s.Domain2, ad.DCFor)
	graphTestContext.NewRelationship(s.CertTemplate2, s.EnterpriseCA2, ad.PublishedTo)
	graphTestContext.NewRelationship(s.EnterpriseCA2, s.RootCA2, ad.IssuedSignedBy)
	graphTestContext.NewRelationship(s.EnterpriseCA2, s.NTAuthStore2, ad.TrustedForNTAuth)
<<<<<<< HEAD
	graphTestContext.NewRelationship(s.Group2, s.EnterpriseCA2, ad.Enroll)
	graphTestContext.NewRelationship(s.Group2, s.CertTemplate2, ad.Enroll)

=======
	graphTestContext.NewRelationship(s.User2, s.EnterpriseCA2, ad.Enroll)
	graphTestContext.NewRelationship(s.User2, s.CertTemplate2, ad.Enroll)
>>>>>>> d932dbbd
	graphTestContext.NewRelationship(s.RootCA3, s.Domain3, ad.RootCAFor)
	graphTestContext.NewRelationship(s.NTAuthStore3, s.Domain3, ad.NTAuthStoreFor)
	graphTestContext.NewRelationship(s.DC3, s.Domain3, ad.DCFor)
	graphTestContext.NewRelationship(s.CertTemplate3, s.EnterpriseCA3, ad.PublishedTo)
	graphTestContext.NewRelationship(s.EnterpriseCA3, s.RootCA3, ad.IssuedSignedBy)
<<<<<<< HEAD
	graphTestContext.NewRelationship(s.Group3, s.EnterpriseCA3, ad.Enroll)
	graphTestContext.NewRelationship(s.EnterpriseCA3, s.DC3, ad.CanAbuseUPNCertMapping)
	graphTestContext.NewRelationship(s.Group3, s.CertTemplate3, ad.Enroll)

=======
	graphTestContext.NewRelationship(s.User3, s.EnterpriseCA3, ad.Enroll)
	graphTestContext.NewRelationship(s.EnterpriseCA3, s.DC3, ad.CanAbuseUPNCertMapping)
	graphTestContext.NewRelationship(s.User3, s.CertTemplate3, ad.Enroll)
>>>>>>> d932dbbd
	graphTestContext.NewRelationship(s.RootCA4, s.Domain4, ad.RootCAFor)
	graphTestContext.NewRelationship(s.NTAuthStore4, s.Domain4, ad.NTAuthStoreFor)
	graphTestContext.NewRelationship(s.DC4, s.Domain4, ad.DCFor)
	graphTestContext.NewRelationship(s.CertTemplate4, s.EnterpriseCA4, ad.PublishedTo)
	graphTestContext.NewRelationship(s.EnterpriseCA4, s.NTAuthStore4, ad.TrustedForNTAuth)
<<<<<<< HEAD
	graphTestContext.NewRelationship(s.Group4, s.EnterpriseCA4, ad.Enroll)
	graphTestContext.NewRelationship(s.EnterpriseCA4, s.DC4, ad.CanAbuseUPNCertMapping)
	graphTestContext.NewRelationship(s.Group4, s.CertTemplate4, ad.Enroll)

=======
	graphTestContext.NewRelationship(s.User4, s.EnterpriseCA4, ad.Enroll)
	graphTestContext.NewRelationship(s.EnterpriseCA4, s.DC4, ad.CanAbuseUPNCertMapping)
	graphTestContext.NewRelationship(s.User4, s.CertTemplate4, ad.Enroll)
>>>>>>> d932dbbd
	graphTestContext.NewRelationship(s.RootCA5, s.Domain5, ad.RootCAFor)
	graphTestContext.NewRelationship(s.NTAuthStore5, s.Domain5, ad.NTAuthStoreFor)
	graphTestContext.NewRelationship(s.DC5, s.Domain5, ad.DCFor)
	graphTestContext.NewRelationship(s.EnterpriseCA5, s.RootCA5, ad.IssuedSignedBy)
	graphTestContext.NewRelationship(s.EnterpriseCA5, s.NTAuthStore5, ad.TrustedForNTAuth)
<<<<<<< HEAD
	graphTestContext.NewRelationship(s.Group5, s.EnterpriseCA5, ad.Enroll)
	graphTestContext.NewRelationship(s.EnterpriseCA5, s.DC5, ad.CanAbuseUPNCertMapping)
	graphTestContext.NewRelationship(s.Group5, s.CertTemplate5, ad.Enroll)
}

type ESC6bPrincipalEdgesHarness struct {
=======
	graphTestContext.NewRelationship(s.User5, s.EnterpriseCA5, ad.Enroll)
	graphTestContext.NewRelationship(s.EnterpriseCA5, s.DC5, ad.CanAbuseUPNCertMapping)
	graphTestContext.NewRelationship(s.User5, s.CertTemplate5, ad.Enroll)
	graphTestContext.NewRelationship(s.Group1, s.User1, ad.GenericAll)
	graphTestContext.NewRelationship(s.Group2, s.User2, ad.GenericAll)
	graphTestContext.NewRelationship(s.Group5, s.User5, ad.GenericAll)
	graphTestContext.NewRelationship(s.Group4, s.User4, ad.GenericAll)
	graphTestContext.NewRelationship(s.Group3, s.User3, ad.GenericAll)
}

type ESC10aHarnessVictim struct {
>>>>>>> d932dbbd
	CertTemplate1 *graph.Node
	DC            *graph.Node
	Domain        *graph.Node
	EnterpriseCA  *graph.Node
	Group0        *graph.Node
	Group1        *graph.Node
	Group2        *graph.Node
	Group3        *graph.Node
	Group4        *graph.Node
	NTAuthStore   *graph.Node
	RootCA        *graph.Node
<<<<<<< HEAD
}

func (s *ESC6bPrincipalEdgesHarness) Setup(graphTestContext *GraphTestContext) {
=======
	User1         *graph.Node
	User2         *graph.Node
	User3         *graph.Node
	User4         *graph.Node
}

func (s *ESC10aHarnessVictim) Setup(graphTestContext *GraphTestContext) {
>>>>>>> d932dbbd
	domainSid := RandomDomainSID()
	s.CertTemplate1 = graphTestContext.NewActiveDirectoryCertTemplate("CertTemplate1", domainSid, CertTemplateData{
		ApplicationPolicies:     []string{},
		AuthenticationEnabled:   true,
		AuthorizedSignatures:    0,
		EKUS:                    []string{},
		EnrolleeSuppliesSubject: false,
		NoSecurityExtension:     false,
		RequiresManagerApproval: false,
		SchemaVersion:           1,
<<<<<<< HEAD
		SubjectAltRequireSPN:    false,
		SubjectAltRequireUPN:    false,
	})
	s.DC = graphTestContext.NewActiveDirectoryComputer("DC", domainSid)
	s.Domain = graphTestContext.NewActiveDirectoryDomain("Domain", domainSid, false, true)

	s.EnterpriseCA = graphTestContext.NewActiveDirectoryEnterpriseCA("EnterpriseCA", domainSid)
	s.EnterpriseCA.Properties.Set(ad.IsUserSpecifiesSanEnabled.String(), true)
	graphTestContext.UpdateNode(s.EnterpriseCA)

=======
		SubjectAltRequireEmail:  false,
		SubjectAltRequireSPN:    false,
		SubjectAltRequireUPN:    true,
	})
	s.DC = graphTestContext.NewActiveDirectoryComputer("DC", domainSid)
	s.Domain = graphTestContext.NewActiveDirectoryDomain("Domain", domainSid, false, true)
	s.EnterpriseCA = graphTestContext.NewActiveDirectoryEnterpriseCA("EnterpriseCA", domainSid)
>>>>>>> d932dbbd
	s.Group0 = graphTestContext.NewActiveDirectoryGroup("Group0", domainSid)
	s.Group1 = graphTestContext.NewActiveDirectoryGroup("Group1", domainSid)
	s.Group2 = graphTestContext.NewActiveDirectoryGroup("Group2", domainSid)
	s.Group3 = graphTestContext.NewActiveDirectoryGroup("Group3", domainSid)
	s.Group4 = graphTestContext.NewActiveDirectoryGroup("Group4", domainSid)
	s.NTAuthStore = graphTestContext.NewActiveDirectoryNTAuthStore("NTAuthStore", domainSid)
	s.RootCA = graphTestContext.NewActiveDirectoryRootCA("RootCA", domainSid)
<<<<<<< HEAD
=======
	s.User1 = graphTestContext.NewActiveDirectoryUser("User1", domainSid)
	s.User2 = graphTestContext.NewActiveDirectoryUser("User2", domainSid)
	s.User3 = graphTestContext.NewActiveDirectoryUser("User3", domainSid)
	s.User4 = graphTestContext.NewActiveDirectoryUser("User4", domainSid)
>>>>>>> d932dbbd
	graphTestContext.NewRelationship(s.RootCA, s.Domain, ad.RootCAFor)
	graphTestContext.NewRelationship(s.EnterpriseCA, s.RootCA, ad.IssuedSignedBy)
	graphTestContext.NewRelationship(s.NTAuthStore, s.Domain, ad.NTAuthStoreFor)
	graphTestContext.NewRelationship(s.EnterpriseCA, s.NTAuthStore, ad.TrustedForNTAuth)
	graphTestContext.NewRelationship(s.EnterpriseCA, s.DC, ad.CanAbuseUPNCertMapping)
	graphTestContext.NewRelationship(s.DC, s.Domain, ad.DCFor)
	graphTestContext.NewRelationship(s.Group0, s.EnterpriseCA, ad.Enroll)
	graphTestContext.NewRelationship(s.CertTemplate1, s.EnterpriseCA, ad.PublishedTo)
<<<<<<< HEAD
	graphTestContext.NewRelationship(s.Group1, s.CertTemplate1, ad.GenericAll)
	graphTestContext.NewRelationship(s.Group1, s.Group0, ad.MemberOf)
	graphTestContext.NewRelationship(s.Group2, s.CertTemplate1, ad.AllExtendedRights)
	graphTestContext.NewRelationship(s.Group2, s.Group0, ad.MemberOf)
	graphTestContext.NewRelationship(s.Group3, s.CertTemplate1, ad.GenericWrite)
	graphTestContext.NewRelationship(s.Group3, s.Group0, ad.MemberOf)
	graphTestContext.NewRelationship(s.Group4, s.CertTemplate1, ad.Enroll)
=======
	graphTestContext.NewRelationship(s.User1, s.CertTemplate1, ad.GenericAll)
	graphTestContext.NewRelationship(s.User1, s.Group0, ad.MemberOf)
	graphTestContext.NewRelationship(s.User2, s.CertTemplate1, ad.AllExtendedRights)
	graphTestContext.NewRelationship(s.User2, s.Group0, ad.MemberOf)
	graphTestContext.NewRelationship(s.User3, s.CertTemplate1, ad.GenericWrite)
	graphTestContext.NewRelationship(s.User3, s.Group0, ad.MemberOf)
	graphTestContext.NewRelationship(s.User4, s.CertTemplate1, ad.Enroll)
	graphTestContext.NewRelationship(s.Group1, s.User1, ad.GenericAll)
	graphTestContext.NewRelationship(s.Group2, s.User2, ad.GenericAll)
	graphTestContext.NewRelationship(s.Group3, s.User3, ad.GenericAll)
	graphTestContext.NewRelationship(s.Group4, s.User4, ad.GenericAll)
>>>>>>> d932dbbd
}

type ShortcutHarness struct {
	Group1 *graph.Node
	Group2 *graph.Node
	Group3 *graph.Node
	Group4 *graph.Node
	User1  *graph.Node
}

func (s *ShortcutHarness) Setup(graphTestContext *GraphTestContext) {
	sid := RandomDomainSID()
	s.Group1 = graphTestContext.NewActiveDirectoryGroup("GROUP ONE", sid)
	s.Group2 = graphTestContext.NewActiveDirectoryGroup("GROUP TWO", sid)
	s.Group3 = graphTestContext.NewActiveDirectoryGroup("GROUP THREE", sid)
	s.Group4 = graphTestContext.NewActiveDirectoryGroup("GROUP FOUR", sid)
	s.User1 = graphTestContext.NewActiveDirectoryUser("USER ONE", sid)

	graphTestContext.NewRelationship(s.Group4, s.Group1, ad.MemberOf)
	graphTestContext.NewRelationship(s.Group3, s.Group2, ad.MemberOf)
	graphTestContext.NewRelationship(s.Group3, s.Group1, ad.MemberOf)
	graphTestContext.NewRelationship(s.User1, s.Group4, ad.MemberOf)
	graphTestContext.NewRelationship(s.User1, s.Group3, ad.MemberOf)
}

type RootADHarness struct {
	ActiveDirectoryDomainSID                string
	ActiveDirectoryDomain                   *graph.Node
	ActiveDirectoryRDPDomainGroup           *graph.Node
	ActiveDirectoryDomainUsersGroup         *graph.Node
	ActiveDirectoryUser                     *graph.Node
	ActiveDirectoryOU                       *graph.Node
	ActiveDirectoryGPO                      *graph.Node
	ActiveDirectoryDCSyncAtomicRelationship *graph.Relationship
	NumCollectedDomains                     int
}

func (s *RootADHarness) Setup(graphTestContext *GraphTestContext) {
	s.ActiveDirectoryDomainSID = RandomDomainSID()
	s.ActiveDirectoryDomain = graphTestContext.NewActiveDirectoryDomain("TESTLAB.LOCAL", s.ActiveDirectoryDomainSID, false, true)
	s.ActiveDirectoryUser = graphTestContext.NewActiveDirectoryUser("AD User", s.ActiveDirectoryDomainSID)
	s.ActiveDirectoryOU = graphTestContext.NewActiveDirectoryOU("OU", s.ActiveDirectoryDomainSID, false)
	s.ActiveDirectoryGPO = graphTestContext.NewActiveDirectoryGPO("GPO Policy", s.ActiveDirectoryDomainSID)
	s.ActiveDirectoryDomainUsersGroup = graphTestContext.NewActiveDirectoryGroup("Domain Users", s.ActiveDirectoryDomainSID)

	// Allow the user to do DCSync to the domain
	s.ActiveDirectoryDCSyncAtomicRelationship = graphTestContext.NewRelationship(s.ActiveDirectoryUser, s.ActiveDirectoryDomain, ad.DCSync, DefaultRelProperties)

	// Contain the OU and user
	graphTestContext.NewRelationship(s.ActiveDirectoryDomain, s.ActiveDirectoryOU, ad.Contains)
	graphTestContext.NewRelationship(s.ActiveDirectoryOU, s.ActiveDirectoryUser, ad.Contains)
	graphTestContext.NewRelationship(s.ActiveDirectoryUser, s.ActiveDirectoryDomainUsersGroup, ad.MemberOf)

	// Apply a GPO
	graphTestContext.NewRelationship(s.ActiveDirectoryGPO, s.ActiveDirectoryOU, ad.GPLink)
}

type HarnessDetails struct {
	RDP                                             RDPHarness
	RDPB                                            RDPHarness2
	GPOEnforcement                                  GPOEnforcementHarness
	Session                                         SessionHarness
	LocalGroupSQL                                   LocalGroupHarness
	OutboundControl                                 OutboundControlHarness
	InboundControl                                  InboundControlHarness
	AssetGroupComboNodeHarness                      AssetGroupComboNodeHarness
	OUHarness                                       OUContainedHarness
	MembershipHarness                               MembershipHarness
	ForeignHarness                                  ForeignDomainHarness
	TrustDCSync                                     TrustDCSyncHarness
	Completeness                                    CompletenessHarness
	AZBaseHarness                                   AZBaseHarness
	AZGroupMembership                               AZGroupMembershipHarness
	AZManagementGroup                               AZManagementGroupHarness
	AZEntityPanelHarness                            AZEntityPanelHarness
	AZMGApplicationReadWriteAllHarness              AZMGApplicationReadWriteAllHarness
	AZMGAppRoleManagementReadWriteAllHarness        AZMGAppRoleManagementReadWriteAllHarness
	AZMGDirectoryReadWriteAllHarness                AZMGDirectoryReadWriteAllHarness
	AZMGGroupReadWriteAllHarness                    AZMGGroupReadWriteAllHarness
	AZMGGroupMemberReadWriteAllHarness              AZMGGroupMemberReadWriteAllHarness
	AZMGRoleManagementReadWriteDirectoryHarness     AZMGRoleManagementReadWriteDirectoryHarness
	AZMGServicePrincipalEndpointReadWriteAllHarness AZMGServicePrincipalEndpointReadWriteAllHarness
	RootADHarness                                   RootADHarness
	SearchHarness                                   SearchHarness
	ShortcutHarness                                 ShortcutHarness
	ADCSESC1Harness                                 ADCSESC1Harness
	EnrollOnBehalfOfHarnessOne                      EnrollOnBehalfOfHarnessOne
	EnrollOnBehalfOfHarnessTwo                      EnrollOnBehalfOfHarnessTwo
	ADCSGoldenCertHarness                           ADCSGoldenCertHarness
	IssuedSignedByHarness                           IssuedSignedByHarness
	WeakCertBindingAndUPNCertMappingHarness         WeakCertBindingAndUPNCertMappingHarness
	TrustedForNTAuthHarness                         TrustedForNTAuthHarness
	NumCollectedActiveDirectoryDomains              int
	AZInboundControlHarness                         AZInboundControlHarness
	ESC3Harness1                                    ESC3Harness1
	ESC3Harness2                                    ESC3Harness2
	ESC6aHarnessPrincipalEdges                      ESC6aHarnessPrincipalEdges
	ESC6aHarnessECA                                 ESC6aHarnessECA
	ESC6aHarnessTemplate1                           ESC6aHarnessTemplate1
	ESC6aHarnessTemplate2                           ESC6aHarnessTemplate2
	ESC9AHarness                                    ESC9AHarness
<<<<<<< HEAD
	ESC6bTemplate1Harness                           ESC6bTemplate1Harness
	ESC6bECAHarness                                 ESC6bECAHarness
	ESC6bPrincipalEdgesHarness                      ESC6bPrincipalEdgesHarness
	ESC6bTemplate2Harness                           ESC6bTemplate2Harness
=======
	ESC10aPrincipalHarness                          ESC10aPrincipalHarness
	ESC10aHarness1                                  ESC10aHarness1
	ESC10aHarness2                                  ESC10aHarness2
	ESC10aHarnessECA                                ESC10aHarnessECA
	ESC10aHarnessVictim                             ESC10aHarnessVictim
>>>>>>> d932dbbd
}<|MERGE_RESOLUTION|>--- conflicted
+++ resolved
@@ -2156,16 +2156,6 @@
 	setupHarnessFromArrowsJson(c, "esc6a-template2")
 }
 
-<<<<<<< HEAD
-type ESC6bHarnessTemplate1 struct{}
-
-func (s *ESC6bHarnessTemplate1) Setup(c *GraphTestContext) {
-	setupHarnessFromArrowsJson(c, "esc6b-template1")
-}
-
-type ESC6bTemplate1Harness struct {
-	*graph.Node
-=======
 type ESC10aPrincipalHarness struct {
 	Domain       *graph.Node
 	NTAuthStore  *graph.Node
@@ -2233,17 +2223,13 @@
 }
 
 type ESC10aHarness1 struct {
->>>>>>> d932dbbd
 	CertTemplate1 *graph.Node
 	CertTemplate2 *graph.Node
 	CertTemplate3 *graph.Node
 	CertTemplate4 *graph.Node
 	CertTemplate5 *graph.Node
-<<<<<<< HEAD
-=======
 	CertTemplate6 *graph.Node
 	CertTemplate7 *graph.Node
->>>>>>> d932dbbd
 	DC            *graph.Node
 	Domain        *graph.Node
 	EnterpriseCA  *graph.Node
@@ -2253,15 +2239,6 @@
 	Group3        *graph.Node
 	Group4        *graph.Node
 	Group5        *graph.Node
-<<<<<<< HEAD
-	NTAuthStore   *graph.Node
-	RootCA        *graph.Node
-}
-
-func (s *ESC6bTemplate1Harness) Setup(graphTestContext *GraphTestContext) {
-	domainSid := RandomDomainSID()
-
-=======
 	Group6        *graph.Node
 	Group7        *graph.Node
 	NTAuthStore   *graph.Node
@@ -2277,7 +2254,6 @@
 
 func (s *ESC10aHarness1) Setup(graphTestContext *GraphTestContext) {
 	domainSid := RandomDomainSID()
->>>>>>> d932dbbd
 	s.CertTemplate1 = graphTestContext.NewActiveDirectoryCertTemplate("CertTemplate1", domainSid, CertTemplateData{
 		ApplicationPolicies:     []string{},
 		AuthenticationEnabled:   true,
@@ -2288,11 +2264,7 @@
 		RequiresManagerApproval: false,
 		SchemaVersion:           2,
 		SubjectAltRequireSPN:    false,
-<<<<<<< HEAD
-		SubjectAltRequireUPN:    false,
-=======
 		SubjectAltRequireUPN:    true,
->>>>>>> d932dbbd
 	})
 	s.CertTemplate2 = graphTestContext.NewActiveDirectoryCertTemplate("CertTemplate2", domainSid, CertTemplateData{
 		ApplicationPolicies:     []string{},
@@ -2300,38 +2272,22 @@
 		AuthorizedSignatures:    0,
 		EKUS:                    []string{},
 		EnrolleeSuppliesSubject: false,
-<<<<<<< HEAD
-		NoSecurityExtension:     false,
-		RequiresManagerApproval: false,
-		SchemaVersion:           1,
-		SubjectAltRequireSPN:    false,
-		SubjectAltRequireUPN:    false,
+		NoSecurityExtension:     true,
+		RequiresManagerApproval: false,
+		SchemaVersion:           1,
+		SubjectAltRequireSPN:    false,
+		SubjectAltRequireUPN:    true,
 	})
 	s.CertTemplate3 = graphTestContext.NewActiveDirectoryCertTemplate("CertTemplate3", domainSid, CertTemplateData{
 		ApplicationPolicies:     []string{},
-		AuthenticationEnabled:   false,
-=======
-		NoSecurityExtension:     true,
-		RequiresManagerApproval: false,
-		SchemaVersion:           1,
-		SubjectAltRequireSPN:    false,
-		SubjectAltRequireUPN:    true,
-	})
-	s.CertTemplate3 = graphTestContext.NewActiveDirectoryCertTemplate("CertTemplate3", domainSid, CertTemplateData{
-		ApplicationPolicies:     []string{},
-		AuthenticationEnabled:   true,
->>>>>>> d932dbbd
+		AuthenticationEnabled:   true,
 		AuthorizedSignatures:    0,
 		EKUS:                    []string{},
 		EnrolleeSuppliesSubject: false,
 		NoSecurityExtension:     false,
 		RequiresManagerApproval: false,
 		SchemaVersion:           1,
-<<<<<<< HEAD
-		SubjectAltRequireSPN:    false,
-=======
 		SubjectAltRequireSPN:    true,
->>>>>>> d932dbbd
 		SubjectAltRequireUPN:    false,
 	})
 	s.CertTemplate4 = graphTestContext.NewActiveDirectoryCertTemplate("CertTemplate4", domainSid, CertTemplateData{
@@ -2344,12 +2300,6 @@
 		RequiresManagerApproval: true,
 		SchemaVersion:           1,
 		SubjectAltRequireSPN:    false,
-<<<<<<< HEAD
-		SubjectAltRequireUPN:    false,
-	})
-	s.CertTemplate5 = graphTestContext.NewActiveDirectoryCertTemplate("CertTemplate5", domainSid, CertTemplateData{
-		ApplicationPolicies:     []string{},
-=======
 		SubjectAltRequireUPN:    true,
 	})
 	s.CertTemplate5 = graphTestContext.NewActiveDirectoryCertTemplate("CertTemplate5", domainSid, CertTemplateData{
@@ -2366,7 +2316,6 @@
 	})
 	s.CertTemplate6 = graphTestContext.NewActiveDirectoryCertTemplate("CertTemplate6", domainSid, CertTemplateData{
 		ApplicationPolicies:     []string{},
->>>>>>> d932dbbd
 		AuthenticationEnabled:   true,
 		AuthorizedSignatures:    1,
 		EKUS:                    []string{},
@@ -2375,8 +2324,6 @@
 		RequiresManagerApproval: false,
 		SchemaVersion:           2,
 		SubjectAltRequireSPN:    false,
-<<<<<<< HEAD
-=======
 		SubjectAltRequireUPN:    true,
 	})
 	s.CertTemplate7 = graphTestContext.NewActiveDirectoryCertTemplate("CertTemplate7", domainSid, CertTemplateData{
@@ -2389,32 +2336,17 @@
 		RequiresManagerApproval: false,
 		SchemaVersion:           1,
 		SubjectAltRequireSPN:    false,
->>>>>>> d932dbbd
 		SubjectAltRequireUPN:    false,
 	})
 	s.DC = graphTestContext.NewActiveDirectoryComputer("DC", domainSid)
 	s.Domain = graphTestContext.NewActiveDirectoryDomain("Domain", domainSid, false, true)
-<<<<<<< HEAD
-
 	s.EnterpriseCA = graphTestContext.NewActiveDirectoryEnterpriseCA("EnterpriseCA", domainSid)
-	s.EnterpriseCA.Properties.Set(ad.IsUserSpecifiesSanEnabled.String(), true)
-	graphTestContext.UpdateNode(s.EnterpriseCA)
-
-=======
-	s.EnterpriseCA = graphTestContext.NewActiveDirectoryEnterpriseCA("EnterpriseCA", domainSid)
->>>>>>> d932dbbd
 	s.Group0 = graphTestContext.NewActiveDirectoryGroup("Group0", domainSid)
 	s.Group1 = graphTestContext.NewActiveDirectoryGroup("Group1", domainSid)
 	s.Group2 = graphTestContext.NewActiveDirectoryGroup("Group2", domainSid)
 	s.Group3 = graphTestContext.NewActiveDirectoryGroup("Group3", domainSid)
 	s.Group4 = graphTestContext.NewActiveDirectoryGroup("Group4", domainSid)
 	s.Group5 = graphTestContext.NewActiveDirectoryGroup("Group5", domainSid)
-<<<<<<< HEAD
-
-	s.NTAuthStore = graphTestContext.NewActiveDirectoryNTAuthStore("NTAuthStore", domainSid)
-	s.RootCA = graphTestContext.NewActiveDirectoryRootCA("RootCA", domainSid)
-
-=======
 	s.Group6 = graphTestContext.NewActiveDirectoryGroup("Group6", domainSid)
 	s.Group7 = graphTestContext.NewActiveDirectoryGroup("Group7", domainSid)
 	s.NTAuthStore = graphTestContext.NewActiveDirectoryNTAuthStore("NTAuthStore", domainSid)
@@ -2426,7 +2358,6 @@
 	s.User5 = graphTestContext.NewActiveDirectoryUser("User5", domainSid)
 	s.User6 = graphTestContext.NewActiveDirectoryUser("User6", domainSid)
 	s.User7 = graphTestContext.NewActiveDirectoryUser("User7", domainSid)
->>>>>>> d932dbbd
 	graphTestContext.NewRelationship(s.CertTemplate2, s.EnterpriseCA, ad.PublishedTo)
 	graphTestContext.NewRelationship(s.RootCA, s.Domain, ad.RootCAFor)
 	graphTestContext.NewRelationship(s.EnterpriseCA, s.RootCA, ad.IssuedSignedBy)
@@ -2434,32 +2365,6 @@
 	graphTestContext.NewRelationship(s.EnterpriseCA, s.NTAuthStore, ad.TrustedForNTAuth)
 	graphTestContext.NewRelationship(s.EnterpriseCA, s.DC, ad.CanAbuseUPNCertMapping)
 	graphTestContext.NewRelationship(s.DC, s.Domain, ad.DCFor)
-<<<<<<< HEAD
-	graphTestContext.NewRelationship(s.Group3, s.CertTemplate3, ad.Enroll)
-	graphTestContext.NewRelationship(s.CertTemplate3, s.EnterpriseCA, ad.PublishedTo)
-	graphTestContext.NewRelationship(s.CertTemplate4, s.EnterpriseCA, ad.PublishedTo)
-	graphTestContext.NewRelationship(s.Group4, s.CertTemplate4, ad.Enroll)
-	graphTestContext.NewRelationship(s.Group2, s.CertTemplate2, ad.Enroll)
-	graphTestContext.NewRelationship(s.Group0, s.EnterpriseCA, ad.Enroll)
-	graphTestContext.NewRelationship(s.Group2, s.Group0, ad.MemberOf)
-	graphTestContext.NewRelationship(s.Group3, s.Group0, ad.MemberOf)
-	graphTestContext.NewRelationship(s.Group4, s.Group0, ad.MemberOf)
-	graphTestContext.NewRelationship(s.Group5, s.Group0, ad.MemberOf)
-	graphTestContext.NewRelationship(s.Group5, s.CertTemplate5, ad.Enroll)
-	graphTestContext.NewRelationship(s.CertTemplate5, s.EnterpriseCA, ad.PublishedTo)
-	graphTestContext.NewRelationship(s.CertTemplate1, s.EnterpriseCA, ad.PublishedTo)
-	graphTestContext.NewRelationship(s.Group1, s.CertTemplate1, ad.Enroll)
-	graphTestContext.NewRelationship(s.Group1, s.Group0, ad.MemberOf)
-}
-
-type ESC6bTemplate2Harness struct {
-	CertTemplate1 *graph.Node
-	CertTemplate2 *graph.Node
-	CertTemplate3 *graph.Node
-	CertTemplate4 *graph.Node
-	CertTemplate5 *graph.Node
-	CertTemplate6 *graph.Node
-=======
 	graphTestContext.NewRelationship(s.User3, s.CertTemplate3, ad.Enroll)
 	graphTestContext.NewRelationship(s.CertTemplate3, s.EnterpriseCA, ad.PublishedTo)
 	graphTestContext.NewRelationship(s.CertTemplate4, s.EnterpriseCA, ad.PublishedTo)
@@ -2494,7 +2399,6 @@
 	CertTemplate1 *graph.Node
 	CertTemplate2 *graph.Node
 	CertTemplate3 *graph.Node
->>>>>>> d932dbbd
 	Computer1     *graph.Node
 	Computer2     *graph.Node
 	Computer3     *graph.Node
@@ -2521,106 +2425,9 @@
 	User6         *graph.Node
 }
 
-<<<<<<< HEAD
-func (s *ESC6bTemplate2Harness) Setup(graphTestContext *GraphTestContext) {
-=======
 func (s *ESC10aHarness2) Setup(graphTestContext *GraphTestContext) {
->>>>>>> d932dbbd
 	domainSid := RandomDomainSID()
 	s.CertTemplate1 = graphTestContext.NewActiveDirectoryCertTemplate("CertTemplate1", domainSid, CertTemplateData{
-		ApplicationPolicies:        []string{},
-		AuthenticationEnabled:      true,
-		AuthorizedSignatures:       0,
-		EKUS:                       []string{},
-		EnrolleeSuppliesSubject:    false,
-		NoSecurityExtension:        false,
-		RequiresManagerApproval:    false,
-<<<<<<< HEAD
-		SchemaVersion:              1,
-		SubjectAltRequireDNS:       false,
-		SubjectAltRequireDomainDNS: false,
-		SubjectAltRequireSPN:       false,
-		SubjectAltRequireUPN:       false,
-	})
-	s.CertTemplate1.Properties.Set(ad.SubjectAltRequireEmail.String(), false)
-	s.CertTemplate1.Properties.Set(ad.SubjectRequireEmail.String(), false)
-	graphTestContext.UpdateNode(s.CertTemplate1)
-
-=======
-		SchemaVersion:              2,
-		SubjectAltRequireDNS:       false,
-		SubjectAltRequireDomainDNS: false,
-		SubjectAltRequireEmail:     true,
-		SubjectAltRequireSPN:       false,
-		SubjectAltRequireUPN:       true,
-	})
->>>>>>> d932dbbd
-	s.CertTemplate2 = graphTestContext.NewActiveDirectoryCertTemplate("CertTemplate2", domainSid, CertTemplateData{
-		ApplicationPolicies:        []string{},
-		AuthenticationEnabled:      true,
-		AuthorizedSignatures:       0,
-		EKUS:                       []string{},
-		EnrolleeSuppliesSubject:    false,
-		NoSecurityExtension:        false,
-		RequiresManagerApproval:    false,
-<<<<<<< HEAD
-		SchemaVersion:              1,
-		SubjectAltRequireDNS:       true,
-		SubjectAltRequireDomainDNS: false,
-		SubjectAltRequireSPN:       false,
-		SubjectAltRequireUPN:       false,
-	})
-	s.CertTemplate2.Properties.Set(ad.SubjectAltRequireEmail.String(), false)
-	s.CertTemplate2.Properties.Set(ad.SubjectRequireEmail.String(), false)
-	graphTestContext.UpdateNode(s.CertTemplate2)
-
-=======
-		SchemaVersion:              2,
-		SubjectAltRequireDNS:       true,
-		SubjectAltRequireDomainDNS: false,
-		SubjectAltRequireEmail:     true,
-		SubjectAltRequireSPN:       false,
-		SubjectAltRequireUPN:       true,
-	})
->>>>>>> d932dbbd
-	s.CertTemplate3 = graphTestContext.NewActiveDirectoryCertTemplate("CertTemplate3", domainSid, CertTemplateData{
-		ApplicationPolicies:        []string{},
-		AuthenticationEnabled:      true,
-		AuthorizedSignatures:       0,
-		EKUS:                       []string{},
-		EnrolleeSuppliesSubject:    false,
-		NoSecurityExtension:        false,
-		RequiresManagerApproval:    false,
-<<<<<<< HEAD
-		SchemaVersion:              1,
-		SubjectAltRequireDNS:       false,
-		SubjectAltRequireDomainDNS: true,
-		SubjectAltRequireSPN:       false,
-		SubjectAltRequireUPN:       false,
-	})
-	s.CertTemplate3.Properties.Set(ad.SubjectAltRequireEmail.String(), false)
-	s.CertTemplate3.Properties.Set(ad.SubjectRequireEmail.String(), false)
-	graphTestContext.UpdateNode(s.CertTemplate3)
-
-	s.CertTemplate4 = graphTestContext.NewActiveDirectoryCertTemplate("CertTemplate4", domainSid, CertTemplateData{
-		ApplicationPolicies:        []string{},
-		AuthenticationEnabled:      true,
-		AuthorizedSignatures:       0,
-		EKUS:                       []string{},
-		EnrolleeSuppliesSubject:    false,
-		NoSecurityExtension:        false,
-		RequiresManagerApproval:    false,
-		SchemaVersion:              1,
-		SubjectAltRequireDNS:       false,
-		SubjectAltRequireDomainDNS: false,
-		SubjectAltRequireSPN:       false,
-		SubjectAltRequireUPN:       false,
-	})
-	s.CertTemplate4.Properties.Set(ad.SubjectAltRequireEmail.String(), true)
-	s.CertTemplate4.Properties.Set(ad.SubjectRequireEmail.String(), true)
-	graphTestContext.UpdateNode(s.CertTemplate4)
-
-	s.CertTemplate5 = graphTestContext.NewActiveDirectoryCertTemplate("CertTemplate5", domainSid, CertTemplateData{
 		ApplicationPolicies:        []string{},
 		AuthenticationEnabled:      true,
 		AuthorizedSignatures:       0,
@@ -2631,14 +2438,26 @@
 		SchemaVersion:              2,
 		SubjectAltRequireDNS:       false,
 		SubjectAltRequireDomainDNS: false,
+		SubjectAltRequireEmail:     true,
 		SubjectAltRequireSPN:       false,
-		SubjectAltRequireUPN:       false,
-	})
-	s.CertTemplate5.Properties.Set(ad.SubjectAltRequireEmail.String(), true)
-	s.CertTemplate5.Properties.Set(ad.SubjectRequireEmail.String(), false)
-	graphTestContext.UpdateNode(s.CertTemplate5)
-
-	s.CertTemplate6 = graphTestContext.NewActiveDirectoryCertTemplate("CertTemplate6", domainSid, CertTemplateData{
+		SubjectAltRequireUPN:       true,
+	})
+	s.CertTemplate2 = graphTestContext.NewActiveDirectoryCertTemplate("CertTemplate2", domainSid, CertTemplateData{
+		ApplicationPolicies:        []string{},
+		AuthenticationEnabled:      true,
+		AuthorizedSignatures:       0,
+		EKUS:                       []string{},
+		EnrolleeSuppliesSubject:    false,
+		NoSecurityExtension:        false,
+		RequiresManagerApproval:    false,
+		SchemaVersion:              2,
+		SubjectAltRequireDNS:       true,
+		SubjectAltRequireDomainDNS: false,
+		SubjectAltRequireEmail:     true,
+		SubjectAltRequireSPN:       false,
+		SubjectAltRequireUPN:       true,
+	})
+	s.CertTemplate3 = graphTestContext.NewActiveDirectoryCertTemplate("CertTemplate3", domainSid, CertTemplateData{
 		ApplicationPolicies:        []string{},
 		AuthenticationEnabled:      true,
 		AuthorizedSignatures:       0,
@@ -2648,27 +2467,11 @@
 		RequiresManagerApproval:    false,
 		SchemaVersion:              2,
 		SubjectAltRequireDNS:       false,
-		SubjectAltRequireDomainDNS: false,
-		SubjectAltRequireSPN:       false,
-		SubjectAltRequireUPN:       false,
-	})
-	s.CertTemplate6.Properties.Set(ad.SubjectAltRequireEmail.String(), false)
-	s.CertTemplate6.Properties.Set(ad.SubjectRequireEmail.String(), true)
-	graphTestContext.UpdateNode(s.CertTemplate6)
-
-	s.EnterpriseCA = graphTestContext.NewActiveDirectoryEnterpriseCA("EnterpriseCA", domainSid)
-	s.EnterpriseCA.Properties.Set(ad.IsUserSpecifiesSanEnabled.String(), true)
-	graphTestContext.UpdateNode(s.EnterpriseCA)
-
-=======
-		SchemaVersion:              2,
-		SubjectAltRequireDNS:       false,
 		SubjectAltRequireDomainDNS: true,
 		SubjectAltRequireEmail:     true,
 		SubjectAltRequireSPN:       false,
 		SubjectAltRequireUPN:       true,
 	})
->>>>>>> d932dbbd
 	s.Computer1 = graphTestContext.NewActiveDirectoryComputer("Computer1", domainSid)
 	s.Computer2 = graphTestContext.NewActiveDirectoryComputer("Computer2", domainSid)
 	s.Computer3 = graphTestContext.NewActiveDirectoryComputer("Computer3", domainSid)
@@ -2677,11 +2480,7 @@
 	s.Computer6 = graphTestContext.NewActiveDirectoryComputer("Computer6", domainSid)
 	s.DC = graphTestContext.NewActiveDirectoryComputer("DC", domainSid)
 	s.Domain = graphTestContext.NewActiveDirectoryDomain("Domain", domainSid, false, true)
-<<<<<<< HEAD
-
-=======
 	s.EnterpriseCA = graphTestContext.NewActiveDirectoryEnterpriseCA("EnterpriseCA", domainSid)
->>>>>>> d932dbbd
 	s.Group0 = graphTestContext.NewActiveDirectoryGroup("Group0", domainSid)
 	s.Group1 = graphTestContext.NewActiveDirectoryGroup("Group1", domainSid)
 	s.Group2 = graphTestContext.NewActiveDirectoryGroup("Group2", domainSid)
@@ -2709,12 +2508,6 @@
 	graphTestContext.NewRelationship(s.Group1, s.Group0, ad.MemberOf)
 	graphTestContext.NewRelationship(s.CertTemplate2, s.EnterpriseCA, ad.PublishedTo)
 	graphTestContext.NewRelationship(s.CertTemplate3, s.EnterpriseCA, ad.PublishedTo)
-<<<<<<< HEAD
-	graphTestContext.NewRelationship(s.CertTemplate4, s.EnterpriseCA, ad.PublishedTo)
-	graphTestContext.NewRelationship(s.CertTemplate5, s.EnterpriseCA, ad.PublishedTo)
-	graphTestContext.NewRelationship(s.CertTemplate6, s.EnterpriseCA, ad.PublishedTo)
-=======
->>>>>>> d932dbbd
 	graphTestContext.NewRelationship(s.Computer1, s.CertTemplate1, ad.Enroll)
 	graphTestContext.NewRelationship(s.Computer1, s.Group0, ad.MemberOf)
 	graphTestContext.NewRelationship(s.User1, s.CertTemplate1, ad.Enroll)
@@ -2731,7 +2524,614 @@
 	graphTestContext.NewRelationship(s.Group3, s.CertTemplate3, ad.Enroll)
 	graphTestContext.NewRelationship(s.Computer3, s.CertTemplate3, ad.Enroll)
 	graphTestContext.NewRelationship(s.User3, s.CertTemplate3, ad.Enroll)
-<<<<<<< HEAD
+	graphTestContext.NewRelationship(s.User6, s.User3, ad.GenericAll)
+	graphTestContext.NewRelationship(s.User5, s.Computer3, ad.GenericAll)
+	graphTestContext.NewRelationship(s.User4, s.Group3, ad.GenericAll)
+	graphTestContext.NewRelationship(s.Computer6, s.User2, ad.GenericAll)
+	graphTestContext.NewRelationship(s.Computer5, s.Computer2, ad.GenericAll)
+	graphTestContext.NewRelationship(s.Computer4, s.Group2, ad.GenericAll)
+	graphTestContext.NewRelationship(s.Group6, s.User1, ad.GenericAll)
+	graphTestContext.NewRelationship(s.Group5, s.Computer1, ad.GenericAll)
+	graphTestContext.NewRelationship(s.Group4, s.Group1, ad.GenericAll)
+}
+
+type ESC10aHarnessECA struct {
+	CertTemplate1 *graph.Node
+	CertTemplate2 *graph.Node
+	CertTemplate3 *graph.Node
+	CertTemplate4 *graph.Node
+	CertTemplate5 *graph.Node
+	DC1           *graph.Node
+	DC2           *graph.Node
+	DC3           *graph.Node
+	DC4           *graph.Node
+	DC5           *graph.Node
+	Domain1       *graph.Node
+	Domain2       *graph.Node
+	Domain3       *graph.Node
+	Domain4       *graph.Node
+	Domain5       *graph.Node
+	EnterpriseCA1 *graph.Node
+	EnterpriseCA2 *graph.Node
+	EnterpriseCA3 *graph.Node
+	EnterpriseCA4 *graph.Node
+	EnterpriseCA5 *graph.Node
+	Group1        *graph.Node
+	Group2        *graph.Node
+	Group3        *graph.Node
+	Group4        *graph.Node
+	Group5        *graph.Node
+	NTAuthStore1  *graph.Node
+	NTAuthStore2  *graph.Node
+	NTAuthStore3  *graph.Node
+	NTAuthStore4  *graph.Node
+	NTAuthStore5  *graph.Node
+	RootCA1       *graph.Node
+	RootCA2       *graph.Node
+	RootCA3       *graph.Node
+	RootCA4       *graph.Node
+	RootCA5       *graph.Node
+	User1         *graph.Node
+	User2         *graph.Node
+	User3         *graph.Node
+	User4         *graph.Node
+	User5         *graph.Node
+}
+
+func (s *ESC10aHarnessECA) Setup(graphTestContext *GraphTestContext) {
+	domainSid1 := RandomDomainSID()
+	domainSid2 := RandomDomainSID()
+	domainSid3 := RandomDomainSID()
+	domainSid4 := RandomDomainSID()
+	domainSid5 := RandomDomainSID()
+	s.CertTemplate1 = graphTestContext.NewActiveDirectoryCertTemplate("CertTemplate1", domainSid1, CertTemplateData{
+		ApplicationPolicies:     []string{},
+		AuthenticationEnabled:   true,
+		AuthorizedSignatures:    0,
+		EKUS:                    []string{},
+		EnrolleeSuppliesSubject: false,
+		NoSecurityExtension:     false,
+		RequiresManagerApproval: false,
+		SchemaVersion:           1,
+		SubjectAltRequireEmail:  false,
+		SubjectAltRequireSPN:    false,
+		SubjectAltRequireUPN:    true,
+	})
+	s.CertTemplate2 = graphTestContext.NewActiveDirectoryCertTemplate("CertTemplate2", domainSid2, CertTemplateData{
+		ApplicationPolicies:     []string{},
+		AuthenticationEnabled:   true,
+		AuthorizedSignatures:    0,
+		EKUS:                    []string{},
+		EnrolleeSuppliesSubject: false,
+		NoSecurityExtension:     false,
+		RequiresManagerApproval: false,
+		SchemaVersion:           1,
+		SubjectAltRequireEmail:  false,
+		SubjectAltRequireSPN:    false,
+		SubjectAltRequireUPN:    true,
+	})
+	s.CertTemplate3 = graphTestContext.NewActiveDirectoryCertTemplate("CertTemplate3", domainSid3, CertTemplateData{
+		ApplicationPolicies:     []string{},
+		AuthenticationEnabled:   true,
+		AuthorizedSignatures:    0,
+		EKUS:                    []string{},
+		EnrolleeSuppliesSubject: false,
+		NoSecurityExtension:     false,
+		RequiresManagerApproval: false,
+		SchemaVersion:           1,
+		SubjectAltRequireEmail:  false,
+		SubjectAltRequireSPN:    false,
+		SubjectAltRequireUPN:    true,
+	})
+	s.CertTemplate4 = graphTestContext.NewActiveDirectoryCertTemplate("CertTemplate4", domainSid4, CertTemplateData{
+		ApplicationPolicies:     []string{},
+		AuthenticationEnabled:   true,
+		AuthorizedSignatures:    0,
+		EKUS:                    []string{},
+		EnrolleeSuppliesSubject: false,
+		NoSecurityExtension:     false,
+		RequiresManagerApproval: false,
+		SchemaVersion:           1,
+		SubjectAltRequireEmail:  false,
+		SubjectAltRequireSPN:    false,
+		SubjectAltRequireUPN:    true,
+	})
+	s.CertTemplate5 = graphTestContext.NewActiveDirectoryCertTemplate("CertTemplate5", domainSid5, CertTemplateData{
+		ApplicationPolicies:     []string{},
+		AuthenticationEnabled:   true,
+		AuthorizedSignatures:    0,
+		EKUS:                    []string{},
+		EnrolleeSuppliesSubject: false,
+		NoSecurityExtension:     false,
+		RequiresManagerApproval: false,
+		SchemaVersion:           1,
+		SubjectAltRequireEmail:  false,
+		SubjectAltRequireSPN:    false,
+		SubjectAltRequireUPN:    true,
+	})
+	s.DC1 = graphTestContext.NewActiveDirectoryComputer("DC1", domainSid1)
+	s.DC2 = graphTestContext.NewActiveDirectoryComputer("DC2", domainSid2)
+	s.DC3 = graphTestContext.NewActiveDirectoryComputer("DC3", domainSid3)
+	s.DC4 = graphTestContext.NewActiveDirectoryComputer("DC4", domainSid4)
+	s.DC5 = graphTestContext.NewActiveDirectoryComputer("DC5", domainSid5)
+	s.Domain1 = graphTestContext.NewActiveDirectoryDomain("Domain1", domainSid1, false, true)
+	s.Domain2 = graphTestContext.NewActiveDirectoryDomain("Domain2", domainSid2, false, true)
+	s.Domain3 = graphTestContext.NewActiveDirectoryDomain("Domain3", domainSid3, false, true)
+	s.Domain4 = graphTestContext.NewActiveDirectoryDomain("Domain4", domainSid4, false, true)
+	s.Domain5 = graphTestContext.NewActiveDirectoryDomain("Domain5", domainSid5, false, true)
+	s.EnterpriseCA1 = graphTestContext.NewActiveDirectoryEnterpriseCA("EnterpriseCA1", domainSid1)
+	s.EnterpriseCA2 = graphTestContext.NewActiveDirectoryEnterpriseCA("EnterpriseCA2", domainSid2)
+	s.EnterpriseCA3 = graphTestContext.NewActiveDirectoryEnterpriseCA("EnterpriseCA3", domainSid3)
+	s.EnterpriseCA4 = graphTestContext.NewActiveDirectoryEnterpriseCA("EnterpriseCA4", domainSid4)
+	s.EnterpriseCA5 = graphTestContext.NewActiveDirectoryEnterpriseCA("EnterpriseCA5", domainSid5)
+	s.Group1 = graphTestContext.NewActiveDirectoryGroup("Group1", domainSid1)
+	s.Group2 = graphTestContext.NewActiveDirectoryGroup("Group2", domainSid2)
+	s.Group3 = graphTestContext.NewActiveDirectoryGroup("Group3", domainSid3)
+	s.Group4 = graphTestContext.NewActiveDirectoryGroup("Group4", domainSid4)
+	s.Group5 = graphTestContext.NewActiveDirectoryGroup("Group5", domainSid5)
+	s.NTAuthStore1 = graphTestContext.NewActiveDirectoryNTAuthStore("NTAuthStore1", domainSid1)
+	s.NTAuthStore2 = graphTestContext.NewActiveDirectoryNTAuthStore("NTAuthStore2", domainSid2)
+	s.NTAuthStore3 = graphTestContext.NewActiveDirectoryNTAuthStore("NTAuthStore3", domainSid3)
+	s.NTAuthStore4 = graphTestContext.NewActiveDirectoryNTAuthStore("NTAuthStore4", domainSid4)
+	s.NTAuthStore5 = graphTestContext.NewActiveDirectoryNTAuthStore("NTAuthStore5", domainSid5)
+	s.RootCA1 = graphTestContext.NewActiveDirectoryRootCA("RootCA1", domainSid1)
+	s.RootCA2 = graphTestContext.NewActiveDirectoryRootCA("RootCA2", domainSid2)
+	s.RootCA3 = graphTestContext.NewActiveDirectoryRootCA("RootCA3", domainSid3)
+	s.RootCA4 = graphTestContext.NewActiveDirectoryRootCA("RootCA4", domainSid4)
+	s.RootCA5 = graphTestContext.NewActiveDirectoryRootCA("RootCA5", domainSid5)
+	s.User1 = graphTestContext.NewActiveDirectoryUser("User1", domainSid1)
+	s.User2 = graphTestContext.NewActiveDirectoryUser("User2", domainSid2)
+	s.User3 = graphTestContext.NewActiveDirectoryUser("User3", domainSid3)
+	s.User4 = graphTestContext.NewActiveDirectoryUser("User4", domainSid4)
+	s.User5 = graphTestContext.NewActiveDirectoryUser("User5", domainSid5)
+	graphTestContext.NewRelationship(s.RootCA1, s.Domain1, ad.RootCAFor)
+	graphTestContext.NewRelationship(s.NTAuthStore1, s.Domain1, ad.NTAuthStoreFor)
+	graphTestContext.NewRelationship(s.DC1, s.Domain1, ad.DCFor)
+	graphTestContext.NewRelationship(s.CertTemplate1, s.EnterpriseCA1, ad.PublishedTo)
+	graphTestContext.NewRelationship(s.EnterpriseCA1, s.RootCA1, ad.IssuedSignedBy)
+	graphTestContext.NewRelationship(s.EnterpriseCA1, s.NTAuthStore1, ad.TrustedForNTAuth)
+	graphTestContext.NewRelationship(s.User1, s.EnterpriseCA1, ad.Enroll)
+	graphTestContext.NewRelationship(s.EnterpriseCA1, s.DC1, ad.CanAbuseUPNCertMapping)
+	graphTestContext.NewRelationship(s.User1, s.CertTemplate1, ad.Enroll)
+	graphTestContext.NewRelationship(s.RootCA2, s.Domain2, ad.RootCAFor)
+	graphTestContext.NewRelationship(s.NTAuthStore2, s.Domain2, ad.NTAuthStoreFor)
+	graphTestContext.NewRelationship(s.DC2, s.Domain2, ad.DCFor)
+	graphTestContext.NewRelationship(s.CertTemplate2, s.EnterpriseCA2, ad.PublishedTo)
+	graphTestContext.NewRelationship(s.EnterpriseCA2, s.RootCA2, ad.IssuedSignedBy)
+	graphTestContext.NewRelationship(s.EnterpriseCA2, s.NTAuthStore2, ad.TrustedForNTAuth)
+	graphTestContext.NewRelationship(s.User2, s.EnterpriseCA2, ad.Enroll)
+	graphTestContext.NewRelationship(s.User2, s.CertTemplate2, ad.Enroll)
+	graphTestContext.NewRelationship(s.RootCA3, s.Domain3, ad.RootCAFor)
+	graphTestContext.NewRelationship(s.NTAuthStore3, s.Domain3, ad.NTAuthStoreFor)
+	graphTestContext.NewRelationship(s.DC3, s.Domain3, ad.DCFor)
+	graphTestContext.NewRelationship(s.CertTemplate3, s.EnterpriseCA3, ad.PublishedTo)
+	graphTestContext.NewRelationship(s.EnterpriseCA3, s.RootCA3, ad.IssuedSignedBy)
+	graphTestContext.NewRelationship(s.User3, s.EnterpriseCA3, ad.Enroll)
+	graphTestContext.NewRelationship(s.EnterpriseCA3, s.DC3, ad.CanAbuseUPNCertMapping)
+	graphTestContext.NewRelationship(s.User3, s.CertTemplate3, ad.Enroll)
+	graphTestContext.NewRelationship(s.RootCA4, s.Domain4, ad.RootCAFor)
+	graphTestContext.NewRelationship(s.NTAuthStore4, s.Domain4, ad.NTAuthStoreFor)
+	graphTestContext.NewRelationship(s.DC4, s.Domain4, ad.DCFor)
+	graphTestContext.NewRelationship(s.CertTemplate4, s.EnterpriseCA4, ad.PublishedTo)
+	graphTestContext.NewRelationship(s.EnterpriseCA4, s.NTAuthStore4, ad.TrustedForNTAuth)
+	graphTestContext.NewRelationship(s.User4, s.EnterpriseCA4, ad.Enroll)
+	graphTestContext.NewRelationship(s.EnterpriseCA4, s.DC4, ad.CanAbuseUPNCertMapping)
+	graphTestContext.NewRelationship(s.User4, s.CertTemplate4, ad.Enroll)
+	graphTestContext.NewRelationship(s.RootCA5, s.Domain5, ad.RootCAFor)
+	graphTestContext.NewRelationship(s.NTAuthStore5, s.Domain5, ad.NTAuthStoreFor)
+	graphTestContext.NewRelationship(s.DC5, s.Domain5, ad.DCFor)
+	graphTestContext.NewRelationship(s.EnterpriseCA5, s.RootCA5, ad.IssuedSignedBy)
+	graphTestContext.NewRelationship(s.EnterpriseCA5, s.NTAuthStore5, ad.TrustedForNTAuth)
+	graphTestContext.NewRelationship(s.User5, s.EnterpriseCA5, ad.Enroll)
+	graphTestContext.NewRelationship(s.EnterpriseCA5, s.DC5, ad.CanAbuseUPNCertMapping)
+	graphTestContext.NewRelationship(s.User5, s.CertTemplate5, ad.Enroll)
+	graphTestContext.NewRelationship(s.Group1, s.User1, ad.GenericAll)
+	graphTestContext.NewRelationship(s.Group2, s.User2, ad.GenericAll)
+	graphTestContext.NewRelationship(s.Group5, s.User5, ad.GenericAll)
+	graphTestContext.NewRelationship(s.Group4, s.User4, ad.GenericAll)
+	graphTestContext.NewRelationship(s.Group3, s.User3, ad.GenericAll)
+}
+
+type ESC10aHarnessVictim struct {
+	CertTemplate1 *graph.Node
+	DC            *graph.Node
+	Domain        *graph.Node
+	EnterpriseCA  *graph.Node
+	Group0        *graph.Node
+	Group1        *graph.Node
+	Group2        *graph.Node
+	Group3        *graph.Node
+	Group4        *graph.Node
+	NTAuthStore   *graph.Node
+	RootCA        *graph.Node
+	User1         *graph.Node
+	User2         *graph.Node
+	User3         *graph.Node
+	User4         *graph.Node
+}
+
+func (s *ESC10aHarnessVictim) Setup(graphTestContext *GraphTestContext) {
+	domainSid := RandomDomainSID()
+	s.CertTemplate1 = graphTestContext.NewActiveDirectoryCertTemplate("CertTemplate1", domainSid, CertTemplateData{
+		ApplicationPolicies:     []string{},
+		AuthenticationEnabled:   true,
+		AuthorizedSignatures:    0,
+		EKUS:                    []string{},
+		EnrolleeSuppliesSubject: false,
+		NoSecurityExtension:     false,
+		RequiresManagerApproval: false,
+		SchemaVersion:           1,
+		SubjectAltRequireEmail:  false,
+		SubjectAltRequireSPN:    false,
+		SubjectAltRequireUPN:    true,
+	})
+	s.DC = graphTestContext.NewActiveDirectoryComputer("DC", domainSid)
+	s.Domain = graphTestContext.NewActiveDirectoryDomain("Domain", domainSid, false, true)
+	s.EnterpriseCA = graphTestContext.NewActiveDirectoryEnterpriseCA("EnterpriseCA", domainSid)
+	s.Group0 = graphTestContext.NewActiveDirectoryGroup("Group0", domainSid)
+	s.Group1 = graphTestContext.NewActiveDirectoryGroup("Group1", domainSid)
+	s.Group2 = graphTestContext.NewActiveDirectoryGroup("Group2", domainSid)
+	s.Group3 = graphTestContext.NewActiveDirectoryGroup("Group3", domainSid)
+	s.Group4 = graphTestContext.NewActiveDirectoryGroup("Group4", domainSid)
+	s.NTAuthStore = graphTestContext.NewActiveDirectoryNTAuthStore("NTAuthStore", domainSid)
+	s.RootCA = graphTestContext.NewActiveDirectoryRootCA("RootCA", domainSid)
+	s.User1 = graphTestContext.NewActiveDirectoryUser("User1", domainSid)
+	s.User2 = graphTestContext.NewActiveDirectoryUser("User2", domainSid)
+	s.User3 = graphTestContext.NewActiveDirectoryUser("User3", domainSid)
+	s.User4 = graphTestContext.NewActiveDirectoryUser("User4", domainSid)
+	graphTestContext.NewRelationship(s.RootCA, s.Domain, ad.RootCAFor)
+	graphTestContext.NewRelationship(s.EnterpriseCA, s.RootCA, ad.IssuedSignedBy)
+	graphTestContext.NewRelationship(s.NTAuthStore, s.Domain, ad.NTAuthStoreFor)
+	graphTestContext.NewRelationship(s.EnterpriseCA, s.NTAuthStore, ad.TrustedForNTAuth)
+	graphTestContext.NewRelationship(s.EnterpriseCA, s.DC, ad.CanAbuseUPNCertMapping)
+	graphTestContext.NewRelationship(s.DC, s.Domain, ad.DCFor)
+	graphTestContext.NewRelationship(s.Group0, s.EnterpriseCA, ad.Enroll)
+	graphTestContext.NewRelationship(s.CertTemplate1, s.EnterpriseCA, ad.PublishedTo)
+	graphTestContext.NewRelationship(s.User1, s.CertTemplate1, ad.GenericAll)
+	graphTestContext.NewRelationship(s.User1, s.Group0, ad.MemberOf)
+	graphTestContext.NewRelationship(s.User2, s.CertTemplate1, ad.AllExtendedRights)
+	graphTestContext.NewRelationship(s.User2, s.Group0, ad.MemberOf)
+	graphTestContext.NewRelationship(s.User3, s.CertTemplate1, ad.GenericWrite)
+	graphTestContext.NewRelationship(s.User3, s.Group0, ad.MemberOf)
+	graphTestContext.NewRelationship(s.User4, s.CertTemplate1, ad.Enroll)
+	graphTestContext.NewRelationship(s.Group1, s.User1, ad.GenericAll)
+	graphTestContext.NewRelationship(s.Group2, s.User2, ad.GenericAll)
+	graphTestContext.NewRelationship(s.Group3, s.User3, ad.GenericAll)
+	graphTestContext.NewRelationship(s.Group4, s.User4, ad.GenericAll)
+}
+
+type ESC6bHarnessTemplate1 struct{}
+
+func (s *ESC6bHarnessTemplate1) Setup(c *GraphTestContext) {
+	setupHarnessFromArrowsJson(c, "esc6b-template1")
+}
+
+type ESC6bTemplate1Harness struct {
+	*graph.Node
+	CertTemplate1 *graph.Node
+	CertTemplate2 *graph.Node
+	CertTemplate3 *graph.Node
+	CertTemplate4 *graph.Node
+	CertTemplate5 *graph.Node
+	DC            *graph.Node
+	Domain        *graph.Node
+	EnterpriseCA  *graph.Node
+	Group0        *graph.Node
+	Group1        *graph.Node
+	Group2        *graph.Node
+	Group3        *graph.Node
+	Group4        *graph.Node
+	Group5        *graph.Node
+	NTAuthStore   *graph.Node
+	RootCA        *graph.Node
+}
+
+func (s *ESC6bTemplate1Harness) Setup(graphTestContext *GraphTestContext) {
+	domainSid := RandomDomainSID()
+
+	s.CertTemplate1 = graphTestContext.NewActiveDirectoryCertTemplate("CertTemplate1", domainSid, CertTemplateData{
+		ApplicationPolicies:     []string{},
+		AuthenticationEnabled:   true,
+		AuthorizedSignatures:    0,
+		EKUS:                    []string{},
+		EnrolleeSuppliesSubject: false,
+		NoSecurityExtension:     false,
+		RequiresManagerApproval: false,
+		SchemaVersion:           2,
+		SubjectAltRequireSPN:    false,
+		SubjectAltRequireUPN:    false,
+	})
+	s.CertTemplate2 = graphTestContext.NewActiveDirectoryCertTemplate("CertTemplate2", domainSid, CertTemplateData{
+		ApplicationPolicies:     []string{},
+		AuthenticationEnabled:   true,
+		AuthorizedSignatures:    0,
+		EKUS:                    []string{},
+		EnrolleeSuppliesSubject: false,
+		NoSecurityExtension:     false,
+		RequiresManagerApproval: false,
+		SchemaVersion:           1,
+		SubjectAltRequireSPN:    false,
+		SubjectAltRequireUPN:    false,
+	})
+	s.CertTemplate3 = graphTestContext.NewActiveDirectoryCertTemplate("CertTemplate3", domainSid, CertTemplateData{
+		ApplicationPolicies:     []string{},
+		AuthenticationEnabled:   false,
+		AuthorizedSignatures:    0,
+		EKUS:                    []string{},
+		EnrolleeSuppliesSubject: false,
+		NoSecurityExtension:     false,
+		RequiresManagerApproval: false,
+		SchemaVersion:           1,
+		SubjectAltRequireSPN:    false,
+		SubjectAltRequireUPN:    false,
+	})
+	s.CertTemplate4 = graphTestContext.NewActiveDirectoryCertTemplate("CertTemplate4", domainSid, CertTemplateData{
+		ApplicationPolicies:     []string{},
+		AuthenticationEnabled:   true,
+		AuthorizedSignatures:    0,
+		EKUS:                    []string{},
+		EnrolleeSuppliesSubject: false,
+		NoSecurityExtension:     false,
+		RequiresManagerApproval: true,
+		SchemaVersion:           1,
+		SubjectAltRequireSPN:    false,
+		SubjectAltRequireUPN:    false,
+	})
+	s.CertTemplate5 = graphTestContext.NewActiveDirectoryCertTemplate("CertTemplate5", domainSid, CertTemplateData{
+		ApplicationPolicies:     []string{},
+		AuthenticationEnabled:   true,
+		AuthorizedSignatures:    1,
+		EKUS:                    []string{},
+		EnrolleeSuppliesSubject: false,
+		NoSecurityExtension:     false,
+		RequiresManagerApproval: false,
+		SchemaVersion:           2,
+		SubjectAltRequireSPN:    false,
+		SubjectAltRequireUPN:    false,
+	})
+	s.DC = graphTestContext.NewActiveDirectoryComputer("DC", domainSid)
+	s.Domain = graphTestContext.NewActiveDirectoryDomain("Domain", domainSid, false, true)
+
+	s.EnterpriseCA = graphTestContext.NewActiveDirectoryEnterpriseCA("EnterpriseCA", domainSid)
+	s.EnterpriseCA.Properties.Set(ad.IsUserSpecifiesSanEnabled.String(), true)
+	graphTestContext.UpdateNode(s.EnterpriseCA)
+
+	s.Group0 = graphTestContext.NewActiveDirectoryGroup("Group0", domainSid)
+	s.Group1 = graphTestContext.NewActiveDirectoryGroup("Group1", domainSid)
+	s.Group2 = graphTestContext.NewActiveDirectoryGroup("Group2", domainSid)
+	s.Group3 = graphTestContext.NewActiveDirectoryGroup("Group3", domainSid)
+	s.Group4 = graphTestContext.NewActiveDirectoryGroup("Group4", domainSid)
+	s.Group5 = graphTestContext.NewActiveDirectoryGroup("Group5", domainSid)
+
+	s.NTAuthStore = graphTestContext.NewActiveDirectoryNTAuthStore("NTAuthStore", domainSid)
+	s.RootCA = graphTestContext.NewActiveDirectoryRootCA("RootCA", domainSid)
+
+	graphTestContext.NewRelationship(s.CertTemplate2, s.EnterpriseCA, ad.PublishedTo)
+	graphTestContext.NewRelationship(s.RootCA, s.Domain, ad.RootCAFor)
+	graphTestContext.NewRelationship(s.EnterpriseCA, s.RootCA, ad.IssuedSignedBy)
+	graphTestContext.NewRelationship(s.NTAuthStore, s.Domain, ad.NTAuthStoreFor)
+	graphTestContext.NewRelationship(s.EnterpriseCA, s.NTAuthStore, ad.TrustedForNTAuth)
+	graphTestContext.NewRelationship(s.EnterpriseCA, s.DC, ad.CanAbuseUPNCertMapping)
+	graphTestContext.NewRelationship(s.DC, s.Domain, ad.DCFor)
+	graphTestContext.NewRelationship(s.Group3, s.CertTemplate3, ad.Enroll)
+	graphTestContext.NewRelationship(s.CertTemplate3, s.EnterpriseCA, ad.PublishedTo)
+	graphTestContext.NewRelationship(s.CertTemplate4, s.EnterpriseCA, ad.PublishedTo)
+	graphTestContext.NewRelationship(s.Group4, s.CertTemplate4, ad.Enroll)
+	graphTestContext.NewRelationship(s.Group2, s.CertTemplate2, ad.Enroll)
+	graphTestContext.NewRelationship(s.Group0, s.EnterpriseCA, ad.Enroll)
+	graphTestContext.NewRelationship(s.Group2, s.Group0, ad.MemberOf)
+	graphTestContext.NewRelationship(s.Group3, s.Group0, ad.MemberOf)
+	graphTestContext.NewRelationship(s.Group4, s.Group0, ad.MemberOf)
+	graphTestContext.NewRelationship(s.Group5, s.Group0, ad.MemberOf)
+	graphTestContext.NewRelationship(s.Group5, s.CertTemplate5, ad.Enroll)
+	graphTestContext.NewRelationship(s.CertTemplate5, s.EnterpriseCA, ad.PublishedTo)
+	graphTestContext.NewRelationship(s.CertTemplate1, s.EnterpriseCA, ad.PublishedTo)
+	graphTestContext.NewRelationship(s.Group1, s.CertTemplate1, ad.Enroll)
+	graphTestContext.NewRelationship(s.Group1, s.Group0, ad.MemberOf)
+}
+
+type ESC6bTemplate2Harness struct {
+	CertTemplate1 *graph.Node
+	CertTemplate2 *graph.Node
+	CertTemplate3 *graph.Node
+	CertTemplate4 *graph.Node
+	CertTemplate5 *graph.Node
+	CertTemplate6 *graph.Node
+	Computer1     *graph.Node
+	Computer2     *graph.Node
+	Computer3     *graph.Node
+	Computer4     *graph.Node
+	Computer5     *graph.Node
+	Computer6     *graph.Node
+	DC            *graph.Node
+	Domain        *graph.Node
+	EnterpriseCA  *graph.Node
+	Group0        *graph.Node
+	Group1        *graph.Node
+	Group2        *graph.Node
+	Group3        *graph.Node
+	Group4        *graph.Node
+	Group5        *graph.Node
+	Group6        *graph.Node
+	NTAuthStore   *graph.Node
+	RootCA        *graph.Node
+	User1         *graph.Node
+	User2         *graph.Node
+	User3         *graph.Node
+	User4         *graph.Node
+	User5         *graph.Node
+	User6         *graph.Node
+}
+
+func (s *ESC6bTemplate2Harness) Setup(graphTestContext *GraphTestContext) {
+	domainSid := RandomDomainSID()
+	s.CertTemplate1 = graphTestContext.NewActiveDirectoryCertTemplate("CertTemplate1", domainSid, CertTemplateData{
+		ApplicationPolicies:        []string{},
+		AuthenticationEnabled:      true,
+		AuthorizedSignatures:       0,
+		EKUS:                       []string{},
+		EnrolleeSuppliesSubject:    false,
+		NoSecurityExtension:        false,
+		RequiresManagerApproval:    false,
+		SchemaVersion:              1,
+		SubjectAltRequireDNS:       false,
+		SubjectAltRequireDomainDNS: false,
+		SubjectAltRequireSPN:       false,
+		SubjectAltRequireUPN:       false,
+	})
+	s.CertTemplate1.Properties.Set(ad.SubjectAltRequireEmail.String(), false)
+	s.CertTemplate1.Properties.Set(ad.SubjectRequireEmail.String(), false)
+	graphTestContext.UpdateNode(s.CertTemplate1)
+
+	s.CertTemplate2 = graphTestContext.NewActiveDirectoryCertTemplate("CertTemplate2", domainSid, CertTemplateData{
+		ApplicationPolicies:        []string{},
+		AuthenticationEnabled:      true,
+		AuthorizedSignatures:       0,
+		EKUS:                       []string{},
+		EnrolleeSuppliesSubject:    false,
+		NoSecurityExtension:        false,
+		RequiresManagerApproval:    false,
+		SchemaVersion:              1,
+		SubjectAltRequireDNS:       true,
+		SubjectAltRequireDomainDNS: false,
+		SubjectAltRequireSPN:       false,
+		SubjectAltRequireUPN:       false,
+	})
+	s.CertTemplate2.Properties.Set(ad.SubjectAltRequireEmail.String(), false)
+	s.CertTemplate2.Properties.Set(ad.SubjectRequireEmail.String(), false)
+	graphTestContext.UpdateNode(s.CertTemplate2)
+
+	s.CertTemplate3 = graphTestContext.NewActiveDirectoryCertTemplate("CertTemplate3", domainSid, CertTemplateData{
+		ApplicationPolicies:        []string{},
+		AuthenticationEnabled:      true,
+		AuthorizedSignatures:       0,
+		EKUS:                       []string{},
+		EnrolleeSuppliesSubject:    false,
+		NoSecurityExtension:        false,
+		RequiresManagerApproval:    false,
+		SchemaVersion:              1,
+		SubjectAltRequireDNS:       false,
+		SubjectAltRequireDomainDNS: true,
+		SubjectAltRequireSPN:       false,
+		SubjectAltRequireUPN:       false,
+	})
+	s.CertTemplate3.Properties.Set(ad.SubjectAltRequireEmail.String(), false)
+	s.CertTemplate3.Properties.Set(ad.SubjectRequireEmail.String(), false)
+	graphTestContext.UpdateNode(s.CertTemplate3)
+
+	s.CertTemplate4 = graphTestContext.NewActiveDirectoryCertTemplate("CertTemplate4", domainSid, CertTemplateData{
+		ApplicationPolicies:        []string{},
+		AuthenticationEnabled:      true,
+		AuthorizedSignatures:       0,
+		EKUS:                       []string{},
+		EnrolleeSuppliesSubject:    false,
+		NoSecurityExtension:        false,
+		RequiresManagerApproval:    false,
+		SchemaVersion:              1,
+		SubjectAltRequireDNS:       false,
+		SubjectAltRequireDomainDNS: false,
+		SubjectAltRequireSPN:       false,
+		SubjectAltRequireUPN:       false,
+	})
+	s.CertTemplate4.Properties.Set(ad.SubjectAltRequireEmail.String(), true)
+	s.CertTemplate4.Properties.Set(ad.SubjectRequireEmail.String(), true)
+	graphTestContext.UpdateNode(s.CertTemplate4)
+
+	s.CertTemplate5 = graphTestContext.NewActiveDirectoryCertTemplate("CertTemplate5", domainSid, CertTemplateData{
+		ApplicationPolicies:        []string{},
+		AuthenticationEnabled:      true,
+		AuthorizedSignatures:       0,
+		EKUS:                       []string{},
+		EnrolleeSuppliesSubject:    false,
+		NoSecurityExtension:        false,
+		RequiresManagerApproval:    false,
+		SchemaVersion:              2,
+		SubjectAltRequireDNS:       false,
+		SubjectAltRequireDomainDNS: false,
+		SubjectAltRequireSPN:       false,
+		SubjectAltRequireUPN:       false,
+	})
+	s.CertTemplate5.Properties.Set(ad.SubjectAltRequireEmail.String(), true)
+	s.CertTemplate5.Properties.Set(ad.SubjectRequireEmail.String(), false)
+	graphTestContext.UpdateNode(s.CertTemplate5)
+
+	s.CertTemplate6 = graphTestContext.NewActiveDirectoryCertTemplate("CertTemplate6", domainSid, CertTemplateData{
+		ApplicationPolicies:        []string{},
+		AuthenticationEnabled:      true,
+		AuthorizedSignatures:       0,
+		EKUS:                       []string{},
+		EnrolleeSuppliesSubject:    false,
+		NoSecurityExtension:        false,
+		RequiresManagerApproval:    false,
+		SchemaVersion:              2,
+		SubjectAltRequireDNS:       false,
+		SubjectAltRequireDomainDNS: false,
+		SubjectAltRequireSPN:       false,
+		SubjectAltRequireUPN:       false,
+	})
+	s.CertTemplate6.Properties.Set(ad.SubjectAltRequireEmail.String(), false)
+	s.CertTemplate6.Properties.Set(ad.SubjectRequireEmail.String(), true)
+	graphTestContext.UpdateNode(s.CertTemplate6)
+
+	s.EnterpriseCA = graphTestContext.NewActiveDirectoryEnterpriseCA("EnterpriseCA", domainSid)
+	s.EnterpriseCA.Properties.Set(ad.IsUserSpecifiesSanEnabled.String(), true)
+	graphTestContext.UpdateNode(s.EnterpriseCA)
+
+	s.Computer1 = graphTestContext.NewActiveDirectoryComputer("Computer1", domainSid)
+	s.Computer2 = graphTestContext.NewActiveDirectoryComputer("Computer2", domainSid)
+	s.Computer3 = graphTestContext.NewActiveDirectoryComputer("Computer3", domainSid)
+	s.Computer4 = graphTestContext.NewActiveDirectoryComputer("Computer4", domainSid)
+	s.Computer5 = graphTestContext.NewActiveDirectoryComputer("Computer5", domainSid)
+	s.Computer6 = graphTestContext.NewActiveDirectoryComputer("Computer6", domainSid)
+	s.DC = graphTestContext.NewActiveDirectoryComputer("DC", domainSid)
+	s.Domain = graphTestContext.NewActiveDirectoryDomain("Domain", domainSid, false, true)
+
+	s.Group0 = graphTestContext.NewActiveDirectoryGroup("Group0", domainSid)
+	s.Group1 = graphTestContext.NewActiveDirectoryGroup("Group1", domainSid)
+	s.Group2 = graphTestContext.NewActiveDirectoryGroup("Group2", domainSid)
+	s.Group3 = graphTestContext.NewActiveDirectoryGroup("Group3", domainSid)
+	s.Group4 = graphTestContext.NewActiveDirectoryGroup("Group4", domainSid)
+	s.Group5 = graphTestContext.NewActiveDirectoryGroup("Group5", domainSid)
+	s.Group6 = graphTestContext.NewActiveDirectoryGroup("Group6", domainSid)
+	s.NTAuthStore = graphTestContext.NewActiveDirectoryNTAuthStore("NTAuthStore", domainSid)
+	s.RootCA = graphTestContext.NewActiveDirectoryRootCA("RootCA", domainSid)
+	s.User1 = graphTestContext.NewActiveDirectoryUser("User1", domainSid)
+	s.User2 = graphTestContext.NewActiveDirectoryUser("User2", domainSid)
+	s.User3 = graphTestContext.NewActiveDirectoryUser("User3", domainSid)
+	s.User4 = graphTestContext.NewActiveDirectoryUser("User4", domainSid)
+	s.User5 = graphTestContext.NewActiveDirectoryUser("User5", domainSid)
+	s.User6 = graphTestContext.NewActiveDirectoryUser("User6", domainSid)
+	graphTestContext.NewRelationship(s.RootCA, s.Domain, ad.RootCAFor)
+	graphTestContext.NewRelationship(s.EnterpriseCA, s.RootCA, ad.IssuedSignedBy)
+	graphTestContext.NewRelationship(s.NTAuthStore, s.Domain, ad.NTAuthStoreFor)
+	graphTestContext.NewRelationship(s.EnterpriseCA, s.NTAuthStore, ad.TrustedForNTAuth)
+	graphTestContext.NewRelationship(s.EnterpriseCA, s.DC, ad.CanAbuseUPNCertMapping)
+	graphTestContext.NewRelationship(s.DC, s.Domain, ad.DCFor)
+	graphTestContext.NewRelationship(s.Group0, s.EnterpriseCA, ad.Enroll)
+	graphTestContext.NewRelationship(s.CertTemplate1, s.EnterpriseCA, ad.PublishedTo)
+	graphTestContext.NewRelationship(s.Group1, s.CertTemplate1, ad.Enroll)
+	graphTestContext.NewRelationship(s.Group1, s.Group0, ad.MemberOf)
+	graphTestContext.NewRelationship(s.CertTemplate2, s.EnterpriseCA, ad.PublishedTo)
+	graphTestContext.NewRelationship(s.CertTemplate3, s.EnterpriseCA, ad.PublishedTo)
+	graphTestContext.NewRelationship(s.CertTemplate4, s.EnterpriseCA, ad.PublishedTo)
+	graphTestContext.NewRelationship(s.CertTemplate5, s.EnterpriseCA, ad.PublishedTo)
+	graphTestContext.NewRelationship(s.CertTemplate6, s.EnterpriseCA, ad.PublishedTo)
+	graphTestContext.NewRelationship(s.Computer1, s.CertTemplate1, ad.Enroll)
+	graphTestContext.NewRelationship(s.Computer1, s.Group0, ad.MemberOf)
+	graphTestContext.NewRelationship(s.User1, s.CertTemplate1, ad.Enroll)
+	graphTestContext.NewRelationship(s.User1, s.Group0, ad.MemberOf)
+	graphTestContext.NewRelationship(s.Group2, s.Group0, ad.MemberOf)
+	graphTestContext.NewRelationship(s.Computer2, s.Group0, ad.MemberOf)
+	graphTestContext.NewRelationship(s.User2, s.Group0, ad.MemberOf)
+	graphTestContext.NewRelationship(s.User2, s.CertTemplate2, ad.Enroll)
+	graphTestContext.NewRelationship(s.Computer2, s.CertTemplate2, ad.Enroll)
+	graphTestContext.NewRelationship(s.Group2, s.CertTemplate2, ad.Enroll)
+	graphTestContext.NewRelationship(s.Group3, s.Group0, ad.MemberOf)
+	graphTestContext.NewRelationship(s.Computer3, s.Group0, ad.MemberOf)
+	graphTestContext.NewRelationship(s.User3, s.Group0, ad.MemberOf)
+	graphTestContext.NewRelationship(s.Group3, s.CertTemplate3, ad.Enroll)
+	graphTestContext.NewRelationship(s.Computer3, s.CertTemplate3, ad.Enroll)
+	graphTestContext.NewRelationship(s.User3, s.CertTemplate3, ad.Enroll)
 	graphTestContext.NewRelationship(s.Group4, s.Group0, ad.MemberOf)
 	graphTestContext.NewRelationship(s.Computer4, s.Group0, ad.MemberOf)
 	graphTestContext.NewRelationship(s.User4, s.Group0, ad.MemberOf)
@@ -2755,100 +3155,56 @@
 
 type ESC6bECAHarness struct {
 	CertTemplate0 *graph.Node
-=======
-	graphTestContext.NewRelationship(s.User6, s.User3, ad.GenericAll)
-	graphTestContext.NewRelationship(s.User5, s.Computer3, ad.GenericAll)
-	graphTestContext.NewRelationship(s.User4, s.Group3, ad.GenericAll)
-	graphTestContext.NewRelationship(s.Computer6, s.User2, ad.GenericAll)
-	graphTestContext.NewRelationship(s.Computer5, s.Computer2, ad.GenericAll)
-	graphTestContext.NewRelationship(s.Computer4, s.Group2, ad.GenericAll)
-	graphTestContext.NewRelationship(s.Group6, s.User1, ad.GenericAll)
-	graphTestContext.NewRelationship(s.Group5, s.Computer1, ad.GenericAll)
-	graphTestContext.NewRelationship(s.Group4, s.Group1, ad.GenericAll)
-}
-
-type ESC10aHarnessECA struct {
->>>>>>> d932dbbd
 	CertTemplate1 *graph.Node
 	CertTemplate2 *graph.Node
 	CertTemplate3 *graph.Node
 	CertTemplate4 *graph.Node
 	CertTemplate5 *graph.Node
-<<<<<<< HEAD
 	DC0           *graph.Node
-=======
->>>>>>> d932dbbd
 	DC1           *graph.Node
 	DC2           *graph.Node
 	DC3           *graph.Node
 	DC4           *graph.Node
 	DC5           *graph.Node
-<<<<<<< HEAD
 	Domain0       *graph.Node
-=======
->>>>>>> d932dbbd
 	Domain1       *graph.Node
 	Domain2       *graph.Node
 	Domain3       *graph.Node
 	Domain4       *graph.Node
 	Domain5       *graph.Node
-<<<<<<< HEAD
 	EnterpriseCA0 *graph.Node
-=======
->>>>>>> d932dbbd
 	EnterpriseCA1 *graph.Node
 	EnterpriseCA2 *graph.Node
 	EnterpriseCA3 *graph.Node
 	EnterpriseCA4 *graph.Node
 	EnterpriseCA5 *graph.Node
-<<<<<<< HEAD
 	Group0        *graph.Node
-=======
->>>>>>> d932dbbd
 	Group1        *graph.Node
 	Group2        *graph.Node
 	Group3        *graph.Node
 	Group4        *graph.Node
 	Group5        *graph.Node
-<<<<<<< HEAD
 	NTAuthStore0  *graph.Node
-=======
->>>>>>> d932dbbd
 	NTAuthStore1  *graph.Node
 	NTAuthStore2  *graph.Node
 	NTAuthStore3  *graph.Node
 	NTAuthStore4  *graph.Node
 	NTAuthStore5  *graph.Node
-<<<<<<< HEAD
 	RootCA0       *graph.Node
-=======
->>>>>>> d932dbbd
 	RootCA1       *graph.Node
 	RootCA2       *graph.Node
 	RootCA3       *graph.Node
 	RootCA4       *graph.Node
 	RootCA5       *graph.Node
-<<<<<<< HEAD
 }
 
 func (s *ESC6bECAHarness) Setup(graphTestContext *GraphTestContext) {
 	domainSid0 := RandomDomainSID()
-=======
-	User1         *graph.Node
-	User2         *graph.Node
-	User3         *graph.Node
-	User4         *graph.Node
-	User5         *graph.Node
-}
-
-func (s *ESC10aHarnessECA) Setup(graphTestContext *GraphTestContext) {
->>>>>>> d932dbbd
 	domainSid1 := RandomDomainSID()
 	domainSid2 := RandomDomainSID()
 	domainSid3 := RandomDomainSID()
 	domainSid4 := RandomDomainSID()
 	domainSid5 := RandomDomainSID()
-<<<<<<< HEAD
 
 	s.CertTemplate0 = graphTestContext.NewActiveDirectoryCertTemplate("CertTemplate0", domainSid0, CertTemplateData{
 		ApplicationPolicies:     []string{},
@@ -2862,8 +3218,6 @@
 		SubjectAltRequireSPN:    false,
 		SubjectAltRequireUPN:    false,
 	})
-=======
->>>>>>> d932dbbd
 	s.CertTemplate1 = graphTestContext.NewActiveDirectoryCertTemplate("CertTemplate1", domainSid1, CertTemplateData{
 		ApplicationPolicies:     []string{},
 		AuthenticationEnabled:   true,
@@ -2873,14 +3227,8 @@
 		NoSecurityExtension:     false,
 		RequiresManagerApproval: false,
 		SchemaVersion:           1,
-<<<<<<< HEAD
 		SubjectAltRequireSPN:    false,
 		SubjectAltRequireUPN:    false,
-=======
-		SubjectAltRequireEmail:  false,
-		SubjectAltRequireSPN:    false,
-		SubjectAltRequireUPN:    true,
->>>>>>> d932dbbd
 	})
 	s.CertTemplate2 = graphTestContext.NewActiveDirectoryCertTemplate("CertTemplate2", domainSid2, CertTemplateData{
 		ApplicationPolicies:     []string{},
@@ -2891,14 +3239,8 @@
 		NoSecurityExtension:     false,
 		RequiresManagerApproval: false,
 		SchemaVersion:           1,
-<<<<<<< HEAD
 		SubjectAltRequireSPN:    false,
 		SubjectAltRequireUPN:    false,
-=======
-		SubjectAltRequireEmail:  false,
-		SubjectAltRequireSPN:    false,
-		SubjectAltRequireUPN:    true,
->>>>>>> d932dbbd
 	})
 	s.CertTemplate3 = graphTestContext.NewActiveDirectoryCertTemplate("CertTemplate3", domainSid3, CertTemplateData{
 		ApplicationPolicies:     []string{},
@@ -2909,14 +3251,8 @@
 		NoSecurityExtension:     false,
 		RequiresManagerApproval: false,
 		SchemaVersion:           1,
-<<<<<<< HEAD
 		SubjectAltRequireSPN:    false,
 		SubjectAltRequireUPN:    false,
-=======
-		SubjectAltRequireEmail:  false,
-		SubjectAltRequireSPN:    false,
-		SubjectAltRequireUPN:    true,
->>>>>>> d932dbbd
 	})
 	s.CertTemplate4 = graphTestContext.NewActiveDirectoryCertTemplate("CertTemplate4", domainSid4, CertTemplateData{
 		ApplicationPolicies:     []string{},
@@ -2927,14 +3263,8 @@
 		NoSecurityExtension:     false,
 		RequiresManagerApproval: false,
 		SchemaVersion:           1,
-<<<<<<< HEAD
 		SubjectAltRequireSPN:    false,
 		SubjectAltRequireUPN:    false,
-=======
-		SubjectAltRequireEmail:  false,
-		SubjectAltRequireSPN:    false,
-		SubjectAltRequireUPN:    true,
->>>>>>> d932dbbd
 	})
 	s.CertTemplate5 = graphTestContext.NewActiveDirectoryCertTemplate("CertTemplate5", domainSid5, CertTemplateData{
 		ApplicationPolicies:     []string{},
@@ -2945,32 +3275,21 @@
 		NoSecurityExtension:     false,
 		RequiresManagerApproval: false,
 		SchemaVersion:           1,
-<<<<<<< HEAD
 		SubjectAltRequireSPN:    false,
 		SubjectAltRequireUPN:    false,
 	})
 	s.DC0 = graphTestContext.NewActiveDirectoryComputer("DC0", domainSid0)
-=======
-		SubjectAltRequireEmail:  false,
-		SubjectAltRequireSPN:    false,
-		SubjectAltRequireUPN:    true,
-	})
->>>>>>> d932dbbd
 	s.DC1 = graphTestContext.NewActiveDirectoryComputer("DC1", domainSid1)
 	s.DC2 = graphTestContext.NewActiveDirectoryComputer("DC2", domainSid2)
 	s.DC3 = graphTestContext.NewActiveDirectoryComputer("DC3", domainSid3)
 	s.DC4 = graphTestContext.NewActiveDirectoryComputer("DC4", domainSid4)
 	s.DC5 = graphTestContext.NewActiveDirectoryComputer("DC5", domainSid5)
-<<<<<<< HEAD
 	s.Domain0 = graphTestContext.NewActiveDirectoryDomain("Domain0", domainSid0, false, true)
-=======
->>>>>>> d932dbbd
 	s.Domain1 = graphTestContext.NewActiveDirectoryDomain("Domain1", domainSid1, false, true)
 	s.Domain2 = graphTestContext.NewActiveDirectoryDomain("Domain2", domainSid2, false, true)
 	s.Domain3 = graphTestContext.NewActiveDirectoryDomain("Domain3", domainSid3, false, true)
 	s.Domain4 = graphTestContext.NewActiveDirectoryDomain("Domain4", domainSid4, false, true)
 	s.Domain5 = graphTestContext.NewActiveDirectoryDomain("Domain5", domainSid5, false, true)
-<<<<<<< HEAD
 
 	s.EnterpriseCA0 = graphTestContext.NewActiveDirectoryEnterpriseCA("EnterpriseCA0", domainSid0)
 	s.EnterpriseCA0.Properties.Set(ad.IsUserSpecifiesSanEnabled.String(), true)
@@ -2998,37 +3317,23 @@
 	graphTestContext.UpdateNode(s.EnterpriseCA5)
 
 	s.Group0 = graphTestContext.NewActiveDirectoryGroup("Group0", domainSid0)
-=======
-	s.EnterpriseCA1 = graphTestContext.NewActiveDirectoryEnterpriseCA("EnterpriseCA1", domainSid1)
-	s.EnterpriseCA2 = graphTestContext.NewActiveDirectoryEnterpriseCA("EnterpriseCA2", domainSid2)
-	s.EnterpriseCA3 = graphTestContext.NewActiveDirectoryEnterpriseCA("EnterpriseCA3", domainSid3)
-	s.EnterpriseCA4 = graphTestContext.NewActiveDirectoryEnterpriseCA("EnterpriseCA4", domainSid4)
-	s.EnterpriseCA5 = graphTestContext.NewActiveDirectoryEnterpriseCA("EnterpriseCA5", domainSid5)
->>>>>>> d932dbbd
 	s.Group1 = graphTestContext.NewActiveDirectoryGroup("Group1", domainSid1)
 	s.Group2 = graphTestContext.NewActiveDirectoryGroup("Group2", domainSid2)
 	s.Group3 = graphTestContext.NewActiveDirectoryGroup("Group3", domainSid3)
 	s.Group4 = graphTestContext.NewActiveDirectoryGroup("Group4", domainSid4)
 	s.Group5 = graphTestContext.NewActiveDirectoryGroup("Group5", domainSid5)
-<<<<<<< HEAD
 	s.NTAuthStore0 = graphTestContext.NewActiveDirectoryNTAuthStore("NTAuthStore0", domainSid0)
-=======
->>>>>>> d932dbbd
 	s.NTAuthStore1 = graphTestContext.NewActiveDirectoryNTAuthStore("NTAuthStore1", domainSid1)
 	s.NTAuthStore2 = graphTestContext.NewActiveDirectoryNTAuthStore("NTAuthStore2", domainSid2)
 	s.NTAuthStore3 = graphTestContext.NewActiveDirectoryNTAuthStore("NTAuthStore3", domainSid3)
 	s.NTAuthStore4 = graphTestContext.NewActiveDirectoryNTAuthStore("NTAuthStore4", domainSid4)
 	s.NTAuthStore5 = graphTestContext.NewActiveDirectoryNTAuthStore("NTAuthStore5", domainSid5)
-<<<<<<< HEAD
 	s.RootCA0 = graphTestContext.NewActiveDirectoryRootCA("RootCA0", domainSid0)
-=======
->>>>>>> d932dbbd
 	s.RootCA1 = graphTestContext.NewActiveDirectoryRootCA("RootCA1", domainSid1)
 	s.RootCA2 = graphTestContext.NewActiveDirectoryRootCA("RootCA2", domainSid2)
 	s.RootCA3 = graphTestContext.NewActiveDirectoryRootCA("RootCA3", domainSid3)
 	s.RootCA4 = graphTestContext.NewActiveDirectoryRootCA("RootCA4", domainSid4)
 	s.RootCA5 = graphTestContext.NewActiveDirectoryRootCA("RootCA5", domainSid5)
-<<<<<<< HEAD
 
 	graphTestContext.NewRelationship(s.RootCA0, s.Domain0, ad.RootCAFor)
 	graphTestContext.NewRelationship(s.NTAuthStore0, s.Domain0, ad.NTAuthStoreFor)
@@ -3040,98 +3345,54 @@
 	graphTestContext.NewRelationship(s.EnterpriseCA0, s.DC0, ad.CanAbuseUPNCertMapping)
 	graphTestContext.NewRelationship(s.Group0, s.CertTemplate0, ad.Enroll)
 
-=======
-	s.User1 = graphTestContext.NewActiveDirectoryUser("User1", domainSid1)
-	s.User2 = graphTestContext.NewActiveDirectoryUser("User2", domainSid2)
-	s.User3 = graphTestContext.NewActiveDirectoryUser("User3", domainSid3)
-	s.User4 = graphTestContext.NewActiveDirectoryUser("User4", domainSid4)
-	s.User5 = graphTestContext.NewActiveDirectoryUser("User5", domainSid5)
->>>>>>> d932dbbd
 	graphTestContext.NewRelationship(s.RootCA1, s.Domain1, ad.RootCAFor)
 	graphTestContext.NewRelationship(s.NTAuthStore1, s.Domain1, ad.NTAuthStoreFor)
 	graphTestContext.NewRelationship(s.DC1, s.Domain1, ad.DCFor)
 	graphTestContext.NewRelationship(s.CertTemplate1, s.EnterpriseCA1, ad.PublishedTo)
 	graphTestContext.NewRelationship(s.EnterpriseCA1, s.RootCA1, ad.IssuedSignedBy)
 	graphTestContext.NewRelationship(s.EnterpriseCA1, s.NTAuthStore1, ad.TrustedForNTAuth)
-<<<<<<< HEAD
 	graphTestContext.NewRelationship(s.Group1, s.EnterpriseCA1, ad.Enroll)
 	graphTestContext.NewRelationship(s.EnterpriseCA1, s.DC1, ad.CanAbuseUPNCertMapping)
 	graphTestContext.NewRelationship(s.Group1, s.CertTemplate1, ad.Enroll)
 
-=======
-	graphTestContext.NewRelationship(s.User1, s.EnterpriseCA1, ad.Enroll)
-	graphTestContext.NewRelationship(s.EnterpriseCA1, s.DC1, ad.CanAbuseUPNCertMapping)
-	graphTestContext.NewRelationship(s.User1, s.CertTemplate1, ad.Enroll)
->>>>>>> d932dbbd
 	graphTestContext.NewRelationship(s.RootCA2, s.Domain2, ad.RootCAFor)
 	graphTestContext.NewRelationship(s.NTAuthStore2, s.Domain2, ad.NTAuthStoreFor)
 	graphTestContext.NewRelationship(s.DC2, s.Domain2, ad.DCFor)
 	graphTestContext.NewRelationship(s.CertTemplate2, s.EnterpriseCA2, ad.PublishedTo)
 	graphTestContext.NewRelationship(s.EnterpriseCA2, s.RootCA2, ad.IssuedSignedBy)
 	graphTestContext.NewRelationship(s.EnterpriseCA2, s.NTAuthStore2, ad.TrustedForNTAuth)
-<<<<<<< HEAD
 	graphTestContext.NewRelationship(s.Group2, s.EnterpriseCA2, ad.Enroll)
 	graphTestContext.NewRelationship(s.Group2, s.CertTemplate2, ad.Enroll)
 
-=======
-	graphTestContext.NewRelationship(s.User2, s.EnterpriseCA2, ad.Enroll)
-	graphTestContext.NewRelationship(s.User2, s.CertTemplate2, ad.Enroll)
->>>>>>> d932dbbd
 	graphTestContext.NewRelationship(s.RootCA3, s.Domain3, ad.RootCAFor)
 	graphTestContext.NewRelationship(s.NTAuthStore3, s.Domain3, ad.NTAuthStoreFor)
 	graphTestContext.NewRelationship(s.DC3, s.Domain3, ad.DCFor)
 	graphTestContext.NewRelationship(s.CertTemplate3, s.EnterpriseCA3, ad.PublishedTo)
 	graphTestContext.NewRelationship(s.EnterpriseCA3, s.RootCA3, ad.IssuedSignedBy)
-<<<<<<< HEAD
 	graphTestContext.NewRelationship(s.Group3, s.EnterpriseCA3, ad.Enroll)
 	graphTestContext.NewRelationship(s.EnterpriseCA3, s.DC3, ad.CanAbuseUPNCertMapping)
 	graphTestContext.NewRelationship(s.Group3, s.CertTemplate3, ad.Enroll)
 
-=======
-	graphTestContext.NewRelationship(s.User3, s.EnterpriseCA3, ad.Enroll)
-	graphTestContext.NewRelationship(s.EnterpriseCA3, s.DC3, ad.CanAbuseUPNCertMapping)
-	graphTestContext.NewRelationship(s.User3, s.CertTemplate3, ad.Enroll)
->>>>>>> d932dbbd
 	graphTestContext.NewRelationship(s.RootCA4, s.Domain4, ad.RootCAFor)
 	graphTestContext.NewRelationship(s.NTAuthStore4, s.Domain4, ad.NTAuthStoreFor)
 	graphTestContext.NewRelationship(s.DC4, s.Domain4, ad.DCFor)
 	graphTestContext.NewRelationship(s.CertTemplate4, s.EnterpriseCA4, ad.PublishedTo)
 	graphTestContext.NewRelationship(s.EnterpriseCA4, s.NTAuthStore4, ad.TrustedForNTAuth)
-<<<<<<< HEAD
 	graphTestContext.NewRelationship(s.Group4, s.EnterpriseCA4, ad.Enroll)
 	graphTestContext.NewRelationship(s.EnterpriseCA4, s.DC4, ad.CanAbuseUPNCertMapping)
 	graphTestContext.NewRelationship(s.Group4, s.CertTemplate4, ad.Enroll)
 
-=======
-	graphTestContext.NewRelationship(s.User4, s.EnterpriseCA4, ad.Enroll)
-	graphTestContext.NewRelationship(s.EnterpriseCA4, s.DC4, ad.CanAbuseUPNCertMapping)
-	graphTestContext.NewRelationship(s.User4, s.CertTemplate4, ad.Enroll)
->>>>>>> d932dbbd
 	graphTestContext.NewRelationship(s.RootCA5, s.Domain5, ad.RootCAFor)
 	graphTestContext.NewRelationship(s.NTAuthStore5, s.Domain5, ad.NTAuthStoreFor)
 	graphTestContext.NewRelationship(s.DC5, s.Domain5, ad.DCFor)
 	graphTestContext.NewRelationship(s.EnterpriseCA5, s.RootCA5, ad.IssuedSignedBy)
 	graphTestContext.NewRelationship(s.EnterpriseCA5, s.NTAuthStore5, ad.TrustedForNTAuth)
-<<<<<<< HEAD
 	graphTestContext.NewRelationship(s.Group5, s.EnterpriseCA5, ad.Enroll)
 	graphTestContext.NewRelationship(s.EnterpriseCA5, s.DC5, ad.CanAbuseUPNCertMapping)
 	graphTestContext.NewRelationship(s.Group5, s.CertTemplate5, ad.Enroll)
 }
 
 type ESC6bPrincipalEdgesHarness struct {
-=======
-	graphTestContext.NewRelationship(s.User5, s.EnterpriseCA5, ad.Enroll)
-	graphTestContext.NewRelationship(s.EnterpriseCA5, s.DC5, ad.CanAbuseUPNCertMapping)
-	graphTestContext.NewRelationship(s.User5, s.CertTemplate5, ad.Enroll)
-	graphTestContext.NewRelationship(s.Group1, s.User1, ad.GenericAll)
-	graphTestContext.NewRelationship(s.Group2, s.User2, ad.GenericAll)
-	graphTestContext.NewRelationship(s.Group5, s.User5, ad.GenericAll)
-	graphTestContext.NewRelationship(s.Group4, s.User4, ad.GenericAll)
-	graphTestContext.NewRelationship(s.Group3, s.User3, ad.GenericAll)
-}
-
-type ESC10aHarnessVictim struct {
->>>>>>> d932dbbd
 	CertTemplate1 *graph.Node
 	DC            *graph.Node
 	Domain        *graph.Node
@@ -3143,19 +3404,9 @@
 	Group4        *graph.Node
 	NTAuthStore   *graph.Node
 	RootCA        *graph.Node
-<<<<<<< HEAD
 }
 
 func (s *ESC6bPrincipalEdgesHarness) Setup(graphTestContext *GraphTestContext) {
-=======
-	User1         *graph.Node
-	User2         *graph.Node
-	User3         *graph.Node
-	User4         *graph.Node
-}
-
-func (s *ESC10aHarnessVictim) Setup(graphTestContext *GraphTestContext) {
->>>>>>> d932dbbd
 	domainSid := RandomDomainSID()
 	s.CertTemplate1 = graphTestContext.NewActiveDirectoryCertTemplate("CertTemplate1", domainSid, CertTemplateData{
 		ApplicationPolicies:     []string{},
@@ -3166,7 +3417,6 @@
 		NoSecurityExtension:     false,
 		RequiresManagerApproval: false,
 		SchemaVersion:           1,
-<<<<<<< HEAD
 		SubjectAltRequireSPN:    false,
 		SubjectAltRequireUPN:    false,
 	})
@@ -3177,15 +3427,6 @@
 	s.EnterpriseCA.Properties.Set(ad.IsUserSpecifiesSanEnabled.String(), true)
 	graphTestContext.UpdateNode(s.EnterpriseCA)
 
-=======
-		SubjectAltRequireEmail:  false,
-		SubjectAltRequireSPN:    false,
-		SubjectAltRequireUPN:    true,
-	})
-	s.DC = graphTestContext.NewActiveDirectoryComputer("DC", domainSid)
-	s.Domain = graphTestContext.NewActiveDirectoryDomain("Domain", domainSid, false, true)
-	s.EnterpriseCA = graphTestContext.NewActiveDirectoryEnterpriseCA("EnterpriseCA", domainSid)
->>>>>>> d932dbbd
 	s.Group0 = graphTestContext.NewActiveDirectoryGroup("Group0", domainSid)
 	s.Group1 = graphTestContext.NewActiveDirectoryGroup("Group1", domainSid)
 	s.Group2 = graphTestContext.NewActiveDirectoryGroup("Group2", domainSid)
@@ -3193,13 +3434,6 @@
 	s.Group4 = graphTestContext.NewActiveDirectoryGroup("Group4", domainSid)
 	s.NTAuthStore = graphTestContext.NewActiveDirectoryNTAuthStore("NTAuthStore", domainSid)
 	s.RootCA = graphTestContext.NewActiveDirectoryRootCA("RootCA", domainSid)
-<<<<<<< HEAD
-=======
-	s.User1 = graphTestContext.NewActiveDirectoryUser("User1", domainSid)
-	s.User2 = graphTestContext.NewActiveDirectoryUser("User2", domainSid)
-	s.User3 = graphTestContext.NewActiveDirectoryUser("User3", domainSid)
-	s.User4 = graphTestContext.NewActiveDirectoryUser("User4", domainSid)
->>>>>>> d932dbbd
 	graphTestContext.NewRelationship(s.RootCA, s.Domain, ad.RootCAFor)
 	graphTestContext.NewRelationship(s.EnterpriseCA, s.RootCA, ad.IssuedSignedBy)
 	graphTestContext.NewRelationship(s.NTAuthStore, s.Domain, ad.NTAuthStoreFor)
@@ -3208,7 +3442,6 @@
 	graphTestContext.NewRelationship(s.DC, s.Domain, ad.DCFor)
 	graphTestContext.NewRelationship(s.Group0, s.EnterpriseCA, ad.Enroll)
 	graphTestContext.NewRelationship(s.CertTemplate1, s.EnterpriseCA, ad.PublishedTo)
-<<<<<<< HEAD
 	graphTestContext.NewRelationship(s.Group1, s.CertTemplate1, ad.GenericAll)
 	graphTestContext.NewRelationship(s.Group1, s.Group0, ad.MemberOf)
 	graphTestContext.NewRelationship(s.Group2, s.CertTemplate1, ad.AllExtendedRights)
@@ -3216,19 +3449,6 @@
 	graphTestContext.NewRelationship(s.Group3, s.CertTemplate1, ad.GenericWrite)
 	graphTestContext.NewRelationship(s.Group3, s.Group0, ad.MemberOf)
 	graphTestContext.NewRelationship(s.Group4, s.CertTemplate1, ad.Enroll)
-=======
-	graphTestContext.NewRelationship(s.User1, s.CertTemplate1, ad.GenericAll)
-	graphTestContext.NewRelationship(s.User1, s.Group0, ad.MemberOf)
-	graphTestContext.NewRelationship(s.User2, s.CertTemplate1, ad.AllExtendedRights)
-	graphTestContext.NewRelationship(s.User2, s.Group0, ad.MemberOf)
-	graphTestContext.NewRelationship(s.User3, s.CertTemplate1, ad.GenericWrite)
-	graphTestContext.NewRelationship(s.User3, s.Group0, ad.MemberOf)
-	graphTestContext.NewRelationship(s.User4, s.CertTemplate1, ad.Enroll)
-	graphTestContext.NewRelationship(s.Group1, s.User1, ad.GenericAll)
-	graphTestContext.NewRelationship(s.Group2, s.User2, ad.GenericAll)
-	graphTestContext.NewRelationship(s.Group3, s.User3, ad.GenericAll)
-	graphTestContext.NewRelationship(s.Group4, s.User4, ad.GenericAll)
->>>>>>> d932dbbd
 }
 
 type ShortcutHarness struct {
@@ -3330,16 +3550,13 @@
 	ESC6aHarnessTemplate1                           ESC6aHarnessTemplate1
 	ESC6aHarnessTemplate2                           ESC6aHarnessTemplate2
 	ESC9AHarness                                    ESC9AHarness
-<<<<<<< HEAD
-	ESC6bTemplate1Harness                           ESC6bTemplate1Harness
-	ESC6bECAHarness                                 ESC6bECAHarness
-	ESC6bPrincipalEdgesHarness                      ESC6bPrincipalEdgesHarness
-	ESC6bTemplate2Harness                           ESC6bTemplate2Harness
-=======
 	ESC10aPrincipalHarness                          ESC10aPrincipalHarness
 	ESC10aHarness1                                  ESC10aHarness1
 	ESC10aHarness2                                  ESC10aHarness2
 	ESC10aHarnessECA                                ESC10aHarnessECA
 	ESC10aHarnessVictim                             ESC10aHarnessVictim
->>>>>>> d932dbbd
+	ESC6bTemplate1Harness                           ESC6bTemplate1Harness
+	ESC6bECAHarness                                 ESC6bECAHarness
+	ESC6bPrincipalEdgesHarness                      ESC6bPrincipalEdgesHarness
+	ESC6bTemplate2Harness                           ESC6bTemplate2Harness
 }