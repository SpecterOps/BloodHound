// Copyright 2023 Specter Ops, Inc.
//
// Licensed under the Apache License, Version 2.0
// you may not use this file except in compliance with the License.
// You may obtain a copy of the License at
//
//     http://www.apache.org/licenses/LICENSE-2.0
//
// Unless required by applicable law or agreed to in writing, software
// distributed under the License is distributed on an "AS IS" BASIS,
// WITHOUT WARRANTIES OR CONDITIONS OF ANY KIND, either express or implied.
// See the License for the specific language governing permissions and
// limitations under the License.
//
// SPDX-License-Identifier: Apache-2.0

package integration

import (
	"fmt"
	"math/rand"
	"strconv"
	"strings"
	"time"

	"github.com/gofrs/uuid"
	"github.com/specterops/bloodhound/analysis"
	adAnalysis "github.com/specterops/bloodhound/analysis/ad"
	"github.com/specterops/bloodhound/dawgs/graph"
	"github.com/specterops/bloodhound/graphschema/ad"
	"github.com/specterops/bloodhound/graphschema/azure"
	"github.com/specterops/bloodhound/graphschema/common"
	"github.com/specterops/bloodhound/src/test"
	"github.com/specterops/bloodhound/src/test/integration/harnesses"
)

func RandomObjectID(t test.Controller) string {
	newUUID, err := uuid.NewV4()

	if err != nil {
		t.Fatalf("Failed to generate a new UUID: %v", err)
	}

	return newUUID.String()
}

func RandomDomainSID() string {
	var (
		authority     = rand.Int31()
		subAuthority1 = rand.Int31()
		subAuthority2 = rand.Int31()
	)

	return fmt.Sprintf("S-1-5-21-%d-%d-%d", authority, subAuthority1, subAuthority2)
}

const (
	HarnessUserName             = "user"
	HarnessUserDescription      = "A user"
	HarnessUserLicenses         = "licenses"
	HarnessUserMFAEnabled       = false
	HarnessAppName              = "application"
	HarnessServicePrincipalName = "service_principal"
)

type GraphTestHarness interface {
	Setup(testContext *GraphTestContext)
}

type CompletenessHarness struct {
	UserA        *graph.Node
	UserB        *graph.Node
	UserC        *graph.Node
	UserD        *graph.Node
	UserInactive *graph.Node
	ComputerA    *graph.Node
	ComputerB    *graph.Node
	ComputerC    *graph.Node
	ComputerD    *graph.Node
	Group        *graph.Node
	DomainSid    string
}

func (s *CompletenessHarness) Setup(testCtx *GraphTestContext) {
	s.DomainSid = RandomDomainSID()
	s.UserA = testCtx.NewActiveDirectoryUser("CUserA", s.DomainSid)
	s.UserB = testCtx.NewActiveDirectoryUser("CUserB", s.DomainSid)
	s.UserC = testCtx.NewActiveDirectoryUser("CUserC", s.DomainSid)
	s.UserD = testCtx.NewActiveDirectoryUser("CUserD", s.DomainSid)
	s.Group = testCtx.NewActiveDirectoryGroup("CGroup", s.DomainSid)
	s.UserInactive = testCtx.NewActiveDirectoryUser("CUserInactive", s.DomainSid)
	s.ComputerA = testCtx.NewActiveDirectoryComputer("CComputerA", s.DomainSid)
	s.ComputerB = testCtx.NewActiveDirectoryComputer("CComputerB", s.DomainSid)
	s.ComputerC = testCtx.NewActiveDirectoryComputer("CComputerC", s.DomainSid)
	s.ComputerD = testCtx.NewActiveDirectoryComputer("CComputerD", s.DomainSid)

	testCtx.NewRelationship(s.ComputerA, s.UserA, ad.HasSession)
	testCtx.NewRelationship(s.ComputerA, s.UserB, ad.HasSession)
	testCtx.NewRelationship(s.ComputerB, s.UserB, ad.HasSession)
	testCtx.NewRelationship(s.UserA, s.Group, ad.MemberOf)
	testCtx.NewRelationship(s.UserB, s.Group, ad.MemberOf)
	testCtx.NewRelationship(s.UserC, s.Group, ad.MemberOf)
	testCtx.NewRelationship(s.UserD, s.Group, ad.MemberOf)
	testCtx.NewRelationship(s.UserInactive, s.Group, ad.MemberOf)
	testCtx.NewRelationship(s.ComputerA, s.Group, ad.MemberOf)
	testCtx.NewRelationship(s.ComputerB, s.Group, ad.MemberOf)
	testCtx.NewRelationship(s.ComputerC, s.Group, ad.MemberOf)
	testCtx.NewRelationship(s.ComputerD, s.Group, ad.MemberOf)
	testCtx.NewRelationship(s.Group, s.ComputerC, ad.AdminTo)
	testCtx.NewRelationship(s.UserD, s.ComputerC, ad.AdminTo)
	s.UserA.Properties.Set(ad.LastLogonTimestamp.String(), time.Now().UTC())
	testCtx.UpdateNode(s.UserA)
	s.UserB.Properties.Set(ad.LastLogonTimestamp.String(), time.Now().UTC())
	testCtx.UpdateNode(s.UserB)
	s.UserC.Properties.Set(ad.LastLogonTimestamp.String(), time.Now().UTC())
	testCtx.UpdateNode(s.UserC)
	s.UserD.Properties.Set(ad.LastLogonTimestamp.String(), time.Now().UTC())
	testCtx.UpdateNode(s.UserD)
	s.UserInactive.Properties.Set(ad.LastLogonTimestamp.String(), time.Now().UTC().Add(-time.Hour*3000))
	testCtx.UpdateNode(s.UserInactive)
	s.ComputerC.Properties.Set(common.PasswordLastSet.String(), time.Now().UTC())
	s.ComputerC.Properties.Set(common.OperatingSystem.String(), "WINDOWS")
	testCtx.UpdateNode(s.ComputerC)
	s.ComputerD.Properties.Set(common.PasswordLastSet.String(), time.Now().UTC())
	s.ComputerD.Properties.Set(common.OperatingSystem.String(), "WINDOWS")
	testCtx.UpdateNode(s.ComputerD)
}

type TrustDCSyncHarness struct {
	DomainA *graph.Node
	DomainB *graph.Node
	DomainC *graph.Node
	DomainD *graph.Node
	GPOA    *graph.Node
	GPOB    *graph.Node
	OU      *graph.Node
	GroupA  *graph.Node
	GroupB  *graph.Node
	UserA   *graph.Node
	UserB   *graph.Node
	UserC   *graph.Node
}

func (s *TrustDCSyncHarness) Setup(testCtx *GraphTestContext) {
	s.DomainA = testCtx.NewActiveDirectoryDomain("DomainA", RandomDomainSID(), false, true)
	s.DomainB = testCtx.NewActiveDirectoryDomain("DomainB", RandomDomainSID(), false, true)
	s.DomainC = testCtx.NewActiveDirectoryDomain("DomainC", RandomDomainSID(), false, false)
	s.DomainD = testCtx.NewActiveDirectoryDomain("DomainD", RandomDomainSID(), false, false)
	s.GPOA = testCtx.NewActiveDirectoryGPO("GPOA", testCtx.Harness.RootADHarness.ActiveDirectoryDomainSID)
	s.GPOB = testCtx.NewActiveDirectoryGPO("GPOB", testCtx.Harness.RootADHarness.ActiveDirectoryDomainSID)
	s.OU = testCtx.NewActiveDirectoryOU("OU", testCtx.Harness.RootADHarness.ActiveDirectoryDomainSID, false)
	s.GroupA = testCtx.NewActiveDirectoryGroup("GroupA", testCtx.Harness.RootADHarness.ActiveDirectoryDomainSID)
	s.GroupB = testCtx.NewActiveDirectoryGroup("GroupB", testCtx.Harness.RootADHarness.ActiveDirectoryDomainSID)
	s.UserA = testCtx.NewActiveDirectoryUser("UserA", testCtx.Harness.RootADHarness.ActiveDirectoryDomainSID)
	s.UserB = testCtx.NewActiveDirectoryUser("UserB", testCtx.Harness.RootADHarness.ActiveDirectoryDomainSID)
	s.UserC = testCtx.NewActiveDirectoryUser("UserC", testCtx.Harness.RootADHarness.ActiveDirectoryDomainSID)

	testCtx.NewRelationship(s.DomainA, s.DomainB, ad.TrustedBy)
	testCtx.NewRelationship(s.DomainB, s.DomainA, ad.TrustedBy)
	testCtx.NewRelationship(s.DomainA, s.DomainC, ad.TrustedBy)

	testCtx.NewRelationship(s.DomainB, s.DomainD, ad.TrustedBy)
	testCtx.NewRelationship(s.DomainD, s.DomainB, ad.TrustedBy)

	testCtx.NewRelationship(s.GPOA, s.DomainA, ad.GPLink, graph.AsProperties(graph.PropertyMap{
		ad.Enforced: false,
	}))

	testCtx.NewRelationship(s.GPOB, s.OU, ad.GPLink, graph.AsProperties(graph.PropertyMap{
		ad.Enforced: false,
	}))

	testCtx.NewRelationship(s.DomainA, s.OU, ad.Contains)

	testCtx.NewRelationship(s.GroupA, s.DomainA, ad.GetChanges)
	testCtx.NewRelationship(s.UserA, s.DomainA, ad.GetChanges)
	testCtx.NewRelationship(s.UserA, s.DomainA, ad.GetChangesAll)
	testCtx.NewRelationship(s.GroupB, s.DomainA, ad.GetChangesAll)
	testCtx.NewRelationship(s.UserB, s.DomainA, ad.DCSync)
	testCtx.NewRelationship(s.UserA, s.DomainA, ad.DCSync)

	testCtx.NewRelationship(s.UserB, s.GroupA, ad.MemberOf)
	testCtx.NewRelationship(s.UserB, s.GroupB, ad.MemberOf)
	testCtx.NewRelationship(s.UserC, s.GroupB, ad.MemberOf)
}

type ForeignDomainHarness struct {
	LocalGPO         *graph.Node
	LocalDomain      *graph.Node
	LocalOUA         *graph.Node
	LocalOUB         *graph.Node
	LocalGroup       *graph.Node
	LocalComputer    *graph.Node
	ForeignUserA     *graph.Node
	ForeignUserB     *graph.Node
	ForeignGroup     *graph.Node
	LocalDomainSID   string
	ForeignDomainSID string
}

func (s *ForeignDomainHarness) Setup(testCtx *GraphTestContext) {
	s.LocalDomainSID = RandomDomainSID()
	s.ForeignDomainSID = RandomDomainSID()

	s.LocalGPO = testCtx.NewActiveDirectoryGPO("LocalGPO", s.LocalDomainSID)
	s.LocalDomain = testCtx.NewActiveDirectoryDomain("LocalDomain", s.LocalDomainSID, false, true)
	s.LocalOUA = testCtx.NewActiveDirectoryOU("LocalOU A", s.LocalDomainSID, false)
	s.LocalOUB = testCtx.NewActiveDirectoryOU("LocalOU B", s.LocalDomainSID, false)
	s.LocalGroup = testCtx.NewActiveDirectoryGroup("LocalGroup", s.LocalDomainSID)
	s.LocalComputer = testCtx.NewActiveDirectoryComputer("LocalComputer", s.LocalDomainSID)

	s.ForeignUserA = testCtx.NewActiveDirectoryUser("ForeignUser A", s.ForeignDomainSID)
	s.ForeignUserB = testCtx.NewActiveDirectoryUser("ForeignUser B", s.ForeignDomainSID)
	s.ForeignGroup = testCtx.NewActiveDirectoryGroup("ForeignGroup", s.ForeignDomainSID)

	testCtx.NewRelationship(s.LocalGPO, s.LocalDomain, ad.GPLink)
	testCtx.NewRelationship(s.LocalDomain, s.LocalOUA, ad.Contains)
	testCtx.NewRelationship(s.LocalOUA, s.LocalGroup, ad.Contains)
	testCtx.NewRelationship(s.LocalGroup, s.LocalComputer, ad.AdminTo)
	testCtx.NewRelationship(s.ForeignUserA, s.LocalGPO, ad.GenericAll)
	testCtx.NewRelationship(s.ForeignGroup, s.LocalGroup, ad.MemberOf)
	testCtx.NewRelationship(s.ForeignUserA, s.ForeignGroup, ad.MemberOf)
	testCtx.NewRelationship(s.ForeignUserB, s.LocalGroup, ad.MemberOf)
	testCtx.NewRelationship(s.ForeignUserB, s.LocalComputer, ad.AdminTo)
	testCtx.NewRelationship(s.ForeignGroup, s.LocalGPO, ad.GenericAll)
	testCtx.NewRelationship(s.LocalGPO, s.LocalOUB, ad.GPLink)
}

type MembershipHarness struct {
	UserA     *graph.Node
	ComputerA *graph.Node
	ComputerB *graph.Node
	GroupA    *graph.Node
	GroupB    *graph.Node
	GroupC    *graph.Node
}

func (s *MembershipHarness) Setup(testCtx *GraphTestContext) {
	s.UserA = testCtx.NewActiveDirectoryUser("User", testCtx.Harness.RootADHarness.ActiveDirectoryDomainSID)
	s.ComputerA = testCtx.NewActiveDirectoryComputer("Computer 1", testCtx.Harness.RootADHarness.ActiveDirectoryDomainSID)
	s.ComputerB = testCtx.NewActiveDirectoryComputer("Computer 2", testCtx.Harness.RootADHarness.ActiveDirectoryDomainSID)
	s.GroupA = testCtx.NewActiveDirectoryGroup("Group A", testCtx.Harness.RootADHarness.ActiveDirectoryDomainSID)
	s.GroupB = testCtx.NewActiveDirectoryGroup("Group B", testCtx.Harness.RootADHarness.ActiveDirectoryDomainSID)
	s.GroupC = testCtx.NewActiveDirectoryGroup("Group C", testCtx.Harness.RootADHarness.ActiveDirectoryDomainSID)

	testCtx.NewRelationship(s.ComputerB, s.GroupC, ad.MemberOf)
	testCtx.NewRelationship(s.UserA, s.GroupB, ad.MemberOf)
	testCtx.NewRelationship(s.ComputerA, s.GroupB, ad.MemberOf)
	testCtx.NewRelationship(s.GroupB, s.GroupA, ad.MemberOf)
	testCtx.NewRelationship(s.GroupA, s.GroupC, ad.MemberOf)
}

type OUContainedHarness struct {
	Domain *graph.Node
	OUA    *graph.Node
	OUB    *graph.Node
	OUC    *graph.Node
	OUD    *graph.Node
	OUE    *graph.Node
	UserA  *graph.Node
	UserB  *graph.Node
	UserC  *graph.Node
}

func (s *OUContainedHarness) Setup(testCtx *GraphTestContext) {
	s.Domain = testCtx.NewActiveDirectoryDomain("Domain", RandomObjectID(testCtx.testCtx), false, true)
	s.OUA = testCtx.NewActiveDirectoryOU("OUA", testCtx.Harness.RootADHarness.ActiveDirectoryDomainSID, false)
	s.OUB = testCtx.NewActiveDirectoryOU("OUB", testCtx.Harness.RootADHarness.ActiveDirectoryDomainSID, false)
	s.OUC = testCtx.NewActiveDirectoryOU("OUC", testCtx.Harness.RootADHarness.ActiveDirectoryDomainSID, false)
	s.OUD = testCtx.NewActiveDirectoryOU("OUD", testCtx.Harness.RootADHarness.ActiveDirectoryDomainSID, false)
	s.OUE = testCtx.NewActiveDirectoryOU("OUE", testCtx.Harness.RootADHarness.ActiveDirectoryDomainSID, false)
	s.UserA = testCtx.NewActiveDirectoryUser("UserA", testCtx.Harness.RootADHarness.ActiveDirectoryDomainSID)
	s.UserB = testCtx.NewActiveDirectoryUser("UserB", testCtx.Harness.RootADHarness.ActiveDirectoryDomainSID)
	s.UserC = testCtx.NewActiveDirectoryUser("UserC", testCtx.Harness.RootADHarness.ActiveDirectoryDomainSID)

	testCtx.NewRelationship(s.Domain, s.OUA, ad.Contains)
	testCtx.NewRelationship(s.Domain, s.OUB, ad.Contains)
	testCtx.NewRelationship(s.OUA, s.UserA, ad.Contains)
	testCtx.NewRelationship(s.OUA, s.OUC, ad.Contains)
	testCtx.NewRelationship(s.OUC, s.UserB, ad.Contains)
	testCtx.NewRelationship(s.OUB, s.OUD, ad.Contains)
	testCtx.NewRelationship(s.OUD, s.OUE, ad.Contains)
	testCtx.NewRelationship(s.OUE, s.UserC, ad.Contains)
}

type LocalGroupHarness struct {
	ComputerA *graph.Node
	ComputerB *graph.Node
	ComputerC *graph.Node
	UserA     *graph.Node
	UserB     *graph.Node
	UserC     *graph.Node
	UserD     *graph.Node
	GroupA    *graph.Node
	GroupB    *graph.Node
}

func (s *LocalGroupHarness) Setup(testCtx *GraphTestContext) {
	s.ComputerA = testCtx.NewActiveDirectoryComputer("ComputerA", testCtx.Harness.RootADHarness.ActiveDirectoryDomainSID)
	s.ComputerB = testCtx.NewActiveDirectoryComputer("ComputerB", testCtx.Harness.RootADHarness.ActiveDirectoryDomainSID)
	s.ComputerC = testCtx.NewActiveDirectoryComputer("ComputerC", testCtx.Harness.RootADHarness.ActiveDirectoryDomainSID)
	s.UserA = testCtx.NewActiveDirectoryUser("UserA", testCtx.Harness.RootADHarness.ActiveDirectoryDomainSID)
	s.UserB = testCtx.NewActiveDirectoryUser("UserB", testCtx.Harness.RootADHarness.ActiveDirectoryDomainSID)
	s.UserC = testCtx.NewActiveDirectoryUser("UserC", testCtx.Harness.RootADHarness.ActiveDirectoryDomainSID)
	s.UserD = testCtx.NewActiveDirectoryUser("UserD", testCtx.Harness.RootADHarness.ActiveDirectoryDomainSID)
	s.GroupA = testCtx.NewActiveDirectoryGroup("GroupA", testCtx.Harness.RootADHarness.ActiveDirectoryDomainSID)
	s.GroupB = testCtx.NewActiveDirectoryGroup("GroupB", testCtx.Harness.RootADHarness.ActiveDirectoryDomainSID)

	testCtx.NewRelationship(s.UserB, s.GroupA, ad.MemberOf)
	testCtx.NewRelationship(s.ComputerA, s.GroupB, ad.MemberOf)
	testCtx.NewRelationship(s.GroupA, s.ComputerA, ad.AdminTo)
	testCtx.NewRelationship(s.UserA, s.ComputerA, ad.AdminTo)
	testCtx.NewRelationship(s.ComputerA, s.ComputerB, ad.AdminTo)
	testCtx.NewRelationship(s.GroupB, s.ComputerC, ad.AdminTo)
	testCtx.NewRelationship(s.UserC, s.ComputerA, ad.SQLAdmin)
	testCtx.NewRelationship(s.UserD, s.ComputerA, ad.AllowedToDelegate)
}

type AssetGroupComboNodeHarness struct {
	GroupA *graph.Node
	GroupB *graph.Node
}

func (s *AssetGroupComboNodeHarness) Setup(testCtx *GraphTestContext) {
	s.GroupA = testCtx.NewActiveDirectoryGroup("GroupA", RandomObjectID(testCtx.testCtx))
	s.GroupB = testCtx.NewActiveDirectoryGroup("GroupB", RandomObjectID(testCtx.testCtx))
	s.GroupB.Properties.Set(common.SystemTags.String(), ad.AdminTierZero)
	testCtx.UpdateNode(s.GroupB)

	testCtx.NewRelationship(s.GroupA, s.GroupB, ad.MemberOf)
}

type InboundControlHarness struct {
	ControlledUser  *graph.Node
	ControlledGroup *graph.Node
	GroupA          *graph.Node
	GroupB          *graph.Node
	GroupC          *graph.Node
	GroupD          *graph.Node
	UserA           *graph.Node
	UserB           *graph.Node
	UserC           *graph.Node
	UserD           *graph.Node
	UserE           *graph.Node
	UserF           *graph.Node
	UserG           *graph.Node
	UserH           *graph.Node
}

func (s *InboundControlHarness) Setup(testCtx *GraphTestContext) {
	s.ControlledUser = testCtx.NewActiveDirectoryUser("ControlledUser", testCtx.Harness.RootADHarness.ActiveDirectoryDomainSID)
	s.ControlledGroup = testCtx.NewActiveDirectoryGroup("ControlledGroup", testCtx.Harness.RootADHarness.ActiveDirectoryDomainSID)
	s.GroupA = testCtx.NewActiveDirectoryGroup("GroupA", testCtx.Harness.RootADHarness.ActiveDirectoryDomainSID)
	s.GroupB = testCtx.NewActiveDirectoryGroup("GroupB", testCtx.Harness.RootADHarness.ActiveDirectoryDomainSID)
	s.GroupC = testCtx.NewActiveDirectoryGroup("GroupC", testCtx.Harness.RootADHarness.ActiveDirectoryDomainSID)
	s.GroupD = testCtx.NewActiveDirectoryGroup("GroupD", testCtx.Harness.RootADHarness.ActiveDirectoryDomainSID)
	s.UserA = testCtx.NewActiveDirectoryUser("UserA", testCtx.Harness.RootADHarness.ActiveDirectoryDomainSID)
	s.UserB = testCtx.NewActiveDirectoryUser("UserB", testCtx.Harness.RootADHarness.ActiveDirectoryDomainSID)
	s.UserC = testCtx.NewActiveDirectoryUser("UserC", testCtx.Harness.RootADHarness.ActiveDirectoryDomainSID)
	s.UserD = testCtx.NewActiveDirectoryUser("UserD", testCtx.Harness.RootADHarness.ActiveDirectoryDomainSID)
	s.UserE = testCtx.NewActiveDirectoryUser("UserE", testCtx.Harness.RootADHarness.ActiveDirectoryDomainSID)
	s.UserF = testCtx.NewActiveDirectoryUser("UserF", testCtx.Harness.RootADHarness.ActiveDirectoryDomainSID)
	s.UserG = testCtx.NewActiveDirectoryUser("UserG", testCtx.Harness.RootADHarness.ActiveDirectoryDomainSID)
	s.UserH = testCtx.NewActiveDirectoryUser("UserH", testCtx.Harness.RootADHarness.ActiveDirectoryDomainSID)

	testCtx.NewRelationship(s.GroupA, s.GroupB, ad.MemberOf)
	testCtx.NewRelationship(s.UserA, s.GroupB, ad.MemberOf)
	testCtx.NewRelationship(s.UserG, s.ControlledGroup, ad.MemberOf)
	testCtx.NewRelationship(s.UserG, s.GroupC, ad.MemberOf)
	testCtx.NewRelationship(s.UserH, s.GroupD, ad.MemberOf)

	testCtx.NewRelationship(s.UserB, s.GroupB, ad.GenericAll)
	testCtx.NewRelationship(s.UserC, s.UserD, ad.GenericAll)
	testCtx.NewRelationship(s.UserD, s.ControlledUser, ad.GenericAll)
	testCtx.NewRelationship(s.GroupB, s.ControlledUser, ad.GenericAll)

	testCtx.NewRelationship(s.GroupC, s.ControlledGroup, ad.GenericWrite)
	testCtx.NewRelationship(s.GroupD, s.ControlledGroup, ad.GenericWrite)
	testCtx.NewRelationship(s.UserE, s.ControlledGroup, ad.GenericWrite)
	testCtx.NewRelationship(s.UserF, s.ControlledGroup, ad.GenericWrite)

	testCtx.NewRelationship(s.GroupC, s.ControlledGroup, ad.WriteDACL)
	testCtx.NewRelationship(s.GroupD, s.ControlledGroup, ad.WriteDACL)

	testCtx.NewRelationship(s.GroupC, s.ControlledGroup, ad.WriteOwner)
	testCtx.NewRelationship(s.GroupD, s.ControlledGroup, ad.WriteOwner)

	testCtx.NewRelationship(s.GroupD, s.ControlledGroup, ad.Owns)
}

type OutboundControlHarness struct {
	Controller  *graph.Node
	UserA       *graph.Node
	UserB       *graph.Node
	UserC       *graph.Node
	GroupA      *graph.Node
	GroupB      *graph.Node
	GroupC      *graph.Node
	ComputerA   *graph.Node
	ComputerB   *graph.Node
	ComputerC   *graph.Node
	ControllerB *graph.Node
	Computer1   *graph.Node
	Group1      *graph.Node
	Group2      *graph.Node
}

func (s *OutboundControlHarness) Setup(testCtx *GraphTestContext) {
	s.Controller = testCtx.NewActiveDirectoryUser("Controller", testCtx.Harness.RootADHarness.ActiveDirectoryDomainSID)
	s.UserA = testCtx.NewActiveDirectoryUser("UserA", testCtx.Harness.RootADHarness.ActiveDirectoryDomainSID)
	s.UserB = testCtx.NewActiveDirectoryUser("UserB", testCtx.Harness.RootADHarness.ActiveDirectoryDomainSID)
	s.UserC = testCtx.NewActiveDirectoryUser("UserC", testCtx.Harness.RootADHarness.ActiveDirectoryDomainSID)
	s.GroupA = testCtx.NewActiveDirectoryGroup("GroupA", testCtx.Harness.RootADHarness.ActiveDirectoryDomainSID)
	s.GroupB = testCtx.NewActiveDirectoryGroup("GroupB", testCtx.Harness.RootADHarness.ActiveDirectoryDomainSID)
	s.GroupC = testCtx.NewActiveDirectoryGroup("GroupC", testCtx.Harness.RootADHarness.ActiveDirectoryDomainSID)
	s.ComputerA = testCtx.NewActiveDirectoryComputer("ComputerA", testCtx.Harness.RootADHarness.ActiveDirectoryDomainSID)
	s.ComputerB = testCtx.NewActiveDirectoryComputer("ComputerB", testCtx.Harness.RootADHarness.ActiveDirectoryDomainSID)
	s.ComputerC = testCtx.NewActiveDirectoryComputer("ComputerC", testCtx.Harness.RootADHarness.ActiveDirectoryDomainSID)

	testCtx.NewRelationship(s.UserA, s.GroupA, ad.MemberOf)
	testCtx.NewRelationship(s.UserB, s.GroupB, ad.MemberOf)
	testCtx.NewRelationship(s.GroupA, s.GroupC, ad.MemberOf)
	testCtx.NewRelationship(s.Controller, s.GroupA, ad.MemberOf)

	testCtx.NewRelationship(s.Controller, s.UserC, ad.GenericAll)
	testCtx.NewRelationship(s.Controller, s.GroupB, ad.GenericAll)
	testCtx.NewRelationship(s.GroupA, s.ComputerA, ad.GenericAll)
	testCtx.NewRelationship(s.UserC, s.ComputerB, ad.GenericAll)
	testCtx.NewRelationship(s.GroupC, s.ComputerC, ad.GenericAll)
	testCtx.NewRelationship(s.UserC, s.GroupB, ad.MemberOf)

	s.ControllerB = testCtx.NewActiveDirectoryGroup("ControllerB", testCtx.Harness.RootADHarness.ActiveDirectoryDomainSID)
	s.Computer1 = testCtx.NewActiveDirectoryComputer("Computer1", testCtx.Harness.RootADHarness.ActiveDirectoryDomainSID)
	s.Group1 = testCtx.NewActiveDirectoryComputer("Group1", testCtx.Harness.RootADHarness.ActiveDirectoryDomainSID)
	s.Group2 = testCtx.NewActiveDirectoryComputer("Group2", testCtx.Harness.RootADHarness.ActiveDirectoryDomainSID)

	testCtx.NewRelationship(s.ControllerB, s.Computer1, ad.WriteAccountRestrictions)
	testCtx.NewRelationship(s.Computer1, s.Group1, ad.MemberOf)
	testCtx.NewRelationship(s.Computer1, s.Group2, ad.MemberOf)
}

type SessionHarness struct {
	User      *graph.Node
	ComputerA *graph.Node
	ComputerB *graph.Node
	ComputerC *graph.Node
	GroupA    *graph.Node
	GroupB    *graph.Node
	GroupC    *graph.Node
}

func (s *SessionHarness) Setup(testCtx *GraphTestContext) {
	s.ComputerA = testCtx.NewActiveDirectoryComputer("ComputerA", testCtx.Harness.RootADHarness.ActiveDirectoryDomainSID)
	s.ComputerB = testCtx.NewActiveDirectoryComputer("ComputerB", testCtx.Harness.RootADHarness.ActiveDirectoryDomainSID)
	s.ComputerC = testCtx.NewActiveDirectoryComputer("ComputerC", testCtx.Harness.RootADHarness.ActiveDirectoryDomainSID)

	s.User = testCtx.NewActiveDirectoryUser("User", testCtx.Harness.RootADHarness.ActiveDirectoryDomainSID)
	s.GroupA = testCtx.NewActiveDirectoryGroup("GroupA", testCtx.Harness.RootADHarness.ActiveDirectoryDomainSID)
	s.GroupB = testCtx.NewActiveDirectoryGroup("GroupB", testCtx.Harness.RootADHarness.ActiveDirectoryDomainSID)
	s.GroupC = testCtx.NewActiveDirectoryGroup("GroupC", testCtx.Harness.RootADHarness.ActiveDirectoryDomainSID)

	testCtx.NewRelationship(s.ComputerA, s.GroupA, ad.MemberOf)
	testCtx.NewRelationship(s.ComputerA, s.User, ad.HasSession)
	testCtx.NewRelationship(s.ComputerB, s.User, ad.HasSession)
	testCtx.NewRelationship(s.User, s.GroupA, ad.MemberOf)
	testCtx.NewRelationship(s.User, s.GroupB, ad.MemberOf)
	testCtx.NewRelationship(s.ComputerC, s.GroupA, ad.MemberOf)
	testCtx.NewRelationship(s.GroupB, s.GroupC, ad.MemberOf)

}

type RDPHarness2 struct {
	Computer            *graph.Node
	RDPLocalGroup       *graph.Node
	UserA               *graph.Node
	UserB               *graph.Node
	UserC               *graph.Node
	RDPDomainUsersGroup *graph.Node
}

func (s *RDPHarness2) Setup(testCtx *GraphTestContext) {
	s.Computer = testCtx.NewActiveDirectoryComputer("WIN11", testCtx.Harness.RootADHarness.ActiveDirectoryDomainSID)
	s.RDPDomainUsersGroup = testCtx.NewActiveDirectoryGroup("RDP Domain Users 2", testCtx.Harness.RootADHarness.ActiveDirectoryDomainSID)
	s.RDPLocalGroup = testCtx.NewActiveDirectoryLocalGroup("Remote Desktop Users 2", testCtx.Harness.RootADHarness.ActiveDirectoryDomainSID)

	rdpLocalGroupObjectID, _ := s.RDPLocalGroup.Properties.Get(common.ObjectID.String()).String()

	s.RDPLocalGroup.Properties.Set(
		common.ObjectID.String(),
		rdpLocalGroupObjectID+adAnalysis.RDPGroupSuffix,
	)
	testCtx.UpdateNode(s.RDPLocalGroup)

	s.UserA = testCtx.NewActiveDirectoryUser("UserA", testCtx.Harness.RootADHarness.ActiveDirectoryDomainSID)
	s.UserB = testCtx.NewActiveDirectoryUser("UserB", testCtx.Harness.RootADHarness.ActiveDirectoryDomainSID)
	s.UserC = testCtx.NewActiveDirectoryUser("UserC", testCtx.Harness.RootADHarness.ActiveDirectoryDomainSID)

	testCtx.NewRelationship(s.RDPLocalGroup, s.Computer, ad.RemoteInteractiveLogonPrivilege)
	testCtx.NewRelationship(s.RDPLocalGroup, s.Computer, ad.LocalToComputer)
	testCtx.NewRelationship(s.RDPDomainUsersGroup, s.RDPLocalGroup, ad.MemberOfLocalGroup)
	testCtx.NewRelationship(s.UserA, s.RDPDomainUsersGroup, ad.MemberOf)
	testCtx.NewRelationship(s.UserB, s.RDPDomainUsersGroup, ad.MemberOf)
	testCtx.NewRelationship(s.UserC, s.RDPDomainUsersGroup, ad.MemberOf)
}

type RDPHarness struct {
	IrshadUser          *graph.Node
	EliUser             *graph.Node
	DillonUser          *graph.Node
	UliUser             *graph.Node
	AlyxUser            *graph.Node
	AndyUser            *graph.Node
	RohanUser           *graph.Node
	JohnUser            *graph.Node
	LocalGroupA         *graph.Node
	DomainGroupA        *graph.Node
	DomainGroupB        *graph.Node
	DomainGroupC        *graph.Node
	DomainGroupD        *graph.Node
	DomainGroupE        *graph.Node
	RDPLocalGroup       *graph.Node
	Computer            *graph.Node
	RDPDomainUsersGroup *graph.Node
}

func (s *RDPHarness) Setup(testCtx *GraphTestContext) {
	s.Computer = testCtx.NewActiveDirectoryComputer("WIN10", testCtx.Harness.RootADHarness.ActiveDirectoryDomainSID)
	s.RDPDomainUsersGroup = testCtx.NewActiveDirectoryGroup("RDP Domain Users", testCtx.Harness.RootADHarness.ActiveDirectoryDomainSID)
	s.RDPLocalGroup = testCtx.NewActiveDirectoryLocalGroup("Remote Desktop Users", testCtx.Harness.RootADHarness.ActiveDirectoryDomainSID)

	rdpLocalGroupObjectID, _ := s.RDPLocalGroup.Properties.Get(common.ObjectID.String()).String()

	s.RDPLocalGroup.Properties.Set(
		common.ObjectID.String(),
		rdpLocalGroupObjectID+adAnalysis.RDPGroupSuffix,
	)
	testCtx.UpdateNode(s.RDPLocalGroup)

	// Users
	s.IrshadUser = testCtx.NewActiveDirectoryUser("Irshad", testCtx.Harness.RootADHarness.ActiveDirectoryDomainSID)
	s.EliUser = testCtx.NewActiveDirectoryUser("Eli", testCtx.Harness.RootADHarness.ActiveDirectoryDomainSID)
	s.DillonUser = testCtx.NewActiveDirectoryUser("Dillon", testCtx.Harness.RootADHarness.ActiveDirectoryDomainSID)
	s.UliUser = testCtx.NewActiveDirectoryUser("Uli", testCtx.Harness.RootADHarness.ActiveDirectoryDomainSID)
	s.AlyxUser = testCtx.NewActiveDirectoryUser("Alyx", testCtx.Harness.RootADHarness.ActiveDirectoryDomainSID)
	s.AndyUser = testCtx.NewActiveDirectoryUser("Andy", testCtx.Harness.RootADHarness.ActiveDirectoryDomainSID)
	s.RohanUser = testCtx.NewActiveDirectoryUser("Rohan", testCtx.Harness.RootADHarness.ActiveDirectoryDomainSID)
	s.JohnUser = testCtx.NewActiveDirectoryUser("John", testCtx.Harness.RootADHarness.ActiveDirectoryDomainSID)

	// Groups
	s.LocalGroupA = testCtx.NewActiveDirectoryGroup("Local Group A", testCtx.Harness.RootADHarness.ActiveDirectoryDomainSID)
	s.DomainGroupA = testCtx.NewActiveDirectoryGroup("Domain Group A", testCtx.Harness.RootADHarness.ActiveDirectoryDomainSID)
	s.DomainGroupB = testCtx.NewActiveDirectoryGroup("Domain Group B", testCtx.Harness.RootADHarness.ActiveDirectoryDomainSID)
	s.DomainGroupC = testCtx.NewActiveDirectoryGroup("Domain Group C", testCtx.Harness.RootADHarness.ActiveDirectoryDomainSID)
	s.DomainGroupD = testCtx.NewActiveDirectoryGroup("Domain Group D", testCtx.Harness.RootADHarness.ActiveDirectoryDomainSID)
	s.DomainGroupE = testCtx.NewActiveDirectoryGroup("Domain Group E", testCtx.Harness.RootADHarness.ActiveDirectoryDomainSID)

	testCtx.NewRelationship(s.EliUser, s.RDPLocalGroup, ad.MemberOfLocalGroup, DefaultRelProperties)
	testCtx.NewRelationship(s.EliUser, s.Computer, ad.RemoteInteractiveLogonPrivilege, DefaultRelProperties)

	testCtx.NewRelationship(s.DomainGroupA, s.RDPLocalGroup, ad.MemberOfLocalGroup, DefaultRelProperties)
	testCtx.NewRelationship(s.DomainGroupA, s.Computer, ad.RemoteInteractiveLogonPrivilege, DefaultRelProperties)

	testCtx.NewRelationship(s.JohnUser, s.DomainGroupA, ad.MemberOf, DefaultRelProperties)
	testCtx.NewRelationship(s.RDPDomainUsersGroup, s.DomainGroupA, ad.MemberOf, DefaultRelProperties)
	testCtx.NewRelationship(s.JohnUser, s.RDPDomainUsersGroup, ad.MemberOf, DefaultRelProperties)
	testCtx.NewRelationship(s.RohanUser, s.RDPDomainUsersGroup, ad.MemberOf, DefaultRelProperties)

	testCtx.NewRelationship(s.DomainGroupB, s.Computer, ad.RemoteInteractiveLogonPrivilege, DefaultRelProperties)
	testCtx.NewRelationship(s.RohanUser, s.DomainGroupB, ad.MemberOf, DefaultRelProperties)

	testCtx.NewRelationship(s.AndyUser, s.DomainGroupB, ad.MemberOf, DefaultRelProperties)
	testCtx.NewRelationship(s.DomainGroupB, s.RDPLocalGroup, ad.MemberOfLocalGroup, DefaultRelProperties)
	testCtx.NewRelationship(s.DomainGroupB, s.Computer, ad.RemoteInteractiveLogonPrivilege, DefaultRelProperties)

	testCtx.NewRelationship(s.IrshadUser, s.RDPLocalGroup, ad.MemberOfLocalGroup, DefaultRelProperties)
	testCtx.NewRelationship(s.IrshadUser, s.DomainGroupD, ad.MemberOf, DefaultRelProperties)

	testCtx.NewRelationship(s.DomainGroupD, s.DomainGroupE, ad.MemberOf, DefaultRelProperties)

	testCtx.NewRelationship(s.DomainGroupE, s.Computer, ad.RemoteInteractiveLogonPrivilege, DefaultRelProperties)

	testCtx.NewRelationship(s.DomainGroupC, s.RDPLocalGroup, ad.MemberOfLocalGroup, DefaultRelProperties)
	testCtx.NewRelationship(s.DillonUser, s.DomainGroupC, ad.MemberOf, DefaultRelProperties)
	testCtx.NewRelationship(s.DillonUser, s.Computer, ad.RemoteInteractiveLogonPrivilege, DefaultRelProperties)

	testCtx.NewRelationship(s.UliUser, s.RDPLocalGroup, ad.MemberOfLocalGroup, DefaultRelProperties)
	testCtx.NewRelationship(s.UliUser, s.LocalGroupA, ad.MemberOfLocalGroup, DefaultRelProperties)
	testCtx.NewRelationship(s.LocalGroupA, s.Computer, ad.LocalToComputer, DefaultRelProperties)
	testCtx.NewRelationship(s.LocalGroupA, s.Computer, ad.RemoteInteractiveLogonPrivilege, DefaultRelProperties)

	testCtx.NewRelationship(s.AlyxUser, s.Computer, ad.RemoteInteractiveLogonPrivilege, DefaultRelProperties)

	testCtx.NewRelationship(s.RDPLocalGroup, s.Computer, ad.LocalToComputer, DefaultRelProperties)
}

type GPOEnforcementHarness struct {
	GPOEnforced         *graph.Node
	GPOUnenforced       *graph.Node
	Domain              *graph.Node
	OrganizationalUnitA *graph.Node
	OrganizationalUnitB *graph.Node
	OrganizationalUnitC *graph.Node
	OrganizationalUnitD *graph.Node
	UserA               *graph.Node
	UserB               *graph.Node
	UserC               *graph.Node
	UserD               *graph.Node
}

func (s *GPOEnforcementHarness) Setup(testCtx *GraphTestContext) {
	s.GPOEnforced = testCtx.NewActiveDirectoryGPO("Enforced GPO", testCtx.Harness.RootADHarness.ActiveDirectoryDomainSID)
	s.GPOUnenforced = testCtx.NewActiveDirectoryGPO("Unenforced GPO", testCtx.Harness.RootADHarness.ActiveDirectoryDomainSID)
	s.Domain = testCtx.NewActiveDirectoryDomain("TESTLAB.2", RandomDomainSID(), false, true)
	s.OrganizationalUnitA = testCtx.NewActiveDirectoryOU("OU A", testCtx.Harness.RootADHarness.ActiveDirectoryDomainSID, true)
	s.OrganizationalUnitB = testCtx.NewActiveDirectoryOU("OU B", testCtx.Harness.RootADHarness.ActiveDirectoryDomainSID, false)
	s.OrganizationalUnitC = testCtx.NewActiveDirectoryOU("OU C", testCtx.Harness.RootADHarness.ActiveDirectoryDomainSID, false)
	s.OrganizationalUnitD = testCtx.NewActiveDirectoryOU("OU D", testCtx.Harness.RootADHarness.ActiveDirectoryDomainSID, true)
	s.UserA = testCtx.NewActiveDirectoryUser("GPO Test User A", testCtx.Harness.RootADHarness.ActiveDirectoryDomainSID)
	s.UserB = testCtx.NewActiveDirectoryUser("GPO Test User B", testCtx.Harness.RootADHarness.ActiveDirectoryDomainSID)
	s.UserC = testCtx.NewActiveDirectoryUser("GPO Test User C", testCtx.Harness.RootADHarness.ActiveDirectoryDomainSID)
	s.UserD = testCtx.NewActiveDirectoryUser("GPO Test User D", testCtx.Harness.RootADHarness.ActiveDirectoryDomainSID)

	testCtx.NewRelationship(s.GPOUnenforced, s.Domain, ad.GPLink, DefaultRelProperties, graph.AsProperties(graph.PropertyMap{
		ad.Enforced: false,
	}))

	testCtx.NewRelationship(s.GPOEnforced, s.Domain, ad.GPLink, DefaultRelProperties, graph.AsProperties(graph.PropertyMap{
		ad.Enforced: true,
	}))

	testCtx.NewRelationship(s.Domain, s.OrganizationalUnitA, ad.Contains, DefaultRelProperties)
	testCtx.NewRelationship(s.Domain, s.OrganizationalUnitB, ad.Contains, DefaultRelProperties)
	testCtx.NewRelationship(s.OrganizationalUnitB, s.OrganizationalUnitD, ad.Contains, DefaultRelProperties)
	testCtx.NewRelationship(s.OrganizationalUnitA, s.OrganizationalUnitC, ad.Contains, DefaultRelProperties)
	testCtx.NewRelationship(s.OrganizationalUnitA, s.UserA, ad.Contains, DefaultRelProperties)
	testCtx.NewRelationship(s.OrganizationalUnitC, s.UserC, ad.Contains, DefaultRelProperties)
	testCtx.NewRelationship(s.OrganizationalUnitD, s.UserD, ad.Contains, DefaultRelProperties)
	testCtx.NewRelationship(s.OrganizationalUnitB, s.UserB, ad.Contains, DefaultRelProperties)
}

type AZBaseHarness struct {
	Tenant                *graph.Node
	User                  *graph.Node
	Application           *graph.Node
	ServicePrincipal      *graph.Node
	Nodes                 graph.NodeKindSet
	UserFirstDegreeGroups graph.NodeSet
	NumPaths              int
}

func (s *AZBaseHarness) Setup(testCtx *GraphTestContext) {
	const (
		numVMs    = 5
		numGroups = 5
		numRoles  = 5
	)
	tenantID := RandomObjectID(testCtx.testCtx)

	s.Nodes = graph.NewNodeKindSet()
	s.Tenant = testCtx.NewAzureTenant(tenantID)
	s.User = testCtx.NewAzureUser(HarnessUserName, HarnessUserName, HarnessUserDescription, RandomObjectID(testCtx.testCtx), HarnessUserLicenses, tenantID, HarnessUserMFAEnabled)
	s.Application = testCtx.NewAzureApplication(HarnessAppName, RandomObjectID(testCtx.testCtx), tenantID)
	s.ServicePrincipal = testCtx.NewAzureServicePrincipal(HarnessServicePrincipalName, RandomObjectID(testCtx.testCtx), tenantID)
	s.Nodes.Add(s.Tenant, s.User, s.Application, s.ServicePrincipal)
	s.UserFirstDegreeGroups = graph.NewNodeSet()
	s.NumPaths = 1287

	// Tie the user to the tenant and vice-versa
	// Note: This will cause a full re-traversal of paths outbound from the user object
	testCtx.NewRelationship(s.Tenant, s.User, azure.Contains)
	testCtx.NewRelationship(s.User, s.Tenant, azure.PrivilegedRoleAdmin)

	// Create some MemberOf relationships for the new user
	for nestingDepth := numGroups; nestingDepth > 0; nestingDepth-- {
		newGroups := s.CreateAzureNestedGroupChain(testCtx, tenantID, nestingDepth)
		s.Nodes.Add(newGroups.Slice()...)

		for _, newGroup := range newGroups {
			// Tie the groups to the tenant
			testCtx.NewRelationship(s.Tenant, newGroup, azure.Contains)
		}
	}

	// Create some VMs that the user has access to
	for vmIdx := 0; vmIdx < numVMs; vmIdx++ {
		newVM := testCtx.NewAzureVM(fmt.Sprintf("vm %d", vmIdx), RandomObjectID(testCtx.testCtx), tenantID)
		s.Nodes.Add(newVM)

		// Tie the vm to the tenant
		testCtx.NewRelationship(s.Tenant, newVM, azure.Contains)

		// User has contributor rights to the new VM
		testCtx.NewRelationship(s.User, newVM, azure.Contributor)
	}

	// Create some role assignments for the user
	for roleIdx := 0; roleIdx < numRoles; roleIdx++ {
		var (
			objectID       = RandomObjectID(testCtx.testCtx)
			roleTemplateID = RandomObjectID(testCtx.testCtx)
			newRole        = testCtx.NewAzureRole(fmt.Sprintf("AZRole_%s", objectID), objectID, roleTemplateID, tenantID)
		)
		s.Nodes.Add(newRole)

		testCtx.NewRelationship(s.User, newRole, azure.HasRole)

		// Each role has contributor on all VMs, creating more attack paths
		for _, vm := range s.Nodes.Get(azure.VM) {
			testCtx.NewRelationship(newRole, vm, azure.Contributor)
		}

		// Roles may be granted by groups
		for _, group := range s.Nodes.Get(azure.Group) {
			testCtx.NewRelationship(group, newRole, azure.HasRole)
		}
	}

	// Tie the application and service principal to the user
	testCtx.NewRelationship(s.User, s.Application, azure.Owner)
	testCtx.NewRelationship(s.User, s.ServicePrincipal, azure.Owner)

	// Tie the service principal to the application
	testCtx.NewRelationship(s.Application, s.ServicePrincipal, azure.RunsAs)
}

func (s *AZBaseHarness) CreateAzureNestedGroupChain(testCtx *GraphTestContext, tenantID string, chainDepth int) graph.NodeSet {
	var (
		previousGroup *graph.Node
		groupNodes    = graph.NewNodeSet()
	)

	for groupIdx := 0; groupIdx < chainDepth; groupIdx++ {
		var (
			objectID = RandomObjectID(testCtx.testCtx)
			newGroup = testCtx.NewAzureGroup(fmt.Sprintf("AZGroup_%s", objectID), objectID, tenantID)
		)

		if previousGroup == nil {
			testCtx.NewRelationship(s.User, newGroup, azure.MemberOf)
			s.UserFirstDegreeGroups.Add(newGroup)
		} else {
			testCtx.NewRelationship(previousGroup, newGroup, azure.MemberOf)
		}

		groupNodes.Add(newGroup)
		previousGroup = newGroup
	}

	return groupNodes
}

type AZGroupMembershipHarness struct {
	Tenant *graph.Node
	UserA  *graph.Node
	UserB  *graph.Node
	UserC  *graph.Node
	Group  *graph.Node
}

func (s *AZGroupMembershipHarness) Setup(testCtx *GraphTestContext) {
	tenantID := RandomObjectID(testCtx.testCtx)
	s.Tenant = testCtx.NewAzureTenant(tenantID)
	s.UserA = testCtx.NewAzureUser("UserA", "UserA", "", RandomObjectID(testCtx.testCtx), "", tenantID, false)
	s.UserB = testCtx.NewAzureUser("UserB", "UserB", "", RandomObjectID(testCtx.testCtx), "", tenantID, false)
	s.UserC = testCtx.NewAzureUser("UserC", "UserC", "", RandomObjectID(testCtx.testCtx), "", tenantID, false)
	s.Group = testCtx.NewAzureGroup("Group", RandomObjectID(testCtx.testCtx), tenantID)

	testCtx.NewRelationship(s.Tenant, s.Group, azure.Contains)

	testCtx.NewRelationship(s.UserA, s.Group, azure.MemberOf)
	testCtx.NewRelationship(s.UserB, s.Group, azure.MemberOf)
	testCtx.NewRelationship(s.UserC, s.Group, azure.MemberOf)
}

type AZManagementGroupHarness struct {
	Tenant *graph.Node
	UserA  *graph.Node
	UserB  *graph.Node
	UserC  *graph.Node
	Group  *graph.Node
}

func (s *AZManagementGroupHarness) Setup(testCtx *GraphTestContext) {
	tenantID := RandomObjectID(testCtx.testCtx)
	s.Tenant = testCtx.NewAzureTenant(tenantID)
	s.UserA = testCtx.NewAzureUser("Batman", "Batman", "", RandomObjectID(testCtx.testCtx), "", tenantID, false)
	s.UserB = testCtx.NewAzureUser("Wonder Woman", "Wonder Woman", "", RandomObjectID(testCtx.testCtx), "", tenantID, false)
	s.UserC = testCtx.NewAzureUser("Flash", "Flash", "", RandomObjectID(testCtx.testCtx), "", tenantID, false)
	s.Group = testCtx.NewAzureManagementGroup("Justice League", RandomObjectID(testCtx.testCtx), tenantID)
	testCtx.NewRelationship(s.Tenant, s.Group, azure.Contains)

	testCtx.NewRelationship(s.UserA, s.Group, azure.ManagementGroup)
	testCtx.NewRelationship(s.UserB, s.Group, azure.ManagementGroup)
	testCtx.NewRelationship(s.UserC, s.Group, azure.ManagementGroup)
}

type AZEntityPanelHarness struct {
	Application      *graph.Node
	Device           *graph.Node
	Group            *graph.Node
	ManagementGroup  *graph.Node
	ResourceGroup    *graph.Node
	KeyVault         *graph.Node
	Role             *graph.Node
	ServicePrincipal *graph.Node
	Subscription     *graph.Node
	Tenant           *graph.Node
	User             *graph.Node
	VM               *graph.Node
}

func (s *AZEntityPanelHarness) Setup(testCtx *GraphTestContext) {
	tenantID := RandomObjectID(testCtx.testCtx)
	s.Application = testCtx.NewAzureApplication("App", RandomObjectID(testCtx.testCtx), tenantID)
	s.Device = testCtx.NewAzureDevice("Device", RandomObjectID(testCtx.testCtx), RandomObjectID(testCtx.testCtx), tenantID)
	s.Group = testCtx.NewAzureGroup("Group", RandomObjectID(testCtx.testCtx), tenantID)
	s.ManagementGroup = testCtx.NewAzureResourceGroup("Mgmt Group", RandomObjectID(testCtx.testCtx), tenantID)
	s.ResourceGroup = testCtx.NewAzureResourceGroup("Resource Group", RandomObjectID(testCtx.testCtx), tenantID)
	s.KeyVault = testCtx.NewAzureKeyVault("Key Vault", RandomObjectID(testCtx.testCtx), tenantID)
	s.Role = testCtx.NewAzureRole("Role", RandomObjectID(testCtx.testCtx), RandomObjectID(testCtx.testCtx), tenantID)
	s.ServicePrincipal = testCtx.NewAzureServicePrincipal("Service Principal", RandomObjectID(testCtx.testCtx), tenantID)
	s.Subscription = testCtx.NewAzureSubscription("Sub", RandomObjectID(testCtx.testCtx), tenantID)
	s.Tenant = testCtx.NewAzureTenant(tenantID)
	s.User = testCtx.NewAzureUser("User", "UserPrincipal", "Test User", RandomObjectID(testCtx.testCtx), "Licenses", tenantID, false)
	s.VM = testCtx.NewAzureVM("VM", RandomObjectID(testCtx.testCtx), tenantID)

	// Application
	testCtx.NewRelationship(s.User, s.Application, azure.Owner)

	// Device
	testCtx.NewRelationship(s.User, s.Device, azure.Owns)
	testCtx.NewRelationship(s.User, s.Device, azure.ExecuteCommand)

	// Groups
	testCtx.NewRelationship(s.User, s.Group, azure.Owns)
	testCtx.NewRelationship(s.User, s.ResourceGroup, azure.Owns)
	testCtx.NewRelationship(s.User, s.ManagementGroup, azure.Owner)

	// Key Vault
	testCtx.NewRelationship(s.User, s.KeyVault, azure.Owns)

	// Role
	testCtx.NewRelationship(s.Group, s.Role, azure.HasRole)
	testCtx.NewRelationship(s.User, s.Role, azure.HasRole)

	// Service Principal
	testCtx.NewRelationship(s.User, s.ServicePrincipal, azure.Owner)
	testCtx.NewRelationship(s.Application, s.ServicePrincipal, azure.RunsAs)

	// Subscription
	testCtx.NewRelationship(s.User, s.Subscription, azure.Owns)

	// Tenant
	testCtx.NewRelationship(s.User, s.Tenant, azure.PrivilegedRoleAdmin)

	// User
	testCtx.NewRelationship(s.Tenant, s.User, azure.Contains)

	// VM
	testCtx.NewRelationship(s.Tenant, s.VM, azure.Contains)
	testCtx.NewRelationship(s.User, s.VM, azure.Contributor)
	testCtx.NewRelationship(s.Role, s.VM, azure.Contributor)
}

type AZMGApplicationReadWriteAllHarness struct {
	Application       *graph.Node
	ServicePrincipal  *graph.Node
	ServicePrincipalB *graph.Node
	MicrosoftGraph    *graph.Node
	Tenant            *graph.Node
}

func (s *AZMGApplicationReadWriteAllHarness) Setup(testCtx *GraphTestContext) {
	tenantID := RandomObjectID(testCtx.testCtx)
	s.Tenant = testCtx.NewAzureTenant(tenantID)
	s.MicrosoftGraph = testCtx.NewAzureServicePrincipal("Microsoft Graph", RandomObjectID(testCtx.testCtx), tenantID)

	s.Application = testCtx.NewAzureApplication("App", RandomObjectID(testCtx.testCtx), tenantID)
	s.ServicePrincipal = testCtx.NewAzureServicePrincipal("Service Principal", RandomObjectID(testCtx.testCtx), tenantID)
	s.ServicePrincipalB = testCtx.NewAzureServicePrincipal("Service Principal B", RandomObjectID(testCtx.testCtx), tenantID)

	testCtx.NewRelationship(s.Tenant, s.MicrosoftGraph, azure.Contains)
	testCtx.NewRelationship(s.Tenant, s.Application, azure.Contains)
	testCtx.NewRelationship(s.Tenant, s.ServicePrincipal, azure.Contains)
	testCtx.NewRelationship(s.Tenant, s.ServicePrincipalB, azure.Contains)

	testCtx.NewRelationship(s.ServicePrincipal, s.MicrosoftGraph, azure.ApplicationReadWriteAll)

	testCtx.NewRelationship(s.ServicePrincipal, s.MicrosoftGraph, azure.AZMGAddSecret)
	testCtx.NewRelationship(s.ServicePrincipal, s.MicrosoftGraph, azure.AZMGAddOwner)

	testCtx.NewRelationship(s.ServicePrincipal, s.Application, azure.AZMGAddSecret)
	testCtx.NewRelationship(s.ServicePrincipal, s.Application, azure.AZMGAddOwner)

	testCtx.NewRelationship(s.ServicePrincipal, s.ServicePrincipalB, azure.AZMGAddSecret)
	testCtx.NewRelationship(s.ServicePrincipal, s.ServicePrincipalB, azure.AZMGAddOwner)
}

type AZMGAppRoleManagementReadWriteAllHarness struct {
	ServicePrincipal *graph.Node
	MicrosoftGraph   *graph.Node
	Tenant           *graph.Node
}

func (s *AZMGAppRoleManagementReadWriteAllHarness) Setup(testCtx *GraphTestContext) {
	tenantID := RandomObjectID(testCtx.testCtx)
	s.Tenant = testCtx.NewAzureTenant(tenantID)
	s.MicrosoftGraph = testCtx.NewAzureServicePrincipal("Microsoft Graph", RandomObjectID(testCtx.testCtx), tenantID)

	s.ServicePrincipal = testCtx.NewAzureServicePrincipal("Service Principal", RandomObjectID(testCtx.testCtx), tenantID)

	testCtx.NewRelationship(s.Tenant, s.MicrosoftGraph, azure.Contains)
	testCtx.NewRelationship(s.Tenant, s.ServicePrincipal, azure.Contains)

	testCtx.NewRelationship(s.ServicePrincipal, s.MicrosoftGraph, azure.AppRoleAssignmentReadWriteAll)

	testCtx.NewRelationship(s.ServicePrincipal, s.Tenant, azure.AZMGGrantAppRoles)
}

type AZMGDirectoryReadWriteAllHarness struct {
	Group            *graph.Node
	ServicePrincipal *graph.Node
	MicrosoftGraph   *graph.Node
	Tenant           *graph.Node
}

func (s *AZMGDirectoryReadWriteAllHarness) Setup(testCtx *GraphTestContext) {
	tenantID := RandomObjectID(testCtx.testCtx)
	s.Tenant = testCtx.NewAzureTenant(tenantID)
	s.MicrosoftGraph = testCtx.NewAzureServicePrincipal("Microsoft Graph", RandomObjectID(testCtx.testCtx), tenantID)

	s.Group = testCtx.NewAzureGroup("Group", RandomObjectID(testCtx.testCtx), tenantID)
	s.ServicePrincipal = testCtx.NewAzureServicePrincipal("Service Principal", RandomObjectID(testCtx.testCtx), tenantID)

	testCtx.NewRelationship(s.Tenant, s.MicrosoftGraph, azure.Contains)
	testCtx.NewRelationship(s.Tenant, s.Group, azure.Contains)
	testCtx.NewRelationship(s.Tenant, s.ServicePrincipal, azure.Contains)

	testCtx.NewRelationship(s.ServicePrincipal, s.MicrosoftGraph, azure.DirectoryReadWriteAll)
	testCtx.NewRelationship(s.ServicePrincipal, s.Group, azure.AZMGAddMember)
	testCtx.NewRelationship(s.ServicePrincipal, s.Group, azure.AZMGAddOwner)
}

type AZMGGroupReadWriteAllHarness struct {
	Group            *graph.Node
	ServicePrincipal *graph.Node
	MicrosoftGraph   *graph.Node
	Tenant           *graph.Node
}

func (s *AZMGGroupReadWriteAllHarness) Setup(testCtx *GraphTestContext) {
	tenantID := RandomObjectID(testCtx.testCtx)
	s.Tenant = testCtx.NewAzureTenant(tenantID)
	s.MicrosoftGraph = testCtx.NewAzureServicePrincipal("Microsoft Graph", RandomObjectID(testCtx.testCtx), tenantID)

	s.Group = testCtx.NewAzureGroup("Group", RandomObjectID(testCtx.testCtx), tenantID)
	s.ServicePrincipal = testCtx.NewAzureServicePrincipal("Service Principal", RandomObjectID(testCtx.testCtx), tenantID)

	testCtx.NewRelationship(s.Tenant, s.MicrosoftGraph, azure.Contains)
	testCtx.NewRelationship(s.Tenant, s.Group, azure.Contains)
	testCtx.NewRelationship(s.Tenant, s.ServicePrincipal, azure.Contains)

	testCtx.NewRelationship(s.ServicePrincipal, s.MicrosoftGraph, azure.GroupReadWriteAll)
	testCtx.NewRelationship(s.ServicePrincipal, s.Group, azure.AZMGAddMember)
	testCtx.NewRelationship(s.ServicePrincipal, s.Group, azure.AZMGAddOwner)
}

type AZMGGroupMemberReadWriteAllHarness struct {
	Group            *graph.Node
	ServicePrincipal *graph.Node
	MicrosoftGraph   *graph.Node
	Tenant           *graph.Node
}

func (s *AZMGGroupMemberReadWriteAllHarness) Setup(testCtx *GraphTestContext) {
	tenantID := RandomObjectID(testCtx.testCtx)
	s.Tenant = testCtx.NewAzureTenant(tenantID)
	s.MicrosoftGraph = testCtx.NewAzureServicePrincipal("Microsoft Graph", RandomObjectID(testCtx.testCtx), tenantID)

	s.Group = testCtx.NewAzureGroup("Group", RandomObjectID(testCtx.testCtx), tenantID)
	s.ServicePrincipal = testCtx.NewAzureServicePrincipal("Service Principal", RandomObjectID(testCtx.testCtx), tenantID)

	testCtx.NewRelationship(s.Tenant, s.MicrosoftGraph, azure.Contains)
	testCtx.NewRelationship(s.Tenant, s.Group, azure.Contains)
	testCtx.NewRelationship(s.Tenant, s.ServicePrincipal, azure.Contains)

	testCtx.NewRelationship(s.ServicePrincipal, s.MicrosoftGraph, azure.GroupMemberReadWriteAll)
	testCtx.NewRelationship(s.ServicePrincipal, s.Group, azure.AZMGAddMember)
	testCtx.NewRelationship(s.ServicePrincipal, s.Group, azure.AZMGAddOwner)
}

type AZMGRoleManagementReadWriteDirectoryHarness struct {
	Application       *graph.Node
	Group             *graph.Node
	Role              *graph.Node
	ServicePrincipal  *graph.Node
	ServicePrincipalB *graph.Node
	MicrosoftGraph    *graph.Node
	Tenant            *graph.Node
}

func (s *AZMGRoleManagementReadWriteDirectoryHarness) Setup(testCtx *GraphTestContext) {
	tenantID := RandomObjectID(testCtx.testCtx)
	s.Tenant = testCtx.NewAzureTenant(tenantID)
	s.MicrosoftGraph = testCtx.NewAzureServicePrincipal("Microsoft Graph", RandomObjectID(testCtx.testCtx), tenantID)

	s.Application = testCtx.NewAzureApplication("App", RandomObjectID(testCtx.testCtx), tenantID)
	s.Group = testCtx.NewAzureGroup("Group", RandomObjectID(testCtx.testCtx), tenantID)
	s.Role = testCtx.NewAzureRole("Role", RandomObjectID(testCtx.testCtx), RandomObjectID(testCtx.testCtx), tenantID)
	s.ServicePrincipal = testCtx.NewAzureServicePrincipal("Service Principal", RandomObjectID(testCtx.testCtx), tenantID)
	s.ServicePrincipalB = testCtx.NewAzureServicePrincipal("Service Principal B", RandomObjectID(testCtx.testCtx), tenantID)

	testCtx.NewRelationship(s.Tenant, s.MicrosoftGraph, azure.Contains)
	testCtx.NewRelationship(s.Tenant, s.Application, azure.Contains)
	testCtx.NewRelationship(s.Tenant, s.Role, azure.Contains)
	testCtx.NewRelationship(s.Tenant, s.Group, azure.Contains)
	testCtx.NewRelationship(s.Tenant, s.ServicePrincipal, azure.Contains)
	testCtx.NewRelationship(s.Tenant, s.ServicePrincipalB, azure.Contains)

	testCtx.NewRelationship(s.ServicePrincipal, s.MicrosoftGraph, azure.RoleManagementReadWriteDirectory)

	testCtx.NewRelationship(s.ServicePrincipal, s.MicrosoftGraph, azure.AZMGAddSecret)
	testCtx.NewRelationship(s.ServicePrincipal, s.MicrosoftGraph, azure.AZMGAddOwner)

	testCtx.NewRelationship(s.ServicePrincipal, s.ServicePrincipalB, azure.AZMGAddSecret)
	testCtx.NewRelationship(s.ServicePrincipal, s.ServicePrincipalB, azure.AZMGAddOwner)

	testCtx.NewRelationship(s.ServicePrincipal, s.Application, azure.AZMGAddSecret)
	testCtx.NewRelationship(s.ServicePrincipal, s.Application, azure.AZMGAddOwner)

	testCtx.NewRelationship(s.ServicePrincipal, s.Group, azure.AZMGAddSecret)
	testCtx.NewRelationship(s.ServicePrincipal, s.Group, azure.AZMGAddOwner)

	testCtx.NewRelationship(s.ServicePrincipal, s.Role, azure.AZMGGrantRole)
}

type AZMGServicePrincipalEndpointReadWriteAllHarness struct {
	ServicePrincipal  *graph.Node
	ServicePrincipalB *graph.Node
	MicrosoftGraph    *graph.Node
	Tenant            *graph.Node
}

func (s *AZMGServicePrincipalEndpointReadWriteAllHarness) Setup(testCtx *GraphTestContext) {
	tenantID := RandomObjectID(testCtx.testCtx)
	s.Tenant = testCtx.NewAzureTenant(tenantID)
	s.MicrosoftGraph = testCtx.NewAzureServicePrincipal("Microsoft Graph", RandomObjectID(testCtx.testCtx), tenantID)

	s.ServicePrincipal = testCtx.NewAzureServicePrincipal("Service Principal", RandomObjectID(testCtx.testCtx), tenantID)
	s.ServicePrincipalB = testCtx.NewAzureServicePrincipal("Service Principal B", RandomObjectID(testCtx.testCtx), tenantID)

	testCtx.NewRelationship(s.Tenant, s.MicrosoftGraph, azure.Contains)
	testCtx.NewRelationship(s.Tenant, s.ServicePrincipal, azure.Contains)
	testCtx.NewRelationship(s.Tenant, s.ServicePrincipalB, azure.Contains)

	testCtx.NewRelationship(s.ServicePrincipal, s.MicrosoftGraph, azure.ServicePrincipalEndpointReadWriteAll)

	testCtx.NewRelationship(s.ServicePrincipal, s.MicrosoftGraph, azure.AZMGAddOwner)

	testCtx.NewRelationship(s.ServicePrincipal, s.ServicePrincipalB, azure.AZMGAddOwner)
}

type AZInboundControlHarness struct {
	AZTenant            *graph.Node
	ControlledAZUser    *graph.Node
	AZAppA              *graph.Node
	AZGroupA            *graph.Node
	AZGroupB            *graph.Node
	AZUserA             *graph.Node
	AZUserB             *graph.Node
	AZServicePrincipalA *graph.Node
	AZServicePrincipalB *graph.Node
}

func (s *AZInboundControlHarness) Setup(testCtx *GraphTestContext) {
	tenantID := RandomObjectID(testCtx.testCtx)
	s.AZTenant = testCtx.NewAzureTenant(tenantID)
	s.ControlledAZUser = testCtx.NewAzureUser("Controlled AZUser", "Controlled AZUser", "", RandomObjectID(testCtx.testCtx), HarnessUserLicenses, tenantID, HarnessUserMFAEnabled)
	s.AZAppA = testCtx.NewAzureApplication("AZAppA", RandomObjectID(testCtx.testCtx), tenantID)
	s.AZGroupA = testCtx.NewAzureGroup("AZGroupA", RandomObjectID(testCtx.testCtx), tenantID)
	s.AZGroupB = testCtx.NewAzureGroup("AZGroupB", RandomObjectID(testCtx.testCtx), tenantID)
	s.AZUserA = testCtx.NewAzureUser("AZUserA", "AZUserA", "", RandomObjectID(testCtx.testCtx), HarnessUserLicenses, tenantID, HarnessUserMFAEnabled)
	s.AZUserB = testCtx.NewAzureUser("AZUserB", "AZUserB", "", RandomObjectID(testCtx.testCtx), HarnessUserLicenses, tenantID, HarnessUserMFAEnabled)
	s.AZServicePrincipalA = testCtx.NewAzureServicePrincipal("AZServicePrincipalA", RandomObjectID(testCtx.testCtx), tenantID)
	s.AZServicePrincipalB = testCtx.NewAzureServicePrincipal("AZServicePrincipalB", RandomObjectID(testCtx.testCtx), tenantID)

	testCtx.NewRelationship(s.AZTenant, s.AZGroupA, azure.Contains)

	testCtx.NewRelationship(s.AZUserA, s.AZGroupA, azure.MemberOf)
	testCtx.NewRelationship(s.AZServicePrincipalB, s.AZGroupB, azure.MemberOf)

	testCtx.NewRelationship(s.AZAppA, s.AZServicePrincipalA, azure.RunsAs)

	testCtx.NewRelationship(s.AZGroupA, s.ControlledAZUser, azure.ResetPassword)
	testCtx.NewRelationship(s.AZGroupB, s.ControlledAZUser, azure.ResetPassword)
	testCtx.NewRelationship(s.AZUserB, s.ControlledAZUser, azure.ResetPassword)
	testCtx.NewRelationship(s.AZServicePrincipalA, s.ControlledAZUser, azure.ResetPassword)
}

type SearchHarness struct {
	User1           *graph.Node
	User2           *graph.Node
	User3           *graph.Node
	User4           *graph.Node
	User5           *graph.Node
	LocalGroup      *graph.Node
	GroupLocalGroup *graph.Node
}

func (s *SearchHarness) Setup(graphTestContext *GraphTestContext) {
	s.User1 = graphTestContext.NewActiveDirectoryUser("USER NUMBER ONE", graphTestContext.Harness.RootADHarness.ActiveDirectoryDomainSID)
	s.User2 = graphTestContext.NewActiveDirectoryUser("USER NUMBER TWO", graphTestContext.Harness.RootADHarness.ActiveDirectoryDomainSID)
	s.User3 = graphTestContext.NewActiveDirectoryUser("USER NUMBER THREE", graphTestContext.Harness.RootADHarness.ActiveDirectoryDomainSID)
	s.User4 = graphTestContext.NewActiveDirectoryUser("USER NUMBER FOUR", graphTestContext.Harness.RootADHarness.ActiveDirectoryDomainSID)
	s.User5 = graphTestContext.NewActiveDirectoryUser("USER NUMBER FIVE", graphTestContext.Harness.RootADHarness.ActiveDirectoryDomainSID)

	s.LocalGroup = graphTestContext.NewActiveDirectoryLocalGroup("REMOTE DESKTOP USERS", graphTestContext.Harness.RootADHarness.ActiveDirectoryDomainSID)

	s.GroupLocalGroup = graphTestContext.NewActiveDirectoryLocalGroup("ACCOUNT OPERATORS", graphTestContext.Harness.RootADHarness.ActiveDirectoryDomainSID)
	s.GroupLocalGroup.AddKinds(ad.Group)
	graphTestContext.UpdateNode(s.GroupLocalGroup)
}

type ADCSESC1Harness struct {
	AuthStore1    *graph.Node
	RootCA1       *graph.Node
	EnterpriseCA1 *graph.Node
	CertTemplate1 *graph.Node
	Domain1       *graph.Node
	Group11       *graph.Node
	Group12       *graph.Node
	Group13       *graph.Node
	User11        *graph.Node
	User12        *graph.Node
	User13        *graph.Node
	User14        *graph.Node
	User15        *graph.Node

	Domain2        *graph.Node
	RootCA2        *graph.Node
	AuthStore2     *graph.Node
	CertTemplate2  *graph.Node
	EnterpriseCA21 *graph.Node
	EnterpriseCA22 *graph.Node
	Group21        *graph.Node
	Group22        *graph.Node

	Domain3        *graph.Node
	RootCA3        *graph.Node
	AuthStore3     *graph.Node
	EnterpriseCA31 *graph.Node
	EnterpriseCA32 *graph.Node
	CertTemplate3  *graph.Node
	Group31        *graph.Node
	Group32        *graph.Node

	Domain4        *graph.Node
	AuthStore4     *graph.Node
	RootCA4        *graph.Node
	Group41        *graph.Node
	Group42        *graph.Node
	Group43        *graph.Node
	Group44        *graph.Node
	Group45        *graph.Node
	Group46        *graph.Node
	EnterpriseCA4  *graph.Node
	CertTemplate41 *graph.Node
	CertTemplate42 *graph.Node
	CertTemplate43 *graph.Node
	CertTemplate44 *graph.Node
	CertTemplate45 *graph.Node
	CertTemplate46 *graph.Node
}

func (s *ADCSESC1Harness) Setup(graphTestContext *GraphTestContext) {
	emptyEkus := make([]string, 0)
	sid := RandomDomainSID()
	s.Domain1 = graphTestContext.NewActiveDirectoryDomain("domain 1", sid, false, true)
	s.AuthStore1 = graphTestContext.NewActiveDirectoryNTAuthStore("ntauthstore 1", sid)
	s.EnterpriseCA1 = graphTestContext.NewActiveDirectoryEnterpriseCA("eca 1", sid)
	s.RootCA1 = graphTestContext.NewActiveDirectoryRootCA("rca 1", sid)
	s.CertTemplate1 = graphTestContext.NewActiveDirectoryCertTemplate("certtemplate 1", sid, CertTemplateData{
		RequiresManagerApproval: false,
		AuthenticationEnabled:   true,
		EnrolleeSuppliesSubject: true,
		SubjectAltRequireUPN:    false,
		SubjectAltRequireSPN:    false,
		NoSecurityExtension:     false,
		SchemaVersion:           1,
		AuthorizedSignatures:    0,
		EKUS:                    emptyEkus,
		ApplicationPolicies:     emptyEkus,
	})
	s.Group11 = graphTestContext.NewActiveDirectoryGroup("group1-1", sid)
	s.Group12 = graphTestContext.NewActiveDirectoryGroup("group1-2", sid)
	s.Group13 = graphTestContext.NewActiveDirectoryGroup("group1-3", sid)
	s.User11 = graphTestContext.NewActiveDirectoryUser("user1-1", sid)
	s.User12 = graphTestContext.NewActiveDirectoryUser("user1-2", sid)
	s.User13 = graphTestContext.NewActiveDirectoryUser("user1-3", sid)
	s.User14 = graphTestContext.NewActiveDirectoryUser("user1-4", sid)
	s.User15 = graphTestContext.NewActiveDirectoryUser("user1-5", sid)

	graphTestContext.NewRelationship(s.AuthStore1, s.Domain1, ad.NTAuthStoreFor)
	graphTestContext.NewRelationship(s.RootCA1, s.Domain1, ad.RootCAFor)
	graphTestContext.NewRelationship(s.EnterpriseCA1, s.AuthStore1, ad.TrustedForNTAuth)
	graphTestContext.NewRelationship(s.EnterpriseCA1, s.RootCA1, ad.EnterpriseCAFor)
	graphTestContext.NewRelationship(s.CertTemplate1, s.EnterpriseCA1, ad.PublishedTo)
	graphTestContext.NewRelationship(s.Group11, s.CertTemplate1, ad.Enroll)
	graphTestContext.NewRelationship(s.Group12, s.EnterpriseCA1, ad.Enroll)
	graphTestContext.NewRelationship(s.Group13, s.EnterpriseCA1, ad.Enroll)
	graphTestContext.NewRelationship(s.Group13, s.CertTemplate1, ad.Enroll)

	graphTestContext.NewRelationship(s.User15, s.Group11, ad.MemberOf)
	graphTestContext.NewRelationship(s.User13, s.Group11, ad.MemberOf)
	graphTestContext.NewRelationship(s.User11, s.Group11, ad.MemberOf)
	graphTestContext.NewRelationship(s.User13, s.Group12, ad.MemberOf)
	graphTestContext.NewRelationship(s.User14, s.Group12, ad.MemberOf)
	graphTestContext.NewRelationship(s.User12, s.Group13, ad.MemberOf)
	graphTestContext.NewRelationship(s.User11, s.Group13, ad.MemberOf)

	sid = RandomDomainSID()
	s.Domain2 = graphTestContext.NewActiveDirectoryDomain("domain 2", sid, false, true)
	s.RootCA2 = graphTestContext.NewActiveDirectoryRootCA("rca2", sid)
	s.AuthStore2 = graphTestContext.NewActiveDirectoryNTAuthStore("authstore2", sid)
	s.EnterpriseCA21 = graphTestContext.NewActiveDirectoryEnterpriseCA("eca2-1", sid)
	s.EnterpriseCA22 = graphTestContext.NewActiveDirectoryEnterpriseCA("eca2-2", sid)
	s.Group21 = graphTestContext.NewActiveDirectoryGroup("group2-1", sid)
	s.Group22 = graphTestContext.NewActiveDirectoryGroup("group2-2", sid)
	s.CertTemplate2 = graphTestContext.NewActiveDirectoryCertTemplate("certtemplate 2", sid, CertTemplateData{
		RequiresManagerApproval: false,
		AuthenticationEnabled:   true,
		EnrolleeSuppliesSubject: true,
		SubjectAltRequireUPN:    false,
		SubjectAltRequireSPN:    false,
		NoSecurityExtension:     false,
		SchemaVersion:           1,
		AuthorizedSignatures:    0,
		EKUS:                    emptyEkus,
		ApplicationPolicies:     emptyEkus,
	})

	graphTestContext.NewRelationship(s.RootCA2, s.Domain2, ad.RootCAFor)
	graphTestContext.NewRelationship(s.AuthStore2, s.Domain2, ad.NTAuthStoreFor)
	graphTestContext.NewRelationship(s.EnterpriseCA21, s.AuthStore2, ad.TrustedForNTAuth)
	graphTestContext.NewRelationship(s.EnterpriseCA21, s.RootCA2, ad.EnterpriseCAFor)
	graphTestContext.NewRelationship(s.EnterpriseCA22, s.RootCA2, ad.IssuedSignedBy)
	graphTestContext.NewRelationship(s.Group21, s.EnterpriseCA22, ad.Enroll)
	graphTestContext.NewRelationship(s.Group21, s.CertTemplate2, ad.Enroll)
	graphTestContext.NewRelationship(s.CertTemplate2, s.EnterpriseCA22, ad.PublishedTo)
	graphTestContext.NewRelationship(s.CertTemplate2, s.EnterpriseCA21, ad.PublishedTo)
	graphTestContext.NewRelationship(s.Group22, s.CertTemplate2, ad.Enroll)
	graphTestContext.NewRelationship(s.Group22, s.EnterpriseCA21, ad.Enroll)

	sid = RandomDomainSID()
	s.Domain3 = graphTestContext.NewActiveDirectoryDomain("domain 3", sid, false, true)
	s.RootCA3 = graphTestContext.NewActiveDirectoryRootCA("rca3", sid)
	s.AuthStore3 = graphTestContext.NewActiveDirectoryNTAuthStore("authstore3", sid)
	s.EnterpriseCA31 = graphTestContext.NewActiveDirectoryEnterpriseCA("eca3-1", sid)
	s.EnterpriseCA32 = graphTestContext.NewActiveDirectoryEnterpriseCA("eca3-2", sid)
	s.Group31 = graphTestContext.NewActiveDirectoryGroup("group3-1", sid)
	s.Group32 = graphTestContext.NewActiveDirectoryGroup("group3-2", sid)
	s.CertTemplate3 = graphTestContext.NewActiveDirectoryCertTemplate("certtemplate 3", sid, CertTemplateData{
		RequiresManagerApproval: false,
		AuthenticationEnabled:   true,
		EnrolleeSuppliesSubject: true,
		SubjectAltRequireUPN:    false,
		SubjectAltRequireSPN:    false,
		NoSecurityExtension:     false,
		SchemaVersion:           1,
		AuthorizedSignatures:    0,
		EKUS:                    emptyEkus,
		ApplicationPolicies:     emptyEkus,
	})

	graphTestContext.NewRelationship(s.RootCA3, s.Domain3, ad.RootCAFor)
	graphTestContext.NewRelationship(s.AuthStore3, s.Domain3, ad.NTAuthStoreFor)
	graphTestContext.NewRelationship(s.EnterpriseCA31, s.AuthStore3, ad.TrustedForNTAuth)
	graphTestContext.NewRelationship(s.EnterpriseCA31, s.RootCA3, ad.EnterpriseCAFor)
	graphTestContext.NewRelationship(s.EnterpriseCA32, s.AuthStore3, ad.TrustedForNTAuth)
	graphTestContext.NewRelationship(s.CertTemplate3, s.EnterpriseCA31, ad.PublishedTo)
	graphTestContext.NewRelationship(s.CertTemplate3, s.EnterpriseCA32, ad.PublishedTo)
	graphTestContext.NewRelationship(s.Group31, s.EnterpriseCA32, ad.Enroll)
	graphTestContext.NewRelationship(s.Group31, s.CertTemplate3, ad.Enroll)
	graphTestContext.NewRelationship(s.Group32, s.CertTemplate3, ad.Enroll)
	graphTestContext.NewRelationship(s.Group32, s.EnterpriseCA31, ad.Enroll)

	sid = RandomDomainSID()
	s.Domain4 = graphTestContext.NewActiveDirectoryDomain("domain 4", sid, false, true)
	s.AuthStore4 = graphTestContext.NewActiveDirectoryNTAuthStore("authstore 4", sid)
	s.RootCA4 = graphTestContext.NewActiveDirectoryRootCA("rca4", sid)
	s.EnterpriseCA4 = graphTestContext.NewActiveDirectoryEnterpriseCA("eca4", sid)
	s.Group41 = graphTestContext.NewActiveDirectoryGroup("group4-1", sid)
	s.Group42 = graphTestContext.NewActiveDirectoryGroup("group4-2", sid)
	s.Group43 = graphTestContext.NewActiveDirectoryGroup("group4-3", sid)
	s.Group44 = graphTestContext.NewActiveDirectoryGroup("group4-4", sid)
	s.Group45 = graphTestContext.NewActiveDirectoryGroup("group4-5", sid)
	s.Group46 = graphTestContext.NewActiveDirectoryGroup("group4-6", sid)
	s.CertTemplate41 = graphTestContext.NewActiveDirectoryCertTemplate("certtemplate 4-1", sid, CertTemplateData{
		RequiresManagerApproval: false,
		AuthenticationEnabled:   true,
		EnrolleeSuppliesSubject: true,
		SubjectAltRequireUPN:    false,
		SubjectAltRequireSPN:    false,
		NoSecurityExtension:     false,
		SchemaVersion:           2,
		AuthorizedSignatures:    1,
		EKUS:                    emptyEkus,
		ApplicationPolicies:     emptyEkus,
	})
	s.CertTemplate42 = graphTestContext.NewActiveDirectoryCertTemplate("certtemplate 4-2", sid, CertTemplateData{
		RequiresManagerApproval: false,
		AuthenticationEnabled:   true,
		EnrolleeSuppliesSubject: true,
		SubjectAltRequireUPN:    false,
		SubjectAltRequireSPN:    false,
		NoSecurityExtension:     false,
		SchemaVersion:           2,
		AuthorizedSignatures:    0,
		EKUS:                    emptyEkus,
		ApplicationPolicies:     emptyEkus,
	})
	s.CertTemplate43 = graphTestContext.NewActiveDirectoryCertTemplate("certtemplate 4-3", sid, CertTemplateData{
		RequiresManagerApproval: false,
		AuthenticationEnabled:   true,
		EnrolleeSuppliesSubject: true,
		SubjectAltRequireUPN:    false,
		SubjectAltRequireSPN:    false,
		NoSecurityExtension:     false,
		SchemaVersion:           1,
		AuthorizedSignatures:    0,
		EKUS:                    emptyEkus,
		ApplicationPolicies:     emptyEkus,
	})
	s.CertTemplate44 = graphTestContext.NewActiveDirectoryCertTemplate("certtemplate 4-4", sid, CertTemplateData{
		RequiresManagerApproval: true,
		AuthenticationEnabled:   true,
		EnrolleeSuppliesSubject: true,
		SubjectAltRequireUPN:    false,
		SubjectAltRequireSPN:    false,
		NoSecurityExtension:     false,
		SchemaVersion:           1,
		AuthorizedSignatures:    0,
		EKUS:                    emptyEkus,
		ApplicationPolicies:     emptyEkus,
	})
	s.CertTemplate45 = graphTestContext.NewActiveDirectoryCertTemplate("certtemplate 4-5", sid, CertTemplateData{
		RequiresManagerApproval: false,
		AuthenticationEnabled:   false,
		EnrolleeSuppliesSubject: true,
		SubjectAltRequireUPN:    false,
		SubjectAltRequireSPN:    false,
		NoSecurityExtension:     false,
		SchemaVersion:           1,
		AuthorizedSignatures:    0,
		EKUS:                    emptyEkus,
		ApplicationPolicies:     emptyEkus,
	})
	s.CertTemplate46 = graphTestContext.NewActiveDirectoryCertTemplate("certtemplate 4-6", sid, CertTemplateData{
		RequiresManagerApproval: false,
		AuthenticationEnabled:   true,
		EnrolleeSuppliesSubject: false,
		SubjectAltRequireUPN:    true,
		SubjectAltRequireSPN:    false,
		NoSecurityExtension:     false,
		SchemaVersion:           1,
		AuthorizedSignatures:    0,
		EKUS:                    emptyEkus,
		ApplicationPolicies:     emptyEkus,
	})

	graphTestContext.NewRelationship(s.AuthStore4, s.Domain4, ad.NTAuthStoreFor)
	graphTestContext.NewRelationship(s.RootCA4, s.Domain4, ad.RootCAFor)
	graphTestContext.NewRelationship(s.EnterpriseCA4, s.AuthStore4, ad.TrustedForNTAuth)
	graphTestContext.NewRelationship(s.EnterpriseCA4, s.RootCA4, ad.EnterpriseCAFor)
	graphTestContext.NewRelationship(s.Group41, s.EnterpriseCA4, ad.Enroll)
	graphTestContext.NewRelationship(s.Group41, s.CertTemplate41, ad.Enroll)
	graphTestContext.NewRelationship(s.Group42, s.EnterpriseCA4, ad.Enroll)
	graphTestContext.NewRelationship(s.Group42, s.CertTemplate42, ad.Enroll)
	graphTestContext.NewRelationship(s.Group43, s.EnterpriseCA4, ad.Enroll)
	graphTestContext.NewRelationship(s.Group43, s.CertTemplate43, ad.Enroll)
	graphTestContext.NewRelationship(s.Group44, s.EnterpriseCA4, ad.Enroll)
	graphTestContext.NewRelationship(s.Group44, s.CertTemplate44, ad.Enroll)
	graphTestContext.NewRelationship(s.Group45, s.EnterpriseCA4, ad.Enroll)
	graphTestContext.NewRelationship(s.Group45, s.CertTemplate45, ad.Enroll)
	graphTestContext.NewRelationship(s.Group46, s.EnterpriseCA4, ad.Enroll)
	graphTestContext.NewRelationship(s.Group46, s.CertTemplate46, ad.Enroll)
	graphTestContext.NewRelationship(s.CertTemplate41, s.EnterpriseCA4, ad.PublishedTo)
	graphTestContext.NewRelationship(s.CertTemplate42, s.EnterpriseCA4, ad.PublishedTo)
	graphTestContext.NewRelationship(s.CertTemplate43, s.EnterpriseCA4, ad.PublishedTo)
	graphTestContext.NewRelationship(s.CertTemplate44, s.EnterpriseCA4, ad.PublishedTo)
	graphTestContext.NewRelationship(s.CertTemplate45, s.EnterpriseCA4, ad.PublishedTo)
	graphTestContext.NewRelationship(s.CertTemplate46, s.EnterpriseCA4, ad.PublishedTo)
}

type EnrollOnBehalfOfHarnessTwo struct {
	Domain2        *graph.Node
	AuthStore2     *graph.Node
	RootCA2        *graph.Node
	EnterpriseCA2  *graph.Node
	CertTemplate21 *graph.Node
	CertTemplate22 *graph.Node
	CertTemplate23 *graph.Node
	CertTemplate24 *graph.Node
	CertTemplate25 *graph.Node
}

func (s *EnrollOnBehalfOfHarnessTwo) Setup(gt *GraphTestContext) {
	certRequestAgentEKU := make([]string, 0)
	certRequestAgentEKU = append(certRequestAgentEKU, adAnalysis.EkuCertRequestAgent)
	emptyAppPolicies := make([]string, 0)
	sid := RandomDomainSID()
	s.Domain2 = gt.NewActiveDirectoryDomain("domain2", sid, false, true)
	s.AuthStore2 = gt.NewActiveDirectoryNTAuthStore("authstore2", sid)
	s.RootCA2 = gt.NewActiveDirectoryRootCA("rca2", sid)
	s.EnterpriseCA2 = gt.NewActiveDirectoryEnterpriseCA("eca2", sid)
	s.CertTemplate21 = gt.NewActiveDirectoryCertTemplate("certtemplate2-1", sid, CertTemplateData{
		RequiresManagerApproval: false,
		AuthenticationEnabled:   false,
		EnrolleeSuppliesSubject: false,
		SubjectAltRequireUPN:    false,
		SubjectAltRequireSPN:    false,
		NoSecurityExtension:     false,
		SchemaVersion:           1,
		AuthorizedSignatures:    0,
		EKUS:                    certRequestAgentEKU,
		ApplicationPolicies:     emptyAppPolicies,
	})
	s.CertTemplate22 = gt.NewActiveDirectoryCertTemplate("certtemplate2-2", sid, CertTemplateData{
		RequiresManagerApproval: false,
		AuthenticationEnabled:   false,
		EnrolleeSuppliesSubject: false,
		SubjectAltRequireUPN:    false,
		SubjectAltRequireSPN:    false,
		NoSecurityExtension:     false,
		SchemaVersion:           1,
		AuthorizedSignatures:    0,
		EKUS:                    []string{adAnalysis.EkuCertRequestAgent, adAnalysis.EkuAnyPurpose},
		ApplicationPolicies:     emptyAppPolicies,
	})
	s.CertTemplate23 = gt.NewActiveDirectoryCertTemplate("certtemplate2-3", sid, CertTemplateData{
		RequiresManagerApproval: false,
		AuthenticationEnabled:   false,
		EnrolleeSuppliesSubject: false,
		SubjectAltRequireUPN:    false,
		SubjectAltRequireSPN:    false,
		NoSecurityExtension:     false,
		SchemaVersion:           2,
		AuthorizedSignatures:    1,
		EKUS:                    certRequestAgentEKU,
		ApplicationPolicies:     []string{adAnalysis.EkuCertRequestAgent},
	})
	s.CertTemplate24 = gt.NewActiveDirectoryCertTemplate("certtemplate2-4", sid, CertTemplateData{
		RequiresManagerApproval: false,
		AuthenticationEnabled:   false,
		EnrolleeSuppliesSubject: false,
		SubjectAltRequireUPN:    false,
		SubjectAltRequireSPN:    false,
		NoSecurityExtension:     false,
		SchemaVersion:           2,
		AuthorizedSignatures:    1,
		EKUS:                    emptyAppPolicies,
		ApplicationPolicies:     emptyAppPolicies,
	})
	s.CertTemplate25 = gt.NewActiveDirectoryCertTemplate("certtemplate2-5", sid, CertTemplateData{
		RequiresManagerApproval: false,
		AuthenticationEnabled:   false,
		EnrolleeSuppliesSubject: false,
		SubjectAltRequireUPN:    false,
		SubjectAltRequireSPN:    false,
		NoSecurityExtension:     false,
		SchemaVersion:           1,
		AuthorizedSignatures:    1,
		EKUS:                    emptyAppPolicies,
		ApplicationPolicies:     emptyAppPolicies,
	})

	gt.NewRelationship(s.AuthStore2, s.Domain2, ad.NTAuthStoreFor)
	gt.NewRelationship(s.RootCA2, s.Domain2, ad.RootCAFor)
	gt.NewRelationship(s.EnterpriseCA2, s.AuthStore2, ad.TrustedForNTAuth)
	gt.NewRelationship(s.EnterpriseCA2, s.RootCA2, ad.EnterpriseCAFor)
	gt.NewRelationship(s.CertTemplate21, s.EnterpriseCA2, ad.PublishedTo)
	gt.NewRelationship(s.CertTemplate22, s.EnterpriseCA2, ad.PublishedTo)
	gt.NewRelationship(s.CertTemplate23, s.EnterpriseCA2, ad.PublishedTo)
	gt.NewRelationship(s.CertTemplate24, s.EnterpriseCA2, ad.PublishedTo)
	gt.NewRelationship(s.CertTemplate25, s.EnterpriseCA2, ad.PublishedTo)
}

type EnrollOnBehalfOfHarnessOne struct {
	Domain1        *graph.Node
	AuthStore1     *graph.Node
	RootCA1        *graph.Node
	EnterpriseCA1  *graph.Node
	CertTemplate11 *graph.Node
	CertTemplate12 *graph.Node
	CertTemplate13 *graph.Node
}

func (s *EnrollOnBehalfOfHarnessOne) Setup(gt *GraphTestContext) {
	sid := RandomDomainSID()
	anyPurposeEkus := make([]string, 0)
	anyPurposeEkus = append(anyPurposeEkus, adAnalysis.EkuAnyPurpose)
	emptyAppPolicies := make([]string, 0)
	s.Domain1 = gt.NewActiveDirectoryDomain("domain1", sid, false, true)
	s.AuthStore1 = gt.NewActiveDirectoryNTAuthStore("authstore1", sid)
	s.RootCA1 = gt.NewActiveDirectoryRootCA("rca1", sid)
	s.EnterpriseCA1 = gt.NewActiveDirectoryEnterpriseCA("eca1", sid)
	s.CertTemplate11 = gt.NewActiveDirectoryCertTemplate("certtemplate1-1", sid, CertTemplateData{
		RequiresManagerApproval: false,
		AuthenticationEnabled:   false,
		EnrolleeSuppliesSubject: false,
		SubjectAltRequireUPN:    false,
		SubjectAltRequireSPN:    false,
		NoSecurityExtension:     false,
		SchemaVersion:           2,
		AuthorizedSignatures:    0,
		EKUS:                    anyPurposeEkus,
		ApplicationPolicies:     emptyAppPolicies,
	})
	s.CertTemplate12 = gt.NewActiveDirectoryCertTemplate("certtemplate1-2", sid, CertTemplateData{
		RequiresManagerApproval: false,
		AuthenticationEnabled:   false,
		EnrolleeSuppliesSubject: false,
		SubjectAltRequireUPN:    false,
		SubjectAltRequireSPN:    false,
		NoSecurityExtension:     false,
		SchemaVersion:           1,
		AuthorizedSignatures:    0,
		EKUS:                    anyPurposeEkus,
		ApplicationPolicies:     emptyAppPolicies,
	})
	s.CertTemplate13 = gt.NewActiveDirectoryCertTemplate("certtemplate1-3", sid, CertTemplateData{
		RequiresManagerApproval: false,
		AuthenticationEnabled:   false,
		EnrolleeSuppliesSubject: false,
		SubjectAltRequireUPN:    false,
		SubjectAltRequireSPN:    false,
		NoSecurityExtension:     false,
		SchemaVersion:           2,
		AuthorizedSignatures:    0,
		EKUS:                    anyPurposeEkus,
		ApplicationPolicies:     emptyAppPolicies,
	})

	gt.NewRelationship(s.AuthStore1, s.Domain1, ad.NTAuthStoreFor)
	gt.NewRelationship(s.RootCA1, s.Domain1, ad.RootCAFor)
	gt.NewRelationship(s.EnterpriseCA1, s.AuthStore1, ad.TrustedForNTAuth)
	gt.NewRelationship(s.EnterpriseCA1, s.RootCA1, ad.EnterpriseCAFor)
	gt.NewRelationship(s.CertTemplate11, s.EnterpriseCA1, ad.PublishedTo)
	gt.NewRelationship(s.CertTemplate12, s.EnterpriseCA1, ad.PublishedTo)
	gt.NewRelationship(s.CertTemplate13, s.EnterpriseCA1, ad.PublishedTo)
}

type ADCSGoldenCertHarness struct {
	NTAuthStore1  *graph.Node
	RootCA1       *graph.Node
	EnterpriseCA1 *graph.Node
	Computer1     *graph.Node
	Domain1       *graph.Node

	Domain2        *graph.Node
	RootCA2        *graph.Node
	NTAuthStore2   *graph.Node
	EnterpriseCA21 *graph.Node
	EnterpriseCA22 *graph.Node
	EnterpriseCA23 *graph.Node
	Computer21     *graph.Node
	Computer22     *graph.Node
	Computer23     *graph.Node

	NTAuthStore3  *graph.Node
	RootCA3       *graph.Node
	EnterpriseCA3 *graph.Node
	Computer3     *graph.Node
	Domain3       *graph.Node
}

func (s *ADCSGoldenCertHarness) Setup(graphTestContext *GraphTestContext) {
	//Positive test cases for GoldenCert edge
	sid := RandomDomainSID()
	s.Domain1 = graphTestContext.NewActiveDirectoryDomain("domain 1", sid, false, true)
	s.RootCA1 = graphTestContext.NewActiveDirectoryRootCA("rca 1", sid)
	s.NTAuthStore1 = graphTestContext.NewActiveDirectoryNTAuthStore("ntauthstore 1", sid)
	s.EnterpriseCA1 = graphTestContext.NewActiveDirectoryEnterpriseCA("eca 1", sid)
	s.Computer1 = graphTestContext.NewActiveDirectoryComputer("computer 1", sid)

	graphTestContext.NewRelationship(s.NTAuthStore1, s.Domain1, ad.NTAuthStoreFor)
	graphTestContext.NewRelationship(s.RootCA1, s.Domain1, ad.RootCAFor)
	graphTestContext.NewRelationship(s.EnterpriseCA1, s.NTAuthStore1, ad.TrustedForNTAuth)
	graphTestContext.NewRelationship(s.EnterpriseCA1, s.RootCA1, ad.EnterpriseCAFor)
	graphTestContext.NewRelationship(s.Computer1, s.EnterpriseCA1, ad.HostsCAService)

	sid = RandomDomainSID()
	s.Domain3 = graphTestContext.NewActiveDirectoryDomain("domain 3", sid, false, true)
	s.RootCA3 = graphTestContext.NewActiveDirectoryRootCA("rca 3", sid)
	s.NTAuthStore3 = graphTestContext.NewActiveDirectoryNTAuthStore("ntauthstore 3", sid)
	s.EnterpriseCA3 = graphTestContext.NewActiveDirectoryEnterpriseCA("eca 3", sid)
	s.Computer3 = graphTestContext.NewActiveDirectoryComputer("computer 3", sid)

	graphTestContext.NewRelationship(s.NTAuthStore3, s.Domain3, ad.NTAuthStoreFor)
	graphTestContext.NewRelationship(s.RootCA3, s.Domain3, ad.RootCAFor)
	graphTestContext.NewRelationship(s.EnterpriseCA3, s.NTAuthStore3, ad.TrustedForNTAuth)
	graphTestContext.NewRelationship(s.EnterpriseCA3, s.RootCA3, ad.IssuedSignedBy)
	graphTestContext.NewRelationship(s.Computer3, s.EnterpriseCA3, ad.HostsCAService)

	//Negative test cases for GoldenCert edge
	sid = RandomDomainSID()
	s.Domain2 = graphTestContext.NewActiveDirectoryDomain("domain 2", sid, false, true)
	s.RootCA2 = graphTestContext.NewActiveDirectoryRootCA("rca2", sid)
	s.NTAuthStore2 = graphTestContext.NewActiveDirectoryNTAuthStore("authstore2", sid)
	s.EnterpriseCA21 = graphTestContext.NewActiveDirectoryEnterpriseCA("eca 3", sid)
	s.EnterpriseCA22 = graphTestContext.NewActiveDirectoryEnterpriseCA("eca 4", sid)
	s.EnterpriseCA23 = graphTestContext.NewActiveDirectoryEnterpriseCA("eca 5", sid)
	s.Computer21 = graphTestContext.NewActiveDirectoryComputer("computer 3", sid)
	s.Computer22 = graphTestContext.NewActiveDirectoryComputer("computer 4", sid)
	s.Computer23 = graphTestContext.NewActiveDirectoryComputer("computer 5", sid)

	graphTestContext.NewRelationship(s.RootCA2, s.Domain2, ad.RootCAFor)
	graphTestContext.NewRelationship(s.NTAuthStore2, s.Domain2, ad.NTAuthStoreFor)
	graphTestContext.NewRelationship(s.EnterpriseCA23, s.NTAuthStore2, ad.TrustedForNTAuth)
	graphTestContext.NewRelationship(s.EnterpriseCA21, s.RootCA2, ad.EnterpriseCAFor)
	graphTestContext.NewRelationship(s.EnterpriseCA22, s.RootCA2, ad.IssuedSignedBy)
	graphTestContext.NewRelationship(s.Computer21, s.EnterpriseCA21, ad.HostsCAService)
	graphTestContext.NewRelationship(s.Computer22, s.EnterpriseCA22, ad.HostsCAService)
	graphTestContext.NewRelationship(s.Computer23, s.EnterpriseCA23, ad.HostsCAService)

}

type WeakCertBindingAndUPNCertMappingHarness struct {
	EnterpriseCA1 *graph.Node
	EnterpriseCA2 *graph.Node
	Computer1     *graph.Node
	Computer2     *graph.Node
	Computer3     *graph.Node
	Computer4     *graph.Node
	Computer5     *graph.Node
	Domain1       *graph.Node
	Domain2       *graph.Node
	Domain3       *graph.Node
}

func (s *WeakCertBindingAndUPNCertMappingHarness) Setup(graphTestContext *GraphTestContext) {
	domainSid1 := "S-1-5-21-2697957641-2271029196-387917394"
	domainSid2 := "S-1-5-21-2697957641-2271029196-387917395"
	domainSid3 := "S-1-5-21-2697957641-2271029196-387917396"

	// Set up ECA nodes
	s.EnterpriseCA1 = graphTestContext.NewActiveDirectoryEnterpriseCAWithThumbprint("EnterpriseCA1", domainSid1, "a")
	s.EnterpriseCA2 = graphTestContext.NewActiveDirectoryEnterpriseCAWithThumbprint("EnterpriseCA2", domainSid3, "b")

	// Set up Domain nodes
	s.Domain1 = graphTestContext.NewActiveDirectoryDomain("Domain1", domainSid1, false, true)
	s.Domain2 = graphTestContext.NewActiveDirectoryDomain("Domain2", domainSid2, false, true)
	s.Domain3 = graphTestContext.NewActiveDirectoryDomain("Domain3", domainSid3, false, true)

	// Set up Computer nodes
	s.Computer1 = graphTestContext.NewActiveDirectoryComputer("Computer1", domainSid1)
	s.Computer1.Properties.Set(ad.CertificateMappingMethodsRaw.String(), "4")
	graphTestContext.UpdateNode(s.Computer1)

	s.Computer2 = graphTestContext.NewActiveDirectoryComputer("Computer2", domainSid2)
	s.Computer2.Properties.Set(ad.CertificateMappingMethodsRaw.String(), "11")
	graphTestContext.UpdateNode(s.Computer2)

	s.Computer3 = graphTestContext.NewActiveDirectoryComputer("Computer3", domainSid2)
	s.Computer3.Properties.Set(ad.CertificateMappingMethodsRaw.String(), "31")
	graphTestContext.UpdateNode(s.Computer3)

	s.Computer4 = graphTestContext.NewActiveDirectoryComputer("Computer4", domainSid2)
	s.Computer4.Properties.Set(ad.CertificateMappingMethodsRaw.String(), "-1")
	graphTestContext.UpdateNode(s.Computer4)

	s.Computer5 = graphTestContext.NewActiveDirectoryComputer("Computer5", domainSid3)
	s.Computer5.Properties.Set(ad.CertificateMappingMethodsRaw.String(), "15")
	graphTestContext.UpdateNode(s.Computer5)

	// Set up edges from ECA nodes
	graphTestContext.NewRelationship(s.EnterpriseCA1, s.Computer1, ad.CanAbuseUPNCertMapping)
	graphTestContext.NewRelationship(s.EnterpriseCA1, s.Computer1, ad.CanAbuseWeakCertBinding)
	graphTestContext.NewRelationship(s.EnterpriseCA1, s.Computer2, ad.CanAbuseWeakCertBinding)
	graphTestContext.NewRelationship(s.EnterpriseCA1, s.Computer3, ad.CanAbuseUPNCertMapping)

	graphTestContext.NewRelationship(s.EnterpriseCA2, s.Computer5, ad.CanAbuseUPNCertMapping)

	// Set up edges from Computer nodes
	graphTestContext.NewRelationship(s.Computer1, s.Domain1, ad.DCFor)
	graphTestContext.NewRelationship(s.Computer2, s.Domain2, ad.DCFor)
	graphTestContext.NewRelationship(s.Computer3, s.Domain2, ad.DCFor)
	graphTestContext.NewRelationship(s.Computer4, s.Domain2, ad.DCFor)
	graphTestContext.NewRelationship(s.Computer5, s.Domain3, ad.DCFor)

	// Set up edges from Domain nodes
	graphTestContext.NewRelationship(s.Domain1, s.Domain2, ad.TrustedBy, graph.AsProperties(graph.PropertyMap{ad.TrustType: "ParentChild"}))
	graphTestContext.NewRelationship(s.Domain2, s.Domain3, ad.TrustedBy, graph.AsProperties(graph.PropertyMap{ad.TrustType: "External"}))
}

type IssuedSignedByHarness struct {
	RootCA1       *graph.Node
	RootCA2       *graph.Node
	EnterpriseCA1 *graph.Node
	EnterpriseCA2 *graph.Node
	EnterpriseCA3 *graph.Node
}

func (s *IssuedSignedByHarness) Setup(graphTestContext *GraphTestContext) {
	sid := RandomDomainSID()
	s.RootCA1 = graphTestContext.NewActiveDirectoryRootCAWithThumbprint("rca1", sid, "a")
	s.RootCA2 = graphTestContext.NewActiveDirectoryRootCAWithThumbprint("rca2", sid, "b")
	s.EnterpriseCA1 = graphTestContext.NewActiveDirectoryEnterpriseCAWithThumbprint("eca1", sid, "c")
	s.EnterpriseCA2 = graphTestContext.NewActiveDirectoryEnterpriseCAWithThumbprint("eca2", sid, "d")
	s.EnterpriseCA3 = graphTestContext.NewActiveDirectoryEnterpriseCAWithThumbprint("eca2", sid, "e")

	s.RootCA1.Properties.Set(ad.CertChain.String(), []string{"a"})
	s.RootCA2.Properties.Set(ad.CertChain.String(), []string{"b", "a"})
	s.EnterpriseCA1.Properties.Set(ad.CertChain.String(), []string{"c", "b", "a"})
	s.EnterpriseCA2.Properties.Set(ad.CertChain.String(), []string{"d", "c", "b", "a"})
	s.EnterpriseCA3.Properties.Set(ad.CertChain.String(), []string{"e"})

	graphTestContext.UpdateNode(s.RootCA1)
	graphTestContext.UpdateNode(s.RootCA2)
	graphTestContext.UpdateNode(s.EnterpriseCA1)
	graphTestContext.UpdateNode(s.EnterpriseCA2)
	graphTestContext.UpdateNode(s.EnterpriseCA3)
}

type TrustedForNTAuthHarness struct {
	EnterpriseCA1 *graph.Node
	EnterpriseCA2 *graph.Node
	EnterpriseCA3 *graph.Node

	NTAuthStore *graph.Node

	Domain *graph.Node
}

func (s *TrustedForNTAuthHarness) Setup(graphTestContext *GraphTestContext) {
	sid := RandomDomainSID()

	s.Domain = graphTestContext.NewActiveDirectoryDomain("domain", sid, false, true)

	s.NTAuthStore = graphTestContext.NewActiveDirectoryNTAuthStore("ntauthstore", sid)

	s.EnterpriseCA1 = graphTestContext.NewActiveDirectoryEnterpriseCAWithThumbprint("eca 1", sid, "a")

	s.EnterpriseCA2 = graphTestContext.NewActiveDirectoryEnterpriseCAWithThumbprint("eca 2", sid, "b")

	s.EnterpriseCA3 = graphTestContext.NewActiveDirectoryEnterpriseCA("eca 3", sid)
}

type ESC3Harness1 struct {
	Computer1     *graph.Node
	User1         *graph.Node
	User2         *graph.Node
	User3         *graph.Node
	Group1        *graph.Node
	Group2        *graph.Node
	CertTemplate0 *graph.Node
	CertTemplate1 *graph.Node
	CertTemplate2 *graph.Node
	CertTemplate3 *graph.Node
	EnterpriseCA1 *graph.Node
	EnterpriseCA2 *graph.Node

	NTAuthStore *graph.Node
	RootCA      *graph.Node

	Domain *graph.Node
}

func (s *ESC3Harness1) Setup(graphTestContext *GraphTestContext) {
	sid := RandomDomainSID()
	emptyEkus := make([]string, 0)
	s.Computer1 = graphTestContext.NewActiveDirectoryComputer("Computer1", sid)
	s.User1 = graphTestContext.NewActiveDirectoryUser("User1", sid)
	s.User2 = graphTestContext.NewActiveDirectoryUser("User2", sid)
	s.User3 = graphTestContext.NewActiveDirectoryUser("User3", sid)
	s.Group1 = graphTestContext.NewActiveDirectoryGroup("Group1", sid)
	s.Group2 = graphTestContext.NewActiveDirectoryGroup("Group2", sid)
	s.CertTemplate0 = graphTestContext.NewActiveDirectoryCertTemplate("CertTemplate0", sid, CertTemplateData{
		RequiresManagerApproval: false,
		AuthenticationEnabled:   true,
		EnrolleeSuppliesSubject: false,
		SubjectAltRequireUPN:    true,
		SubjectAltRequireSPN:    false,
		NoSecurityExtension:     false,
		SchemaVersion:           1,
		AuthorizedSignatures:    0,
		EKUS:                    emptyEkus,
		ApplicationPolicies:     emptyEkus,
	})
	s.CertTemplate1 = graphTestContext.NewActiveDirectoryCertTemplate("CertTemplate1", sid, CertTemplateData{
		RequiresManagerApproval: false,
		AuthenticationEnabled:   false,
		EnrolleeSuppliesSubject: false,
		SubjectAltRequireUPN:    false,
		SubjectAltRequireSPN:    false,
		NoSecurityExtension:     false,
		SchemaVersion:           2,
		AuthorizedSignatures:    0,
		EKUS:                    emptyEkus,
		ApplicationPolicies:     emptyEkus,
	})
	s.CertTemplate2 = graphTestContext.NewActiveDirectoryCertTemplate("CertTemplate2", sid, CertTemplateData{
		RequiresManagerApproval: false,
		AuthenticationEnabled:   true,
		EnrolleeSuppliesSubject: false,
		SubjectAltRequireUPN:    true,
		SubjectAltRequireSPN:    false,
		NoSecurityExtension:     false,
		SchemaVersion:           1,
		AuthorizedSignatures:    0,
		EKUS:                    emptyEkus,
		ApplicationPolicies:     emptyEkus,
	})
	s.CertTemplate3 = graphTestContext.NewActiveDirectoryCertTemplate("CertTemplate3", sid, CertTemplateData{
		RequiresManagerApproval: false,
		AuthenticationEnabled:   false,
		EnrolleeSuppliesSubject: false,
		SubjectAltRequireUPN:    false,
		SubjectAltRequireSPN:    false,
		NoSecurityExtension:     false,
		SchemaVersion:           1,
		AuthorizedSignatures:    0,
		EKUS:                    emptyEkus,
		ApplicationPolicies:     emptyEkus,
	})
	s.EnterpriseCA1 = graphTestContext.NewActiveDirectoryEnterpriseCA("EnterpriseCA1", sid)
	s.EnterpriseCA2 = graphTestContext.NewActiveDirectoryEnterpriseCA("EnterpriseCA2", sid)
	s.NTAuthStore = graphTestContext.NewActiveDirectoryNTAuthStore("NTAuthStore", sid)
	s.RootCA = graphTestContext.NewActiveDirectoryRootCA("NTAuthStore", sid)
	s.Domain = graphTestContext.NewActiveDirectoryDomain("ESC3-1Domain", sid, false, true)

	graphTestContext.NewRelationship(s.Computer1, s.CertTemplate0, ad.Enroll)
	graphTestContext.NewRelationship(s.Computer1, s.EnterpriseCA1, ad.Enroll)
	graphTestContext.NewRelationship(s.CertTemplate0, s.CertTemplate0, ad.EnrollOnBehalfOf)
	graphTestContext.NewRelationship(s.CertTemplate0, s.EnterpriseCA1, ad.PublishedTo)
	graphTestContext.NewRelationship(s.User3, s.CertTemplate1, ad.Enroll)
	graphTestContext.NewRelationship(s.Group2, s.CertTemplate1, ad.Enroll)
	graphTestContext.NewRelationship(s.Group2, s.Group1, ad.MemberOf)
	graphTestContext.NewRelationship(s.User2, s.Group1, ad.MemberOf)
	graphTestContext.NewRelationship(s.User1, s.CertTemplate3, ad.GenericAll)
	graphTestContext.NewRelationship(s.User1, s.Group1, ad.MemberOf)
	graphTestContext.NewRelationship(s.User1, s.EnterpriseCA2, ad.Enroll)
	graphTestContext.NewRelationship(s.Group1, s.EnterpriseCA1, ad.Enroll)
	graphTestContext.NewRelationship(s.Group1, s.CertTemplate2, ad.AllExtendedRights)
	graphTestContext.NewRelationship(s.CertTemplate1, s.EnterpriseCA1, ad.PublishedTo)
	graphTestContext.NewRelationship(s.CertTemplate1, s.CertTemplate2, ad.EnrollOnBehalfOf)
	graphTestContext.NewRelationship(s.CertTemplate2, s.EnterpriseCA1, ad.PublishedTo)
	graphTestContext.NewRelationship(s.CertTemplate3, s.CertTemplate2, ad.EnrollOnBehalfOf)
	graphTestContext.NewRelationship(s.CertTemplate3, s.EnterpriseCA2, ad.PublishedTo)
	graphTestContext.NewRelationship(s.EnterpriseCA1, s.NTAuthStore, ad.TrustedForNTAuth)
	graphTestContext.NewRelationship(s.EnterpriseCA1, s.RootCA, ad.IssuedSignedBy)
	graphTestContext.NewRelationship(s.NTAuthStore, s.Domain, ad.NTAuthStoreFor)
	graphTestContext.NewRelationship(s.RootCA, s.Domain, ad.RootCAFor)

	s.EnterpriseCA1.Properties.Set(ad.EnrollmentAgentRestrictionsCollected.String(), true)
	s.EnterpriseCA1.Properties.Set(ad.HasEnrollmentAgentRestrictions.String(), false)
	graphTestContext.UpdateNode(s.EnterpriseCA1)
}

type ESC3Harness2 struct {
	User1         *graph.Node
	User2         *graph.Node
	User3         *graph.Node
	Group1        *graph.Node
	CertTemplate1 *graph.Node
	CertTemplate2 *graph.Node
	CertTemplate3 *graph.Node
	CertTemplate4 *graph.Node
	EnterpriseCA1 *graph.Node

	NTAuthStore *graph.Node
	RootCA      *graph.Node

	Domain *graph.Node
}

func (s *ESC3Harness2) Setup(c *GraphTestContext) {
	sid := RandomDomainSID()
	emptyEkus := make([]string, 0)
	s.User1 = c.NewActiveDirectoryUser("User1", sid)
	s.User2 = c.NewActiveDirectoryUser("User2", sid)
	s.User3 = c.NewActiveDirectoryUser("User3", sid)
	s.Group1 = c.NewActiveDirectoryGroup("Group1", sid)
	s.CertTemplate1 = c.NewActiveDirectoryCertTemplate("CertTemplate1", sid, CertTemplateData{
		RequiresManagerApproval: false,
		AuthenticationEnabled:   true,
		EnrolleeSuppliesSubject: false,
		SubjectAltRequireUPN:    false,
		SubjectAltRequireSPN:    false,
		NoSecurityExtension:     false,
		SchemaVersion:           2,
		AuthorizedSignatures:    0,
		EKUS:                    emptyEkus,
		ApplicationPolicies:     emptyEkus,
	})
	s.CertTemplate2 = c.NewActiveDirectoryCertTemplate("CertTemplate2", sid, CertTemplateData{
		RequiresManagerApproval: false,
		AuthenticationEnabled:   true,
		EnrolleeSuppliesSubject: false,
		SubjectAltRequireUPN:    true,
		SubjectAltRequireSPN:    false,
		NoSecurityExtension:     false,
		SchemaVersion:           1,
		AuthorizedSignatures:    0,
		EKUS:                    emptyEkus,
		ApplicationPolicies:     emptyEkus,
	})
	s.CertTemplate3 = c.NewActiveDirectoryCertTemplate("CertTemplate3", sid, CertTemplateData{
		RequiresManagerApproval: false,
		AuthenticationEnabled:   true,
		EnrolleeSuppliesSubject: false,
		SubjectAltRequireUPN:    true,
		SubjectAltRequireSPN:    false,
		NoSecurityExtension:     false,
		SubjectAltRequireDNS:    true,
		SchemaVersion:           1,
		AuthorizedSignatures:    0,
		EKUS:                    emptyEkus,
		ApplicationPolicies:     emptyEkus,
	})
	s.CertTemplate4 = c.NewActiveDirectoryCertTemplate("CertTemplate4", sid, CertTemplateData{
		RequiresManagerApproval: false,
		AuthenticationEnabled:   true,
		EnrolleeSuppliesSubject: false,
		SubjectAltRequireUPN:    true,
		SubjectAltRequireSPN:    false,
		NoSecurityExtension:     false,
		SchemaVersion:           1,
		AuthorizedSignatures:    0,
		EKUS:                    emptyEkus,
		ApplicationPolicies:     emptyEkus,
	})
	s.EnterpriseCA1 = c.NewActiveDirectoryEnterpriseCA("EnterpriseCA1", sid)
	s.NTAuthStore = c.NewActiveDirectoryNTAuthStore("NTAuthStore", sid)
	s.RootCA = c.NewActiveDirectoryRootCA("RootCA", sid)
	s.Domain = c.NewActiveDirectoryDomain("ESC3-1Domain", sid, false, true)

	c.NewRelationship(s.User2, s.Group1, ad.MemberOf)
	c.NewRelationship(s.User1, s.Group1, ad.MemberOf)
	c.NewRelationship(s.User1, s.CertTemplate2, ad.DelegatedEnrollmentAgent)
	c.NewRelationship(s.User3, s.CertTemplate3, ad.DelegatedEnrollmentAgent)
	c.NewRelationship(s.Group1, s.CertTemplate1, ad.Enroll)
	c.NewRelationship(s.Group1, s.EnterpriseCA1, ad.Enroll)
	c.NewRelationship(s.Group1, s.CertTemplate2, ad.AllExtendedRights)
	c.NewRelationship(s.User3, s.CertTemplate3, ad.Enroll)
	c.NewRelationship(s.User3, s.EnterpriseCA1, ad.Enroll)
	c.NewRelationship(s.Group1, s.CertTemplate4, ad.Enroll)
	c.NewRelationship(s.CertTemplate1, s.EnterpriseCA1, ad.PublishedTo)
	c.NewRelationship(s.CertTemplate1, s.CertTemplate2, ad.EnrollOnBehalfOf)
	c.NewRelationship(s.CertTemplate1, s.CertTemplate4, ad.EnrollOnBehalfOf)
	c.NewRelationship(s.CertTemplate3, s.CertTemplate3, ad.EnrollOnBehalfOf)
	c.NewRelationship(s.CertTemplate3, s.EnterpriseCA1, ad.PublishedTo)
	c.NewRelationship(s.CertTemplate2, s.EnterpriseCA1, ad.PublishedTo)
	c.NewRelationship(s.CertTemplate4, s.EnterpriseCA1, ad.PublishedTo)
	c.NewRelationship(s.EnterpriseCA1, s.NTAuthStore, ad.TrustedForNTAuth)
	c.NewRelationship(s.EnterpriseCA1, s.RootCA, ad.IssuedSignedBy)
	c.NewRelationship(s.NTAuthStore, s.Domain, ad.NTAuthStoreFor)
	c.NewRelationship(s.RootCA, s.Domain, ad.RootCAFor)

	s.EnterpriseCA1.Properties.Set(ad.EnrollmentAgentRestrictionsCollected.String(), true)
	s.EnterpriseCA1.Properties.Set(ad.HasEnrollmentAgentRestrictions.String(), true)
	c.UpdateNode(s.EnterpriseCA1)
}

type ESC3Harness3 struct {
	CertTemplate1 *graph.Node
	CertTemplate2 *graph.Node
	Domain        *graph.Node
	EnterpriseCA1 *graph.Node
	Group1        *graph.Node
	NTAuthStore   *graph.Node
	RootCA        *graph.Node
	User2         *graph.Node
}

func (s *ESC3Harness3) Setup(c *GraphTestContext) {
	sid := RandomDomainSID()
	emptyEkus := make([]string, 0)
	s.User2 = c.NewActiveDirectoryUser("User2", sid)
	s.Group1 = c.NewActiveDirectoryGroup("Group1", sid)
	s.CertTemplate1 = c.NewActiveDirectoryCertTemplate("CertTemplate1", sid, CertTemplateData{
		RequiresManagerApproval: false,
		AuthenticationEnabled:   true,
		EnrolleeSuppliesSubject: false,
		SubjectAltRequireUPN:    false,
		SubjectAltRequireSPN:    false,
		NoSecurityExtension:     false,
		SchemaVersion:           2,
		AuthorizedSignatures:    0,
		EKUS:                    emptyEkus,
		ApplicationPolicies:     emptyEkus,
	})
	s.CertTemplate2 = c.NewActiveDirectoryCertTemplate("CertTemplate2", sid, CertTemplateData{
		RequiresManagerApproval: false,
		AuthenticationEnabled:   true,
		EnrolleeSuppliesSubject: false,
		SubjectAltRequireUPN:    true,
		SubjectAltRequireSPN:    false,
		NoSecurityExtension:     false,
		SchemaVersion:           1,
		AuthorizedSignatures:    0,
		EKUS:                    emptyEkus,
		ApplicationPolicies:     emptyEkus,
	})
	s.EnterpriseCA1 = c.NewActiveDirectoryEnterpriseCA("EnterpriseCA1", sid)
	s.NTAuthStore = c.NewActiveDirectoryNTAuthStore("NTAuthStore", sid)
	s.RootCA = c.NewActiveDirectoryRootCA("RootCA", sid)
	s.Domain = c.NewActiveDirectoryDomain("ESC3-1Domain", sid, false, true)

	c.NewRelationship(s.User2, s.Group1, ad.MemberOf)
	c.NewRelationship(s.Group1, s.CertTemplate1, ad.Enroll)
	c.NewRelationship(s.Group1, s.EnterpriseCA1, ad.Enroll)
	c.NewRelationship(s.Group1, s.CertTemplate2, ad.AllExtendedRights)
	c.NewRelationship(s.CertTemplate1, s.EnterpriseCA1, ad.PublishedTo)
	c.NewRelationship(s.CertTemplate1, s.CertTemplate2, ad.EnrollOnBehalfOf)
	c.NewRelationship(s.CertTemplate2, s.EnterpriseCA1, ad.PublishedTo)
	c.NewRelationship(s.EnterpriseCA1, s.NTAuthStore, ad.TrustedForNTAuth)
	c.NewRelationship(s.EnterpriseCA1, s.RootCA, ad.IssuedSignedBy)
	c.NewRelationship(s.NTAuthStore, s.Domain, ad.NTAuthStoreFor)
	c.NewRelationship(s.RootCA, s.Domain, ad.RootCAFor)

	s.EnterpriseCA1.Properties.Set(ad.EnrollmentAgentRestrictionsCollected.String(), false)
	c.UpdateNode(s.EnterpriseCA1)
}

type ESC9aPrincipalHarness struct {
	CertTemplate *graph.Node
	DC           *graph.Node
	Domain       *graph.Node
	EnterpriseCA *graph.Node
	Group0       *graph.Node
	Group1       *graph.Node
	Group2       *graph.Node
	Group3       *graph.Node
	Group4       *graph.Node
	Group5       *graph.Node
	Group6       *graph.Node
	NTAuthStore  *graph.Node
	RootCA       *graph.Node
	User1        *graph.Node
	User2        *graph.Node
}

func (s *ESC9aPrincipalHarness) Setup(graphTestContext *GraphTestContext) {
	domainSid := RandomDomainSID()
	s.CertTemplate = graphTestContext.NewActiveDirectoryCertTemplate("CertTemplate", domainSid, CertTemplateData{
		ApplicationPolicies:     []string{},
		AuthenticationEnabled:   true,
		AuthorizedSignatures:    0,
		EKUS:                    []string{},
		EnrolleeSuppliesSubject: false,
		NoSecurityExtension:     true,
		RequiresManagerApproval: false,
		SchemaVersion:           1,
		SubjectAltRequireEmail:  false,
		SubjectAltRequireSPN:    false,
		SubjectAltRequireUPN:    true,
	})
	s.DC = graphTestContext.NewActiveDirectoryComputer("DC", domainSid)
	s.Domain = graphTestContext.NewActiveDirectoryDomain("Domain", domainSid, false, true)
	s.EnterpriseCA = graphTestContext.NewActiveDirectoryEnterpriseCA("EnterpriseCA", domainSid)
	s.Group0 = graphTestContext.NewActiveDirectoryGroup("Group0", domainSid)
	s.Group1 = graphTestContext.NewActiveDirectoryGroup("Group1", domainSid)
	s.Group2 = graphTestContext.NewActiveDirectoryGroup("Group2", domainSid)
	s.Group3 = graphTestContext.NewActiveDirectoryGroup("Group3", domainSid)
	s.Group4 = graphTestContext.NewActiveDirectoryGroup("Group4", domainSid)
	s.Group5 = graphTestContext.NewActiveDirectoryGroup("Group5", domainSid)
	s.Group6 = graphTestContext.NewActiveDirectoryGroup("Group6", domainSid)
	s.NTAuthStore = graphTestContext.NewActiveDirectoryNTAuthStore("NTAuthStore", domainSid)
	s.RootCA = graphTestContext.NewActiveDirectoryRootCA("RootCA", domainSid)
	s.User1 = graphTestContext.NewActiveDirectoryUser("User1", domainSid)
	s.User2 = graphTestContext.NewActiveDirectoryUser("User2", domainSid)
	graphTestContext.NewRelationship(s.RootCA, s.Domain, ad.RootCAFor)
	graphTestContext.NewRelationship(s.EnterpriseCA, s.RootCA, ad.IssuedSignedBy)
	graphTestContext.NewRelationship(s.NTAuthStore, s.Domain, ad.NTAuthStoreFor)
	graphTestContext.NewRelationship(s.EnterpriseCA, s.NTAuthStore, ad.TrustedForNTAuth)
	graphTestContext.NewRelationship(s.EnterpriseCA, s.DC, ad.CanAbuseWeakCertBinding)
	graphTestContext.NewRelationship(s.DC, s.Domain, ad.DCFor)
	graphTestContext.NewRelationship(s.CertTemplate, s.EnterpriseCA, ad.PublishedTo)
	graphTestContext.NewRelationship(s.Group1, s.User1, ad.GenericAll)
	graphTestContext.NewRelationship(s.Group2, s.User1, ad.GenericWrite)
	graphTestContext.NewRelationship(s.Group6, s.User1, ad.AllExtendedRights)
	graphTestContext.NewRelationship(s.Group3, s.User1, ad.WriteDACL)
	graphTestContext.NewRelationship(s.Group4, s.User1, ad.WriteOwner)
	graphTestContext.NewRelationship(s.Group5, s.User1, ad.WriteOwner)
	graphTestContext.NewRelationship(s.User2, s.User2, ad.GenericAll)
	graphTestContext.NewRelationship(s.User1, s.Group0, ad.MemberOf)
	graphTestContext.NewRelationship(s.User2, s.Group0, ad.MemberOf)
	graphTestContext.NewRelationship(s.Group0, s.CertTemplate, ad.Enroll)
	graphTestContext.NewRelationship(s.Group0, s.EnterpriseCA, ad.Enroll)
}

type ESC9aHarness1 struct {
	CertTemplate1 *graph.Node
	CertTemplate2 *graph.Node
	CertTemplate3 *graph.Node
	CertTemplate4 *graph.Node
	CertTemplate5 *graph.Node
	CertTemplate6 *graph.Node
	CertTemplate7 *graph.Node
	CertTemplate8 *graph.Node
	DC            *graph.Node
	Domain        *graph.Node
	EnterpriseCA  *graph.Node
	Group0        *graph.Node
	Group1        *graph.Node
	Group2        *graph.Node
	Group3        *graph.Node
	Group4        *graph.Node
	Group5        *graph.Node
	Group6        *graph.Node
	Group7        *graph.Node
	Group8        *graph.Node
	NTAuthStore   *graph.Node
	RootCA        *graph.Node
	User1         *graph.Node
	User2         *graph.Node
	User3         *graph.Node
	User4         *graph.Node
	User5         *graph.Node
	User6         *graph.Node
	User7         *graph.Node
	User8         *graph.Node
}

func (s *ESC9aHarness1) Setup(graphTestContext *GraphTestContext) {
	domainSid := RandomDomainSID()
	s.CertTemplate1 = graphTestContext.NewActiveDirectoryCertTemplate("CertTemplate1", domainSid, CertTemplateData{
		ApplicationPolicies:     []string{},
		AuthenticationEnabled:   true,
		AuthorizedSignatures:    0,
		EKUS:                    []string{},
		EnrolleeSuppliesSubject: false,
		NoSecurityExtension:     true,
		RequiresManagerApproval: false,
		SchemaVersion:           2,
		SubjectAltRequireEmail:  false,
		SubjectAltRequireSPN:    false,
		SubjectAltRequireUPN:    true,
	})
	s.CertTemplate2 = graphTestContext.NewActiveDirectoryCertTemplate("CertTemplate2", domainSid, CertTemplateData{
		ApplicationPolicies:     []string{},
		AuthenticationEnabled:   true,
		AuthorizedSignatures:    0,
		EKUS:                    []string{},
		EnrolleeSuppliesSubject: false,
		NoSecurityExtension:     true,
		RequiresManagerApproval: false,
		SchemaVersion:           1,
		SubjectAltRequireEmail:  false,
		SubjectAltRequireSPN:    false,
		SubjectAltRequireUPN:    true,
	})
	s.CertTemplate3 = graphTestContext.NewActiveDirectoryCertTemplate("CertTemplate3", domainSid, CertTemplateData{
		ApplicationPolicies:     []string{},
		AuthenticationEnabled:   true,
		AuthorizedSignatures:    0,
		EKUS:                    []string{},
		EnrolleeSuppliesSubject: false,
		NoSecurityExtension:     true,
		RequiresManagerApproval: false,
		SchemaVersion:           1,
		SubjectAltRequireEmail:  false,
		SubjectAltRequireSPN:    true,
		SubjectAltRequireUPN:    false,
	})
	s.CertTemplate4 = graphTestContext.NewActiveDirectoryCertTemplate("CertTemplate4", domainSid, CertTemplateData{
		ApplicationPolicies:     []string{},
		AuthenticationEnabled:   true,
		AuthorizedSignatures:    0,
		EKUS:                    []string{},
		EnrolleeSuppliesSubject: false,
		NoSecurityExtension:     true,
		RequiresManagerApproval: true,
		SchemaVersion:           1,
		SubjectAltRequireEmail:  false,
		SubjectAltRequireSPN:    false,
		SubjectAltRequireUPN:    true,
	})
	s.CertTemplate5 = graphTestContext.NewActiveDirectoryCertTemplate("CertTemplate5", domainSid, CertTemplateData{
		ApplicationPolicies:     []string{},
		AuthenticationEnabled:   false,
		AuthorizedSignatures:    0,
		EKUS:                    []string{},
		EnrolleeSuppliesSubject: false,
		NoSecurityExtension:     true,
		RequiresManagerApproval: false,
		SchemaVersion:           1,
		SubjectAltRequireEmail:  false,
		SubjectAltRequireSPN:    false,
		SubjectAltRequireUPN:    true,
	})
	s.CertTemplate6 = graphTestContext.NewActiveDirectoryCertTemplate("CertTemplate6", domainSid, CertTemplateData{
		ApplicationPolicies:     []string{},
		AuthenticationEnabled:   true,
		AuthorizedSignatures:    1,
		EKUS:                    []string{},
		EnrolleeSuppliesSubject: false,
		NoSecurityExtension:     true,
		RequiresManagerApproval: false,
		SchemaVersion:           2,
		SubjectAltRequireEmail:  false,
		SubjectAltRequireSPN:    false,
		SubjectAltRequireUPN:    true,
	})
	s.CertTemplate7 = graphTestContext.NewActiveDirectoryCertTemplate("CertTemplate7", domainSid, CertTemplateData{
		ApplicationPolicies:     []string{},
		AuthenticationEnabled:   true,
		AuthorizedSignatures:    0,
		EKUS:                    []string{},
		EnrolleeSuppliesSubject: false,
		NoSecurityExtension:     true,
		RequiresManagerApproval: false,
		SchemaVersion:           1,
		SubjectAltRequireEmail:  false,
		SubjectAltRequireSPN:    false,
		SubjectAltRequireUPN:    false,
	})
	s.CertTemplate8 = graphTestContext.NewActiveDirectoryCertTemplate("CertTemplate8", domainSid, CertTemplateData{
		ApplicationPolicies:     []string{},
		AuthenticationEnabled:   true,
		AuthorizedSignatures:    0,
		EKUS:                    []string{},
		EnrolleeSuppliesSubject: false,
		NoSecurityExtension:     false,
		RequiresManagerApproval: false,
		SchemaVersion:           1,
		SubjectAltRequireEmail:  false,
		SubjectAltRequireSPN:    false,
		SubjectAltRequireUPN:    true,
	})
	s.DC = graphTestContext.NewActiveDirectoryComputer("DC", domainSid)
	s.Domain = graphTestContext.NewActiveDirectoryDomain("Domain", domainSid, false, true)
	s.EnterpriseCA = graphTestContext.NewActiveDirectoryEnterpriseCA("EnterpriseCA", domainSid)
	s.Group0 = graphTestContext.NewActiveDirectoryGroup("Group0", domainSid)
	s.Group1 = graphTestContext.NewActiveDirectoryGroup("Group1", domainSid)
	s.Group2 = graphTestContext.NewActiveDirectoryGroup("Group2", domainSid)
	s.Group3 = graphTestContext.NewActiveDirectoryGroup("Group3", domainSid)
	s.Group4 = graphTestContext.NewActiveDirectoryGroup("Group4", domainSid)
	s.Group5 = graphTestContext.NewActiveDirectoryGroup("Group5", domainSid)
	s.Group6 = graphTestContext.NewActiveDirectoryGroup("Group6", domainSid)
	s.Group7 = graphTestContext.NewActiveDirectoryGroup("Group7", domainSid)
	s.Group8 = graphTestContext.NewActiveDirectoryGroup("Group8", domainSid)
	s.NTAuthStore = graphTestContext.NewActiveDirectoryNTAuthStore("NTAuthStore", domainSid)
	s.RootCA = graphTestContext.NewActiveDirectoryRootCA("RootCA", domainSid)
	s.User1 = graphTestContext.NewActiveDirectoryUser("User1", domainSid)
	s.User2 = graphTestContext.NewActiveDirectoryUser("User2", domainSid)
	s.User3 = graphTestContext.NewActiveDirectoryUser("User3", domainSid)
	s.User4 = graphTestContext.NewActiveDirectoryUser("User4", domainSid)
	s.User5 = graphTestContext.NewActiveDirectoryUser("User5", domainSid)
	s.User6 = graphTestContext.NewActiveDirectoryUser("User6", domainSid)
	s.User7 = graphTestContext.NewActiveDirectoryUser("User7", domainSid)
	s.User8 = graphTestContext.NewActiveDirectoryUser("User8", domainSid)
	graphTestContext.NewRelationship(s.CertTemplate2, s.EnterpriseCA, ad.PublishedTo)
	graphTestContext.NewRelationship(s.RootCA, s.Domain, ad.RootCAFor)
	graphTestContext.NewRelationship(s.EnterpriseCA, s.RootCA, ad.IssuedSignedBy)
	graphTestContext.NewRelationship(s.NTAuthStore, s.Domain, ad.NTAuthStoreFor)
	graphTestContext.NewRelationship(s.EnterpriseCA, s.NTAuthStore, ad.TrustedForNTAuth)
	graphTestContext.NewRelationship(s.EnterpriseCA, s.DC, ad.CanAbuseWeakCertBinding)
	graphTestContext.NewRelationship(s.DC, s.Domain, ad.DCFor)
	graphTestContext.NewRelationship(s.User3, s.CertTemplate3, ad.Enroll)
	graphTestContext.NewRelationship(s.CertTemplate3, s.EnterpriseCA, ad.PublishedTo)
	graphTestContext.NewRelationship(s.CertTemplate4, s.EnterpriseCA, ad.PublishedTo)
	graphTestContext.NewRelationship(s.User4, s.CertTemplate4, ad.Enroll)
	graphTestContext.NewRelationship(s.User2, s.CertTemplate2, ad.Enroll)
	graphTestContext.NewRelationship(s.Group0, s.EnterpriseCA, ad.Enroll)
	graphTestContext.NewRelationship(s.User2, s.Group0, ad.MemberOf)
	graphTestContext.NewRelationship(s.User3, s.Group0, ad.MemberOf)
	graphTestContext.NewRelationship(s.User4, s.Group0, ad.MemberOf)
	graphTestContext.NewRelationship(s.CertTemplate5, s.EnterpriseCA, ad.PublishedTo)
	graphTestContext.NewRelationship(s.User5, s.CertTemplate5, ad.Enroll)
	graphTestContext.NewRelationship(s.User5, s.Group0, ad.MemberOf)
	graphTestContext.NewRelationship(s.User6, s.Group0, ad.MemberOf)
	graphTestContext.NewRelationship(s.User6, s.CertTemplate6, ad.Enroll)
	graphTestContext.NewRelationship(s.CertTemplate6, s.EnterpriseCA, ad.PublishedTo)
	graphTestContext.NewRelationship(s.CertTemplate1, s.EnterpriseCA, ad.PublishedTo)
	graphTestContext.NewRelationship(s.User1, s.CertTemplate1, ad.Enroll)
	graphTestContext.NewRelationship(s.User1, s.Group0, ad.MemberOf)
	graphTestContext.NewRelationship(s.CertTemplate7, s.EnterpriseCA, ad.PublishedTo)
	graphTestContext.NewRelationship(s.User7, s.CertTemplate7, ad.Enroll)
	graphTestContext.NewRelationship(s.User7, s.Group0, ad.MemberOf)
	graphTestContext.NewRelationship(s.CertTemplate8, s.EnterpriseCA, ad.PublishedTo)
	graphTestContext.NewRelationship(s.User8, s.CertTemplate8, ad.Enroll)
	graphTestContext.NewRelationship(s.User8, s.Group0, ad.MemberOf)
	graphTestContext.NewRelationship(s.Group8, s.User8, ad.GenericAll)
	graphTestContext.NewRelationship(s.Group7, s.User7, ad.GenericAll)
	graphTestContext.NewRelationship(s.Group6, s.User6, ad.GenericAll)
	graphTestContext.NewRelationship(s.Group5, s.User5, ad.GenericAll)
	graphTestContext.NewRelationship(s.Group4, s.User4, ad.GenericAll)
	graphTestContext.NewRelationship(s.Group3, s.User3, ad.GenericAll)
	graphTestContext.NewRelationship(s.Group2, s.User2, ad.GenericAll)
	graphTestContext.NewRelationship(s.Group1, s.User1, ad.GenericAll)
}

type ESC9aHarness2 struct {
	CertTemplate1 *graph.Node
	CertTemplate2 *graph.Node
	CertTemplate3 *graph.Node
	Computer1     *graph.Node
	Computer2     *graph.Node
	Computer3     *graph.Node
	Computer4     *graph.Node
	Computer5     *graph.Node
	Computer6     *graph.Node
	DC            *graph.Node
	Domain        *graph.Node
	EnterpriseCA  *graph.Node
	Group0        *graph.Node
	Group1        *graph.Node
	Group2        *graph.Node
	Group3        *graph.Node
	Group4        *graph.Node
	Group5        *graph.Node
	Group6        *graph.Node
	NTAuthStore   *graph.Node
	RootCA        *graph.Node
	User1         *graph.Node
	User2         *graph.Node
	User3         *graph.Node
	User4         *graph.Node
	User5         *graph.Node
	User6         *graph.Node
}

func (s *ESC9aHarness2) Setup(graphTestContext *GraphTestContext) {
	domainSid := RandomDomainSID()
	s.CertTemplate1 = graphTestContext.NewActiveDirectoryCertTemplate("CertTemplate1", domainSid, CertTemplateData{
		ApplicationPolicies:        []string{},
		AuthenticationEnabled:      true,
		AuthorizedSignatures:       0,
		EKUS:                       []string{},
		EnrolleeSuppliesSubject:    false,
		NoSecurityExtension:        true,
		RequiresManagerApproval:    false,
		SchemaVersion:              2,
		SubjectAltRequireDNS:       false,
		SubjectAltRequireDomainDNS: false,
		SubjectAltRequireEmail:     true,
		SubjectAltRequireSPN:       false,
		SubjectAltRequireUPN:       true,
	})
	s.CertTemplate2 = graphTestContext.NewActiveDirectoryCertTemplate("CertTemplate2", domainSid, CertTemplateData{
		ApplicationPolicies:        []string{},
		AuthenticationEnabled:      true,
		AuthorizedSignatures:       0,
		EKUS:                       []string{},
		EnrolleeSuppliesSubject:    false,
		NoSecurityExtension:        true,
		RequiresManagerApproval:    false,
		SchemaVersion:              2,
		SubjectAltRequireDNS:       true,
		SubjectAltRequireDomainDNS: false,
		SubjectAltRequireEmail:     true,
		SubjectAltRequireSPN:       false,
		SubjectAltRequireUPN:       true,
	})
	s.CertTemplate3 = graphTestContext.NewActiveDirectoryCertTemplate("CertTemplate3", domainSid, CertTemplateData{
		ApplicationPolicies:        []string{},
		AuthenticationEnabled:      true,
		AuthorizedSignatures:       0,
		EKUS:                       []string{},
		EnrolleeSuppliesSubject:    false,
		NoSecurityExtension:        true,
		RequiresManagerApproval:    false,
		SchemaVersion:              2,
		SubjectAltRequireDNS:       false,
		SubjectAltRequireDomainDNS: true,
		SubjectAltRequireEmail:     true,
		SubjectAltRequireSPN:       false,
		SubjectAltRequireUPN:       true,
	})
	s.Computer1 = graphTestContext.NewActiveDirectoryComputer("Computer1", domainSid)
	s.Computer2 = graphTestContext.NewActiveDirectoryComputer("Computer2", domainSid)
	s.Computer3 = graphTestContext.NewActiveDirectoryComputer("Computer3", domainSid)
	s.Computer4 = graphTestContext.NewActiveDirectoryComputer("Computer4", domainSid)
	s.Computer5 = graphTestContext.NewActiveDirectoryComputer("Computer5", domainSid)
	s.Computer6 = graphTestContext.NewActiveDirectoryComputer("Computer6", domainSid)
	s.DC = graphTestContext.NewActiveDirectoryComputer("DC", domainSid)
	s.Domain = graphTestContext.NewActiveDirectoryDomain("Domain", domainSid, false, true)
	s.EnterpriseCA = graphTestContext.NewActiveDirectoryEnterpriseCA("EnterpriseCA", domainSid)
	s.Group0 = graphTestContext.NewActiveDirectoryGroup("Group0", domainSid)
	s.Group1 = graphTestContext.NewActiveDirectoryGroup("Group1", domainSid)
	s.Group2 = graphTestContext.NewActiveDirectoryGroup("Group2", domainSid)
	s.Group3 = graphTestContext.NewActiveDirectoryGroup("Group3", domainSid)
	s.Group4 = graphTestContext.NewActiveDirectoryGroup("Group4", domainSid)
	s.Group5 = graphTestContext.NewActiveDirectoryGroup("Group5", domainSid)
	s.Group6 = graphTestContext.NewActiveDirectoryGroup("Group6", domainSid)
	s.NTAuthStore = graphTestContext.NewActiveDirectoryNTAuthStore("NTAuthStore", domainSid)
	s.RootCA = graphTestContext.NewActiveDirectoryRootCA("RootCA", domainSid)
	s.User1 = graphTestContext.NewActiveDirectoryUser("User1", domainSid)
	s.User2 = graphTestContext.NewActiveDirectoryUser("User2", domainSid)
	s.User3 = graphTestContext.NewActiveDirectoryUser("User3", domainSid)
	s.User4 = graphTestContext.NewActiveDirectoryUser("User4", domainSid)
	s.User5 = graphTestContext.NewActiveDirectoryUser("User5", domainSid)
	s.User6 = graphTestContext.NewActiveDirectoryUser("User6", domainSid)
	graphTestContext.NewRelationship(s.RootCA, s.Domain, ad.RootCAFor)
	graphTestContext.NewRelationship(s.EnterpriseCA, s.RootCA, ad.IssuedSignedBy)
	graphTestContext.NewRelationship(s.NTAuthStore, s.Domain, ad.NTAuthStoreFor)
	graphTestContext.NewRelationship(s.EnterpriseCA, s.NTAuthStore, ad.TrustedForNTAuth)
	graphTestContext.NewRelationship(s.EnterpriseCA, s.DC, ad.CanAbuseWeakCertBinding)
	graphTestContext.NewRelationship(s.DC, s.Domain, ad.DCFor)
	graphTestContext.NewRelationship(s.Group0, s.EnterpriseCA, ad.Enroll)
	graphTestContext.NewRelationship(s.CertTemplate1, s.EnterpriseCA, ad.PublishedTo)
	graphTestContext.NewRelationship(s.Group1, s.CertTemplate1, ad.Enroll)
	graphTestContext.NewRelationship(s.Group1, s.Group0, ad.MemberOf)
	graphTestContext.NewRelationship(s.CertTemplate2, s.EnterpriseCA, ad.PublishedTo)
	graphTestContext.NewRelationship(s.CertTemplate3, s.EnterpriseCA, ad.PublishedTo)
	graphTestContext.NewRelationship(s.Computer1, s.CertTemplate1, ad.Enroll)
	graphTestContext.NewRelationship(s.Computer1, s.Group0, ad.MemberOf)
	graphTestContext.NewRelationship(s.User1, s.CertTemplate1, ad.Enroll)
	graphTestContext.NewRelationship(s.User1, s.Group0, ad.MemberOf)
	graphTestContext.NewRelationship(s.Group2, s.Group0, ad.MemberOf)
	graphTestContext.NewRelationship(s.Computer2, s.Group0, ad.MemberOf)
	graphTestContext.NewRelationship(s.User2, s.Group0, ad.MemberOf)
	graphTestContext.NewRelationship(s.User2, s.CertTemplate2, ad.Enroll)
	graphTestContext.NewRelationship(s.Computer2, s.CertTemplate2, ad.Enroll)
	graphTestContext.NewRelationship(s.Group2, s.CertTemplate2, ad.Enroll)
	graphTestContext.NewRelationship(s.Group3, s.Group0, ad.MemberOf)
	graphTestContext.NewRelationship(s.Computer3, s.Group0, ad.MemberOf)
	graphTestContext.NewRelationship(s.User3, s.Group0, ad.MemberOf)
	graphTestContext.NewRelationship(s.Group3, s.CertTemplate3, ad.Enroll)
	graphTestContext.NewRelationship(s.Computer3, s.CertTemplate3, ad.Enroll)
	graphTestContext.NewRelationship(s.User3, s.CertTemplate3, ad.Enroll)
	graphTestContext.NewRelationship(s.User6, s.User3, ad.GenericAll)
	graphTestContext.NewRelationship(s.User5, s.Computer3, ad.GenericAll)
	graphTestContext.NewRelationship(s.User4, s.Group3, ad.GenericAll)
	graphTestContext.NewRelationship(s.Computer6, s.User2, ad.GenericAll)
	graphTestContext.NewRelationship(s.Computer5, s.Computer2, ad.GenericAll)
	graphTestContext.NewRelationship(s.Computer4, s.Group2, ad.GenericAll)
	graphTestContext.NewRelationship(s.Group6, s.User1, ad.GenericAll)
	graphTestContext.NewRelationship(s.Group5, s.Computer1, ad.GenericAll)
	graphTestContext.NewRelationship(s.Group4, s.Group1, ad.GenericAll)
}

type ESC9aHarnessVictim struct {
	CertTemplate1 *graph.Node
	DC            *graph.Node
	Domain        *graph.Node
	EnterpriseCA  *graph.Node
	Group0        *graph.Node
	Group1        *graph.Node
	Group2        *graph.Node
	Group3        *graph.Node
	Group4        *graph.Node
	NTAuthStore   *graph.Node
	RootCA        *graph.Node
	User1         *graph.Node
	User2         *graph.Node
	User3         *graph.Node
	User4         *graph.Node
}

func (s *ESC9aHarnessVictim) Setup(graphTestContext *GraphTestContext) {
	domainSid := RandomDomainSID()
	s.CertTemplate1 = graphTestContext.NewActiveDirectoryCertTemplate("CertTemplate1", domainSid, CertTemplateData{
		ApplicationPolicies:     []string{},
		AuthenticationEnabled:   true,
		AuthorizedSignatures:    0,
		EKUS:                    []string{},
		EnrolleeSuppliesSubject: false,
		NoSecurityExtension:     true,
		RequiresManagerApproval: false,
		SchemaVersion:           1,
		SubjectAltRequireEmail:  false,
		SubjectAltRequireSPN:    false,
		SubjectAltRequireUPN:    true,
	})
	s.DC = graphTestContext.NewActiveDirectoryComputer("DC", domainSid)
	s.Domain = graphTestContext.NewActiveDirectoryDomain("Domain", domainSid, false, true)
	s.EnterpriseCA = graphTestContext.NewActiveDirectoryEnterpriseCA("EnterpriseCA", domainSid)
	s.Group0 = graphTestContext.NewActiveDirectoryGroup("Group0", domainSid)
	s.Group1 = graphTestContext.NewActiveDirectoryGroup("Group1", domainSid)
	s.Group2 = graphTestContext.NewActiveDirectoryGroup("Group2", domainSid)
	s.Group3 = graphTestContext.NewActiveDirectoryGroup("Group3", domainSid)
	s.Group4 = graphTestContext.NewActiveDirectoryGroup("Group4", domainSid)
	s.NTAuthStore = graphTestContext.NewActiveDirectoryNTAuthStore("NTAuthStore", domainSid)
	s.RootCA = graphTestContext.NewActiveDirectoryRootCA("RootCA", domainSid)
	s.User1 = graphTestContext.NewActiveDirectoryUser("User1", domainSid)
	s.User2 = graphTestContext.NewActiveDirectoryUser("User2", domainSid)
	s.User3 = graphTestContext.NewActiveDirectoryUser("User3", domainSid)
	s.User4 = graphTestContext.NewActiveDirectoryUser("User4", domainSid)
	graphTestContext.NewRelationship(s.RootCA, s.Domain, ad.RootCAFor)
	graphTestContext.NewRelationship(s.EnterpriseCA, s.RootCA, ad.IssuedSignedBy)
	graphTestContext.NewRelationship(s.NTAuthStore, s.Domain, ad.NTAuthStoreFor)
	graphTestContext.NewRelationship(s.EnterpriseCA, s.NTAuthStore, ad.TrustedForNTAuth)
	graphTestContext.NewRelationship(s.EnterpriseCA, s.DC, ad.CanAbuseWeakCertBinding)
	graphTestContext.NewRelationship(s.DC, s.Domain, ad.DCFor)
	graphTestContext.NewRelationship(s.Group0, s.EnterpriseCA, ad.Enroll)
	graphTestContext.NewRelationship(s.CertTemplate1, s.EnterpriseCA, ad.PublishedTo)
	graphTestContext.NewRelationship(s.User1, s.CertTemplate1, ad.GenericAll)
	graphTestContext.NewRelationship(s.User1, s.Group0, ad.MemberOf)
	graphTestContext.NewRelationship(s.User2, s.CertTemplate1, ad.AllExtendedRights)
	graphTestContext.NewRelationship(s.User2, s.Group0, ad.MemberOf)
	graphTestContext.NewRelationship(s.User3, s.CertTemplate1, ad.GenericWrite)
	graphTestContext.NewRelationship(s.User3, s.Group0, ad.MemberOf)
	graphTestContext.NewRelationship(s.User4, s.CertTemplate1, ad.Enroll)
	graphTestContext.NewRelationship(s.Group1, s.User1, ad.GenericAll)
	graphTestContext.NewRelationship(s.Group2, s.User2, ad.GenericAll)
	graphTestContext.NewRelationship(s.Group3, s.User3, ad.GenericAll)
	graphTestContext.NewRelationship(s.Group4, s.User4, ad.GenericAll)
}

type ESC9aHarnessECA struct {
	CertTemplate1 *graph.Node
	CertTemplate2 *graph.Node
	CertTemplate3 *graph.Node
	CertTemplate4 *graph.Node
	CertTemplate5 *graph.Node
	DC1           *graph.Node
	DC2           *graph.Node
	DC3           *graph.Node
	DC4           *graph.Node
	DC5           *graph.Node
	Domain1       *graph.Node
	Domain2       *graph.Node
	Domain3       *graph.Node
	Domain4       *graph.Node
	Domain5       *graph.Node
	EnterpriseCA1 *graph.Node
	EnterpriseCA2 *graph.Node
	EnterpriseCA3 *graph.Node
	EnterpriseCA4 *graph.Node
	EnterpriseCA5 *graph.Node
	Group1        *graph.Node
	Group2        *graph.Node
	Group3        *graph.Node
	Group4        *graph.Node
	Group5        *graph.Node
	NTAuthStore1  *graph.Node
	NTAuthStore2  *graph.Node
	NTAuthStore3  *graph.Node
	NTAuthStore4  *graph.Node
	NTAuthStore5  *graph.Node
	RootCA1       *graph.Node
	RootCA2       *graph.Node
	RootCA3       *graph.Node
	RootCA4       *graph.Node
	RootCA5       *graph.Node
	User1         *graph.Node
	User2         *graph.Node
	User3         *graph.Node
	User4         *graph.Node
	User5         *graph.Node
}

func (s *ESC9aHarnessECA) Setup(graphTestContext *GraphTestContext) {
	domainSid1 := RandomDomainSID()
	domainSid2 := RandomDomainSID()
	domainSid3 := RandomDomainSID()
	domainSid4 := RandomDomainSID()
	domainSid5 := RandomDomainSID()
	s.CertTemplate1 = graphTestContext.NewActiveDirectoryCertTemplate("CertTemplate1", domainSid1, CertTemplateData{
		ApplicationPolicies:     []string{},
		AuthenticationEnabled:   true,
		AuthorizedSignatures:    0,
		EKUS:                    []string{},
		EnrolleeSuppliesSubject: false,
		NoSecurityExtension:     true,
		RequiresManagerApproval: false,
		SchemaVersion:           1,
		SubjectAltRequireEmail:  false,
		SubjectAltRequireSPN:    false,
		SubjectAltRequireUPN:    true,
	})
	s.CertTemplate2 = graphTestContext.NewActiveDirectoryCertTemplate("CertTemplate2", domainSid2, CertTemplateData{
		ApplicationPolicies:     []string{},
		AuthenticationEnabled:   true,
		AuthorizedSignatures:    0,
		EKUS:                    []string{},
		EnrolleeSuppliesSubject: false,
		NoSecurityExtension:     true,
		RequiresManagerApproval: false,
		SchemaVersion:           1,
		SubjectAltRequireEmail:  false,
		SubjectAltRequireSPN:    false,
		SubjectAltRequireUPN:    true,
	})
	s.CertTemplate3 = graphTestContext.NewActiveDirectoryCertTemplate("CertTemplate3", domainSid3, CertTemplateData{
		ApplicationPolicies:     []string{},
		AuthenticationEnabled:   true,
		AuthorizedSignatures:    0,
		EKUS:                    []string{},
		EnrolleeSuppliesSubject: false,
		NoSecurityExtension:     true,
		RequiresManagerApproval: false,
		SchemaVersion:           1,
		SubjectAltRequireEmail:  false,
		SubjectAltRequireSPN:    false,
		SubjectAltRequireUPN:    true,
	})
	s.CertTemplate4 = graphTestContext.NewActiveDirectoryCertTemplate("CertTemplate4", domainSid4, CertTemplateData{
		ApplicationPolicies:     []string{},
		AuthenticationEnabled:   true,
		AuthorizedSignatures:    0,
		EKUS:                    []string{},
		EnrolleeSuppliesSubject: false,
		NoSecurityExtension:     true,
		RequiresManagerApproval: false,
		SchemaVersion:           1,
		SubjectAltRequireEmail:  false,
		SubjectAltRequireSPN:    false,
		SubjectAltRequireUPN:    true,
	})
	s.CertTemplate5 = graphTestContext.NewActiveDirectoryCertTemplate("CertTemplate5", domainSid5, CertTemplateData{
		ApplicationPolicies:     []string{},
		AuthenticationEnabled:   true,
		AuthorizedSignatures:    0,
		EKUS:                    []string{},
		EnrolleeSuppliesSubject: false,
		NoSecurityExtension:     true,
		RequiresManagerApproval: false,
		SchemaVersion:           1,
		SubjectAltRequireEmail:  false,
		SubjectAltRequireSPN:    false,
		SubjectAltRequireUPN:    true,
	})
	s.DC1 = graphTestContext.NewActiveDirectoryComputer("DC1", domainSid1)
	s.DC2 = graphTestContext.NewActiveDirectoryComputer("DC2", domainSid2)
	s.DC3 = graphTestContext.NewActiveDirectoryComputer("DC3", domainSid3)
	s.DC4 = graphTestContext.NewActiveDirectoryComputer("DC4", domainSid4)
	s.DC5 = graphTestContext.NewActiveDirectoryComputer("DC5", domainSid5)
	s.Domain1 = graphTestContext.NewActiveDirectoryDomain("Domain1", domainSid1, false, true)
	s.Domain2 = graphTestContext.NewActiveDirectoryDomain("Domain2", domainSid2, false, true)
	s.Domain3 = graphTestContext.NewActiveDirectoryDomain("Domain3", domainSid3, false, true)
	s.Domain4 = graphTestContext.NewActiveDirectoryDomain("Domain4", domainSid4, false, true)
	s.Domain5 = graphTestContext.NewActiveDirectoryDomain("Domain5", domainSid5, false, true)
	s.EnterpriseCA1 = graphTestContext.NewActiveDirectoryEnterpriseCA("EnterpriseCA1", domainSid1)
	s.EnterpriseCA2 = graphTestContext.NewActiveDirectoryEnterpriseCA("EnterpriseCA2", domainSid2)
	s.EnterpriseCA3 = graphTestContext.NewActiveDirectoryEnterpriseCA("EnterpriseCA3", domainSid3)
	s.EnterpriseCA4 = graphTestContext.NewActiveDirectoryEnterpriseCA("EnterpriseCA4", domainSid4)
	s.EnterpriseCA5 = graphTestContext.NewActiveDirectoryEnterpriseCA("EnterpriseCA5", domainSid5)
	s.Group1 = graphTestContext.NewActiveDirectoryGroup("Group1", domainSid1)
	s.Group2 = graphTestContext.NewActiveDirectoryGroup("Group2", domainSid2)
	s.Group3 = graphTestContext.NewActiveDirectoryGroup("Group3", domainSid3)
	s.Group4 = graphTestContext.NewActiveDirectoryGroup("Group4", domainSid4)
	s.Group5 = graphTestContext.NewActiveDirectoryGroup("Group5", domainSid5)
	s.NTAuthStore1 = graphTestContext.NewActiveDirectoryNTAuthStore("NTAuthStore1", domainSid1)
	s.NTAuthStore2 = graphTestContext.NewActiveDirectoryNTAuthStore("NTAuthStore2", domainSid2)
	s.NTAuthStore3 = graphTestContext.NewActiveDirectoryNTAuthStore("NTAuthStore3", domainSid3)
	s.NTAuthStore4 = graphTestContext.NewActiveDirectoryNTAuthStore("NTAuthStore4", domainSid4)
	s.NTAuthStore5 = graphTestContext.NewActiveDirectoryNTAuthStore("NTAuthStore5", domainSid5)
	s.RootCA1 = graphTestContext.NewActiveDirectoryRootCA("RootCA1", domainSid1)
	s.RootCA2 = graphTestContext.NewActiveDirectoryRootCA("RootCA2", domainSid2)
	s.RootCA3 = graphTestContext.NewActiveDirectoryRootCA("RootCA3", domainSid3)
	s.RootCA4 = graphTestContext.NewActiveDirectoryRootCA("RootCA4", domainSid4)
	s.RootCA5 = graphTestContext.NewActiveDirectoryRootCA("RootCA5", domainSid5)
	s.User1 = graphTestContext.NewActiveDirectoryUser("User1", domainSid1)
	s.User2 = graphTestContext.NewActiveDirectoryUser("User2", domainSid2)
	s.User3 = graphTestContext.NewActiveDirectoryUser("User3", domainSid3)
	s.User4 = graphTestContext.NewActiveDirectoryUser("User4", domainSid4)
	s.User5 = graphTestContext.NewActiveDirectoryUser("User5", domainSid5)
	graphTestContext.NewRelationship(s.RootCA1, s.Domain1, ad.RootCAFor)
	graphTestContext.NewRelationship(s.NTAuthStore1, s.Domain1, ad.NTAuthStoreFor)
	graphTestContext.NewRelationship(s.DC1, s.Domain1, ad.DCFor)
	graphTestContext.NewRelationship(s.CertTemplate1, s.EnterpriseCA1, ad.PublishedTo)
	graphTestContext.NewRelationship(s.EnterpriseCA1, s.RootCA1, ad.IssuedSignedBy)
	graphTestContext.NewRelationship(s.EnterpriseCA1, s.NTAuthStore1, ad.TrustedForNTAuth)
	graphTestContext.NewRelationship(s.User1, s.EnterpriseCA1, ad.Enroll)
	graphTestContext.NewRelationship(s.EnterpriseCA1, s.DC1, ad.CanAbuseWeakCertBinding)
	graphTestContext.NewRelationship(s.User1, s.CertTemplate1, ad.Enroll)
	graphTestContext.NewRelationship(s.RootCA2, s.Domain2, ad.RootCAFor)
	graphTestContext.NewRelationship(s.NTAuthStore2, s.Domain2, ad.NTAuthStoreFor)
	graphTestContext.NewRelationship(s.DC2, s.Domain2, ad.DCFor)
	graphTestContext.NewRelationship(s.CertTemplate2, s.EnterpriseCA2, ad.PublishedTo)
	graphTestContext.NewRelationship(s.EnterpriseCA2, s.RootCA2, ad.IssuedSignedBy)
	graphTestContext.NewRelationship(s.EnterpriseCA2, s.NTAuthStore2, ad.TrustedForNTAuth)
	graphTestContext.NewRelationship(s.User2, s.EnterpriseCA2, ad.Enroll)
	graphTestContext.NewRelationship(s.User2, s.CertTemplate2, ad.Enroll)
	graphTestContext.NewRelationship(s.RootCA3, s.Domain3, ad.RootCAFor)
	graphTestContext.NewRelationship(s.NTAuthStore3, s.Domain3, ad.NTAuthStoreFor)
	graphTestContext.NewRelationship(s.DC3, s.Domain3, ad.DCFor)
	graphTestContext.NewRelationship(s.CertTemplate3, s.EnterpriseCA3, ad.PublishedTo)
	graphTestContext.NewRelationship(s.EnterpriseCA3, s.RootCA3, ad.IssuedSignedBy)
	graphTestContext.NewRelationship(s.User3, s.EnterpriseCA3, ad.Enroll)
	graphTestContext.NewRelationship(s.EnterpriseCA3, s.DC3, ad.CanAbuseWeakCertBinding)
	graphTestContext.NewRelationship(s.User3, s.CertTemplate3, ad.Enroll)
	graphTestContext.NewRelationship(s.RootCA4, s.Domain4, ad.RootCAFor)
	graphTestContext.NewRelationship(s.NTAuthStore4, s.Domain4, ad.NTAuthStoreFor)
	graphTestContext.NewRelationship(s.DC4, s.Domain4, ad.DCFor)
	graphTestContext.NewRelationship(s.CertTemplate4, s.EnterpriseCA4, ad.PublishedTo)
	graphTestContext.NewRelationship(s.EnterpriseCA4, s.NTAuthStore4, ad.TrustedForNTAuth)
	graphTestContext.NewRelationship(s.User4, s.EnterpriseCA4, ad.Enroll)
	graphTestContext.NewRelationship(s.EnterpriseCA4, s.DC4, ad.CanAbuseWeakCertBinding)
	graphTestContext.NewRelationship(s.User4, s.CertTemplate4, ad.Enroll)
	graphTestContext.NewRelationship(s.RootCA5, s.Domain5, ad.RootCAFor)
	graphTestContext.NewRelationship(s.NTAuthStore5, s.Domain5, ad.NTAuthStoreFor)
	graphTestContext.NewRelationship(s.DC5, s.Domain5, ad.DCFor)
	graphTestContext.NewRelationship(s.EnterpriseCA5, s.RootCA5, ad.IssuedSignedBy)
	graphTestContext.NewRelationship(s.EnterpriseCA5, s.NTAuthStore5, ad.TrustedForNTAuth)
	graphTestContext.NewRelationship(s.User5, s.EnterpriseCA5, ad.Enroll)
	graphTestContext.NewRelationship(s.EnterpriseCA5, s.DC5, ad.CanAbuseWeakCertBinding)
	graphTestContext.NewRelationship(s.User5, s.CertTemplate5, ad.Enroll)
	graphTestContext.NewRelationship(s.Group1, s.User1, ad.GenericAll)
	graphTestContext.NewRelationship(s.Group2, s.User2, ad.GenericAll)
	graphTestContext.NewRelationship(s.Group5, s.User5, ad.GenericAll)
	graphTestContext.NewRelationship(s.Group4, s.User4, ad.GenericAll)
	graphTestContext.NewRelationship(s.Group3, s.User3, ad.GenericAll)
}

type ESC9bPrincipalHarness struct {
	CertTemplate *graph.Node
	Computer1    *graph.Node
	Computer2    *graph.Node
	DC           *graph.Node
	Domain       *graph.Node
	EnterpriseCA *graph.Node
	Group0       *graph.Node
	Group1       *graph.Node
	Group2       *graph.Node
	Group3       *graph.Node
	Group4       *graph.Node
	Group5       *graph.Node
	Group6       *graph.Node
	NTAuthStore  *graph.Node
	RootCA       *graph.Node
}

func (s *ESC9bPrincipalHarness) Setup(graphTestContext *GraphTestContext) {
	domainSid := RandomDomainSID()
	s.CertTemplate = graphTestContext.NewActiveDirectoryCertTemplate("CertTemplate", domainSid, CertTemplateData{
		ApplicationPolicies:     []string{},
		AuthenticationEnabled:   true,
		AuthorizedSignatures:    0,
		EKUS:                    []string{},
		EnrolleeSuppliesSubject: false,
		NoSecurityExtension:     true,
		RequiresManagerApproval: false,
		SchemaVersion:           1,
		SubjectAltRequireDNS:    true,
		SubjectAltRequireEmail:  false,
		SubjectAltRequireSPN:    false,
		SubjectAltRequireUPN:    false,
	})
	s.Computer1 = graphTestContext.NewActiveDirectoryComputer("Computer1", domainSid)
	s.Computer2 = graphTestContext.NewActiveDirectoryComputer("Computer2", domainSid)
	s.DC = graphTestContext.NewActiveDirectoryComputer("DC", domainSid)
	s.Domain = graphTestContext.NewActiveDirectoryDomain("Domain", domainSid, false, true)
	s.EnterpriseCA = graphTestContext.NewActiveDirectoryEnterpriseCA("EnterpriseCA", domainSid)
	s.Group0 = graphTestContext.NewActiveDirectoryGroup("Group0", domainSid)
	s.Group1 = graphTestContext.NewActiveDirectoryGroup("Group1", domainSid)
	s.Group2 = graphTestContext.NewActiveDirectoryGroup("Group2", domainSid)
	s.Group3 = graphTestContext.NewActiveDirectoryGroup("Group3", domainSid)
	s.Group4 = graphTestContext.NewActiveDirectoryGroup("Group4", domainSid)
	s.Group5 = graphTestContext.NewActiveDirectoryGroup("Group5", domainSid)
	s.Group6 = graphTestContext.NewActiveDirectoryGroup("Group6", domainSid)
	s.NTAuthStore = graphTestContext.NewActiveDirectoryNTAuthStore("NTAuthStore", domainSid)
	s.RootCA = graphTestContext.NewActiveDirectoryRootCA("RootCA", domainSid)
	graphTestContext.NewRelationship(s.RootCA, s.Domain, ad.RootCAFor)
	graphTestContext.NewRelationship(s.EnterpriseCA, s.RootCA, ad.IssuedSignedBy)
	graphTestContext.NewRelationship(s.NTAuthStore, s.Domain, ad.NTAuthStoreFor)
	graphTestContext.NewRelationship(s.EnterpriseCA, s.NTAuthStore, ad.TrustedForNTAuth)
	graphTestContext.NewRelationship(s.EnterpriseCA, s.DC, ad.CanAbuseWeakCertBinding)
	graphTestContext.NewRelationship(s.DC, s.Domain, ad.DCFor)
	graphTestContext.NewRelationship(s.CertTemplate, s.EnterpriseCA, ad.PublishedTo)
	graphTestContext.NewRelationship(s.Group1, s.Computer1, ad.GenericAll)
	graphTestContext.NewRelationship(s.Group2, s.Computer1, ad.GenericWrite)
	graphTestContext.NewRelationship(s.Group6, s.Computer1, ad.AllExtendedRights)
	graphTestContext.NewRelationship(s.Group3, s.Computer1, ad.WriteDACL)
	graphTestContext.NewRelationship(s.Group4, s.Computer1, ad.WriteOwner)
	graphTestContext.NewRelationship(s.Group5, s.Computer1, ad.WriteOwner)
	graphTestContext.NewRelationship(s.Computer2, s.Computer2, ad.GenericAll)
	graphTestContext.NewRelationship(s.Computer1, s.Group0, ad.MemberOf)
	graphTestContext.NewRelationship(s.Computer2, s.Group0, ad.MemberOf)
	graphTestContext.NewRelationship(s.Group0, s.CertTemplate, ad.Enroll)
	graphTestContext.NewRelationship(s.Group0, s.EnterpriseCA, ad.Enroll)
}

type ESC9bHarness1 struct {
	CertTemplate1 *graph.Node
	CertTemplate2 *graph.Node
	CertTemplate3 *graph.Node
	CertTemplate4 *graph.Node
	CertTemplate5 *graph.Node
	CertTemplate6 *graph.Node
	CertTemplate7 *graph.Node
	Computer1     *graph.Node
	Computer2     *graph.Node
	Computer3     *graph.Node
	Computer4     *graph.Node
	Computer5     *graph.Node
	Computer6     *graph.Node
	Computer7     *graph.Node
	DC            *graph.Node
	Domain        *graph.Node
	EnterpriseCA  *graph.Node
	Group0        *graph.Node
	Group1        *graph.Node
	Group2        *graph.Node
	Group3        *graph.Node
	Group4        *graph.Node
	Group5        *graph.Node
	Group6        *graph.Node
	Group7        *graph.Node
	NTAuthStore   *graph.Node
	RootCA        *graph.Node
}

func (s *ESC9bHarness1) Setup(graphTestContext *GraphTestContext) {
	domainSid := RandomDomainSID()
	s.CertTemplate1 = graphTestContext.NewActiveDirectoryCertTemplate("CertTemplate1", domainSid, CertTemplateData{
		ApplicationPolicies:     []string{},
		AuthenticationEnabled:   true,
		AuthorizedSignatures:    0,
		EKUS:                    []string{},
		EnrolleeSuppliesSubject: false,
		NoSecurityExtension:     true,
		RequiresManagerApproval: false,
		SchemaVersion:           2,
		SubjectAltRequireDNS:    true,
		SubjectAltRequireEmail:  false,
		SubjectAltRequireSPN:    false,
		SubjectAltRequireUPN:    false,
	})
	s.CertTemplate2 = graphTestContext.NewActiveDirectoryCertTemplate("CertTemplate2", domainSid, CertTemplateData{
		ApplicationPolicies:     []string{},
		AuthenticationEnabled:   true,
		AuthorizedSignatures:    0,
		EKUS:                    []string{},
		EnrolleeSuppliesSubject: false,
		NoSecurityExtension:     true,
		RequiresManagerApproval: false,
		SchemaVersion:           1,
		SubjectAltRequireDNS:    true,
		SubjectAltRequireEmail:  false,
		SubjectAltRequireSPN:    false,
		SubjectAltRequireUPN:    false,
	})
	s.CertTemplate3 = graphTestContext.NewActiveDirectoryCertTemplate("CertTemplate3", domainSid, CertTemplateData{
		ApplicationPolicies:     []string{},
		AuthenticationEnabled:   true,
		AuthorizedSignatures:    0,
		EKUS:                    []string{},
		EnrolleeSuppliesSubject: false,
		NoSecurityExtension:     false,
		RequiresManagerApproval: false,
		SchemaVersion:           1,
		SubjectAltRequireDNS:    true,
		SubjectAltRequireEmail:  false,
		SubjectAltRequireSPN:    false,
		SubjectAltRequireUPN:    false,
	})
	s.CertTemplate4 = graphTestContext.NewActiveDirectoryCertTemplate("CertTemplate4", domainSid, CertTemplateData{
		ApplicationPolicies:     []string{},
		AuthenticationEnabled:   true,
		AuthorizedSignatures:    0,
		EKUS:                    []string{},
		EnrolleeSuppliesSubject: false,
		NoSecurityExtension:     true,
		RequiresManagerApproval: true,
		SchemaVersion:           1,
		SubjectAltRequireDNS:    true,
		SubjectAltRequireEmail:  false,
		SubjectAltRequireSPN:    false,
		SubjectAltRequireUPN:    false,
	})
	s.CertTemplate5 = graphTestContext.NewActiveDirectoryCertTemplate("CertTemplate5", domainSid, CertTemplateData{
		ApplicationPolicies:     []string{},
		AuthenticationEnabled:   false,
		AuthorizedSignatures:    0,
		EKUS:                    []string{},
		EnrolleeSuppliesSubject: false,
		NoSecurityExtension:     true,
		RequiresManagerApproval: false,
		SchemaVersion:           1,
		SubjectAltRequireDNS:    true,
		SubjectAltRequireEmail:  false,
		SubjectAltRequireSPN:    false,
		SubjectAltRequireUPN:    false,
	})
	s.CertTemplate6 = graphTestContext.NewActiveDirectoryCertTemplate("CertTemplate6", domainSid, CertTemplateData{
		ApplicationPolicies:     []string{},
		AuthenticationEnabled:   true,
		AuthorizedSignatures:    1,
		EKUS:                    []string{},
		EnrolleeSuppliesSubject: false,
		NoSecurityExtension:     true,
		RequiresManagerApproval: false,
		SchemaVersion:           2,
		SubjectAltRequireDNS:    true,
		SubjectAltRequireEmail:  false,
		SubjectAltRequireSPN:    false,
		SubjectAltRequireUPN:    false,
	})
	s.CertTemplate7 = graphTestContext.NewActiveDirectoryCertTemplate("CertTemplate7", domainSid, CertTemplateData{
		ApplicationPolicies:     []string{},
		AuthenticationEnabled:   true,
		AuthorizedSignatures:    0,
		EKUS:                    []string{},
		EnrolleeSuppliesSubject: false,
		NoSecurityExtension:     true,
		RequiresManagerApproval: false,
		SchemaVersion:           1,
		SubjectAltRequireDNS:    false,
		SubjectAltRequireEmail:  false,
		SubjectAltRequireSPN:    false,
		SubjectAltRequireUPN:    false,
	})
	s.Computer1 = graphTestContext.NewActiveDirectoryComputer("Computer1", domainSid)
	s.Computer2 = graphTestContext.NewActiveDirectoryComputer("Computer2", domainSid)
	s.Computer3 = graphTestContext.NewActiveDirectoryComputer("Computer3", domainSid)
	s.Computer4 = graphTestContext.NewActiveDirectoryComputer("Computer4", domainSid)
	s.Computer5 = graphTestContext.NewActiveDirectoryComputer("Computer5", domainSid)
	s.Computer6 = graphTestContext.NewActiveDirectoryComputer("Computer6", domainSid)
	s.Computer7 = graphTestContext.NewActiveDirectoryComputer("Computer7", domainSid)
	s.DC = graphTestContext.NewActiveDirectoryComputer("DC", domainSid)
	s.Domain = graphTestContext.NewActiveDirectoryDomain("Domain", domainSid, false, true)
	s.EnterpriseCA = graphTestContext.NewActiveDirectoryEnterpriseCA("EnterpriseCA", domainSid)
	s.Group0 = graphTestContext.NewActiveDirectoryGroup("Group0", domainSid)
	s.Group1 = graphTestContext.NewActiveDirectoryGroup("Group1", domainSid)
	s.Group2 = graphTestContext.NewActiveDirectoryGroup("Group2", domainSid)
	s.Group3 = graphTestContext.NewActiveDirectoryGroup("Group3", domainSid)
	s.Group4 = graphTestContext.NewActiveDirectoryGroup("Group4", domainSid)
	s.Group5 = graphTestContext.NewActiveDirectoryGroup("Group5", domainSid)
	s.Group6 = graphTestContext.NewActiveDirectoryGroup("Group6", domainSid)
	s.Group7 = graphTestContext.NewActiveDirectoryGroup("Group7", domainSid)
	s.NTAuthStore = graphTestContext.NewActiveDirectoryNTAuthStore("NTAuthStore", domainSid)
	s.RootCA = graphTestContext.NewActiveDirectoryRootCA("RootCA", domainSid)
	graphTestContext.NewRelationship(s.CertTemplate2, s.EnterpriseCA, ad.PublishedTo)
	graphTestContext.NewRelationship(s.RootCA, s.Domain, ad.RootCAFor)
	graphTestContext.NewRelationship(s.EnterpriseCA, s.RootCA, ad.IssuedSignedBy)
	graphTestContext.NewRelationship(s.NTAuthStore, s.Domain, ad.NTAuthStoreFor)
	graphTestContext.NewRelationship(s.EnterpriseCA, s.NTAuthStore, ad.TrustedForNTAuth)
	graphTestContext.NewRelationship(s.EnterpriseCA, s.DC, ad.CanAbuseWeakCertBinding)
	graphTestContext.NewRelationship(s.DC, s.Domain, ad.DCFor)
	graphTestContext.NewRelationship(s.Computer3, s.CertTemplate3, ad.Enroll)
	graphTestContext.NewRelationship(s.CertTemplate3, s.EnterpriseCA, ad.PublishedTo)
	graphTestContext.NewRelationship(s.CertTemplate4, s.EnterpriseCA, ad.PublishedTo)
	graphTestContext.NewRelationship(s.Computer4, s.CertTemplate4, ad.Enroll)
	graphTestContext.NewRelationship(s.Computer2, s.CertTemplate2, ad.Enroll)
	graphTestContext.NewRelationship(s.Group0, s.EnterpriseCA, ad.Enroll)
	graphTestContext.NewRelationship(s.Computer2, s.Group0, ad.MemberOf)
	graphTestContext.NewRelationship(s.Computer3, s.Group0, ad.MemberOf)
	graphTestContext.NewRelationship(s.Computer4, s.Group0, ad.MemberOf)
	graphTestContext.NewRelationship(s.CertTemplate5, s.EnterpriseCA, ad.PublishedTo)
	graphTestContext.NewRelationship(s.Computer5, s.CertTemplate5, ad.Enroll)
	graphTestContext.NewRelationship(s.Computer5, s.Group0, ad.MemberOf)
	graphTestContext.NewRelationship(s.Computer6, s.Group0, ad.MemberOf)
	graphTestContext.NewRelationship(s.Computer6, s.CertTemplate6, ad.Enroll)
	graphTestContext.NewRelationship(s.CertTemplate6, s.EnterpriseCA, ad.PublishedTo)
	graphTestContext.NewRelationship(s.CertTemplate1, s.EnterpriseCA, ad.PublishedTo)
	graphTestContext.NewRelationship(s.Computer1, s.CertTemplate1, ad.Enroll)
	graphTestContext.NewRelationship(s.Computer1, s.Group0, ad.MemberOf)
	graphTestContext.NewRelationship(s.CertTemplate7, s.EnterpriseCA, ad.PublishedTo)
	graphTestContext.NewRelationship(s.Computer7, s.CertTemplate7, ad.Enroll)
	graphTestContext.NewRelationship(s.Computer7, s.Group0, ad.MemberOf)
	graphTestContext.NewRelationship(s.Group7, s.Computer7, ad.GenericAll)
	graphTestContext.NewRelationship(s.Group6, s.Computer6, ad.GenericAll)
	graphTestContext.NewRelationship(s.Group5, s.Computer5, ad.GenericAll)
	graphTestContext.NewRelationship(s.Group4, s.Computer4, ad.GenericAll)
	graphTestContext.NewRelationship(s.Group3, s.Computer3, ad.GenericAll)
	graphTestContext.NewRelationship(s.Group2, s.Computer2, ad.GenericAll)
	graphTestContext.NewRelationship(s.Group1, s.Computer1, ad.GenericAll)
}

type ESC9bHarness2 struct {
	CertTemplate1 *graph.Node
	CertTemplate2 *graph.Node
	CertTemplate3 *graph.Node
	Computer1     *graph.Node
	Computer2     *graph.Node
	Computer3     *graph.Node
	Computer4     *graph.Node
	Computer5     *graph.Node
	Computer6     *graph.Node
	DC            *graph.Node
	Domain        *graph.Node
	EnterpriseCA  *graph.Node
	Group0        *graph.Node
	Group1        *graph.Node
	Group2        *graph.Node
	Group3        *graph.Node
	Group4        *graph.Node
	Group5        *graph.Node
	Group6        *graph.Node
	NTAuthStore   *graph.Node
	RootCA        *graph.Node
	User1         *graph.Node
	User2         *graph.Node
	User3         *graph.Node
	User4         *graph.Node
	User5         *graph.Node
	User6         *graph.Node
}

func (s *ESC9bHarness2) Setup(graphTestContext *GraphTestContext) {
	domainSid := RandomDomainSID()
	s.CertTemplate1 = graphTestContext.NewActiveDirectoryCertTemplate("CertTemplate1", domainSid, CertTemplateData{
		ApplicationPolicies:        []string{},
		AuthenticationEnabled:      true,
		AuthorizedSignatures:       0,
		EKUS:                       []string{},
		EnrolleeSuppliesSubject:    false,
		NoSecurityExtension:        true,
		RequiresManagerApproval:    false,
		SchemaVersion:              2,
		SubjectAltRequireDNS:       false,
		SubjectAltRequireDomainDNS: true,
		SubjectAltRequireEmail:     true,
		SubjectAltRequireSPN:       false,
		SubjectAltRequireUPN:       false,
	})
	s.CertTemplate2 = graphTestContext.NewActiveDirectoryCertTemplate("CertTemplate2", domainSid, CertTemplateData{
		ApplicationPolicies:        []string{},
		AuthenticationEnabled:      true,
		AuthorizedSignatures:       0,
		EKUS:                       []string{},
		EnrolleeSuppliesSubject:    false,
		NoSecurityExtension:        true,
		RequiresManagerApproval:    false,
		SchemaVersion:              2,
		SubjectAltRequireDNS:       true,
		SubjectAltRequireDomainDNS: false,
		SubjectAltRequireEmail:     true,
		SubjectAltRequireSPN:       false,
		SubjectAltRequireUPN:       false,
	})
	s.CertTemplate3 = graphTestContext.NewActiveDirectoryCertTemplate("CertTemplate3", domainSid, CertTemplateData{
		ApplicationPolicies:        []string{},
		AuthenticationEnabled:      true,
		AuthorizedSignatures:       0,
		EKUS:                       []string{},
		EnrolleeSuppliesSubject:    false,
		NoSecurityExtension:        true,
		RequiresManagerApproval:    false,
		SchemaVersion:              2,
		SubjectAltRequireDNS:       true,
		SubjectAltRequireDomainDNS: true,
		SubjectAltRequireEmail:     true,
		SubjectAltRequireSPN:       false,
		SubjectAltRequireUPN:       false,
	})
	s.Computer1 = graphTestContext.NewActiveDirectoryComputer("Computer1", domainSid)
	s.Computer2 = graphTestContext.NewActiveDirectoryComputer("Computer2", domainSid)
	s.Computer3 = graphTestContext.NewActiveDirectoryComputer("Computer3", domainSid)
	s.Computer4 = graphTestContext.NewActiveDirectoryComputer("Computer4", domainSid)
	s.Computer5 = graphTestContext.NewActiveDirectoryComputer("Computer5", domainSid)
	s.Computer6 = graphTestContext.NewActiveDirectoryComputer("Computer6", domainSid)
	s.DC = graphTestContext.NewActiveDirectoryComputer("DC", domainSid)
	s.Domain = graphTestContext.NewActiveDirectoryDomain("Domain", domainSid, false, true)
	s.EnterpriseCA = graphTestContext.NewActiveDirectoryEnterpriseCA("EnterpriseCA", domainSid)
	s.Group0 = graphTestContext.NewActiveDirectoryGroup("Group0", domainSid)
	s.Group1 = graphTestContext.NewActiveDirectoryGroup("Group1", domainSid)
	s.Group2 = graphTestContext.NewActiveDirectoryGroup("Group2", domainSid)
	s.Group3 = graphTestContext.NewActiveDirectoryGroup("Group3", domainSid)
	s.Group4 = graphTestContext.NewActiveDirectoryGroup("Group4", domainSid)
	s.Group5 = graphTestContext.NewActiveDirectoryGroup("Group5", domainSid)
	s.Group6 = graphTestContext.NewActiveDirectoryGroup("Group6", domainSid)
	s.NTAuthStore = graphTestContext.NewActiveDirectoryNTAuthStore("NTAuthStore", domainSid)
	s.RootCA = graphTestContext.NewActiveDirectoryRootCA("RootCA", domainSid)
	s.User1 = graphTestContext.NewActiveDirectoryUser("User1", domainSid)
	s.User2 = graphTestContext.NewActiveDirectoryUser("User2", domainSid)
	s.User3 = graphTestContext.NewActiveDirectoryUser("User3", domainSid)
	s.User4 = graphTestContext.NewActiveDirectoryUser("User4", domainSid)
	s.User5 = graphTestContext.NewActiveDirectoryUser("User5", domainSid)
	s.User6 = graphTestContext.NewActiveDirectoryUser("User6", domainSid)
	graphTestContext.NewRelationship(s.RootCA, s.Domain, ad.RootCAFor)
	graphTestContext.NewRelationship(s.EnterpriseCA, s.RootCA, ad.IssuedSignedBy)
	graphTestContext.NewRelationship(s.NTAuthStore, s.Domain, ad.NTAuthStoreFor)
	graphTestContext.NewRelationship(s.EnterpriseCA, s.NTAuthStore, ad.TrustedForNTAuth)
	graphTestContext.NewRelationship(s.EnterpriseCA, s.DC, ad.CanAbuseWeakCertBinding)
	graphTestContext.NewRelationship(s.DC, s.Domain, ad.DCFor)
	graphTestContext.NewRelationship(s.Group0, s.EnterpriseCA, ad.Enroll)
	graphTestContext.NewRelationship(s.CertTemplate1, s.EnterpriseCA, ad.PublishedTo)
	graphTestContext.NewRelationship(s.Group1, s.CertTemplate1, ad.Enroll)
	graphTestContext.NewRelationship(s.Group1, s.Group0, ad.MemberOf)
	graphTestContext.NewRelationship(s.CertTemplate2, s.EnterpriseCA, ad.PublishedTo)
	graphTestContext.NewRelationship(s.CertTemplate3, s.EnterpriseCA, ad.PublishedTo)
	graphTestContext.NewRelationship(s.Computer1, s.CertTemplate1, ad.Enroll)
	graphTestContext.NewRelationship(s.Computer1, s.Group0, ad.MemberOf)
	graphTestContext.NewRelationship(s.User1, s.CertTemplate1, ad.Enroll)
	graphTestContext.NewRelationship(s.User1, s.Group0, ad.MemberOf)
	graphTestContext.NewRelationship(s.Group2, s.Group0, ad.MemberOf)
	graphTestContext.NewRelationship(s.Computer2, s.Group0, ad.MemberOf)
	graphTestContext.NewRelationship(s.User2, s.Group0, ad.MemberOf)
	graphTestContext.NewRelationship(s.User2, s.CertTemplate2, ad.Enroll)
	graphTestContext.NewRelationship(s.Computer2, s.CertTemplate2, ad.Enroll)
	graphTestContext.NewRelationship(s.Group2, s.CertTemplate2, ad.Enroll)
	graphTestContext.NewRelationship(s.Group3, s.Group0, ad.MemberOf)
	graphTestContext.NewRelationship(s.Computer3, s.Group0, ad.MemberOf)
	graphTestContext.NewRelationship(s.User3, s.Group0, ad.MemberOf)
	graphTestContext.NewRelationship(s.Group3, s.CertTemplate3, ad.Enroll)
	graphTestContext.NewRelationship(s.Computer3, s.CertTemplate3, ad.Enroll)
	graphTestContext.NewRelationship(s.User3, s.CertTemplate3, ad.Enroll)
	graphTestContext.NewRelationship(s.User6, s.User3, ad.GenericAll)
	graphTestContext.NewRelationship(s.User5, s.Computer3, ad.GenericAll)
	graphTestContext.NewRelationship(s.User4, s.Group3, ad.GenericAll)
	graphTestContext.NewRelationship(s.Computer6, s.User2, ad.GenericAll)
	graphTestContext.NewRelationship(s.Computer5, s.Computer2, ad.GenericAll)
	graphTestContext.NewRelationship(s.Computer4, s.Group2, ad.GenericAll)
	graphTestContext.NewRelationship(s.Group6, s.User1, ad.GenericAll)
	graphTestContext.NewRelationship(s.Group5, s.Computer1, ad.GenericAll)
	graphTestContext.NewRelationship(s.Group4, s.Group1, ad.GenericAll)
}

type ESC9bHarnessVictim struct {
	CertTemplate1 *graph.Node
	Computer1     *graph.Node
	Computer2     *graph.Node
	Computer3     *graph.Node
	Computer4     *graph.Node
	DC            *graph.Node
	Domain        *graph.Node
	EnterpriseCA  *graph.Node
	Group0        *graph.Node
	Group1        *graph.Node
	Group2        *graph.Node
	Group3        *graph.Node
	Group4        *graph.Node
	NTAuthStore   *graph.Node
	RootCA        *graph.Node
}

func (s *ESC9bHarnessVictim) Setup(graphTestContext *GraphTestContext) {
	domainSid := RandomDomainSID()
	s.CertTemplate1 = graphTestContext.NewActiveDirectoryCertTemplate("CertTemplate1", domainSid, CertTemplateData{
		ApplicationPolicies:     []string{},
		AuthenticationEnabled:   true,
		AuthorizedSignatures:    0,
		EKUS:                    []string{},
		EnrolleeSuppliesSubject: false,
		NoSecurityExtension:     true,
		RequiresManagerApproval: false,
		SchemaVersion:           1,
		SubjectAltRequireDNS:    true,
		SubjectAltRequireEmail:  false,
		SubjectAltRequireSPN:    false,
		SubjectAltRequireUPN:    false,
	})
	s.Computer1 = graphTestContext.NewActiveDirectoryComputer("Computer1", domainSid)
	s.Computer2 = graphTestContext.NewActiveDirectoryComputer("Computer2", domainSid)
	s.Computer3 = graphTestContext.NewActiveDirectoryComputer("Computer3", domainSid)
	s.Computer4 = graphTestContext.NewActiveDirectoryComputer("Computer4", domainSid)
	s.DC = graphTestContext.NewActiveDirectoryComputer("DC", domainSid)
	s.Domain = graphTestContext.NewActiveDirectoryDomain("Domain", domainSid, false, true)
	s.EnterpriseCA = graphTestContext.NewActiveDirectoryEnterpriseCA("EnterpriseCA", domainSid)
	s.Group0 = graphTestContext.NewActiveDirectoryGroup("Group0", domainSid)
	s.Group1 = graphTestContext.NewActiveDirectoryGroup("Group1", domainSid)
	s.Group2 = graphTestContext.NewActiveDirectoryGroup("Group2", domainSid)
	s.Group3 = graphTestContext.NewActiveDirectoryGroup("Group3", domainSid)
	s.Group4 = graphTestContext.NewActiveDirectoryGroup("Group4", domainSid)
	s.NTAuthStore = graphTestContext.NewActiveDirectoryNTAuthStore("NTAuthStore", domainSid)
	s.RootCA = graphTestContext.NewActiveDirectoryRootCA("RootCA", domainSid)
	graphTestContext.NewRelationship(s.RootCA, s.Domain, ad.RootCAFor)
	graphTestContext.NewRelationship(s.EnterpriseCA, s.RootCA, ad.IssuedSignedBy)
	graphTestContext.NewRelationship(s.NTAuthStore, s.Domain, ad.NTAuthStoreFor)
	graphTestContext.NewRelationship(s.EnterpriseCA, s.NTAuthStore, ad.TrustedForNTAuth)
	graphTestContext.NewRelationship(s.EnterpriseCA, s.DC, ad.CanAbuseWeakCertBinding)
	graphTestContext.NewRelationship(s.DC, s.Domain, ad.DCFor)
	graphTestContext.NewRelationship(s.Group0, s.EnterpriseCA, ad.Enroll)
	graphTestContext.NewRelationship(s.CertTemplate1, s.EnterpriseCA, ad.PublishedTo)
	graphTestContext.NewRelationship(s.Computer1, s.CertTemplate1, ad.GenericAll)
	graphTestContext.NewRelationship(s.Computer1, s.Group0, ad.MemberOf)
	graphTestContext.NewRelationship(s.Computer2, s.CertTemplate1, ad.AllExtendedRights)
	graphTestContext.NewRelationship(s.Computer2, s.Group0, ad.MemberOf)
	graphTestContext.NewRelationship(s.Computer3, s.CertTemplate1, ad.GenericWrite)
	graphTestContext.NewRelationship(s.Computer3, s.Group0, ad.MemberOf)
	graphTestContext.NewRelationship(s.Computer4, s.CertTemplate1, ad.Enroll)
	graphTestContext.NewRelationship(s.Group1, s.Computer1, ad.GenericAll)
	graphTestContext.NewRelationship(s.Group2, s.Computer2, ad.GenericAll)
	graphTestContext.NewRelationship(s.Group3, s.Computer3, ad.GenericAll)
	graphTestContext.NewRelationship(s.Group4, s.Computer4, ad.GenericAll)
}

type ESC9bHarnessECA struct {
	CertTemplate1 *graph.Node
	CertTemplate2 *graph.Node
	CertTemplate3 *graph.Node
	CertTemplate4 *graph.Node
	CertTemplate5 *graph.Node
	Computer1     *graph.Node
	Computer2     *graph.Node
	Computer3     *graph.Node
	Computer4     *graph.Node
	Computer5     *graph.Node
	DC1           *graph.Node
	DC2           *graph.Node
	DC3           *graph.Node
	DC4           *graph.Node
	DC5           *graph.Node
	Domain1       *graph.Node
	Domain2       *graph.Node
	Domain3       *graph.Node
	Domain4       *graph.Node
	Domain5       *graph.Node
	EnterpriseCA1 *graph.Node
	EnterpriseCA2 *graph.Node
	EnterpriseCA3 *graph.Node
	EnterpriseCA4 *graph.Node
	EnterpriseCA5 *graph.Node
	Group1        *graph.Node
	Group2        *graph.Node
	Group3        *graph.Node
	Group4        *graph.Node
	Group5        *graph.Node
	NTAuthStore1  *graph.Node
	NTAuthStore2  *graph.Node
	NTAuthStore3  *graph.Node
	NTAuthStore4  *graph.Node
	NTAuthStore5  *graph.Node
	RootCA1       *graph.Node
	RootCA2       *graph.Node
	RootCA3       *graph.Node
	RootCA4       *graph.Node
	RootCA5       *graph.Node
}

func (s *ESC9bHarnessECA) Setup(graphTestContext *GraphTestContext) {
	domainSid1 := RandomDomainSID()
	domainSid2 := RandomDomainSID()
	domainSid3 := RandomDomainSID()
	domainSid4 := RandomDomainSID()
	domainSid5 := RandomDomainSID()
	s.CertTemplate1 = graphTestContext.NewActiveDirectoryCertTemplate("CertTemplate1", domainSid1, CertTemplateData{
		ApplicationPolicies:     []string{},
		AuthenticationEnabled:   true,
		AuthorizedSignatures:    0,
		EKUS:                    []string{},
		EnrolleeSuppliesSubject: false,
		NoSecurityExtension:     true,
		RequiresManagerApproval: false,
		SchemaVersion:           1,
		SubjectAltRequireDNS:    true,
		SubjectAltRequireEmail:  false,
		SubjectAltRequireSPN:    false,
		SubjectAltRequireUPN:    false,
	})
	s.CertTemplate2 = graphTestContext.NewActiveDirectoryCertTemplate("CertTemplate2", domainSid2, CertTemplateData{
		ApplicationPolicies:     []string{},
		AuthenticationEnabled:   true,
		AuthorizedSignatures:    0,
		EKUS:                    []string{},
		EnrolleeSuppliesSubject: false,
		NoSecurityExtension:     true,
		RequiresManagerApproval: false,
		SchemaVersion:           1,
		SubjectAltRequireDNS:    true,
		SubjectAltRequireEmail:  false,
		SubjectAltRequireSPN:    false,
		SubjectAltRequireUPN:    false,
	})
	s.CertTemplate3 = graphTestContext.NewActiveDirectoryCertTemplate("CertTemplate3", domainSid3, CertTemplateData{
		ApplicationPolicies:     []string{},
		AuthenticationEnabled:   true,
		AuthorizedSignatures:    0,
		EKUS:                    []string{},
		EnrolleeSuppliesSubject: false,
		NoSecurityExtension:     true,
		RequiresManagerApproval: false,
		SchemaVersion:           1,
		SubjectAltRequireDNS:    true,
		SubjectAltRequireEmail:  false,
		SubjectAltRequireSPN:    false,
		SubjectAltRequireUPN:    false,
	})
	s.CertTemplate4 = graphTestContext.NewActiveDirectoryCertTemplate("CertTemplate4", domainSid4, CertTemplateData{
		ApplicationPolicies:     []string{},
		AuthenticationEnabled:   true,
		AuthorizedSignatures:    0,
		EKUS:                    []string{},
		EnrolleeSuppliesSubject: false,
		NoSecurityExtension:     true,
		RequiresManagerApproval: false,
		SchemaVersion:           1,
		SubjectAltRequireDNS:    true,
		SubjectAltRequireEmail:  false,
		SubjectAltRequireSPN:    false,
		SubjectAltRequireUPN:    false,
	})
	s.CertTemplate5 = graphTestContext.NewActiveDirectoryCertTemplate("CertTemplate5", domainSid5, CertTemplateData{
		ApplicationPolicies:     []string{},
		AuthenticationEnabled:   true,
		AuthorizedSignatures:    0,
		EKUS:                    []string{},
		EnrolleeSuppliesSubject: false,
		NoSecurityExtension:     true,
		RequiresManagerApproval: false,
		SchemaVersion:           1,
		SubjectAltRequireDNS:    true,
		SubjectAltRequireEmail:  false,
		SubjectAltRequireSPN:    false,
		SubjectAltRequireUPN:    false,
	})
	s.Computer1 = graphTestContext.NewActiveDirectoryComputer("Computer1", domainSid1)
	s.Computer2 = graphTestContext.NewActiveDirectoryComputer("Computer2", domainSid2)
	s.Computer3 = graphTestContext.NewActiveDirectoryComputer("Computer3", domainSid3)
	s.Computer4 = graphTestContext.NewActiveDirectoryComputer("Computer4", domainSid4)
	s.Computer5 = graphTestContext.NewActiveDirectoryComputer("Computer5", domainSid5)
	s.DC1 = graphTestContext.NewActiveDirectoryComputer("DC1", domainSid1)
	s.DC2 = graphTestContext.NewActiveDirectoryComputer("DC2", domainSid2)
	s.DC3 = graphTestContext.NewActiveDirectoryComputer("DC3", domainSid3)
	s.DC4 = graphTestContext.NewActiveDirectoryComputer("DC4", domainSid4)
	s.DC5 = graphTestContext.NewActiveDirectoryComputer("DC5", domainSid5)
	s.Domain1 = graphTestContext.NewActiveDirectoryDomain("Domain1", domainSid1, false, true)
	s.Domain2 = graphTestContext.NewActiveDirectoryDomain("Domain2", domainSid2, false, true)
	s.Domain3 = graphTestContext.NewActiveDirectoryDomain("Domain3", domainSid3, false, true)
	s.Domain4 = graphTestContext.NewActiveDirectoryDomain("Domain4", domainSid4, false, true)
	s.Domain5 = graphTestContext.NewActiveDirectoryDomain("Domain5", domainSid5, false, true)
	s.EnterpriseCA1 = graphTestContext.NewActiveDirectoryEnterpriseCA("EnterpriseCA1", domainSid1)
	s.EnterpriseCA2 = graphTestContext.NewActiveDirectoryEnterpriseCA("EnterpriseCA2", domainSid2)
	s.EnterpriseCA3 = graphTestContext.NewActiveDirectoryEnterpriseCA("EnterpriseCA3", domainSid3)
	s.EnterpriseCA4 = graphTestContext.NewActiveDirectoryEnterpriseCA("EnterpriseCA4", domainSid4)
	s.EnterpriseCA5 = graphTestContext.NewActiveDirectoryEnterpriseCA("EnterpriseCA5", domainSid5)
	s.Group1 = graphTestContext.NewActiveDirectoryGroup("Group1", domainSid1)
	s.Group2 = graphTestContext.NewActiveDirectoryGroup("Group2", domainSid2)
	s.Group3 = graphTestContext.NewActiveDirectoryGroup("Group3", domainSid3)
	s.Group4 = graphTestContext.NewActiveDirectoryGroup("Group4", domainSid4)
	s.Group5 = graphTestContext.NewActiveDirectoryGroup("Group5", domainSid5)
	s.NTAuthStore1 = graphTestContext.NewActiveDirectoryNTAuthStore("NTAuthStore1", domainSid1)
	s.NTAuthStore2 = graphTestContext.NewActiveDirectoryNTAuthStore("NTAuthStore2", domainSid2)
	s.NTAuthStore3 = graphTestContext.NewActiveDirectoryNTAuthStore("NTAuthStore3", domainSid3)
	s.NTAuthStore4 = graphTestContext.NewActiveDirectoryNTAuthStore("NTAuthStore4", domainSid4)
	s.NTAuthStore5 = graphTestContext.NewActiveDirectoryNTAuthStore("NTAuthStore5", domainSid5)
	s.RootCA1 = graphTestContext.NewActiveDirectoryRootCA("RootCA1", domainSid1)
	s.RootCA2 = graphTestContext.NewActiveDirectoryRootCA("RootCA2", domainSid2)
	s.RootCA3 = graphTestContext.NewActiveDirectoryRootCA("RootCA3", domainSid3)
	s.RootCA4 = graphTestContext.NewActiveDirectoryRootCA("RootCA4", domainSid4)
	s.RootCA5 = graphTestContext.NewActiveDirectoryRootCA("RootCA5", domainSid5)
	graphTestContext.NewRelationship(s.RootCA1, s.Domain1, ad.RootCAFor)
	graphTestContext.NewRelationship(s.NTAuthStore1, s.Domain1, ad.NTAuthStoreFor)
	graphTestContext.NewRelationship(s.DC1, s.Domain1, ad.DCFor)
	graphTestContext.NewRelationship(s.CertTemplate1, s.EnterpriseCA1, ad.PublishedTo)
	graphTestContext.NewRelationship(s.EnterpriseCA1, s.RootCA1, ad.IssuedSignedBy)
	graphTestContext.NewRelationship(s.EnterpriseCA1, s.NTAuthStore1, ad.TrustedForNTAuth)
	graphTestContext.NewRelationship(s.Computer1, s.EnterpriseCA1, ad.Enroll)
	graphTestContext.NewRelationship(s.EnterpriseCA1, s.DC1, ad.CanAbuseWeakCertBinding)
	graphTestContext.NewRelationship(s.Computer1, s.CertTemplate1, ad.Enroll)
	graphTestContext.NewRelationship(s.RootCA2, s.Domain2, ad.RootCAFor)
	graphTestContext.NewRelationship(s.NTAuthStore2, s.Domain2, ad.NTAuthStoreFor)
	graphTestContext.NewRelationship(s.DC2, s.Domain2, ad.DCFor)
	graphTestContext.NewRelationship(s.CertTemplate2, s.EnterpriseCA2, ad.PublishedTo)
	graphTestContext.NewRelationship(s.EnterpriseCA2, s.RootCA2, ad.IssuedSignedBy)
	graphTestContext.NewRelationship(s.EnterpriseCA2, s.NTAuthStore2, ad.TrustedForNTAuth)
	graphTestContext.NewRelationship(s.Computer2, s.EnterpriseCA2, ad.Enroll)
	graphTestContext.NewRelationship(s.Computer2, s.CertTemplate2, ad.Enroll)
	graphTestContext.NewRelationship(s.RootCA3, s.Domain3, ad.RootCAFor)
	graphTestContext.NewRelationship(s.NTAuthStore3, s.Domain3, ad.NTAuthStoreFor)
	graphTestContext.NewRelationship(s.DC3, s.Domain3, ad.DCFor)
	graphTestContext.NewRelationship(s.CertTemplate3, s.EnterpriseCA3, ad.PublishedTo)
	graphTestContext.NewRelationship(s.EnterpriseCA3, s.RootCA3, ad.IssuedSignedBy)
	graphTestContext.NewRelationship(s.Computer3, s.EnterpriseCA3, ad.Enroll)
	graphTestContext.NewRelationship(s.EnterpriseCA3, s.DC3, ad.CanAbuseWeakCertBinding)
	graphTestContext.NewRelationship(s.Computer3, s.CertTemplate3, ad.Enroll)
	graphTestContext.NewRelationship(s.RootCA4, s.Domain4, ad.RootCAFor)
	graphTestContext.NewRelationship(s.NTAuthStore4, s.Domain4, ad.NTAuthStoreFor)
	graphTestContext.NewRelationship(s.DC4, s.Domain4, ad.DCFor)
	graphTestContext.NewRelationship(s.CertTemplate4, s.EnterpriseCA4, ad.PublishedTo)
	graphTestContext.NewRelationship(s.EnterpriseCA4, s.NTAuthStore4, ad.TrustedForNTAuth)
	graphTestContext.NewRelationship(s.Computer4, s.EnterpriseCA4, ad.Enroll)
	graphTestContext.NewRelationship(s.EnterpriseCA4, s.DC4, ad.CanAbuseWeakCertBinding)
	graphTestContext.NewRelationship(s.Computer4, s.CertTemplate4, ad.Enroll)
	graphTestContext.NewRelationship(s.RootCA5, s.Domain5, ad.RootCAFor)
	graphTestContext.NewRelationship(s.NTAuthStore5, s.Domain5, ad.NTAuthStoreFor)
	graphTestContext.NewRelationship(s.DC5, s.Domain5, ad.DCFor)
	graphTestContext.NewRelationship(s.EnterpriseCA5, s.RootCA5, ad.IssuedSignedBy)
	graphTestContext.NewRelationship(s.EnterpriseCA5, s.NTAuthStore5, ad.TrustedForNTAuth)
	graphTestContext.NewRelationship(s.Computer5, s.EnterpriseCA5, ad.Enroll)
	graphTestContext.NewRelationship(s.EnterpriseCA5, s.DC5, ad.CanAbuseWeakCertBinding)
	graphTestContext.NewRelationship(s.Computer5, s.CertTemplate5, ad.Enroll)
	graphTestContext.NewRelationship(s.Group1, s.Computer1, ad.GenericAll)
	graphTestContext.NewRelationship(s.Group2, s.Computer2, ad.GenericAll)
	graphTestContext.NewRelationship(s.Group5, s.Computer5, ad.GenericAll)
	graphTestContext.NewRelationship(s.Group4, s.Computer4, ad.GenericAll)
	graphTestContext.NewRelationship(s.Group3, s.Computer3, ad.GenericAll)
}

type ESC6aHarnessPrincipalEdges struct {
	Group0        *graph.Node
	Group1        *graph.Node
	Group2        *graph.Node
	Group3        *graph.Node
	Group4        *graph.Node
	CertTemplate1 *graph.Node
	EnterpriseCA1 *graph.Node

	NTAuthStore *graph.Node
	RootCA      *graph.Node
	DC          *graph.Node

	Domain *graph.Node
}

func (s *ESC6aHarnessPrincipalEdges) Setup(c *GraphTestContext) {
	sid := RandomDomainSID()
	s.Group0 = c.NewActiveDirectoryGroup("Group0", sid)
	s.Group1 = c.NewActiveDirectoryGroup("Group1", sid)
	s.Group2 = c.NewActiveDirectoryGroup("Group2", sid)
	s.Group3 = c.NewActiveDirectoryGroup("Group3", sid)
	s.Group4 = c.NewActiveDirectoryGroup("Group4", sid)
	s.CertTemplate1 = c.NewActiveDirectoryCertTemplate("CertTemplate1", sid, CertTemplateData{
		RequiresManagerApproval: false,
		AuthenticationEnabled:   true,
		EnrolleeSuppliesSubject: false,
		SubjectAltRequireUPN:    false,
		SubjectAltRequireSPN:    false,
		NoSecurityExtension:     true,
		SchemaVersion:           1,
		AuthorizedSignatures:    0,
		EKUS:                    []string{},
		ApplicationPolicies:     []string{},
	})
	s.EnterpriseCA1 = c.NewActiveDirectoryEnterpriseCA("EnterpriseCA1", sid)
	s.NTAuthStore = c.NewActiveDirectoryNTAuthStore("NTAuthStore", sid)
	s.RootCA = c.NewActiveDirectoryRootCA("RootCA", sid)
	s.DC = c.NewActiveDirectoryComputer("DC", sid)
	s.Domain = c.NewActiveDirectoryDomain("ESC6a", sid, false, true)

	c.NewRelationship(s.Group0, s.EnterpriseCA1, ad.Enroll)
	c.NewRelationship(s.Group1, s.Group0, ad.MemberOf)
	c.NewRelationship(s.Group2, s.Group0, ad.MemberOf)
	c.NewRelationship(s.Group3, s.Group0, ad.MemberOf)

	c.NewRelationship(s.Group4, s.CertTemplate1, ad.Enroll)
	c.NewRelationship(s.Group3, s.CertTemplate1, ad.GenericWrite)
	c.NewRelationship(s.Group2, s.CertTemplate1, ad.AllExtendedRights)
	c.NewRelationship(s.Group1, s.CertTemplate1, ad.GenericAll)

	c.NewRelationship(s.CertTemplate1, s.EnterpriseCA1, ad.PublishedTo)

	c.NewRelationship(s.EnterpriseCA1, s.NTAuthStore, ad.TrustedForNTAuth)
	c.NewRelationship(s.EnterpriseCA1, s.RootCA, ad.IssuedSignedBy)
	c.NewRelationship(s.EnterpriseCA1, s.DC, ad.CanAbuseWeakCertBinding)

	c.NewRelationship(s.NTAuthStore, s.Domain, ad.NTAuthStoreFor)
	c.NewRelationship(s.RootCA, s.Domain, ad.RootCAFor)
	c.NewRelationship(s.DC, s.Domain, ad.DCFor)

	s.EnterpriseCA1.Properties.Set(ad.IsUserSpecifiesSanEnabled.String(), true)
	c.UpdateNode(s.EnterpriseCA1)
}

// This function relies on having the "kind" property set for nodes in the json from arrows.app
// If the edges that are being tested have been set within the diagram, adding "asserted": "true" to the relationship property will skip creating that edge from the diagram
func setupHarnessFromArrowsJson(c *GraphTestContext, fileName string) {
	sid := RandomDomainSID()

	if data, err := harnesses.ReadHarness(fileName); err != nil {
		c.testCtx.Errorf("failed %s setup: %v", fileName, err)
	} else {
		nodeMap := initHarnessNodes(c, data.Nodes, sid)
		initHarnessRelationships(c, nodeMap, data.Relationships)
	}
}

func initHarnessNodes(c *GraphTestContext, nodes []harnesses.Node, sid string) map[string]*graph.Node {
	nodeMap := map[string]*graph.Node{}

	ctData := CertTemplateData{
		RequiresManagerApproval: false,
		AuthenticationEnabled:   true,
		EnrolleeSuppliesSubject: false,
		SubjectAltRequireUPN:    false,
		SubjectAltRequireSPN:    false,
		NoSecurityExtension:     true,
		SchemaVersion:           1,
		AuthorizedSignatures:    0,
		EKUS:                    []string{},
		ApplicationPolicies:     []string{},
	}

	for _, node := range nodes {
		if kind, ok := node.Properties["kind"]; !ok {
			continue
		} else {
			//The rest of the node kinds need handlers for initialization
			switch kind {
			case ad.Group.String():
				nodeMap[node.ID] = c.NewActiveDirectoryGroup(node.Caption, sid)
			case ad.CertTemplate.String():
				nodeMap[node.ID] = c.NewActiveDirectoryCertTemplate(node.Caption, sid, ctData)
			case ad.EnterpriseCA.String():
				nodeMap[node.ID] = c.NewActiveDirectoryEnterpriseCA(node.Caption, sid)
			case ad.NTAuthStore.String():
				nodeMap[node.ID] = c.NewActiveDirectoryNTAuthStore(node.Caption, sid)
			case ad.RootCA.String():
				nodeMap[node.ID] = c.NewActiveDirectoryRootCA(node.Caption, sid)
			case ad.Computer.String():
				nodeMap[node.ID] = c.NewActiveDirectoryComputer(node.Caption, sid)
			case ad.User.String():
				nodeMap[node.ID] = c.NewActiveDirectoryUser(node.Caption, sid)
			case ad.Domain.String():
				//Unable to assign the same sid to a new domain
				//It is probably best to segment isolated graphs into their own files or ensure a domainsid property is present if the test relies on pivoting off of it
				sid := RandomDomainSID()
				nodeMap[node.ID] = c.NewActiveDirectoryDomain(node.Caption, sid, false, true)
			default:
				c.testCtx.Errorf("invalid node kind: %s", kind)
			}

			initHarnessNodeProperties(c, nodeMap, node)
		}
	}
	return nodeMap
}

func initHarnessNodeProperties(c *GraphTestContext, nodeMap map[string]*graph.Node, node harnesses.Node) {
	for key, value := range node.Properties {
		//Unfortunately, all properties set within arrows.app are output as strings so we have to do a type dance here
		//It would be best to define value types for all node properties to avoid handling them this way
		if strings.ToLower(value) == "null" {
			continue
		}

		//This is an exception for schemaVersion which should not be a boolean
		if value == "1" || value == "0" || value == "2" {
			intValue, _ := strconv.ParseInt(value, 10, 32)
			nodeMap[node.ID].Properties.Set(strings.ToLower(key), float64(intValue))
		} else if boolValue, err := strconv.ParseBool(value); err != nil {
			nodeMap[node.ID].Properties.Set(strings.ToLower(key), value)
		} else {
			nodeMap[node.ID].Properties.Set(strings.ToLower(key), boolValue)
		}
	}
	c.UpdateNode(nodeMap[node.ID])
}

func initHarnessRelationships(c *GraphTestContext, nodeMap map[string]*graph.Node, relationships []harnesses.Relationship) {
	for _, relationship := range relationships {
		if kind, err := analysis.ParseKind(relationship.Kind); err != nil {
			c.testCtx.Errorf("invalid relationship kind: %s", kind)
			continue
		} else if asserting, ok := relationship.Properties["asserted"]; !ok {
			c.NewRelationship(nodeMap[relationship.From], nodeMap[relationship.To], kind)
		} else {
			if skip, err := strconv.ParseBool(asserting); err != nil {
				c.testCtx.Errorf("invalid assertion property: %s; %v", asserting, err)
			} else if !skip {
				c.NewRelationship(nodeMap[relationship.From], nodeMap[relationship.To], kind)
			}
		}
	}
}

type ESC6aHarnessECA struct{}

func (s *ESC6aHarnessECA) Setup(c *GraphTestContext) {
	setupHarnessFromArrowsJson(c, "esc6a-eca")
}

type ESC6aHarnessTemplate1 struct{}

func (s *ESC6aHarnessTemplate1) Setup(c *GraphTestContext) {
	setupHarnessFromArrowsJson(c, "esc6a-template1")
}

type ESC6aHarnessTemplate2 struct{}

func (s *ESC6aHarnessTemplate2) Setup(c *GraphTestContext) {
	setupHarnessFromArrowsJson(c, "esc6a-template2")
}

type ESC10aPrincipalHarness struct {
	Domain       *graph.Node
	NTAuthStore  *graph.Node
	RootCA       *graph.Node
	EnterpriseCA *graph.Node
	DC           *graph.Node
	CertTemplate *graph.Node
	User1        *graph.Node
	Group1       *graph.Node
	Group2       *graph.Node
	Group6       *graph.Node
	Group3       *graph.Node
	Group4       *graph.Node
	Group5       *graph.Node
	User2        *graph.Node
	Group0       *graph.Node
}

func (s *ESC10aPrincipalHarness) Setup(graphTestContext *GraphTestContext) {
	domainSid := RandomDomainSID()
	s.Domain = graphTestContext.NewActiveDirectoryDomain("Domain", domainSid, false, true)
	s.NTAuthStore = graphTestContext.NewActiveDirectoryNTAuthStore("NTAuthStore", domainSid)
	s.RootCA = graphTestContext.NewActiveDirectoryRootCA("RootCA", domainSid)
	s.EnterpriseCA = graphTestContext.NewActiveDirectoryEnterpriseCA("EnterpriseCA", domainSid)
	s.DC = graphTestContext.NewActiveDirectoryComputer("DC", domainSid)
	s.CertTemplate = graphTestContext.NewActiveDirectoryCertTemplate("CertTemplate", domainSid, CertTemplateData{
		ApplicationPolicies:     []string{},
		AuthenticationEnabled:   true,
		AuthorizedSignatures:    0,
		EKUS:                    []string{},
		EnrolleeSuppliesSubject: false,
		NoSecurityExtension:     false,
		RequiresManagerApproval: false,
		SchemaVersion:           1,
		SubjectAltRequireSPN:    false,
		SubjectAltRequireUPN:    true,
	})
	s.User1 = graphTestContext.NewActiveDirectoryUser("User1", domainSid)
	s.Group1 = graphTestContext.NewActiveDirectoryGroup("Group1", domainSid)
	s.Group2 = graphTestContext.NewActiveDirectoryGroup("Group2", domainSid)
	s.Group6 = graphTestContext.NewActiveDirectoryGroup("Group6", domainSid)
	s.Group3 = graphTestContext.NewActiveDirectoryGroup("Group3", domainSid)
	s.Group4 = graphTestContext.NewActiveDirectoryGroup("Group4", domainSid)
	s.Group5 = graphTestContext.NewActiveDirectoryGroup("Group5", domainSid)
	s.User2 = graphTestContext.NewActiveDirectoryUser("User2", domainSid)
	s.Group0 = graphTestContext.NewActiveDirectoryGroup("Group0", domainSid)
	graphTestContext.NewRelationship(s.RootCA, s.Domain, ad.RootCAFor)
	graphTestContext.NewRelationship(s.EnterpriseCA, s.RootCA, ad.IssuedSignedBy)
	graphTestContext.NewRelationship(s.NTAuthStore, s.Domain, ad.NTAuthStoreFor)
	graphTestContext.NewRelationship(s.EnterpriseCA, s.NTAuthStore, ad.TrustedForNTAuth)
	graphTestContext.NewRelationship(s.EnterpriseCA, s.DC, ad.CanAbuseUPNCertMapping)
	graphTestContext.NewRelationship(s.DC, s.Domain, ad.DCFor)
	graphTestContext.NewRelationship(s.CertTemplate, s.EnterpriseCA, ad.PublishedTo)
	graphTestContext.NewRelationship(s.Group1, s.User1, ad.GenericAll)
	graphTestContext.NewRelationship(s.Group2, s.User1, ad.GenericWrite)
	graphTestContext.NewRelationship(s.Group6, s.User1, ad.AllExtendedRights)
	graphTestContext.NewRelationship(s.Group3, s.User1, ad.WriteDACL)
	graphTestContext.NewRelationship(s.Group4, s.User1, ad.WriteOwner)
	graphTestContext.NewRelationship(s.Group5, s.User1, ad.WriteOwner)
	graphTestContext.NewRelationship(s.User2, s.User2, ad.GenericAll)
	graphTestContext.NewRelationship(s.User1, s.Group0, ad.MemberOf)
	graphTestContext.NewRelationship(s.User2, s.Group0, ad.MemberOf)
	graphTestContext.NewRelationship(s.Group0, s.CertTemplate, ad.Enroll)
	graphTestContext.NewRelationship(s.Group0, s.EnterpriseCA, ad.Enroll)
}

type ESC10aHarness1 struct {
	CertTemplate1 *graph.Node
	CertTemplate2 *graph.Node
	CertTemplate3 *graph.Node
	CertTemplate4 *graph.Node
	CertTemplate5 *graph.Node
	CertTemplate6 *graph.Node
	CertTemplate7 *graph.Node
	DC            *graph.Node
	Domain        *graph.Node
	EnterpriseCA  *graph.Node
	Group0        *graph.Node
	Group1        *graph.Node
	Group2        *graph.Node
	Group3        *graph.Node
	Group4        *graph.Node
	Group5        *graph.Node
	Group6        *graph.Node
	Group7        *graph.Node
	NTAuthStore   *graph.Node
	RootCA        *graph.Node
	User1         *graph.Node
	User2         *graph.Node
	User3         *graph.Node
	User4         *graph.Node
	User5         *graph.Node
	User6         *graph.Node
	User7         *graph.Node
}

func (s *ESC10aHarness1) Setup(graphTestContext *GraphTestContext) {
	domainSid := RandomDomainSID()
	s.CertTemplate1 = graphTestContext.NewActiveDirectoryCertTemplate("CertTemplate1", domainSid, CertTemplateData{
		ApplicationPolicies:     []string{},
		AuthenticationEnabled:   true,
		AuthorizedSignatures:    0,
		EKUS:                    []string{},
		EnrolleeSuppliesSubject: false,
		NoSecurityExtension:     false,
		RequiresManagerApproval: false,
		SchemaVersion:           2,
		SubjectAltRequireSPN:    false,
		SubjectAltRequireUPN:    true,
	})
	s.CertTemplate2 = graphTestContext.NewActiveDirectoryCertTemplate("CertTemplate2", domainSid, CertTemplateData{
		ApplicationPolicies:     []string{},
		AuthenticationEnabled:   true,
		AuthorizedSignatures:    0,
		EKUS:                    []string{},
		EnrolleeSuppliesSubject: false,
		NoSecurityExtension:     true,
		RequiresManagerApproval: false,
		SchemaVersion:           1,
		SubjectAltRequireSPN:    false,
		SubjectAltRequireUPN:    true,
	})
	s.CertTemplate3 = graphTestContext.NewActiveDirectoryCertTemplate("CertTemplate3", domainSid, CertTemplateData{
		ApplicationPolicies:     []string{},
		AuthenticationEnabled:   true,
		AuthorizedSignatures:    0,
		EKUS:                    []string{},
		EnrolleeSuppliesSubject: false,
		NoSecurityExtension:     false,
		RequiresManagerApproval: false,
		SchemaVersion:           1,
		SubjectAltRequireSPN:    true,
		SubjectAltRequireUPN:    false,
	})
	s.CertTemplate4 = graphTestContext.NewActiveDirectoryCertTemplate("CertTemplate4", domainSid, CertTemplateData{
		ApplicationPolicies:     []string{},
		AuthenticationEnabled:   true,
		AuthorizedSignatures:    0,
		EKUS:                    []string{},
		EnrolleeSuppliesSubject: false,
		NoSecurityExtension:     false,
		RequiresManagerApproval: true,
		SchemaVersion:           1,
		SubjectAltRequireSPN:    false,
		SubjectAltRequireUPN:    true,
	})
	s.CertTemplate5 = graphTestContext.NewActiveDirectoryCertTemplate("CertTemplate5", domainSid, CertTemplateData{
		ApplicationPolicies:     []string{},
		AuthenticationEnabled:   false,
		AuthorizedSignatures:    0,
		EKUS:                    []string{},
		EnrolleeSuppliesSubject: false,
		NoSecurityExtension:     false,
		RequiresManagerApproval: false,
		SchemaVersion:           1,
		SubjectAltRequireSPN:    false,
		SubjectAltRequireUPN:    true,
	})
	s.CertTemplate6 = graphTestContext.NewActiveDirectoryCertTemplate("CertTemplate6", domainSid, CertTemplateData{
		ApplicationPolicies:     []string{},
		AuthenticationEnabled:   true,
		AuthorizedSignatures:    1,
		EKUS:                    []string{},
		EnrolleeSuppliesSubject: false,
		NoSecurityExtension:     false,
		RequiresManagerApproval: false,
		SchemaVersion:           2,
		SubjectAltRequireSPN:    false,
		SubjectAltRequireUPN:    true,
	})
	s.CertTemplate7 = graphTestContext.NewActiveDirectoryCertTemplate("CertTemplate7", domainSid, CertTemplateData{
		ApplicationPolicies:     []string{},
		AuthenticationEnabled:   true,
		AuthorizedSignatures:    0,
		EKUS:                    []string{},
		EnrolleeSuppliesSubject: false,
		NoSecurityExtension:     false,
		RequiresManagerApproval: false,
		SchemaVersion:           1,
		SubjectAltRequireSPN:    false,
		SubjectAltRequireUPN:    false,
	})
	s.DC = graphTestContext.NewActiveDirectoryComputer("DC", domainSid)
	s.Domain = graphTestContext.NewActiveDirectoryDomain("Domain", domainSid, false, true)
	s.EnterpriseCA = graphTestContext.NewActiveDirectoryEnterpriseCA("EnterpriseCA", domainSid)
	s.Group0 = graphTestContext.NewActiveDirectoryGroup("Group0", domainSid)
	s.Group1 = graphTestContext.NewActiveDirectoryGroup("Group1", domainSid)
	s.Group2 = graphTestContext.NewActiveDirectoryGroup("Group2", domainSid)
	s.Group3 = graphTestContext.NewActiveDirectoryGroup("Group3", domainSid)
	s.Group4 = graphTestContext.NewActiveDirectoryGroup("Group4", domainSid)
	s.Group5 = graphTestContext.NewActiveDirectoryGroup("Group5", domainSid)
	s.Group6 = graphTestContext.NewActiveDirectoryGroup("Group6", domainSid)
	s.Group7 = graphTestContext.NewActiveDirectoryGroup("Group7", domainSid)
	s.NTAuthStore = graphTestContext.NewActiveDirectoryNTAuthStore("NTAuthStore", domainSid)
	s.RootCA = graphTestContext.NewActiveDirectoryRootCA("RootCA", domainSid)
	s.User1 = graphTestContext.NewActiveDirectoryUser("User1", domainSid)
	s.User2 = graphTestContext.NewActiveDirectoryUser("User2", domainSid)
	s.User3 = graphTestContext.NewActiveDirectoryUser("User3", domainSid)
	s.User4 = graphTestContext.NewActiveDirectoryUser("User4", domainSid)
	s.User5 = graphTestContext.NewActiveDirectoryUser("User5", domainSid)
	s.User6 = graphTestContext.NewActiveDirectoryUser("User6", domainSid)
	s.User7 = graphTestContext.NewActiveDirectoryUser("User7", domainSid)
	graphTestContext.NewRelationship(s.CertTemplate2, s.EnterpriseCA, ad.PublishedTo)
	graphTestContext.NewRelationship(s.RootCA, s.Domain, ad.RootCAFor)
	graphTestContext.NewRelationship(s.EnterpriseCA, s.RootCA, ad.IssuedSignedBy)
	graphTestContext.NewRelationship(s.NTAuthStore, s.Domain, ad.NTAuthStoreFor)
	graphTestContext.NewRelationship(s.EnterpriseCA, s.NTAuthStore, ad.TrustedForNTAuth)
	graphTestContext.NewRelationship(s.EnterpriseCA, s.DC, ad.CanAbuseUPNCertMapping)
	graphTestContext.NewRelationship(s.DC, s.Domain, ad.DCFor)
	graphTestContext.NewRelationship(s.User3, s.CertTemplate3, ad.Enroll)
	graphTestContext.NewRelationship(s.CertTemplate3, s.EnterpriseCA, ad.PublishedTo)
	graphTestContext.NewRelationship(s.CertTemplate4, s.EnterpriseCA, ad.PublishedTo)
	graphTestContext.NewRelationship(s.User4, s.CertTemplate4, ad.Enroll)
	graphTestContext.NewRelationship(s.User2, s.CertTemplate2, ad.Enroll)
	graphTestContext.NewRelationship(s.Group0, s.EnterpriseCA, ad.Enroll)
	graphTestContext.NewRelationship(s.User2, s.Group0, ad.MemberOf)
	graphTestContext.NewRelationship(s.User3, s.Group0, ad.MemberOf)
	graphTestContext.NewRelationship(s.User4, s.Group0, ad.MemberOf)
	graphTestContext.NewRelationship(s.CertTemplate5, s.EnterpriseCA, ad.PublishedTo)
	graphTestContext.NewRelationship(s.User5, s.CertTemplate5, ad.Enroll)
	graphTestContext.NewRelationship(s.User5, s.Group0, ad.MemberOf)
	graphTestContext.NewRelationship(s.User6, s.Group0, ad.MemberOf)
	graphTestContext.NewRelationship(s.User6, s.CertTemplate6, ad.Enroll)
	graphTestContext.NewRelationship(s.CertTemplate6, s.EnterpriseCA, ad.PublishedTo)
	graphTestContext.NewRelationship(s.CertTemplate1, s.EnterpriseCA, ad.PublishedTo)
	graphTestContext.NewRelationship(s.User1, s.CertTemplate1, ad.Enroll)
	graphTestContext.NewRelationship(s.User1, s.Group0, ad.MemberOf)
	graphTestContext.NewRelationship(s.CertTemplate7, s.EnterpriseCA, ad.PublishedTo)
	graphTestContext.NewRelationship(s.User7, s.CertTemplate7, ad.Enroll)
	graphTestContext.NewRelationship(s.User7, s.Group0, ad.MemberOf)
	graphTestContext.NewRelationship(s.Group7, s.User7, ad.GenericAll)
	graphTestContext.NewRelationship(s.Group6, s.User6, ad.GenericAll)
	graphTestContext.NewRelationship(s.Group5, s.User5, ad.GenericAll)
	graphTestContext.NewRelationship(s.Group4, s.User4, ad.GenericAll)
	graphTestContext.NewRelationship(s.Group3, s.User3, ad.GenericAll)
	graphTestContext.NewRelationship(s.Group2, s.User2, ad.GenericAll)
	graphTestContext.NewRelationship(s.Group1, s.User1, ad.GenericAll)
}

type ESC10aHarness2 struct {
	CertTemplate1 *graph.Node
	CertTemplate2 *graph.Node
	CertTemplate3 *graph.Node
	Computer1     *graph.Node
	Computer2     *graph.Node
	Computer3     *graph.Node
	Computer4     *graph.Node
	Computer5     *graph.Node
	Computer6     *graph.Node
	DC            *graph.Node
	Domain        *graph.Node
	EnterpriseCA  *graph.Node
	Group0        *graph.Node
	Group1        *graph.Node
	Group2        *graph.Node
	Group3        *graph.Node
	Group4        *graph.Node
	Group5        *graph.Node
	Group6        *graph.Node
	NTAuthStore   *graph.Node
	RootCA        *graph.Node
	User1         *graph.Node
	User2         *graph.Node
	User3         *graph.Node
	User4         *graph.Node
	User5         *graph.Node
	User6         *graph.Node
}

func (s *ESC10aHarness2) Setup(graphTestContext *GraphTestContext) {
	domainSid := RandomDomainSID()
	s.CertTemplate1 = graphTestContext.NewActiveDirectoryCertTemplate("CertTemplate1", domainSid, CertTemplateData{
		ApplicationPolicies:        []string{},
		AuthenticationEnabled:      true,
		AuthorizedSignatures:       0,
		EKUS:                       []string{},
		EnrolleeSuppliesSubject:    false,
		NoSecurityExtension:        false,
		RequiresManagerApproval:    false,
		SchemaVersion:              2,
		SubjectAltRequireDNS:       false,
		SubjectAltRequireDomainDNS: false,
		SubjectAltRequireEmail:     true,
		SubjectAltRequireSPN:       false,
		SubjectAltRequireUPN:       true,
	})
	s.CertTemplate2 = graphTestContext.NewActiveDirectoryCertTemplate("CertTemplate2", domainSid, CertTemplateData{
		ApplicationPolicies:        []string{},
		AuthenticationEnabled:      true,
		AuthorizedSignatures:       0,
		EKUS:                       []string{},
		EnrolleeSuppliesSubject:    false,
		NoSecurityExtension:        false,
		RequiresManagerApproval:    false,
		SchemaVersion:              2,
		SubjectAltRequireDNS:       true,
		SubjectAltRequireDomainDNS: false,
		SubjectAltRequireEmail:     true,
		SubjectAltRequireSPN:       false,
		SubjectAltRequireUPN:       true,
	})
	s.CertTemplate3 = graphTestContext.NewActiveDirectoryCertTemplate("CertTemplate3", domainSid, CertTemplateData{
		ApplicationPolicies:        []string{},
		AuthenticationEnabled:      true,
		AuthorizedSignatures:       0,
		EKUS:                       []string{},
		EnrolleeSuppliesSubject:    false,
		NoSecurityExtension:        false,
		RequiresManagerApproval:    false,
		SchemaVersion:              2,
		SubjectAltRequireDNS:       false,
		SubjectAltRequireDomainDNS: true,
		SubjectAltRequireEmail:     true,
		SubjectAltRequireSPN:       false,
		SubjectAltRequireUPN:       true,
	})
	s.Computer1 = graphTestContext.NewActiveDirectoryComputer("Computer1", domainSid)
	s.Computer2 = graphTestContext.NewActiveDirectoryComputer("Computer2", domainSid)
	s.Computer3 = graphTestContext.NewActiveDirectoryComputer("Computer3", domainSid)
	s.Computer4 = graphTestContext.NewActiveDirectoryComputer("Computer4", domainSid)
	s.Computer5 = graphTestContext.NewActiveDirectoryComputer("Computer5", domainSid)
	s.Computer6 = graphTestContext.NewActiveDirectoryComputer("Computer6", domainSid)
	s.DC = graphTestContext.NewActiveDirectoryComputer("DC", domainSid)
	s.Domain = graphTestContext.NewActiveDirectoryDomain("Domain", domainSid, false, true)
	s.EnterpriseCA = graphTestContext.NewActiveDirectoryEnterpriseCA("EnterpriseCA", domainSid)
	s.Group0 = graphTestContext.NewActiveDirectoryGroup("Group0", domainSid)
	s.Group1 = graphTestContext.NewActiveDirectoryGroup("Group1", domainSid)
	s.Group2 = graphTestContext.NewActiveDirectoryGroup("Group2", domainSid)
	s.Group3 = graphTestContext.NewActiveDirectoryGroup("Group3", domainSid)
	s.Group4 = graphTestContext.NewActiveDirectoryGroup("Group4", domainSid)
	s.Group5 = graphTestContext.NewActiveDirectoryGroup("Group5", domainSid)
	s.Group6 = graphTestContext.NewActiveDirectoryGroup("Group6", domainSid)
	s.NTAuthStore = graphTestContext.NewActiveDirectoryNTAuthStore("NTAuthStore", domainSid)
	s.RootCA = graphTestContext.NewActiveDirectoryRootCA("RootCA", domainSid)
	s.User1 = graphTestContext.NewActiveDirectoryUser("User1", domainSid)
	s.User2 = graphTestContext.NewActiveDirectoryUser("User2", domainSid)
	s.User3 = graphTestContext.NewActiveDirectoryUser("User3", domainSid)
	s.User4 = graphTestContext.NewActiveDirectoryUser("User4", domainSid)
	s.User5 = graphTestContext.NewActiveDirectoryUser("User5", domainSid)
	s.User6 = graphTestContext.NewActiveDirectoryUser("User6", domainSid)
	graphTestContext.NewRelationship(s.RootCA, s.Domain, ad.RootCAFor)
	graphTestContext.NewRelationship(s.EnterpriseCA, s.RootCA, ad.IssuedSignedBy)
	graphTestContext.NewRelationship(s.NTAuthStore, s.Domain, ad.NTAuthStoreFor)
	graphTestContext.NewRelationship(s.EnterpriseCA, s.NTAuthStore, ad.TrustedForNTAuth)
	graphTestContext.NewRelationship(s.EnterpriseCA, s.DC, ad.CanAbuseUPNCertMapping)
	graphTestContext.NewRelationship(s.DC, s.Domain, ad.DCFor)
	graphTestContext.NewRelationship(s.Group0, s.EnterpriseCA, ad.Enroll)
	graphTestContext.NewRelationship(s.CertTemplate1, s.EnterpriseCA, ad.PublishedTo)
	graphTestContext.NewRelationship(s.Group1, s.CertTemplate1, ad.Enroll)
	graphTestContext.NewRelationship(s.Group1, s.Group0, ad.MemberOf)
	graphTestContext.NewRelationship(s.CertTemplate2, s.EnterpriseCA, ad.PublishedTo)
	graphTestContext.NewRelationship(s.CertTemplate3, s.EnterpriseCA, ad.PublishedTo)
	graphTestContext.NewRelationship(s.Computer1, s.CertTemplate1, ad.Enroll)
	graphTestContext.NewRelationship(s.Computer1, s.Group0, ad.MemberOf)
	graphTestContext.NewRelationship(s.User1, s.CertTemplate1, ad.Enroll)
	graphTestContext.NewRelationship(s.User1, s.Group0, ad.MemberOf)
	graphTestContext.NewRelationship(s.Group2, s.Group0, ad.MemberOf)
	graphTestContext.NewRelationship(s.Computer2, s.Group0, ad.MemberOf)
	graphTestContext.NewRelationship(s.User2, s.Group0, ad.MemberOf)
	graphTestContext.NewRelationship(s.User2, s.CertTemplate2, ad.Enroll)
	graphTestContext.NewRelationship(s.Computer2, s.CertTemplate2, ad.Enroll)
	graphTestContext.NewRelationship(s.Group2, s.CertTemplate2, ad.Enroll)
	graphTestContext.NewRelationship(s.Group3, s.Group0, ad.MemberOf)
	graphTestContext.NewRelationship(s.Computer3, s.Group0, ad.MemberOf)
	graphTestContext.NewRelationship(s.User3, s.Group0, ad.MemberOf)
	graphTestContext.NewRelationship(s.Group3, s.CertTemplate3, ad.Enroll)
	graphTestContext.NewRelationship(s.Computer3, s.CertTemplate3, ad.Enroll)
	graphTestContext.NewRelationship(s.User3, s.CertTemplate3, ad.Enroll)
	graphTestContext.NewRelationship(s.User6, s.User3, ad.GenericAll)
	graphTestContext.NewRelationship(s.User5, s.Computer3, ad.GenericAll)
	graphTestContext.NewRelationship(s.User4, s.Group3, ad.GenericAll)
	graphTestContext.NewRelationship(s.Computer6, s.User2, ad.GenericAll)
	graphTestContext.NewRelationship(s.Computer5, s.Computer2, ad.GenericAll)
	graphTestContext.NewRelationship(s.Computer4, s.Group2, ad.GenericAll)
	graphTestContext.NewRelationship(s.Group6, s.User1, ad.GenericAll)
	graphTestContext.NewRelationship(s.Group5, s.Computer1, ad.GenericAll)
	graphTestContext.NewRelationship(s.Group4, s.Group1, ad.GenericAll)
}

type ESC10aHarnessECA struct {
	CertTemplate1 *graph.Node
	CertTemplate2 *graph.Node
	CertTemplate3 *graph.Node
	CertTemplate4 *graph.Node
	CertTemplate5 *graph.Node
	DC1           *graph.Node
	DC2           *graph.Node
	DC3           *graph.Node
	DC4           *graph.Node
	DC5           *graph.Node
	Domain1       *graph.Node
	Domain2       *graph.Node
	Domain3       *graph.Node
	Domain4       *graph.Node
	Domain5       *graph.Node
	EnterpriseCA1 *graph.Node
	EnterpriseCA2 *graph.Node
	EnterpriseCA3 *graph.Node
	EnterpriseCA4 *graph.Node
	EnterpriseCA5 *graph.Node
	Group1        *graph.Node
	Group2        *graph.Node
	Group3        *graph.Node
	Group4        *graph.Node
	Group5        *graph.Node
	NTAuthStore1  *graph.Node
	NTAuthStore2  *graph.Node
	NTAuthStore3  *graph.Node
	NTAuthStore4  *graph.Node
	NTAuthStore5  *graph.Node
	RootCA1       *graph.Node
	RootCA2       *graph.Node
	RootCA3       *graph.Node
	RootCA4       *graph.Node
	RootCA5       *graph.Node
	User1         *graph.Node
	User2         *graph.Node
	User3         *graph.Node
	User4         *graph.Node
	User5         *graph.Node
}

func (s *ESC10aHarnessECA) Setup(graphTestContext *GraphTestContext) {
	domainSid1 := RandomDomainSID()
	domainSid2 := RandomDomainSID()
	domainSid3 := RandomDomainSID()
	domainSid4 := RandomDomainSID()
	domainSid5 := RandomDomainSID()
	s.CertTemplate1 = graphTestContext.NewActiveDirectoryCertTemplate("CertTemplate1", domainSid1, CertTemplateData{
		ApplicationPolicies:     []string{},
		AuthenticationEnabled:   true,
		AuthorizedSignatures:    0,
		EKUS:                    []string{},
		EnrolleeSuppliesSubject: false,
		NoSecurityExtension:     false,
		RequiresManagerApproval: false,
		SchemaVersion:           1,
		SubjectAltRequireEmail:  false,
		SubjectAltRequireSPN:    false,
		SubjectAltRequireUPN:    true,
	})
	s.CertTemplate2 = graphTestContext.NewActiveDirectoryCertTemplate("CertTemplate2", domainSid2, CertTemplateData{
		ApplicationPolicies:     []string{},
		AuthenticationEnabled:   true,
		AuthorizedSignatures:    0,
		EKUS:                    []string{},
		EnrolleeSuppliesSubject: false,
		NoSecurityExtension:     false,
		RequiresManagerApproval: false,
		SchemaVersion:           1,
		SubjectAltRequireEmail:  false,
		SubjectAltRequireSPN:    false,
		SubjectAltRequireUPN:    true,
	})
	s.CertTemplate3 = graphTestContext.NewActiveDirectoryCertTemplate("CertTemplate3", domainSid3, CertTemplateData{
		ApplicationPolicies:     []string{},
		AuthenticationEnabled:   true,
		AuthorizedSignatures:    0,
		EKUS:                    []string{},
		EnrolleeSuppliesSubject: false,
		NoSecurityExtension:     false,
		RequiresManagerApproval: false,
		SchemaVersion:           1,
		SubjectAltRequireEmail:  false,
		SubjectAltRequireSPN:    false,
		SubjectAltRequireUPN:    true,
	})
	s.CertTemplate4 = graphTestContext.NewActiveDirectoryCertTemplate("CertTemplate4", domainSid4, CertTemplateData{
		ApplicationPolicies:     []string{},
		AuthenticationEnabled:   true,
		AuthorizedSignatures:    0,
		EKUS:                    []string{},
		EnrolleeSuppliesSubject: false,
		NoSecurityExtension:     false,
		RequiresManagerApproval: false,
		SchemaVersion:           1,
		SubjectAltRequireEmail:  false,
		SubjectAltRequireSPN:    false,
		SubjectAltRequireUPN:    true,
	})
	s.CertTemplate5 = graphTestContext.NewActiveDirectoryCertTemplate("CertTemplate5", domainSid5, CertTemplateData{
		ApplicationPolicies:     []string{},
		AuthenticationEnabled:   true,
		AuthorizedSignatures:    0,
		EKUS:                    []string{},
		EnrolleeSuppliesSubject: false,
		NoSecurityExtension:     false,
		RequiresManagerApproval: false,
		SchemaVersion:           1,
		SubjectAltRequireEmail:  false,
		SubjectAltRequireSPN:    false,
		SubjectAltRequireUPN:    true,
	})
	s.DC1 = graphTestContext.NewActiveDirectoryComputer("DC1", domainSid1)
	s.DC2 = graphTestContext.NewActiveDirectoryComputer("DC2", domainSid2)
	s.DC3 = graphTestContext.NewActiveDirectoryComputer("DC3", domainSid3)
	s.DC4 = graphTestContext.NewActiveDirectoryComputer("DC4", domainSid4)
	s.DC5 = graphTestContext.NewActiveDirectoryComputer("DC5", domainSid5)
	s.Domain1 = graphTestContext.NewActiveDirectoryDomain("Domain1", domainSid1, false, true)
	s.Domain2 = graphTestContext.NewActiveDirectoryDomain("Domain2", domainSid2, false, true)
	s.Domain3 = graphTestContext.NewActiveDirectoryDomain("Domain3", domainSid3, false, true)
	s.Domain4 = graphTestContext.NewActiveDirectoryDomain("Domain4", domainSid4, false, true)
	s.Domain5 = graphTestContext.NewActiveDirectoryDomain("Domain5", domainSid5, false, true)
	s.EnterpriseCA1 = graphTestContext.NewActiveDirectoryEnterpriseCA("EnterpriseCA1", domainSid1)
	s.EnterpriseCA2 = graphTestContext.NewActiveDirectoryEnterpriseCA("EnterpriseCA2", domainSid2)
	s.EnterpriseCA3 = graphTestContext.NewActiveDirectoryEnterpriseCA("EnterpriseCA3", domainSid3)
	s.EnterpriseCA4 = graphTestContext.NewActiveDirectoryEnterpriseCA("EnterpriseCA4", domainSid4)
	s.EnterpriseCA5 = graphTestContext.NewActiveDirectoryEnterpriseCA("EnterpriseCA5", domainSid5)
	s.Group1 = graphTestContext.NewActiveDirectoryGroup("Group1", domainSid1)
	s.Group2 = graphTestContext.NewActiveDirectoryGroup("Group2", domainSid2)
	s.Group3 = graphTestContext.NewActiveDirectoryGroup("Group3", domainSid3)
	s.Group4 = graphTestContext.NewActiveDirectoryGroup("Group4", domainSid4)
	s.Group5 = graphTestContext.NewActiveDirectoryGroup("Group5", domainSid5)
	s.NTAuthStore1 = graphTestContext.NewActiveDirectoryNTAuthStore("NTAuthStore1", domainSid1)
	s.NTAuthStore2 = graphTestContext.NewActiveDirectoryNTAuthStore("NTAuthStore2", domainSid2)
	s.NTAuthStore3 = graphTestContext.NewActiveDirectoryNTAuthStore("NTAuthStore3", domainSid3)
	s.NTAuthStore4 = graphTestContext.NewActiveDirectoryNTAuthStore("NTAuthStore4", domainSid4)
	s.NTAuthStore5 = graphTestContext.NewActiveDirectoryNTAuthStore("NTAuthStore5", domainSid5)
	s.RootCA1 = graphTestContext.NewActiveDirectoryRootCA("RootCA1", domainSid1)
	s.RootCA2 = graphTestContext.NewActiveDirectoryRootCA("RootCA2", domainSid2)
	s.RootCA3 = graphTestContext.NewActiveDirectoryRootCA("RootCA3", domainSid3)
	s.RootCA4 = graphTestContext.NewActiveDirectoryRootCA("RootCA4", domainSid4)
	s.RootCA5 = graphTestContext.NewActiveDirectoryRootCA("RootCA5", domainSid5)
	s.User1 = graphTestContext.NewActiveDirectoryUser("User1", domainSid1)
	s.User2 = graphTestContext.NewActiveDirectoryUser("User2", domainSid2)
	s.User3 = graphTestContext.NewActiveDirectoryUser("User3", domainSid3)
	s.User4 = graphTestContext.NewActiveDirectoryUser("User4", domainSid4)
	s.User5 = graphTestContext.NewActiveDirectoryUser("User5", domainSid5)
	graphTestContext.NewRelationship(s.RootCA1, s.Domain1, ad.RootCAFor)
	graphTestContext.NewRelationship(s.NTAuthStore1, s.Domain1, ad.NTAuthStoreFor)
	graphTestContext.NewRelationship(s.DC1, s.Domain1, ad.DCFor)
	graphTestContext.NewRelationship(s.CertTemplate1, s.EnterpriseCA1, ad.PublishedTo)
	graphTestContext.NewRelationship(s.EnterpriseCA1, s.RootCA1, ad.IssuedSignedBy)
	graphTestContext.NewRelationship(s.EnterpriseCA1, s.NTAuthStore1, ad.TrustedForNTAuth)
	graphTestContext.NewRelationship(s.User1, s.EnterpriseCA1, ad.Enroll)
	graphTestContext.NewRelationship(s.EnterpriseCA1, s.DC1, ad.CanAbuseUPNCertMapping)
	graphTestContext.NewRelationship(s.User1, s.CertTemplate1, ad.Enroll)
	graphTestContext.NewRelationship(s.RootCA2, s.Domain2, ad.RootCAFor)
	graphTestContext.NewRelationship(s.NTAuthStore2, s.Domain2, ad.NTAuthStoreFor)
	graphTestContext.NewRelationship(s.DC2, s.Domain2, ad.DCFor)
	graphTestContext.NewRelationship(s.CertTemplate2, s.EnterpriseCA2, ad.PublishedTo)
	graphTestContext.NewRelationship(s.EnterpriseCA2, s.RootCA2, ad.IssuedSignedBy)
	graphTestContext.NewRelationship(s.EnterpriseCA2, s.NTAuthStore2, ad.TrustedForNTAuth)
	graphTestContext.NewRelationship(s.User2, s.EnterpriseCA2, ad.Enroll)
	graphTestContext.NewRelationship(s.User2, s.CertTemplate2, ad.Enroll)
	graphTestContext.NewRelationship(s.RootCA3, s.Domain3, ad.RootCAFor)
	graphTestContext.NewRelationship(s.NTAuthStore3, s.Domain3, ad.NTAuthStoreFor)
	graphTestContext.NewRelationship(s.DC3, s.Domain3, ad.DCFor)
	graphTestContext.NewRelationship(s.CertTemplate3, s.EnterpriseCA3, ad.PublishedTo)
	graphTestContext.NewRelationship(s.EnterpriseCA3, s.RootCA3, ad.IssuedSignedBy)
	graphTestContext.NewRelationship(s.User3, s.EnterpriseCA3, ad.Enroll)
	graphTestContext.NewRelationship(s.EnterpriseCA3, s.DC3, ad.CanAbuseUPNCertMapping)
	graphTestContext.NewRelationship(s.User3, s.CertTemplate3, ad.Enroll)
	graphTestContext.NewRelationship(s.RootCA4, s.Domain4, ad.RootCAFor)
	graphTestContext.NewRelationship(s.NTAuthStore4, s.Domain4, ad.NTAuthStoreFor)
	graphTestContext.NewRelationship(s.DC4, s.Domain4, ad.DCFor)
	graphTestContext.NewRelationship(s.CertTemplate4, s.EnterpriseCA4, ad.PublishedTo)
	graphTestContext.NewRelationship(s.EnterpriseCA4, s.NTAuthStore4, ad.TrustedForNTAuth)
	graphTestContext.NewRelationship(s.User4, s.EnterpriseCA4, ad.Enroll)
	graphTestContext.NewRelationship(s.EnterpriseCA4, s.DC4, ad.CanAbuseUPNCertMapping)
	graphTestContext.NewRelationship(s.User4, s.CertTemplate4, ad.Enroll)
	graphTestContext.NewRelationship(s.RootCA5, s.Domain5, ad.RootCAFor)
	graphTestContext.NewRelationship(s.NTAuthStore5, s.Domain5, ad.NTAuthStoreFor)
	graphTestContext.NewRelationship(s.DC5, s.Domain5, ad.DCFor)
	graphTestContext.NewRelationship(s.EnterpriseCA5, s.RootCA5, ad.IssuedSignedBy)
	graphTestContext.NewRelationship(s.EnterpriseCA5, s.NTAuthStore5, ad.TrustedForNTAuth)
	graphTestContext.NewRelationship(s.User5, s.EnterpriseCA5, ad.Enroll)
	graphTestContext.NewRelationship(s.EnterpriseCA5, s.DC5, ad.CanAbuseUPNCertMapping)
	graphTestContext.NewRelationship(s.User5, s.CertTemplate5, ad.Enroll)
	graphTestContext.NewRelationship(s.Group1, s.User1, ad.GenericAll)
	graphTestContext.NewRelationship(s.Group2, s.User2, ad.GenericAll)
	graphTestContext.NewRelationship(s.Group5, s.User5, ad.GenericAll)
	graphTestContext.NewRelationship(s.Group4, s.User4, ad.GenericAll)
	graphTestContext.NewRelationship(s.Group3, s.User3, ad.GenericAll)
}

type ESC10aHarnessVictim struct {
	CertTemplate1 *graph.Node
	DC            *graph.Node
	Domain        *graph.Node
	EnterpriseCA  *graph.Node
	Group0        *graph.Node
	Group1        *graph.Node
	Group2        *graph.Node
	Group3        *graph.Node
	Group4        *graph.Node
	NTAuthStore   *graph.Node
	RootCA        *graph.Node
	User1         *graph.Node
	User2         *graph.Node
	User3         *graph.Node
	User4         *graph.Node
}

func (s *ESC10aHarnessVictim) Setup(graphTestContext *GraphTestContext) {
	domainSid := RandomDomainSID()
	s.CertTemplate1 = graphTestContext.NewActiveDirectoryCertTemplate("CertTemplate1", domainSid, CertTemplateData{
		ApplicationPolicies:     []string{},
		AuthenticationEnabled:   true,
		AuthorizedSignatures:    0,
		EKUS:                    []string{},
		EnrolleeSuppliesSubject: false,
		NoSecurityExtension:     false,
		RequiresManagerApproval: false,
		SchemaVersion:           1,
		SubjectAltRequireEmail:  false,
		SubjectAltRequireSPN:    false,
		SubjectAltRequireUPN:    true,
	})
	s.DC = graphTestContext.NewActiveDirectoryComputer("DC", domainSid)
	s.Domain = graphTestContext.NewActiveDirectoryDomain("Domain", domainSid, false, true)
	s.EnterpriseCA = graphTestContext.NewActiveDirectoryEnterpriseCA("EnterpriseCA", domainSid)
	s.Group0 = graphTestContext.NewActiveDirectoryGroup("Group0", domainSid)
	s.Group1 = graphTestContext.NewActiveDirectoryGroup("Group1", domainSid)
	s.Group2 = graphTestContext.NewActiveDirectoryGroup("Group2", domainSid)
	s.Group3 = graphTestContext.NewActiveDirectoryGroup("Group3", domainSid)
	s.Group4 = graphTestContext.NewActiveDirectoryGroup("Group4", domainSid)
	s.NTAuthStore = graphTestContext.NewActiveDirectoryNTAuthStore("NTAuthStore", domainSid)
	s.RootCA = graphTestContext.NewActiveDirectoryRootCA("RootCA", domainSid)
	s.User1 = graphTestContext.NewActiveDirectoryUser("User1", domainSid)
	s.User2 = graphTestContext.NewActiveDirectoryUser("User2", domainSid)
	s.User3 = graphTestContext.NewActiveDirectoryUser("User3", domainSid)
	s.User4 = graphTestContext.NewActiveDirectoryUser("User4", domainSid)
	graphTestContext.NewRelationship(s.RootCA, s.Domain, ad.RootCAFor)
	graphTestContext.NewRelationship(s.EnterpriseCA, s.RootCA, ad.IssuedSignedBy)
	graphTestContext.NewRelationship(s.NTAuthStore, s.Domain, ad.NTAuthStoreFor)
	graphTestContext.NewRelationship(s.EnterpriseCA, s.NTAuthStore, ad.TrustedForNTAuth)
	graphTestContext.NewRelationship(s.EnterpriseCA, s.DC, ad.CanAbuseUPNCertMapping)
	graphTestContext.NewRelationship(s.DC, s.Domain, ad.DCFor)
	graphTestContext.NewRelationship(s.Group0, s.EnterpriseCA, ad.Enroll)
	graphTestContext.NewRelationship(s.CertTemplate1, s.EnterpriseCA, ad.PublishedTo)
	graphTestContext.NewRelationship(s.User1, s.CertTemplate1, ad.GenericAll)
	graphTestContext.NewRelationship(s.User1, s.Group0, ad.MemberOf)
	graphTestContext.NewRelationship(s.User2, s.CertTemplate1, ad.AllExtendedRights)
	graphTestContext.NewRelationship(s.User2, s.Group0, ad.MemberOf)
	graphTestContext.NewRelationship(s.User3, s.CertTemplate1, ad.GenericWrite)
	graphTestContext.NewRelationship(s.User3, s.Group0, ad.MemberOf)
	graphTestContext.NewRelationship(s.User4, s.CertTemplate1, ad.Enroll)
	graphTestContext.NewRelationship(s.Group1, s.User1, ad.GenericAll)
	graphTestContext.NewRelationship(s.Group2, s.User2, ad.GenericAll)
	graphTestContext.NewRelationship(s.Group3, s.User3, ad.GenericAll)
	graphTestContext.NewRelationship(s.Group4, s.User4, ad.GenericAll)
}

type ESC10bHarness1 struct {
	CertTemplate1 *graph.Node
	CertTemplate2 *graph.Node
	CertTemplate3 *graph.Node
	CertTemplate4 *graph.Node
	CertTemplate5 *graph.Node
	CertTemplate6 *graph.Node
	Computer1     *graph.Node
	Computer2     *graph.Node
	Computer3     *graph.Node
	Computer4     *graph.Node
	Computer5     *graph.Node
	Computer6     *graph.Node
	ComputerDC    *graph.Node
	Domain        *graph.Node
	EnterpriseCA  *graph.Node
	Group0        *graph.Node
	Group1        *graph.Node
	Group2        *graph.Node
	Group3        *graph.Node
	Group4        *graph.Node
	Group5        *graph.Node
	Group6        *graph.Node
	NTAuthStore   *graph.Node
	RootCA        *graph.Node
}

func (s *ESC10bHarness1) Setup(graphTestContext *GraphTestContext) {
	domainSid := RandomDomainSID()
	s.CertTemplate1 = graphTestContext.NewActiveDirectoryCertTemplate("CertTemplate1", domainSid, CertTemplateData{
		ApplicationPolicies:     []string{},
		AuthenticationEnabled:   true,
		AuthorizedSignatures:    0,
		EKUS:                    []string{},
		EnrolleeSuppliesSubject: false,
		NoSecurityExtension:     false,
		RequiresManagerApproval: false,
		SchemaVersion:           2,
		SubjectAltRequireDNS:    true,
		SubjectAltRequireEmail:  false,
		SubjectAltRequireSPN:    false,
		SubjectAltRequireUPN:    false,
	})
	s.CertTemplate2 = graphTestContext.NewActiveDirectoryCertTemplate("CertTemplate2", domainSid, CertTemplateData{
		ApplicationPolicies:     []string{},
		AuthenticationEnabled:   true,
		AuthorizedSignatures:    0,
		EKUS:                    []string{},
		EnrolleeSuppliesSubject: false,
		NoSecurityExtension:     false,
		RequiresManagerApproval: false,
		SchemaVersion:           1,
		SubjectAltRequireDNS:    true,
		SubjectAltRequireEmail:  false,
		SubjectAltRequireSPN:    false,
		SubjectAltRequireUPN:    false,
	})
	s.CertTemplate3 = graphTestContext.NewActiveDirectoryCertTemplate("CertTemplate3", domainSid, CertTemplateData{
		ApplicationPolicies:     []string{},
		AuthenticationEnabled:   true,
		AuthorizedSignatures:    0,
		EKUS:                    []string{},
		EnrolleeSuppliesSubject: false,
		NoSecurityExtension:     false,
		RequiresManagerApproval: false,
		SchemaVersion:           1,
		SubjectAltRequireDNS:    false,
		SubjectAltRequireEmail:  false,
		SubjectAltRequireSPN:    false,
		SubjectAltRequireUPN:    false,
	})
	s.CertTemplate4 = graphTestContext.NewActiveDirectoryCertTemplate("CertTemplate4", domainSid, CertTemplateData{
		ApplicationPolicies:     []string{},
		AuthenticationEnabled:   true,
		AuthorizedSignatures:    0,
		EKUS:                    []string{},
		EnrolleeSuppliesSubject: false,
		NoSecurityExtension:     false,
		RequiresManagerApproval: true,
		SchemaVersion:           1,
		SubjectAltRequireDNS:    true,
		SubjectAltRequireEmail:  false,
		SubjectAltRequireSPN:    false,
		SubjectAltRequireUPN:    false,
	})
	s.CertTemplate5 = graphTestContext.NewActiveDirectoryCertTemplate("CertTemplate5", domainSid, CertTemplateData{
		ApplicationPolicies:     []string{},
		AuthenticationEnabled:   false,
		AuthorizedSignatures:    0,
		EKUS:                    []string{},
		EnrolleeSuppliesSubject: false,
		NoSecurityExtension:     false,
		RequiresManagerApproval: false,
		SchemaVersion:           1,
		SubjectAltRequireDNS:    true,
		SubjectAltRequireEmail:  false,
		SubjectAltRequireSPN:    false,
		SubjectAltRequireUPN:    false,
	})
	s.CertTemplate6 = graphTestContext.NewActiveDirectoryCertTemplate("CertTemplate6", domainSid, CertTemplateData{
		ApplicationPolicies:     []string{},
		AuthenticationEnabled:   true,
		AuthorizedSignatures:    1,
		EKUS:                    []string{},
		EnrolleeSuppliesSubject: false,
		NoSecurityExtension:     false,
		RequiresManagerApproval: false,
		SchemaVersion:           2,
		SubjectAltRequireDNS:    true,
		SubjectAltRequireEmail:  false,
		SubjectAltRequireSPN:    false,
		SubjectAltRequireUPN:    false,
	})
	s.Computer1 = graphTestContext.NewActiveDirectoryComputer("Computer1", domainSid)
	s.Computer2 = graphTestContext.NewActiveDirectoryComputer("Computer2", domainSid)
	s.Computer3 = graphTestContext.NewActiveDirectoryComputer("Computer3", domainSid)
	s.Computer4 = graphTestContext.NewActiveDirectoryComputer("Computer4", domainSid)
	s.Computer5 = graphTestContext.NewActiveDirectoryComputer("Computer5", domainSid)
	s.Computer6 = graphTestContext.NewActiveDirectoryComputer("Computer6", domainSid)
	s.ComputerDC = graphTestContext.NewActiveDirectoryComputer("ComputerDC", domainSid)
	s.Domain = graphTestContext.NewActiveDirectoryDomain("Domain", domainSid, false, true)
	s.EnterpriseCA = graphTestContext.NewActiveDirectoryEnterpriseCA("EnterpriseCA", domainSid)
	s.Group0 = graphTestContext.NewActiveDirectoryGroup("Group0", domainSid)
	s.Group1 = graphTestContext.NewActiveDirectoryGroup("Group1", domainSid)
	s.Group2 = graphTestContext.NewActiveDirectoryGroup("Group2", domainSid)
	s.Group3 = graphTestContext.NewActiveDirectoryGroup("Group3", domainSid)
	s.Group4 = graphTestContext.NewActiveDirectoryGroup("Group4", domainSid)
	s.Group5 = graphTestContext.NewActiveDirectoryGroup("Group5", domainSid)
	s.Group6 = graphTestContext.NewActiveDirectoryGroup("Group6", domainSid)
	s.NTAuthStore = graphTestContext.NewActiveDirectoryNTAuthStore("NTAuthStore", domainSid)
	s.RootCA = graphTestContext.NewActiveDirectoryRootCA("RootCA", domainSid)
	graphTestContext.NewRelationship(s.CertTemplate2, s.EnterpriseCA, ad.PublishedTo)
	graphTestContext.NewRelationship(s.RootCA, s.Domain, ad.RootCAFor)
	graphTestContext.NewRelationship(s.EnterpriseCA, s.RootCA, ad.IssuedSignedBy)
	graphTestContext.NewRelationship(s.NTAuthStore, s.Domain, ad.NTAuthStoreFor)
	graphTestContext.NewRelationship(s.EnterpriseCA, s.NTAuthStore, ad.TrustedForNTAuth)
	graphTestContext.NewRelationship(s.EnterpriseCA, s.ComputerDC, ad.CanAbuseUPNCertMapping)
	graphTestContext.NewRelationship(s.ComputerDC, s.Domain, ad.DCFor)
	graphTestContext.NewRelationship(s.Computer3, s.CertTemplate3, ad.Enroll)
	graphTestContext.NewRelationship(s.CertTemplate3, s.EnterpriseCA, ad.PublishedTo)
	graphTestContext.NewRelationship(s.CertTemplate4, s.EnterpriseCA, ad.PublishedTo)
	graphTestContext.NewRelationship(s.Computer4, s.CertTemplate4, ad.Enroll)
	graphTestContext.NewRelationship(s.Computer2, s.CertTemplate2, ad.Enroll)
	graphTestContext.NewRelationship(s.Group0, s.EnterpriseCA, ad.Enroll)
	graphTestContext.NewRelationship(s.Computer2, s.Group0, ad.MemberOf)
	graphTestContext.NewRelationship(s.Computer3, s.Group0, ad.MemberOf)
	graphTestContext.NewRelationship(s.Computer4, s.Group0, ad.MemberOf)
	graphTestContext.NewRelationship(s.CertTemplate5, s.EnterpriseCA, ad.PublishedTo)
	graphTestContext.NewRelationship(s.Computer5, s.CertTemplate5, ad.Enroll)
	graphTestContext.NewRelationship(s.Computer5, s.Group0, ad.MemberOf)
	graphTestContext.NewRelationship(s.Computer6, s.Group0, ad.MemberOf)
	graphTestContext.NewRelationship(s.Computer6, s.CertTemplate6, ad.Enroll)
	graphTestContext.NewRelationship(s.CertTemplate6, s.EnterpriseCA, ad.PublishedTo)
	graphTestContext.NewRelationship(s.CertTemplate1, s.EnterpriseCA, ad.PublishedTo)
	graphTestContext.NewRelationship(s.Computer1, s.CertTemplate1, ad.Enroll)
	graphTestContext.NewRelationship(s.Computer1, s.Group0, ad.MemberOf)
	graphTestContext.NewRelationship(s.Group6, s.Computer6, ad.GenericAll)
	graphTestContext.NewRelationship(s.Group5, s.Computer5, ad.GenericAll)
	graphTestContext.NewRelationship(s.Group4, s.Computer4, ad.GenericAll)
	graphTestContext.NewRelationship(s.Group3, s.Computer3, ad.GenericAll)
	graphTestContext.NewRelationship(s.Group2, s.Computer2, ad.GenericAll)
	graphTestContext.NewRelationship(s.Group1, s.Computer1, ad.GenericAll)
}

type ESC10bHarness2 struct {
	CertTemplate1 *graph.Node
	CertTemplate2 *graph.Node
	CertTemplate3 *graph.Node
	Computer1     *graph.Node
	Computer2     *graph.Node
	Computer3     *graph.Node
	Computer4     *graph.Node
	Computer5     *graph.Node
	Computer6     *graph.Node
	ComputerDC    *graph.Node
	Domain        *graph.Node
	EnterpriseCA  *graph.Node
	Group0        *graph.Node
	Group1        *graph.Node
	Group2        *graph.Node
	Group3        *graph.Node
	Group4        *graph.Node
	Group5        *graph.Node
	Group6        *graph.Node
	NTAuthStore   *graph.Node
	RootCA        *graph.Node
	User1         *graph.Node
	User2         *graph.Node
	User3         *graph.Node
	User4         *graph.Node
	User5         *graph.Node
	User6         *graph.Node
}

func (s *ESC10bHarness2) Setup(graphTestContext *GraphTestContext) {
	domainSid := RandomDomainSID()
	s.CertTemplate1 = graphTestContext.NewActiveDirectoryCertTemplate("CertTemplate1", domainSid, CertTemplateData{
		ApplicationPolicies:        []string{},
		AuthenticationEnabled:      true,
		AuthorizedSignatures:       0,
		EKUS:                       []string{},
		EnrolleeSuppliesSubject:    false,
		NoSecurityExtension:        false,
		RequiresManagerApproval:    false,
		SchemaVersion:              2,
		SubjectAltRequireDNS:       false,
		SubjectAltRequireDomainDNS: true,
		SubjectAltRequireEmail:     true,
		SubjectAltRequireSPN:       false,
		SubjectAltRequireUPN:       false,
	})
	s.CertTemplate2 = graphTestContext.NewActiveDirectoryCertTemplate("CertTemplate2", domainSid, CertTemplateData{
		ApplicationPolicies:        []string{},
		AuthenticationEnabled:      true,
		AuthorizedSignatures:       0,
		EKUS:                       []string{},
		EnrolleeSuppliesSubject:    false,
		NoSecurityExtension:        false,
		RequiresManagerApproval:    false,
		SchemaVersion:              2,
		SubjectAltRequireDNS:       true,
		SubjectAltRequireDomainDNS: false,
		SubjectAltRequireEmail:     true,
		SubjectAltRequireSPN:       false,
		SubjectAltRequireUPN:       false,
	})
	s.CertTemplate3 = graphTestContext.NewActiveDirectoryCertTemplate("CertTemplate3", domainSid, CertTemplateData{
		ApplicationPolicies:        []string{},
		AuthenticationEnabled:      true,
		AuthorizedSignatures:       0,
		EKUS:                       []string{},
		EnrolleeSuppliesSubject:    false,
		NoSecurityExtension:        false,
		RequiresManagerApproval:    false,
		SchemaVersion:              2,
		SubjectAltRequireDNS:       true,
		SubjectAltRequireDomainDNS: true,
		SubjectAltRequireEmail:     true,
		SubjectAltRequireSPN:       false,
		SubjectAltRequireUPN:       false,
	})
	s.Computer1 = graphTestContext.NewActiveDirectoryComputer("Computer1", domainSid)
	s.Computer2 = graphTestContext.NewActiveDirectoryComputer("Computer2", domainSid)
	s.Computer3 = graphTestContext.NewActiveDirectoryComputer("Computer3", domainSid)
	s.Computer4 = graphTestContext.NewActiveDirectoryComputer("Computer4", domainSid)
	s.Computer5 = graphTestContext.NewActiveDirectoryComputer("Computer5", domainSid)
	s.Computer6 = graphTestContext.NewActiveDirectoryComputer("Computer6", domainSid)
	s.ComputerDC = graphTestContext.NewActiveDirectoryComputer("ComputerDC", domainSid)
	s.Domain = graphTestContext.NewActiveDirectoryDomain("Domain", domainSid, false, true)
	s.EnterpriseCA = graphTestContext.NewActiveDirectoryEnterpriseCA("EnterpriseCA", domainSid)
	s.Group0 = graphTestContext.NewActiveDirectoryGroup("Group0", domainSid)
	s.Group1 = graphTestContext.NewActiveDirectoryGroup("Group1", domainSid)
	s.Group2 = graphTestContext.NewActiveDirectoryGroup("Group2", domainSid)
	s.Group3 = graphTestContext.NewActiveDirectoryGroup("Group3", domainSid)
	s.Group4 = graphTestContext.NewActiveDirectoryGroup("Group4", domainSid)
	s.Group5 = graphTestContext.NewActiveDirectoryGroup("Group5", domainSid)
	s.Group6 = graphTestContext.NewActiveDirectoryGroup("Group6", domainSid)
	s.NTAuthStore = graphTestContext.NewActiveDirectoryNTAuthStore("NTAuthStore", domainSid)
	s.RootCA = graphTestContext.NewActiveDirectoryRootCA("RootCA", domainSid)
	s.User1 = graphTestContext.NewActiveDirectoryUser("User1", domainSid)
	s.User2 = graphTestContext.NewActiveDirectoryUser("User2", domainSid)
	s.User3 = graphTestContext.NewActiveDirectoryUser("User3", domainSid)
	s.User4 = graphTestContext.NewActiveDirectoryUser("User4", domainSid)
	s.User5 = graphTestContext.NewActiveDirectoryUser("User5", domainSid)
	s.User6 = graphTestContext.NewActiveDirectoryUser("User6", domainSid)
	graphTestContext.NewRelationship(s.RootCA, s.Domain, ad.RootCAFor)
	graphTestContext.NewRelationship(s.EnterpriseCA, s.RootCA, ad.IssuedSignedBy)
	graphTestContext.NewRelationship(s.NTAuthStore, s.Domain, ad.NTAuthStoreFor)
	graphTestContext.NewRelationship(s.EnterpriseCA, s.NTAuthStore, ad.TrustedForNTAuth)
	graphTestContext.NewRelationship(s.EnterpriseCA, s.ComputerDC, ad.CanAbuseUPNCertMapping)
	graphTestContext.NewRelationship(s.ComputerDC, s.Domain, ad.DCFor)
	graphTestContext.NewRelationship(s.Group0, s.EnterpriseCA, ad.Enroll)
	graphTestContext.NewRelationship(s.CertTemplate1, s.EnterpriseCA, ad.PublishedTo)
	graphTestContext.NewRelationship(s.Group1, s.CertTemplate1, ad.Enroll)
	graphTestContext.NewRelationship(s.Group1, s.Group0, ad.MemberOf)
	graphTestContext.NewRelationship(s.CertTemplate2, s.EnterpriseCA, ad.PublishedTo)
	graphTestContext.NewRelationship(s.CertTemplate3, s.EnterpriseCA, ad.PublishedTo)
	graphTestContext.NewRelationship(s.Computer1, s.CertTemplate1, ad.Enroll)
	graphTestContext.NewRelationship(s.Computer1, s.Group0, ad.MemberOf)
	graphTestContext.NewRelationship(s.User1, s.CertTemplate1, ad.Enroll)
	graphTestContext.NewRelationship(s.User1, s.Group0, ad.MemberOf)
	graphTestContext.NewRelationship(s.Group2, s.Group0, ad.MemberOf)
	graphTestContext.NewRelationship(s.Computer2, s.Group0, ad.MemberOf)
	graphTestContext.NewRelationship(s.User2, s.Group0, ad.MemberOf)
	graphTestContext.NewRelationship(s.User2, s.CertTemplate2, ad.Enroll)
	graphTestContext.NewRelationship(s.Computer2, s.CertTemplate2, ad.Enroll)
	graphTestContext.NewRelationship(s.Group2, s.CertTemplate2, ad.Enroll)
	graphTestContext.NewRelationship(s.Group3, s.Group0, ad.MemberOf)
	graphTestContext.NewRelationship(s.Computer3, s.Group0, ad.MemberOf)
	graphTestContext.NewRelationship(s.User3, s.Group0, ad.MemberOf)
	graphTestContext.NewRelationship(s.Group3, s.CertTemplate3, ad.Enroll)
	graphTestContext.NewRelationship(s.Computer3, s.CertTemplate3, ad.Enroll)
	graphTestContext.NewRelationship(s.User3, s.CertTemplate3, ad.Enroll)
	graphTestContext.NewRelationship(s.User6, s.User3, ad.GenericAll)
	graphTestContext.NewRelationship(s.User5, s.Computer3, ad.GenericAll)
	graphTestContext.NewRelationship(s.User4, s.Group3, ad.GenericAll)
	graphTestContext.NewRelationship(s.Computer6, s.User2, ad.GenericAll)
	graphTestContext.NewRelationship(s.Computer5, s.Computer2, ad.GenericAll)
	graphTestContext.NewRelationship(s.Computer4, s.Group2, ad.GenericAll)
	graphTestContext.NewRelationship(s.Group6, s.User1, ad.GenericAll)
	graphTestContext.NewRelationship(s.Group5, s.Computer1, ad.GenericAll)
	graphTestContext.NewRelationship(s.Group4, s.Group1, ad.GenericAll)
}

type ESC10bHarnessECA struct {
	CertTemplate1 *graph.Node
	CertTemplate2 *graph.Node
	CertTemplate3 *graph.Node
	CertTemplate4 *graph.Node
	CertTemplate5 *graph.Node
	Computer1     *graph.Node
	Computer2     *graph.Node
	Computer3     *graph.Node
	Computer4     *graph.Node
	Computer5     *graph.Node
	ComputerDC1   *graph.Node
	ComputerDC2   *graph.Node
	ComputerDC3   *graph.Node
	ComputerDC4   *graph.Node
	ComputerDC5   *graph.Node
	Domain1       *graph.Node
	Domain2       *graph.Node
	Domain3       *graph.Node
	Domain4       *graph.Node
	Domain5       *graph.Node
	EnterpriseCA1 *graph.Node
	EnterpriseCA2 *graph.Node
	EnterpriseCA3 *graph.Node
	EnterpriseCA4 *graph.Node
	EnterpriseCA5 *graph.Node
	Group1        *graph.Node
	Group2        *graph.Node
	Group3        *graph.Node
	Group4        *graph.Node
	Group5        *graph.Node
	NTAuthStore1  *graph.Node
	NTAuthStore2  *graph.Node
	NTAuthStore3  *graph.Node
	NTAuthStore4  *graph.Node
	NTAuthStore5  *graph.Node
	RootCA1       *graph.Node
	RootCA2       *graph.Node
	RootCA3       *graph.Node
	RootCA4       *graph.Node
	RootCA5       *graph.Node
}

func (s *ESC10bHarnessECA) Setup(graphTestContext *GraphTestContext) {
	domainSid1 := RandomDomainSID()
	domainSid2 := RandomDomainSID()
	domainSid3 := RandomDomainSID()
	domainSid4 := RandomDomainSID()
	domainSid5 := RandomDomainSID()
	s.CertTemplate1 = graphTestContext.NewActiveDirectoryCertTemplate("CertTemplate1", domainSid1, CertTemplateData{
		ApplicationPolicies:     []string{},
		AuthenticationEnabled:   true,
		AuthorizedSignatures:    0,
		EKUS:                    []string{},
		EnrolleeSuppliesSubject: false,
		NoSecurityExtension:     false,
		RequiresManagerApproval: false,
		SchemaVersion:           1,
		SubjectAltRequireDNS:    true,
		SubjectAltRequireEmail:  false,
		SubjectAltRequireSPN:    false,
		SubjectAltRequireUPN:    false,
	})
	s.CertTemplate2 = graphTestContext.NewActiveDirectoryCertTemplate("CertTemplate2", domainSid2, CertTemplateData{
		ApplicationPolicies:     []string{},
		AuthenticationEnabled:   true,
		AuthorizedSignatures:    0,
		EKUS:                    []string{},
		EnrolleeSuppliesSubject: false,
		NoSecurityExtension:     false,
		RequiresManagerApproval: false,
		SchemaVersion:           1,
		SubjectAltRequireDNS:    true,
		SubjectAltRequireEmail:  false,
		SubjectAltRequireSPN:    false,
		SubjectAltRequireUPN:    false,
	})
	s.CertTemplate3 = graphTestContext.NewActiveDirectoryCertTemplate("CertTemplate3", domainSid3, CertTemplateData{
		ApplicationPolicies:     []string{},
		AuthenticationEnabled:   true,
		AuthorizedSignatures:    0,
		EKUS:                    []string{},
		EnrolleeSuppliesSubject: false,
		NoSecurityExtension:     false,
		RequiresManagerApproval: false,
		SchemaVersion:           1,
		SubjectAltRequireDNS:    true,
		SubjectAltRequireEmail:  false,
		SubjectAltRequireSPN:    false,
		SubjectAltRequireUPN:    false,
	})
	s.CertTemplate4 = graphTestContext.NewActiveDirectoryCertTemplate("CertTemplate4", domainSid4, CertTemplateData{
		ApplicationPolicies:     []string{},
		AuthenticationEnabled:   true,
		AuthorizedSignatures:    0,
		EKUS:                    []string{},
		EnrolleeSuppliesSubject: false,
		NoSecurityExtension:     false,
		RequiresManagerApproval: false,
		SchemaVersion:           1,
		SubjectAltRequireDNS:    true,
		SubjectAltRequireEmail:  false,
		SubjectAltRequireSPN:    false,
		SubjectAltRequireUPN:    false,
	})
	s.CertTemplate5 = graphTestContext.NewActiveDirectoryCertTemplate("CertTemplate5", domainSid5, CertTemplateData{
		ApplicationPolicies:     []string{},
		AuthenticationEnabled:   true,
		AuthorizedSignatures:    0,
		EKUS:                    []string{},
		EnrolleeSuppliesSubject: false,
		NoSecurityExtension:     false,
		RequiresManagerApproval: false,
		SchemaVersion:           1,
		SubjectAltRequireDNS:    true,
		SubjectAltRequireEmail:  false,
		SubjectAltRequireSPN:    false,
		SubjectAltRequireUPN:    false,
	})
	s.Computer1 = graphTestContext.NewActiveDirectoryComputer("Computer1", domainSid1)
	s.Computer2 = graphTestContext.NewActiveDirectoryComputer("Computer2", domainSid2)
	s.Computer3 = graphTestContext.NewActiveDirectoryComputer("Computer3", domainSid3)
	s.Computer4 = graphTestContext.NewActiveDirectoryComputer("Computer4", domainSid4)
	s.Computer5 = graphTestContext.NewActiveDirectoryComputer("Computer5", domainSid5)
	s.ComputerDC1 = graphTestContext.NewActiveDirectoryComputer("ComputerDC1", domainSid1)
	s.ComputerDC2 = graphTestContext.NewActiveDirectoryComputer("ComputerDC2", domainSid2)
	s.ComputerDC3 = graphTestContext.NewActiveDirectoryComputer("ComputerDC3", domainSid3)
	s.ComputerDC4 = graphTestContext.NewActiveDirectoryComputer("ComputerDC4", domainSid4)
	s.ComputerDC5 = graphTestContext.NewActiveDirectoryComputer("ComputerDC5", domainSid5)
	s.Domain1 = graphTestContext.NewActiveDirectoryDomain("Domain1", domainSid1, false, true)
	s.Domain2 = graphTestContext.NewActiveDirectoryDomain("Domain2", domainSid2, false, true)
	s.Domain3 = graphTestContext.NewActiveDirectoryDomain("Domain3", domainSid3, false, true)
	s.Domain4 = graphTestContext.NewActiveDirectoryDomain("Domain4", domainSid4, false, true)
	s.Domain5 = graphTestContext.NewActiveDirectoryDomain("Domain5", domainSid5, false, true)
	s.EnterpriseCA1 = graphTestContext.NewActiveDirectoryEnterpriseCA("EnterpriseCA1", domainSid1)
	s.EnterpriseCA2 = graphTestContext.NewActiveDirectoryEnterpriseCA("EnterpriseCA2", domainSid2)
	s.EnterpriseCA3 = graphTestContext.NewActiveDirectoryEnterpriseCA("EnterpriseCA3", domainSid3)
	s.EnterpriseCA4 = graphTestContext.NewActiveDirectoryEnterpriseCA("EnterpriseCA4", domainSid4)
	s.EnterpriseCA5 = graphTestContext.NewActiveDirectoryEnterpriseCA("EnterpriseCA5", domainSid5)
	s.Group1 = graphTestContext.NewActiveDirectoryGroup("Group1", domainSid1)
	s.Group2 = graphTestContext.NewActiveDirectoryGroup("Group2", domainSid2)
	s.Group3 = graphTestContext.NewActiveDirectoryGroup("Group3", domainSid3)
	s.Group4 = graphTestContext.NewActiveDirectoryGroup("Group4", domainSid4)
	s.Group5 = graphTestContext.NewActiveDirectoryGroup("Group5", domainSid5)
	s.NTAuthStore1 = graphTestContext.NewActiveDirectoryNTAuthStore("NTAuthStore1", domainSid1)
	s.NTAuthStore2 = graphTestContext.NewActiveDirectoryNTAuthStore("NTAuthStore2", domainSid2)
	s.NTAuthStore3 = graphTestContext.NewActiveDirectoryNTAuthStore("NTAuthStore3", domainSid3)
	s.NTAuthStore4 = graphTestContext.NewActiveDirectoryNTAuthStore("NTAuthStore4", domainSid4)
	s.NTAuthStore5 = graphTestContext.NewActiveDirectoryNTAuthStore("NTAuthStore5", domainSid5)
	s.RootCA1 = graphTestContext.NewActiveDirectoryRootCA("RootCA1", domainSid1)
	s.RootCA2 = graphTestContext.NewActiveDirectoryRootCA("RootCA2", domainSid2)
	s.RootCA3 = graphTestContext.NewActiveDirectoryRootCA("RootCA3", domainSid3)
	s.RootCA4 = graphTestContext.NewActiveDirectoryRootCA("RootCA4", domainSid4)
	s.RootCA5 = graphTestContext.NewActiveDirectoryRootCA("RootCA5", domainSid5)
	graphTestContext.NewRelationship(s.RootCA1, s.Domain1, ad.RootCAFor)
	graphTestContext.NewRelationship(s.NTAuthStore1, s.Domain1, ad.NTAuthStoreFor)
	graphTestContext.NewRelationship(s.ComputerDC1, s.Domain1, ad.DCFor)
	graphTestContext.NewRelationship(s.CertTemplate1, s.EnterpriseCA1, ad.PublishedTo)
	graphTestContext.NewRelationship(s.EnterpriseCA1, s.RootCA1, ad.IssuedSignedBy)
	graphTestContext.NewRelationship(s.EnterpriseCA1, s.NTAuthStore1, ad.TrustedForNTAuth)
	graphTestContext.NewRelationship(s.Computer1, s.EnterpriseCA1, ad.Enroll)
	graphTestContext.NewRelationship(s.EnterpriseCA1, s.ComputerDC1, ad.CanAbuseUPNCertMapping)
	graphTestContext.NewRelationship(s.Computer1, s.CertTemplate1, ad.Enroll)
	graphTestContext.NewRelationship(s.RootCA2, s.Domain2, ad.RootCAFor)
	graphTestContext.NewRelationship(s.NTAuthStore2, s.Domain2, ad.NTAuthStoreFor)
	graphTestContext.NewRelationship(s.ComputerDC2, s.Domain2, ad.DCFor)
	graphTestContext.NewRelationship(s.CertTemplate2, s.EnterpriseCA2, ad.PublishedTo)
	graphTestContext.NewRelationship(s.EnterpriseCA2, s.RootCA2, ad.IssuedSignedBy)
	graphTestContext.NewRelationship(s.EnterpriseCA2, s.NTAuthStore2, ad.TrustedForNTAuth)
	graphTestContext.NewRelationship(s.Computer2, s.EnterpriseCA2, ad.Enroll)
	graphTestContext.NewRelationship(s.Computer2, s.CertTemplate2, ad.Enroll)
	graphTestContext.NewRelationship(s.RootCA3, s.Domain3, ad.RootCAFor)
	graphTestContext.NewRelationship(s.NTAuthStore3, s.Domain3, ad.NTAuthStoreFor)
	graphTestContext.NewRelationship(s.ComputerDC3, s.Domain3, ad.DCFor)
	graphTestContext.NewRelationship(s.CertTemplate3, s.EnterpriseCA3, ad.PublishedTo)
	graphTestContext.NewRelationship(s.EnterpriseCA3, s.RootCA3, ad.IssuedSignedBy)
	graphTestContext.NewRelationship(s.Computer3, s.EnterpriseCA3, ad.Enroll)
	graphTestContext.NewRelationship(s.EnterpriseCA3, s.ComputerDC3, ad.CanAbuseUPNCertMapping)
	graphTestContext.NewRelationship(s.Computer3, s.CertTemplate3, ad.Enroll)
	graphTestContext.NewRelationship(s.RootCA4, s.Domain4, ad.RootCAFor)
	graphTestContext.NewRelationship(s.NTAuthStore4, s.Domain4, ad.NTAuthStoreFor)
	graphTestContext.NewRelationship(s.ComputerDC4, s.Domain4, ad.DCFor)
	graphTestContext.NewRelationship(s.CertTemplate4, s.EnterpriseCA4, ad.PublishedTo)
	graphTestContext.NewRelationship(s.EnterpriseCA4, s.NTAuthStore4, ad.TrustedForNTAuth)
	graphTestContext.NewRelationship(s.Computer4, s.EnterpriseCA4, ad.Enroll)
	graphTestContext.NewRelationship(s.EnterpriseCA4, s.ComputerDC4, ad.CanAbuseUPNCertMapping)
	graphTestContext.NewRelationship(s.Computer4, s.CertTemplate4, ad.Enroll)
	graphTestContext.NewRelationship(s.RootCA5, s.Domain5, ad.RootCAFor)
	graphTestContext.NewRelationship(s.NTAuthStore5, s.Domain5, ad.NTAuthStoreFor)
	graphTestContext.NewRelationship(s.ComputerDC5, s.Domain5, ad.DCFor)
	graphTestContext.NewRelationship(s.EnterpriseCA5, s.RootCA5, ad.IssuedSignedBy)
	graphTestContext.NewRelationship(s.EnterpriseCA5, s.NTAuthStore5, ad.TrustedForNTAuth)
	graphTestContext.NewRelationship(s.Computer5, s.EnterpriseCA5, ad.Enroll)
	graphTestContext.NewRelationship(s.EnterpriseCA5, s.ComputerDC5, ad.CanAbuseUPNCertMapping)
	graphTestContext.NewRelationship(s.Computer5, s.CertTemplate5, ad.Enroll)
	graphTestContext.NewRelationship(s.Group1, s.Computer1, ad.GenericAll)
	graphTestContext.NewRelationship(s.Group2, s.Computer2, ad.GenericAll)
	graphTestContext.NewRelationship(s.Group5, s.Computer5, ad.GenericAll)
	graphTestContext.NewRelationship(s.Group4, s.Computer4, ad.GenericAll)
	graphTestContext.NewRelationship(s.Group3, s.Computer3, ad.GenericAll)
}

type ESC10bHarnessVictim struct {
	CertTemplate1 *graph.Node
	Computer1     *graph.Node
	Computer2     *graph.Node
	Computer3     *graph.Node
	Computer4     *graph.Node
	ComputerDC    *graph.Node
	Domain        *graph.Node
	EnterpriseCA  *graph.Node
	Group0        *graph.Node
	Group1        *graph.Node
	Group2        *graph.Node
	Group3        *graph.Node
	Group4        *graph.Node
	NTAuthStore   *graph.Node
	RootCA        *graph.Node
}

func (s *ESC10bHarnessVictim) Setup(graphTestContext *GraphTestContext) {
	domainSid := RandomDomainSID()
	s.CertTemplate1 = graphTestContext.NewActiveDirectoryCertTemplate("CertTemplate1", domainSid, CertTemplateData{
		ApplicationPolicies:     []string{},
		AuthenticationEnabled:   true,
		AuthorizedSignatures:    0,
		EKUS:                    []string{},
		EnrolleeSuppliesSubject: false,
		NoSecurityExtension:     false,
		RequiresManagerApproval: false,
		SchemaVersion:           1,
		SubjectAltRequireDNS:    true,
		SubjectAltRequireEmail:  false,
		SubjectAltRequireSPN:    false,
		SubjectAltRequireUPN:    false,
	})
	s.Computer1 = graphTestContext.NewActiveDirectoryComputer("Computer1", domainSid)
	s.Computer2 = graphTestContext.NewActiveDirectoryComputer("Computer2", domainSid)
	s.Computer3 = graphTestContext.NewActiveDirectoryComputer("Computer3", domainSid)
	s.Computer4 = graphTestContext.NewActiveDirectoryComputer("Computer4", domainSid)
	s.ComputerDC = graphTestContext.NewActiveDirectoryComputer("ComputerDC", domainSid)
	s.Domain = graphTestContext.NewActiveDirectoryDomain("Domain", domainSid, false, true)
	s.EnterpriseCA = graphTestContext.NewActiveDirectoryEnterpriseCA("EnterpriseCA", domainSid)
	s.Group0 = graphTestContext.NewActiveDirectoryGroup("Group0", domainSid)
	s.Group1 = graphTestContext.NewActiveDirectoryGroup("Group1", domainSid)
	s.Group2 = graphTestContext.NewActiveDirectoryGroup("Group2", domainSid)
	s.Group3 = graphTestContext.NewActiveDirectoryGroup("Group3", domainSid)
	s.Group4 = graphTestContext.NewActiveDirectoryGroup("Group4", domainSid)
	s.NTAuthStore = graphTestContext.NewActiveDirectoryNTAuthStore("NTAuthStore", domainSid)
	s.RootCA = graphTestContext.NewActiveDirectoryRootCA("RootCA", domainSid)
	graphTestContext.NewRelationship(s.RootCA, s.Domain, ad.RootCAFor)
	graphTestContext.NewRelationship(s.EnterpriseCA, s.RootCA, ad.IssuedSignedBy)
	graphTestContext.NewRelationship(s.NTAuthStore, s.Domain, ad.NTAuthStoreFor)
	graphTestContext.NewRelationship(s.EnterpriseCA, s.NTAuthStore, ad.TrustedForNTAuth)
	graphTestContext.NewRelationship(s.EnterpriseCA, s.ComputerDC, ad.CanAbuseUPNCertMapping)
	graphTestContext.NewRelationship(s.ComputerDC, s.Domain, ad.DCFor)
	graphTestContext.NewRelationship(s.Group0, s.EnterpriseCA, ad.Enroll)
	graphTestContext.NewRelationship(s.CertTemplate1, s.EnterpriseCA, ad.PublishedTo)
	graphTestContext.NewRelationship(s.Computer1, s.CertTemplate1, ad.GenericAll)
	graphTestContext.NewRelationship(s.Computer1, s.Group0, ad.MemberOf)
	graphTestContext.NewRelationship(s.Computer2, s.CertTemplate1, ad.AllExtendedRights)
	graphTestContext.NewRelationship(s.Computer2, s.Group0, ad.MemberOf)
	graphTestContext.NewRelationship(s.Computer3, s.CertTemplate1, ad.GenericWrite)
	graphTestContext.NewRelationship(s.Computer3, s.Group0, ad.MemberOf)
	graphTestContext.NewRelationship(s.Computer4, s.CertTemplate1, ad.Enroll)
	graphTestContext.NewRelationship(s.Group1, s.Computer1, ad.GenericAll)
	graphTestContext.NewRelationship(s.Group2, s.Computer2, ad.GenericAll)
	graphTestContext.NewRelationship(s.Group3, s.Computer3, ad.GenericAll)
	graphTestContext.NewRelationship(s.Group4, s.Computer4, ad.GenericAll)
}

type ESC10bPrincipalHarness struct {
	CertTemplate *graph.Node
	Computer1    *graph.Node
	Computer2    *graph.Node
	ComputerDC   *graph.Node
	Domain       *graph.Node
	EnterpriseCA *graph.Node
	Group0       *graph.Node
	Group1       *graph.Node
	Group2       *graph.Node
	Group3       *graph.Node
	Group4       *graph.Node
	Group5       *graph.Node
	Group6       *graph.Node
	NTAuthStore  *graph.Node
	RootCA       *graph.Node
}

func (s *ESC10bPrincipalHarness) Setup(graphTestContext *GraphTestContext) {
	domainSid := RandomDomainSID()
	s.CertTemplate = graphTestContext.NewActiveDirectoryCertTemplate("CertTemplate", domainSid, CertTemplateData{
		ApplicationPolicies:     []string{},
		AuthenticationEnabled:   true,
		AuthorizedSignatures:    0,
		EKUS:                    []string{},
		EnrolleeSuppliesSubject: false,
		NoSecurityExtension:     false,
		RequiresManagerApproval: false,
		SchemaVersion:           1,
		SubjectAltRequireDNS:    true,
		SubjectAltRequireEmail:  false,
		SubjectAltRequireSPN:    false,
		SubjectAltRequireUPN:    false,
	})
	s.Computer1 = graphTestContext.NewActiveDirectoryComputer("Computer1", domainSid)
	s.Computer2 = graphTestContext.NewActiveDirectoryComputer("Computer2", domainSid)
	s.ComputerDC = graphTestContext.NewActiveDirectoryComputer("ComputerDC", domainSid)
	s.Domain = graphTestContext.NewActiveDirectoryDomain("Domain", domainSid, false, true)
	s.EnterpriseCA = graphTestContext.NewActiveDirectoryEnterpriseCA("EnterpriseCA", domainSid)
	s.Group0 = graphTestContext.NewActiveDirectoryGroup("Group0", domainSid)
	s.Group1 = graphTestContext.NewActiveDirectoryGroup("Group1", domainSid)
	s.Group2 = graphTestContext.NewActiveDirectoryGroup("Group2", domainSid)
	s.Group3 = graphTestContext.NewActiveDirectoryGroup("Group3", domainSid)
	s.Group4 = graphTestContext.NewActiveDirectoryGroup("Group4", domainSid)
	s.Group5 = graphTestContext.NewActiveDirectoryGroup("Group5", domainSid)
	s.Group6 = graphTestContext.NewActiveDirectoryGroup("Group6", domainSid)
	s.NTAuthStore = graphTestContext.NewActiveDirectoryNTAuthStore("NTAuthStore", domainSid)
	s.RootCA = graphTestContext.NewActiveDirectoryRootCA("RootCA", domainSid)
	graphTestContext.NewRelationship(s.RootCA, s.Domain, ad.RootCAFor)
	graphTestContext.NewRelationship(s.EnterpriseCA, s.RootCA, ad.IssuedSignedBy)
	graphTestContext.NewRelationship(s.NTAuthStore, s.Domain, ad.NTAuthStoreFor)
	graphTestContext.NewRelationship(s.EnterpriseCA, s.NTAuthStore, ad.TrustedForNTAuth)
	graphTestContext.NewRelationship(s.EnterpriseCA, s.ComputerDC, ad.CanAbuseUPNCertMapping)
	graphTestContext.NewRelationship(s.ComputerDC, s.Domain, ad.DCFor)
	graphTestContext.NewRelationship(s.CertTemplate, s.EnterpriseCA, ad.PublishedTo)
	graphTestContext.NewRelationship(s.Group1, s.Computer1, ad.GenericAll)
	graphTestContext.NewRelationship(s.Group2, s.Computer1, ad.GenericWrite)
	graphTestContext.NewRelationship(s.Group6, s.Computer1, ad.AllExtendedRights)
	graphTestContext.NewRelationship(s.Group3, s.Computer1, ad.WriteDACL)
	graphTestContext.NewRelationship(s.Group4, s.Computer1, ad.WriteOwner)
	graphTestContext.NewRelationship(s.Group5, s.Computer1, ad.WriteOwner)
	graphTestContext.NewRelationship(s.Computer2, s.Computer2, ad.GenericAll)
	graphTestContext.NewRelationship(s.Computer1, s.Group0, ad.MemberOf)
	graphTestContext.NewRelationship(s.Computer2, s.Group0, ad.MemberOf)
	graphTestContext.NewRelationship(s.Group0, s.CertTemplate, ad.Enroll)
	graphTestContext.NewRelationship(s.Group0, s.EnterpriseCA, ad.Enroll)
}

type ESC6bHarnessTemplate1 struct{}

func (s *ESC6bHarnessTemplate1) Setup(c *GraphTestContext) {
	setupHarnessFromArrowsJson(c, "esc6b-template1")
}

type ESC6bTemplate1Harness struct {
	*graph.Node
	CertTemplate1 *graph.Node
	CertTemplate2 *graph.Node
	CertTemplate3 *graph.Node
	CertTemplate4 *graph.Node
	CertTemplate5 *graph.Node
	DC            *graph.Node
	Domain        *graph.Node
	EnterpriseCA  *graph.Node
	Group0        *graph.Node
	Group1        *graph.Node
	Group2        *graph.Node
	Group3        *graph.Node
	Group4        *graph.Node
	Group5        *graph.Node
	NTAuthStore   *graph.Node
	RootCA        *graph.Node
}

func (s *ESC6bTemplate1Harness) Setup(graphTestContext *GraphTestContext) {
	domainSid := RandomDomainSID()

	s.CertTemplate1 = graphTestContext.NewActiveDirectoryCertTemplate("CertTemplate1", domainSid, CertTemplateData{
		ApplicationPolicies:     []string{},
		AuthenticationEnabled:   true,
		AuthorizedSignatures:    0,
		EKUS:                    []string{},
		EnrolleeSuppliesSubject: false,
		NoSecurityExtension:     false,
		RequiresManagerApproval: false,
		SchemaVersion:           2,
		SubjectAltRequireSPN:    false,
		SubjectAltRequireUPN:    false,
	})
	s.CertTemplate2 = graphTestContext.NewActiveDirectoryCertTemplate("CertTemplate2", domainSid, CertTemplateData{
		ApplicationPolicies:     []string{},
		AuthenticationEnabled:   true,
		AuthorizedSignatures:    0,
		EKUS:                    []string{},
		EnrolleeSuppliesSubject: false,
		NoSecurityExtension:     false,
		RequiresManagerApproval: false,
		SchemaVersion:           1,
		SubjectAltRequireSPN:    false,
		SubjectAltRequireUPN:    false,
	})
	s.CertTemplate3 = graphTestContext.NewActiveDirectoryCertTemplate("CertTemplate3", domainSid, CertTemplateData{
		ApplicationPolicies:     []string{},
		AuthenticationEnabled:   false,
		AuthorizedSignatures:    0,
		EKUS:                    []string{},
		EnrolleeSuppliesSubject: false,
		NoSecurityExtension:     false,
		RequiresManagerApproval: false,
		SchemaVersion:           1,
		SubjectAltRequireSPN:    false,
		SubjectAltRequireUPN:    false,
	})
	s.CertTemplate4 = graphTestContext.NewActiveDirectoryCertTemplate("CertTemplate4", domainSid, CertTemplateData{
		ApplicationPolicies:     []string{},
		AuthenticationEnabled:   true,
		AuthorizedSignatures:    0,
		EKUS:                    []string{},
		EnrolleeSuppliesSubject: false,
		NoSecurityExtension:     false,
		RequiresManagerApproval: true,
		SchemaVersion:           1,
		SubjectAltRequireSPN:    false,
		SubjectAltRequireUPN:    false,
	})
	s.CertTemplate5 = graphTestContext.NewActiveDirectoryCertTemplate("CertTemplate5", domainSid, CertTemplateData{
		ApplicationPolicies:     []string{},
		AuthenticationEnabled:   true,
		AuthorizedSignatures:    1,
		EKUS:                    []string{},
		EnrolleeSuppliesSubject: false,
		NoSecurityExtension:     false,
		RequiresManagerApproval: false,
		SchemaVersion:           2,
		SubjectAltRequireSPN:    false,
		SubjectAltRequireUPN:    false,
	})
	s.DC = graphTestContext.NewActiveDirectoryComputer("DC", domainSid)
	s.Domain = graphTestContext.NewActiveDirectoryDomain("Domain", domainSid, false, true)

	s.EnterpriseCA = graphTestContext.NewActiveDirectoryEnterpriseCA("EnterpriseCA", domainSid)
	s.EnterpriseCA.Properties.Set(ad.IsUserSpecifiesSanEnabled.String(), true)
	graphTestContext.UpdateNode(s.EnterpriseCA)

	s.Group0 = graphTestContext.NewActiveDirectoryGroup("Group0", domainSid)
	s.Group1 = graphTestContext.NewActiveDirectoryGroup("Group1", domainSid)
	s.Group2 = graphTestContext.NewActiveDirectoryGroup("Group2", domainSid)
	s.Group3 = graphTestContext.NewActiveDirectoryGroup("Group3", domainSid)
	s.Group4 = graphTestContext.NewActiveDirectoryGroup("Group4", domainSid)
	s.Group5 = graphTestContext.NewActiveDirectoryGroup("Group5", domainSid)

	s.NTAuthStore = graphTestContext.NewActiveDirectoryNTAuthStore("NTAuthStore", domainSid)
	s.RootCA = graphTestContext.NewActiveDirectoryRootCA("RootCA", domainSid)

	graphTestContext.NewRelationship(s.CertTemplate2, s.EnterpriseCA, ad.PublishedTo)
	graphTestContext.NewRelationship(s.RootCA, s.Domain, ad.RootCAFor)
	graphTestContext.NewRelationship(s.EnterpriseCA, s.RootCA, ad.IssuedSignedBy)
	graphTestContext.NewRelationship(s.NTAuthStore, s.Domain, ad.NTAuthStoreFor)
	graphTestContext.NewRelationship(s.EnterpriseCA, s.NTAuthStore, ad.TrustedForNTAuth)
	graphTestContext.NewRelationship(s.EnterpriseCA, s.DC, ad.CanAbuseUPNCertMapping)
	graphTestContext.NewRelationship(s.DC, s.Domain, ad.DCFor)
	graphTestContext.NewRelationship(s.Group3, s.CertTemplate3, ad.Enroll)
	graphTestContext.NewRelationship(s.CertTemplate3, s.EnterpriseCA, ad.PublishedTo)
	graphTestContext.NewRelationship(s.CertTemplate4, s.EnterpriseCA, ad.PublishedTo)
	graphTestContext.NewRelationship(s.Group4, s.CertTemplate4, ad.Enroll)
	graphTestContext.NewRelationship(s.Group2, s.CertTemplate2, ad.Enroll)
	graphTestContext.NewRelationship(s.Group0, s.EnterpriseCA, ad.Enroll)
	graphTestContext.NewRelationship(s.Group2, s.Group0, ad.MemberOf)
	graphTestContext.NewRelationship(s.Group3, s.Group0, ad.MemberOf)
	graphTestContext.NewRelationship(s.Group4, s.Group0, ad.MemberOf)
	graphTestContext.NewRelationship(s.Group5, s.Group0, ad.MemberOf)
	graphTestContext.NewRelationship(s.Group5, s.CertTemplate5, ad.Enroll)
	graphTestContext.NewRelationship(s.CertTemplate5, s.EnterpriseCA, ad.PublishedTo)
	graphTestContext.NewRelationship(s.CertTemplate1, s.EnterpriseCA, ad.PublishedTo)
	graphTestContext.NewRelationship(s.Group1, s.CertTemplate1, ad.Enroll)
	graphTestContext.NewRelationship(s.Group1, s.Group0, ad.MemberOf)
}

type ESC6bTemplate2Harness struct {
	CertTemplate1 *graph.Node
	CertTemplate2 *graph.Node
	CertTemplate3 *graph.Node
	CertTemplate4 *graph.Node
	CertTemplate5 *graph.Node
	CertTemplate6 *graph.Node
	Computer1     *graph.Node
	Computer2     *graph.Node
	Computer3     *graph.Node
	Computer4     *graph.Node
	Computer5     *graph.Node
	Computer6     *graph.Node
	DC            *graph.Node
	Domain        *graph.Node
	EnterpriseCA  *graph.Node
	Group0        *graph.Node
	Group1        *graph.Node
	Group2        *graph.Node
	Group3        *graph.Node
	Group4        *graph.Node
	Group5        *graph.Node
	Group6        *graph.Node
	NTAuthStore   *graph.Node
	RootCA        *graph.Node
	User1         *graph.Node
	User2         *graph.Node
	User3         *graph.Node
	User4         *graph.Node
	User5         *graph.Node
	User6         *graph.Node
}

func (s *ESC6bTemplate2Harness) Setup(graphTestContext *GraphTestContext) {
	domainSid := RandomDomainSID()
	s.CertTemplate1 = graphTestContext.NewActiveDirectoryCertTemplate("CertTemplate1", domainSid, CertTemplateData{
		ApplicationPolicies:        []string{},
		AuthenticationEnabled:      true,
		AuthorizedSignatures:       0,
		EKUS:                       []string{},
		EnrolleeSuppliesSubject:    false,
		NoSecurityExtension:        false,
		RequiresManagerApproval:    false,
		SchemaVersion:              1,
		SubjectAltRequireDNS:       false,
		SubjectAltRequireDomainDNS: false,
		SubjectAltRequireSPN:       false,
		SubjectAltRequireUPN:       false,
	})
	s.CertTemplate1.Properties.Set(ad.SubjectAltRequireEmail.String(), false)
	s.CertTemplate1.Properties.Set(ad.SubjectRequireEmail.String(), false)
	graphTestContext.UpdateNode(s.CertTemplate1)

	s.CertTemplate2 = graphTestContext.NewActiveDirectoryCertTemplate("CertTemplate2", domainSid, CertTemplateData{
		ApplicationPolicies:        []string{},
		AuthenticationEnabled:      true,
		AuthorizedSignatures:       0,
		EKUS:                       []string{},
		EnrolleeSuppliesSubject:    false,
		NoSecurityExtension:        false,
		RequiresManagerApproval:    false,
		SchemaVersion:              1,
		SubjectAltRequireDNS:       true,
		SubjectAltRequireDomainDNS: false,
		SubjectAltRequireSPN:       false,
		SubjectAltRequireUPN:       false,
	})
	s.CertTemplate2.Properties.Set(ad.SubjectAltRequireEmail.String(), false)
	s.CertTemplate2.Properties.Set(ad.SubjectRequireEmail.String(), false)
	graphTestContext.UpdateNode(s.CertTemplate2)

	s.CertTemplate3 = graphTestContext.NewActiveDirectoryCertTemplate("CertTemplate3", domainSid, CertTemplateData{
		ApplicationPolicies:        []string{},
		AuthenticationEnabled:      true,
		AuthorizedSignatures:       0,
		EKUS:                       []string{},
		EnrolleeSuppliesSubject:    false,
		NoSecurityExtension:        false,
		RequiresManagerApproval:    false,
		SchemaVersion:              1,
		SubjectAltRequireDNS:       false,
		SubjectAltRequireDomainDNS: true,
		SubjectAltRequireSPN:       false,
		SubjectAltRequireUPN:       false,
	})
	s.CertTemplate3.Properties.Set(ad.SubjectAltRequireEmail.String(), false)
	s.CertTemplate3.Properties.Set(ad.SubjectRequireEmail.String(), false)
	graphTestContext.UpdateNode(s.CertTemplate3)

	s.CertTemplate4 = graphTestContext.NewActiveDirectoryCertTemplate("CertTemplate4", domainSid, CertTemplateData{
		ApplicationPolicies:        []string{},
		AuthenticationEnabled:      true,
		AuthorizedSignatures:       0,
		EKUS:                       []string{},
		EnrolleeSuppliesSubject:    false,
		NoSecurityExtension:        false,
		RequiresManagerApproval:    false,
		SchemaVersion:              1,
		SubjectAltRequireDNS:       false,
		SubjectAltRequireDomainDNS: false,
		SubjectAltRequireSPN:       false,
		SubjectAltRequireUPN:       false,
	})
	s.CertTemplate4.Properties.Set(ad.SubjectAltRequireEmail.String(), true)
	s.CertTemplate4.Properties.Set(ad.SubjectRequireEmail.String(), true)
	graphTestContext.UpdateNode(s.CertTemplate4)

	s.CertTemplate5 = graphTestContext.NewActiveDirectoryCertTemplate("CertTemplate5", domainSid, CertTemplateData{
		ApplicationPolicies:        []string{},
		AuthenticationEnabled:      true,
		AuthorizedSignatures:       0,
		EKUS:                       []string{},
		EnrolleeSuppliesSubject:    false,
		NoSecurityExtension:        false,
		RequiresManagerApproval:    false,
		SchemaVersion:              2,
		SubjectAltRequireDNS:       false,
		SubjectAltRequireDomainDNS: false,
		SubjectAltRequireSPN:       false,
		SubjectAltRequireUPN:       false,
	})
	s.CertTemplate5.Properties.Set(ad.SubjectAltRequireEmail.String(), true)
	s.CertTemplate5.Properties.Set(ad.SubjectRequireEmail.String(), false)
	graphTestContext.UpdateNode(s.CertTemplate5)

	s.CertTemplate6 = graphTestContext.NewActiveDirectoryCertTemplate("CertTemplate6", domainSid, CertTemplateData{
		ApplicationPolicies:        []string{},
		AuthenticationEnabled:      true,
		AuthorizedSignatures:       0,
		EKUS:                       []string{},
		EnrolleeSuppliesSubject:    false,
		NoSecurityExtension:        false,
		RequiresManagerApproval:    false,
		SchemaVersion:              2,
		SubjectAltRequireDNS:       false,
		SubjectAltRequireDomainDNS: false,
		SubjectAltRequireSPN:       false,
		SubjectAltRequireUPN:       false,
	})
	s.CertTemplate6.Properties.Set(ad.SubjectAltRequireEmail.String(), false)
	s.CertTemplate6.Properties.Set(ad.SubjectRequireEmail.String(), true)
	graphTestContext.UpdateNode(s.CertTemplate6)

	s.EnterpriseCA = graphTestContext.NewActiveDirectoryEnterpriseCA("EnterpriseCA", domainSid)
	s.EnterpriseCA.Properties.Set(ad.IsUserSpecifiesSanEnabled.String(), true)
	graphTestContext.UpdateNode(s.EnterpriseCA)

	s.Computer1 = graphTestContext.NewActiveDirectoryComputer("Computer1", domainSid)
	s.Computer2 = graphTestContext.NewActiveDirectoryComputer("Computer2", domainSid)
	s.Computer3 = graphTestContext.NewActiveDirectoryComputer("Computer3", domainSid)
	s.Computer4 = graphTestContext.NewActiveDirectoryComputer("Computer4", domainSid)
	s.Computer5 = graphTestContext.NewActiveDirectoryComputer("Computer5", domainSid)
	s.Computer6 = graphTestContext.NewActiveDirectoryComputer("Computer6", domainSid)
	s.DC = graphTestContext.NewActiveDirectoryComputer("DC", domainSid)
	s.Domain = graphTestContext.NewActiveDirectoryDomain("Domain", domainSid, false, true)

	s.Group0 = graphTestContext.NewActiveDirectoryGroup("Group0", domainSid)
	s.Group1 = graphTestContext.NewActiveDirectoryGroup("Group1", domainSid)
	s.Group2 = graphTestContext.NewActiveDirectoryGroup("Group2", domainSid)
	s.Group3 = graphTestContext.NewActiveDirectoryGroup("Group3", domainSid)
	s.Group4 = graphTestContext.NewActiveDirectoryGroup("Group4", domainSid)
	s.Group5 = graphTestContext.NewActiveDirectoryGroup("Group5", domainSid)
	s.Group6 = graphTestContext.NewActiveDirectoryGroup("Group6", domainSid)
	s.NTAuthStore = graphTestContext.NewActiveDirectoryNTAuthStore("NTAuthStore", domainSid)
	s.RootCA = graphTestContext.NewActiveDirectoryRootCA("RootCA", domainSid)
	s.User1 = graphTestContext.NewActiveDirectoryUser("User1", domainSid)
	s.User2 = graphTestContext.NewActiveDirectoryUser("User2", domainSid)
	s.User3 = graphTestContext.NewActiveDirectoryUser("User3", domainSid)
	s.User4 = graphTestContext.NewActiveDirectoryUser("User4", domainSid)
	s.User5 = graphTestContext.NewActiveDirectoryUser("User5", domainSid)
	s.User6 = graphTestContext.NewActiveDirectoryUser("User6", domainSid)
	graphTestContext.NewRelationship(s.RootCA, s.Domain, ad.RootCAFor)
	graphTestContext.NewRelationship(s.EnterpriseCA, s.RootCA, ad.IssuedSignedBy)
	graphTestContext.NewRelationship(s.NTAuthStore, s.Domain, ad.NTAuthStoreFor)
	graphTestContext.NewRelationship(s.EnterpriseCA, s.NTAuthStore, ad.TrustedForNTAuth)
	graphTestContext.NewRelationship(s.EnterpriseCA, s.DC, ad.CanAbuseUPNCertMapping)
	graphTestContext.NewRelationship(s.DC, s.Domain, ad.DCFor)
	graphTestContext.NewRelationship(s.Group0, s.EnterpriseCA, ad.Enroll)
	graphTestContext.NewRelationship(s.CertTemplate1, s.EnterpriseCA, ad.PublishedTo)
	graphTestContext.NewRelationship(s.Group1, s.CertTemplate1, ad.Enroll)
	graphTestContext.NewRelationship(s.Group1, s.Group0, ad.MemberOf)
	graphTestContext.NewRelationship(s.CertTemplate2, s.EnterpriseCA, ad.PublishedTo)
	graphTestContext.NewRelationship(s.CertTemplate3, s.EnterpriseCA, ad.PublishedTo)
	graphTestContext.NewRelationship(s.CertTemplate4, s.EnterpriseCA, ad.PublishedTo)
	graphTestContext.NewRelationship(s.CertTemplate5, s.EnterpriseCA, ad.PublishedTo)
	graphTestContext.NewRelationship(s.CertTemplate6, s.EnterpriseCA, ad.PublishedTo)
	graphTestContext.NewRelationship(s.Computer1, s.CertTemplate1, ad.Enroll)
	graphTestContext.NewRelationship(s.Computer1, s.Group0, ad.MemberOf)
	graphTestContext.NewRelationship(s.User1, s.CertTemplate1, ad.Enroll)
	graphTestContext.NewRelationship(s.User1, s.Group0, ad.MemberOf)
	graphTestContext.NewRelationship(s.Group2, s.Group0, ad.MemberOf)
	graphTestContext.NewRelationship(s.Computer2, s.Group0, ad.MemberOf)
	graphTestContext.NewRelationship(s.User2, s.Group0, ad.MemberOf)
	graphTestContext.NewRelationship(s.User2, s.CertTemplate2, ad.Enroll)
	graphTestContext.NewRelationship(s.Computer2, s.CertTemplate2, ad.Enroll)
	graphTestContext.NewRelationship(s.Group2, s.CertTemplate2, ad.Enroll)
	graphTestContext.NewRelationship(s.Group3, s.Group0, ad.MemberOf)
	graphTestContext.NewRelationship(s.Computer3, s.Group0, ad.MemberOf)
	graphTestContext.NewRelationship(s.User3, s.Group0, ad.MemberOf)
	graphTestContext.NewRelationship(s.Group3, s.CertTemplate3, ad.Enroll)
	graphTestContext.NewRelationship(s.Computer3, s.CertTemplate3, ad.Enroll)
	graphTestContext.NewRelationship(s.User3, s.CertTemplate3, ad.Enroll)
	graphTestContext.NewRelationship(s.Group4, s.Group0, ad.MemberOf)
	graphTestContext.NewRelationship(s.Computer4, s.Group0, ad.MemberOf)
	graphTestContext.NewRelationship(s.User4, s.Group0, ad.MemberOf)
	graphTestContext.NewRelationship(s.User4, s.CertTemplate4, ad.Enroll)
	graphTestContext.NewRelationship(s.Computer4, s.CertTemplate4, ad.Enroll)
	graphTestContext.NewRelationship(s.Group4, s.CertTemplate4, ad.Enroll)
	graphTestContext.NewRelationship(s.Group5, s.Group0, ad.MemberOf)
	graphTestContext.NewRelationship(s.Computer5, s.Group0, ad.MemberOf)
	graphTestContext.NewRelationship(s.User5, s.Group0, ad.MemberOf)
	graphTestContext.NewRelationship(s.Group6, s.Group0, ad.MemberOf)
	graphTestContext.NewRelationship(s.Computer6, s.Group0, ad.MemberOf)
	graphTestContext.NewRelationship(s.User6, s.Group0, ad.MemberOf)
	graphTestContext.NewRelationship(s.User6, s.CertTemplate6, ad.Enroll)
	graphTestContext.NewRelationship(s.Computer6, s.CertTemplate6, ad.Enroll)
	graphTestContext.NewRelationship(s.Group6, s.CertTemplate6, ad.Enroll)
	graphTestContext.NewRelationship(s.User5, s.CertTemplate5, ad.Enroll)
	graphTestContext.NewRelationship(s.Computer5, s.CertTemplate5, ad.Enroll)
	graphTestContext.NewRelationship(s.Group5, s.CertTemplate5, ad.Enroll)

}

type ESC6bECAHarness struct {
	CertTemplate0 *graph.Node
	CertTemplate1 *graph.Node
	CertTemplate2 *graph.Node
	CertTemplate3 *graph.Node
	CertTemplate4 *graph.Node
	CertTemplate5 *graph.Node
	DC0           *graph.Node
	DC1           *graph.Node
	DC2           *graph.Node
	DC3           *graph.Node
	DC4           *graph.Node
	DC5           *graph.Node
	Domain0       *graph.Node
	Domain1       *graph.Node
	Domain2       *graph.Node
	Domain3       *graph.Node
	Domain4       *graph.Node
	Domain5       *graph.Node
	EnterpriseCA0 *graph.Node
	EnterpriseCA1 *graph.Node
	EnterpriseCA2 *graph.Node
	EnterpriseCA3 *graph.Node
	EnterpriseCA4 *graph.Node
	EnterpriseCA5 *graph.Node
	Group0        *graph.Node
	Group1        *graph.Node
	Group2        *graph.Node
	Group3        *graph.Node
	Group4        *graph.Node
	Group5        *graph.Node
	NTAuthStore0  *graph.Node
	NTAuthStore1  *graph.Node
	NTAuthStore2  *graph.Node
	NTAuthStore3  *graph.Node
	NTAuthStore4  *graph.Node
	NTAuthStore5  *graph.Node
	RootCA0       *graph.Node
	RootCA1       *graph.Node
	RootCA2       *graph.Node
	RootCA3       *graph.Node
	RootCA4       *graph.Node
	RootCA5       *graph.Node
}

func (s *ESC6bECAHarness) Setup(graphTestContext *GraphTestContext) {
	domainSid0 := RandomDomainSID()
	domainSid1 := RandomDomainSID()
	domainSid2 := RandomDomainSID()
	domainSid3 := RandomDomainSID()
	domainSid4 := RandomDomainSID()
	domainSid5 := RandomDomainSID()

	s.CertTemplate0 = graphTestContext.NewActiveDirectoryCertTemplate("CertTemplate0", domainSid0, CertTemplateData{
		ApplicationPolicies:     []string{},
		AuthenticationEnabled:   true,
		AuthorizedSignatures:    0,
		EKUS:                    []string{},
		EnrolleeSuppliesSubject: false,
		NoSecurityExtension:     false,
		RequiresManagerApproval: false,
		SchemaVersion:           1,
		SubjectAltRequireSPN:    false,
		SubjectAltRequireUPN:    false,
	})
	s.CertTemplate1 = graphTestContext.NewActiveDirectoryCertTemplate("CertTemplate1", domainSid1, CertTemplateData{
		ApplicationPolicies:     []string{},
		AuthenticationEnabled:   true,
		AuthorizedSignatures:    0,
		EKUS:                    []string{},
		EnrolleeSuppliesSubject: false,
		NoSecurityExtension:     false,
		RequiresManagerApproval: false,
		SchemaVersion:           1,
		SubjectAltRequireSPN:    false,
		SubjectAltRequireUPN:    false,
	})
	s.CertTemplate2 = graphTestContext.NewActiveDirectoryCertTemplate("CertTemplate2", domainSid2, CertTemplateData{
		ApplicationPolicies:     []string{},
		AuthenticationEnabled:   true,
		AuthorizedSignatures:    0,
		EKUS:                    []string{},
		EnrolleeSuppliesSubject: false,
		NoSecurityExtension:     false,
		RequiresManagerApproval: false,
		SchemaVersion:           1,
		SubjectAltRequireSPN:    false,
		SubjectAltRequireUPN:    false,
	})
	s.CertTemplate3 = graphTestContext.NewActiveDirectoryCertTemplate("CertTemplate3", domainSid3, CertTemplateData{
		ApplicationPolicies:     []string{},
		AuthenticationEnabled:   true,
		AuthorizedSignatures:    0,
		EKUS:                    []string{},
		EnrolleeSuppliesSubject: false,
		NoSecurityExtension:     false,
		RequiresManagerApproval: false,
		SchemaVersion:           1,
		SubjectAltRequireSPN:    false,
		SubjectAltRequireUPN:    false,
	})
	s.CertTemplate4 = graphTestContext.NewActiveDirectoryCertTemplate("CertTemplate4", domainSid4, CertTemplateData{
		ApplicationPolicies:     []string{},
		AuthenticationEnabled:   true,
		AuthorizedSignatures:    0,
		EKUS:                    []string{},
		EnrolleeSuppliesSubject: false,
		NoSecurityExtension:     false,
		RequiresManagerApproval: false,
		SchemaVersion:           1,
		SubjectAltRequireSPN:    false,
		SubjectAltRequireUPN:    false,
	})
	s.CertTemplate5 = graphTestContext.NewActiveDirectoryCertTemplate("CertTemplate5", domainSid5, CertTemplateData{
		ApplicationPolicies:     []string{},
		AuthenticationEnabled:   true,
		AuthorizedSignatures:    0,
		EKUS:                    []string{},
		EnrolleeSuppliesSubject: false,
		NoSecurityExtension:     false,
		RequiresManagerApproval: false,
		SchemaVersion:           1,
		SubjectAltRequireSPN:    false,
		SubjectAltRequireUPN:    false,
	})
	s.DC0 = graphTestContext.NewActiveDirectoryComputer("DC0", domainSid0)
	s.DC1 = graphTestContext.NewActiveDirectoryComputer("DC1", domainSid1)
	s.DC2 = graphTestContext.NewActiveDirectoryComputer("DC2", domainSid2)
	s.DC3 = graphTestContext.NewActiveDirectoryComputer("DC3", domainSid3)
	s.DC4 = graphTestContext.NewActiveDirectoryComputer("DC4", domainSid4)
	s.DC5 = graphTestContext.NewActiveDirectoryComputer("DC5", domainSid5)
	s.Domain0 = graphTestContext.NewActiveDirectoryDomain("Domain0", domainSid0, false, true)
	s.Domain1 = graphTestContext.NewActiveDirectoryDomain("Domain1", domainSid1, false, true)
	s.Domain2 = graphTestContext.NewActiveDirectoryDomain("Domain2", domainSid2, false, true)
	s.Domain3 = graphTestContext.NewActiveDirectoryDomain("Domain3", domainSid3, false, true)
	s.Domain4 = graphTestContext.NewActiveDirectoryDomain("Domain4", domainSid4, false, true)
	s.Domain5 = graphTestContext.NewActiveDirectoryDomain("Domain5", domainSid5, false, true)

	s.EnterpriseCA0 = graphTestContext.NewActiveDirectoryEnterpriseCA("EnterpriseCA0", domainSid0)
	s.EnterpriseCA0.Properties.Set(ad.IsUserSpecifiesSanEnabled.String(), true)
	graphTestContext.UpdateNode(s.EnterpriseCA0)

	// leave ca1 isUserSpecifiesSanEnabled as nil
	s.EnterpriseCA1 = graphTestContext.NewActiveDirectoryEnterpriseCA("EnterpriseCA1", domainSid1)
	s.EnterpriseCA1.Properties.Set(ad.IsUserSpecifiesSanEnabled.String(), false)
	graphTestContext.UpdateNode(s.EnterpriseCA1)

	s.EnterpriseCA2 = graphTestContext.NewActiveDirectoryEnterpriseCA("EnterpriseCA2", domainSid2)
	s.EnterpriseCA2.Properties.Set(ad.IsUserSpecifiesSanEnabled.String(), true)
	graphTestContext.UpdateNode(s.EnterpriseCA2)

	s.EnterpriseCA3 = graphTestContext.NewActiveDirectoryEnterpriseCA("EnterpriseCA3", domainSid3)
	s.EnterpriseCA3.Properties.Set(ad.IsUserSpecifiesSanEnabled.String(), true)
	graphTestContext.UpdateNode(s.EnterpriseCA3)

	s.EnterpriseCA4 = graphTestContext.NewActiveDirectoryEnterpriseCA("EnterpriseCA4", domainSid4)
	s.EnterpriseCA4.Properties.Set(ad.IsUserSpecifiesSanEnabled.String(), true)
	graphTestContext.UpdateNode(s.EnterpriseCA4)

	s.EnterpriseCA5 = graphTestContext.NewActiveDirectoryEnterpriseCA("EnterpriseCA5", domainSid5)
	s.EnterpriseCA5.Properties.Set(ad.IsUserSpecifiesSanEnabled.String(), true)
	graphTestContext.UpdateNode(s.EnterpriseCA5)

	s.Group0 = graphTestContext.NewActiveDirectoryGroup("Group0", domainSid0)
	s.Group1 = graphTestContext.NewActiveDirectoryGroup("Group1", domainSid1)
	s.Group2 = graphTestContext.NewActiveDirectoryGroup("Group2", domainSid2)
	s.Group3 = graphTestContext.NewActiveDirectoryGroup("Group3", domainSid3)
	s.Group4 = graphTestContext.NewActiveDirectoryGroup("Group4", domainSid4)
	s.Group5 = graphTestContext.NewActiveDirectoryGroup("Group5", domainSid5)
	s.NTAuthStore0 = graphTestContext.NewActiveDirectoryNTAuthStore("NTAuthStore0", domainSid0)
	s.NTAuthStore1 = graphTestContext.NewActiveDirectoryNTAuthStore("NTAuthStore1", domainSid1)
	s.NTAuthStore2 = graphTestContext.NewActiveDirectoryNTAuthStore("NTAuthStore2", domainSid2)
	s.NTAuthStore3 = graphTestContext.NewActiveDirectoryNTAuthStore("NTAuthStore3", domainSid3)
	s.NTAuthStore4 = graphTestContext.NewActiveDirectoryNTAuthStore("NTAuthStore4", domainSid4)
	s.NTAuthStore5 = graphTestContext.NewActiveDirectoryNTAuthStore("NTAuthStore5", domainSid5)
	s.RootCA0 = graphTestContext.NewActiveDirectoryRootCA("RootCA0", domainSid0)
	s.RootCA1 = graphTestContext.NewActiveDirectoryRootCA("RootCA1", domainSid1)
	s.RootCA2 = graphTestContext.NewActiveDirectoryRootCA("RootCA2", domainSid2)
	s.RootCA3 = graphTestContext.NewActiveDirectoryRootCA("RootCA3", domainSid3)
	s.RootCA4 = graphTestContext.NewActiveDirectoryRootCA("RootCA4", domainSid4)
	s.RootCA5 = graphTestContext.NewActiveDirectoryRootCA("RootCA5", domainSid5)

	graphTestContext.NewRelationship(s.RootCA0, s.Domain0, ad.RootCAFor)
	graphTestContext.NewRelationship(s.NTAuthStore0, s.Domain0, ad.NTAuthStoreFor)
	graphTestContext.NewRelationship(s.DC0, s.Domain0, ad.DCFor)
	graphTestContext.NewRelationship(s.CertTemplate0, s.EnterpriseCA0, ad.PublishedTo)
	graphTestContext.NewRelationship(s.EnterpriseCA0, s.RootCA0, ad.IssuedSignedBy)
	graphTestContext.NewRelationship(s.EnterpriseCA0, s.NTAuthStore0, ad.TrustedForNTAuth)
	graphTestContext.NewRelationship(s.Group0, s.EnterpriseCA0, ad.Enroll)
	graphTestContext.NewRelationship(s.EnterpriseCA0, s.DC0, ad.CanAbuseUPNCertMapping)
	graphTestContext.NewRelationship(s.Group0, s.CertTemplate0, ad.Enroll)

	graphTestContext.NewRelationship(s.RootCA1, s.Domain1, ad.RootCAFor)
	graphTestContext.NewRelationship(s.NTAuthStore1, s.Domain1, ad.NTAuthStoreFor)
	graphTestContext.NewRelationship(s.DC1, s.Domain1, ad.DCFor)
	graphTestContext.NewRelationship(s.CertTemplate1, s.EnterpriseCA1, ad.PublishedTo)
	graphTestContext.NewRelationship(s.EnterpriseCA1, s.RootCA1, ad.IssuedSignedBy)
	graphTestContext.NewRelationship(s.EnterpriseCA1, s.NTAuthStore1, ad.TrustedForNTAuth)
	graphTestContext.NewRelationship(s.Group1, s.EnterpriseCA1, ad.Enroll)
	graphTestContext.NewRelationship(s.EnterpriseCA1, s.DC1, ad.CanAbuseUPNCertMapping)
	graphTestContext.NewRelationship(s.Group1, s.CertTemplate1, ad.Enroll)

	graphTestContext.NewRelationship(s.RootCA2, s.Domain2, ad.RootCAFor)
	graphTestContext.NewRelationship(s.NTAuthStore2, s.Domain2, ad.NTAuthStoreFor)
	graphTestContext.NewRelationship(s.DC2, s.Domain2, ad.DCFor)
	graphTestContext.NewRelationship(s.CertTemplate2, s.EnterpriseCA2, ad.PublishedTo)
	graphTestContext.NewRelationship(s.EnterpriseCA2, s.RootCA2, ad.IssuedSignedBy)
	graphTestContext.NewRelationship(s.EnterpriseCA2, s.NTAuthStore2, ad.TrustedForNTAuth)
	graphTestContext.NewRelationship(s.Group2, s.EnterpriseCA2, ad.Enroll)
	graphTestContext.NewRelationship(s.Group2, s.CertTemplate2, ad.Enroll)

	graphTestContext.NewRelationship(s.RootCA3, s.Domain3, ad.RootCAFor)
	graphTestContext.NewRelationship(s.NTAuthStore3, s.Domain3, ad.NTAuthStoreFor)
	graphTestContext.NewRelationship(s.DC3, s.Domain3, ad.DCFor)
	graphTestContext.NewRelationship(s.CertTemplate3, s.EnterpriseCA3, ad.PublishedTo)
	graphTestContext.NewRelationship(s.EnterpriseCA3, s.RootCA3, ad.IssuedSignedBy)
	graphTestContext.NewRelationship(s.Group3, s.EnterpriseCA3, ad.Enroll)
	graphTestContext.NewRelationship(s.EnterpriseCA3, s.DC3, ad.CanAbuseUPNCertMapping)
	graphTestContext.NewRelationship(s.Group3, s.CertTemplate3, ad.Enroll)

	graphTestContext.NewRelationship(s.RootCA4, s.Domain4, ad.RootCAFor)
	graphTestContext.NewRelationship(s.NTAuthStore4, s.Domain4, ad.NTAuthStoreFor)
	graphTestContext.NewRelationship(s.DC4, s.Domain4, ad.DCFor)
	graphTestContext.NewRelationship(s.CertTemplate4, s.EnterpriseCA4, ad.PublishedTo)
	graphTestContext.NewRelationship(s.EnterpriseCA4, s.NTAuthStore4, ad.TrustedForNTAuth)
	graphTestContext.NewRelationship(s.Group4, s.EnterpriseCA4, ad.Enroll)
	graphTestContext.NewRelationship(s.EnterpriseCA4, s.DC4, ad.CanAbuseUPNCertMapping)
	graphTestContext.NewRelationship(s.Group4, s.CertTemplate4, ad.Enroll)

	graphTestContext.NewRelationship(s.RootCA5, s.Domain5, ad.RootCAFor)
	graphTestContext.NewRelationship(s.NTAuthStore5, s.Domain5, ad.NTAuthStoreFor)
	graphTestContext.NewRelationship(s.DC5, s.Domain5, ad.DCFor)
	graphTestContext.NewRelationship(s.EnterpriseCA5, s.RootCA5, ad.IssuedSignedBy)
	graphTestContext.NewRelationship(s.EnterpriseCA5, s.NTAuthStore5, ad.TrustedForNTAuth)
	graphTestContext.NewRelationship(s.Group5, s.EnterpriseCA5, ad.Enroll)
	graphTestContext.NewRelationship(s.EnterpriseCA5, s.DC5, ad.CanAbuseUPNCertMapping)
	graphTestContext.NewRelationship(s.Group5, s.CertTemplate5, ad.Enroll)
}

type ESC6bPrincipalEdgesHarness struct {
	CertTemplate1 *graph.Node
	DC            *graph.Node
	Domain        *graph.Node
	EnterpriseCA  *graph.Node
	Group0        *graph.Node
	Group1        *graph.Node
	Group2        *graph.Node
	Group3        *graph.Node
	Group4        *graph.Node
	NTAuthStore   *graph.Node
	RootCA        *graph.Node
}

func (s *ESC6bPrincipalEdgesHarness) Setup(graphTestContext *GraphTestContext) {
	domainSid := RandomDomainSID()
	s.CertTemplate1 = graphTestContext.NewActiveDirectoryCertTemplate("CertTemplate1", domainSid, CertTemplateData{
		ApplicationPolicies:     []string{},
		AuthenticationEnabled:   true,
		AuthorizedSignatures:    0,
		EKUS:                    []string{},
		EnrolleeSuppliesSubject: false,
		NoSecurityExtension:     false,
		RequiresManagerApproval: false,
		SchemaVersion:           1,
		SubjectAltRequireSPN:    false,
		SubjectAltRequireUPN:    false,
	})
	s.DC = graphTestContext.NewActiveDirectoryComputer("DC", domainSid)
	s.Domain = graphTestContext.NewActiveDirectoryDomain("Domain", domainSid, false, true)

	s.EnterpriseCA = graphTestContext.NewActiveDirectoryEnterpriseCA("EnterpriseCA", domainSid)
	s.EnterpriseCA.Properties.Set(ad.IsUserSpecifiesSanEnabled.String(), true)
	graphTestContext.UpdateNode(s.EnterpriseCA)

	s.Group0 = graphTestContext.NewActiveDirectoryGroup("Group0", domainSid)
	s.Group1 = graphTestContext.NewActiveDirectoryGroup("Group1", domainSid)
	s.Group2 = graphTestContext.NewActiveDirectoryGroup("Group2", domainSid)
	s.Group3 = graphTestContext.NewActiveDirectoryGroup("Group3", domainSid)
	s.Group4 = graphTestContext.NewActiveDirectoryGroup("Group4", domainSid)
	s.NTAuthStore = graphTestContext.NewActiveDirectoryNTAuthStore("NTAuthStore", domainSid)
	s.RootCA = graphTestContext.NewActiveDirectoryRootCA("RootCA", domainSid)
	graphTestContext.NewRelationship(s.RootCA, s.Domain, ad.RootCAFor)
	graphTestContext.NewRelationship(s.EnterpriseCA, s.RootCA, ad.IssuedSignedBy)
	graphTestContext.NewRelationship(s.NTAuthStore, s.Domain, ad.NTAuthStoreFor)
	graphTestContext.NewRelationship(s.EnterpriseCA, s.NTAuthStore, ad.TrustedForNTAuth)
	graphTestContext.NewRelationship(s.EnterpriseCA, s.DC, ad.CanAbuseUPNCertMapping)
	graphTestContext.NewRelationship(s.DC, s.Domain, ad.DCFor)
	graphTestContext.NewRelationship(s.Group0, s.EnterpriseCA, ad.Enroll)
	graphTestContext.NewRelationship(s.CertTemplate1, s.EnterpriseCA, ad.PublishedTo)
	graphTestContext.NewRelationship(s.Group1, s.CertTemplate1, ad.GenericAll)
	graphTestContext.NewRelationship(s.Group1, s.Group0, ad.MemberOf)
	graphTestContext.NewRelationship(s.Group2, s.CertTemplate1, ad.AllExtendedRights)
	graphTestContext.NewRelationship(s.Group2, s.Group0, ad.MemberOf)
	graphTestContext.NewRelationship(s.Group3, s.CertTemplate1, ad.GenericWrite)
	graphTestContext.NewRelationship(s.Group3, s.Group0, ad.MemberOf)
	graphTestContext.NewRelationship(s.Group4, s.CertTemplate1, ad.Enroll)
}

type ShortcutHarness struct {
	Group1 *graph.Node
	Group2 *graph.Node
	Group3 *graph.Node
	Group4 *graph.Node
	User1  *graph.Node
}

func (s *ShortcutHarness) Setup(graphTestContext *GraphTestContext) {
	sid := RandomDomainSID()
	s.Group1 = graphTestContext.NewActiveDirectoryGroup("GROUP ONE", sid)
	s.Group2 = graphTestContext.NewActiveDirectoryGroup("GROUP TWO", sid)
	s.Group3 = graphTestContext.NewActiveDirectoryGroup("GROUP THREE", sid)
	s.Group4 = graphTestContext.NewActiveDirectoryGroup("GROUP FOUR", sid)
	s.User1 = graphTestContext.NewActiveDirectoryUser("USER ONE", sid)

	graphTestContext.NewRelationship(s.Group4, s.Group1, ad.MemberOf)
	graphTestContext.NewRelationship(s.Group3, s.Group2, ad.MemberOf)
	graphTestContext.NewRelationship(s.Group3, s.Group1, ad.MemberOf)
	graphTestContext.NewRelationship(s.User1, s.Group4, ad.MemberOf)
	graphTestContext.NewRelationship(s.User1, s.Group3, ad.MemberOf)
}

type RootADHarness struct {
	ActiveDirectoryDomainSID                string
	ActiveDirectoryDomain                   *graph.Node
	ActiveDirectoryRDPDomainGroup           *graph.Node
	ActiveDirectoryDomainUsersGroup         *graph.Node
	ActiveDirectoryUser                     *graph.Node
	ActiveDirectoryOU                       *graph.Node
	ActiveDirectoryGPO                      *graph.Node
	ActiveDirectoryDCSyncAtomicRelationship *graph.Relationship
	NumCollectedDomains                     int
}

func (s *RootADHarness) Setup(graphTestContext *GraphTestContext) {
	s.ActiveDirectoryDomainSID = RandomDomainSID()
	s.ActiveDirectoryDomain = graphTestContext.NewActiveDirectoryDomain("TESTLAB.LOCAL", s.ActiveDirectoryDomainSID, false, true)
	s.ActiveDirectoryUser = graphTestContext.NewActiveDirectoryUser("AD User", s.ActiveDirectoryDomainSID)
	s.ActiveDirectoryOU = graphTestContext.NewActiveDirectoryOU("OU", s.ActiveDirectoryDomainSID, false)
	s.ActiveDirectoryGPO = graphTestContext.NewActiveDirectoryGPO("GPO Policy", s.ActiveDirectoryDomainSID)
	s.ActiveDirectoryDomainUsersGroup = graphTestContext.NewActiveDirectoryGroup("Domain Users", s.ActiveDirectoryDomainSID)

	// Allow the user to do DCSync to the domain
	s.ActiveDirectoryDCSyncAtomicRelationship = graphTestContext.NewRelationship(s.ActiveDirectoryUser, s.ActiveDirectoryDomain, ad.DCSync, DefaultRelProperties)

	// Contain the OU and user
	graphTestContext.NewRelationship(s.ActiveDirectoryDomain, s.ActiveDirectoryOU, ad.Contains)
	graphTestContext.NewRelationship(s.ActiveDirectoryOU, s.ActiveDirectoryUser, ad.Contains)
	graphTestContext.NewRelationship(s.ActiveDirectoryUser, s.ActiveDirectoryDomainUsersGroup, ad.MemberOf)

	// Apply a GPO
	graphTestContext.NewRelationship(s.ActiveDirectoryGPO, s.ActiveDirectoryOU, ad.GPLink)
}

type ESC4Template1 struct {
	CertTemplate1 *graph.Node
	CertTemplate2 *graph.Node
	CertTemplate3 *graph.Node
	CertTemplate4 *graph.Node

	Domain       *graph.Node
	EnterpriseCA *graph.Node

	NTAuthStore *graph.Node
	RootCA      *graph.Node

	Group0  *graph.Node
	Group11 *graph.Node
	Group12 *graph.Node
	Group13 *graph.Node
	Group14 *graph.Node
	Group15 *graph.Node
	Group21 *graph.Node
	Group22 *graph.Node
	Group23 *graph.Node
	Group24 *graph.Node
	Group25 *graph.Node
	Group31 *graph.Node
	Group32 *graph.Node
	Group33 *graph.Node
	Group34 *graph.Node
	Group35 *graph.Node
	Group41 *graph.Node
	Group42 *graph.Node
	Group43 *graph.Node
	Group44 *graph.Node
	Group45 *graph.Node
}

func (s *ESC4Template1) Setup(graphTestContext *GraphTestContext) {
	domainSid := RandomDomainSID()
	s.CertTemplate1 = graphTestContext.NewActiveDirectoryCertTemplate("CertTemplate1", domainSid, CertTemplateData{
		ApplicationPolicies:     []string{},
		AuthenticationEnabled:   true,
		AuthorizedSignatures:    1,
		EKUS:                    []string{},
		EnrolleeSuppliesSubject: true,
		NoSecurityExtension:     false,
		RequiresManagerApproval: false,
		SchemaVersion:           1,
		SubjectAltRequireSPN:    false,
		SubjectAltRequireUPN:    false,
	})
	s.CertTemplate2 = graphTestContext.NewActiveDirectoryCertTemplate("CertTemplate2", domainSid, CertTemplateData{
		ApplicationPolicies:     []string{},
		AuthenticationEnabled:   false,
		AuthorizedSignatures:    1,
		EKUS:                    []string{},
		EnrolleeSuppliesSubject: true,
		NoSecurityExtension:     false,
		RequiresManagerApproval: false,
		SchemaVersion:           1,
		SubjectAltRequireSPN:    false,
		SubjectAltRequireUPN:    false,
	})
	s.CertTemplate3 = graphTestContext.NewActiveDirectoryCertTemplate("CertTemplate3", domainSid, CertTemplateData{
		ApplicationPolicies:     []string{},
		AuthenticationEnabled:   true,
		AuthorizedSignatures:    1,
		EKUS:                    []string{},
		EnrolleeSuppliesSubject: true,
		NoSecurityExtension:     false,
		RequiresManagerApproval: false,
		SchemaVersion:           2,
		SubjectAltRequireSPN:    false,
		SubjectAltRequireUPN:    false,
	})
	s.CertTemplate4 = graphTestContext.NewActiveDirectoryCertTemplate("CertTemplate4", domainSid, CertTemplateData{
		ApplicationPolicies:     []string{},
		AuthenticationEnabled:   true,
		AuthorizedSignatures:    0,
		EKUS:                    []string{},
		EnrolleeSuppliesSubject: true,
		NoSecurityExtension:     false,
		RequiresManagerApproval: false,
		SchemaVersion:           2,
		SubjectAltRequireSPN:    false,
		SubjectAltRequireUPN:    false,
	})

	s.Domain = graphTestContext.NewActiveDirectoryDomain("Domain", domainSid, false, true)
	s.EnterpriseCA = graphTestContext.NewActiveDirectoryEnterpriseCA("EnterpriseCA", domainSid)

	s.Group0 = graphTestContext.NewActiveDirectoryGroup("Group0", domainSid)
	s.Group11 = graphTestContext.NewActiveDirectoryGroup("Group11", domainSid)
	s.Group12 = graphTestContext.NewActiveDirectoryGroup("Group12", domainSid)
	s.Group13 = graphTestContext.NewActiveDirectoryGroup("Group13", domainSid)
	s.Group14 = graphTestContext.NewActiveDirectoryGroup("Group14", domainSid)
	s.Group15 = graphTestContext.NewActiveDirectoryGroup("Group15", domainSid)

	s.Group21 = graphTestContext.NewActiveDirectoryGroup("Group21", domainSid)
	s.Group22 = graphTestContext.NewActiveDirectoryGroup("Group22", domainSid)
	s.Group23 = graphTestContext.NewActiveDirectoryGroup("Group23", domainSid)
	s.Group24 = graphTestContext.NewActiveDirectoryGroup("Group24", domainSid)
	s.Group25 = graphTestContext.NewActiveDirectoryGroup("Group25", domainSid)

	s.Group31 = graphTestContext.NewActiveDirectoryGroup("Group31", domainSid)
	s.Group32 = graphTestContext.NewActiveDirectoryGroup("Group32", domainSid)
	s.Group33 = graphTestContext.NewActiveDirectoryGroup("Group33", domainSid)
	s.Group34 = graphTestContext.NewActiveDirectoryGroup("Group34", domainSid)
	s.Group35 = graphTestContext.NewActiveDirectoryGroup("Group35", domainSid)

	s.Group41 = graphTestContext.NewActiveDirectoryGroup("Group41", domainSid)
	s.Group42 = graphTestContext.NewActiveDirectoryGroup("Group42", domainSid)
	s.Group43 = graphTestContext.NewActiveDirectoryGroup("Group43", domainSid)
	s.Group44 = graphTestContext.NewActiveDirectoryGroup("Group44", domainSid)
	s.Group45 = graphTestContext.NewActiveDirectoryGroup("Group45", domainSid)

	s.NTAuthStore = graphTestContext.NewActiveDirectoryNTAuthStore("NTAuthStore", domainSid)
	s.RootCA = graphTestContext.NewActiveDirectoryRootCA("RootCA", domainSid)

	graphTestContext.NewRelationship(s.RootCA, s.Domain, ad.RootCAFor)
	graphTestContext.NewRelationship(s.EnterpriseCA, s.RootCA, ad.IssuedSignedBy)
	graphTestContext.NewRelationship(s.EnterpriseCA, s.NTAuthStore, ad.TrustedForNTAuth)
	graphTestContext.NewRelationship(s.Group0, s.EnterpriseCA, ad.Enroll)
	graphTestContext.NewRelationship(s.CertTemplate1, s.EnterpriseCA, ad.PublishedTo)
	graphTestContext.NewRelationship(s.Group11, s.CertTemplate1, ad.GenericAll)
	graphTestContext.NewRelationship(s.Group11, s.Group0, ad.MemberOf)
	graphTestContext.NewRelationship(s.Group12, s.CertTemplate1, ad.Enroll)
	graphTestContext.NewRelationship(s.Group12, s.Group0, ad.MemberOf)
	graphTestContext.NewRelationship(s.Group13, s.CertTemplate1, ad.Enroll)
	graphTestContext.NewRelationship(s.Group13, s.Group0, ad.MemberOf)
	graphTestContext.NewRelationship(s.Group12, s.CertTemplate1, ad.GenericWrite)
	graphTestContext.NewRelationship(s.Group13, s.CertTemplate1, ad.WritePKINameFlag)
	graphTestContext.NewRelationship(s.Group14, s.CertTemplate1, ad.Enroll)
	graphTestContext.NewRelationship(s.Group14, s.Group0, ad.MemberOf)
	graphTestContext.NewRelationship(s.Group14, s.CertTemplate1, ad.WritePKIEnrollmentFlag)
	graphTestContext.NewRelationship(s.NTAuthStore, s.Domain, ad.NTAuthStoreFor)
	graphTestContext.NewRelationship(s.Group15, s.CertTemplate1, ad.Enroll)
	graphTestContext.NewRelationship(s.Group15, s.Group0, ad.MemberOf)
	graphTestContext.NewRelationship(s.Group15, s.CertTemplate1, ad.WritePKIEnrollmentFlag)
	graphTestContext.NewRelationship(s.Group15, s.CertTemplate1, ad.WritePKINameFlag)
	graphTestContext.NewRelationship(s.CertTemplate2, s.EnterpriseCA, ad.PublishedTo)
	graphTestContext.NewRelationship(s.Group21, s.CertTemplate2, ad.GenericAll)
	graphTestContext.NewRelationship(s.Group21, s.Group0, ad.MemberOf)
	graphTestContext.NewRelationship(s.Group22, s.CertTemplate2, ad.Enroll)
	graphTestContext.NewRelationship(s.Group22, s.Group0, ad.MemberOf)
	graphTestContext.NewRelationship(s.Group23, s.CertTemplate2, ad.Enroll)
	graphTestContext.NewRelationship(s.Group23, s.Group0, ad.MemberOf)
	graphTestContext.NewRelationship(s.Group22, s.CertTemplate2, ad.GenericWrite)
	graphTestContext.NewRelationship(s.Group23, s.CertTemplate2, ad.WritePKINameFlag)
	graphTestContext.NewRelationship(s.Group24, s.CertTemplate2, ad.Enroll)
	graphTestContext.NewRelationship(s.Group24, s.Group0, ad.MemberOf)
	graphTestContext.NewRelationship(s.Group24, s.CertTemplate2, ad.WritePKIEnrollmentFlag)
	graphTestContext.NewRelationship(s.Group25, s.CertTemplate2, ad.Enroll)
	graphTestContext.NewRelationship(s.Group25, s.Group0, ad.MemberOf)
	graphTestContext.NewRelationship(s.Group25, s.CertTemplate2, ad.WritePKIEnrollmentFlag)
	graphTestContext.NewRelationship(s.Group25, s.CertTemplate2, ad.WritePKINameFlag)
	graphTestContext.NewRelationship(s.CertTemplate3, s.EnterpriseCA, ad.PublishedTo)
	graphTestContext.NewRelationship(s.Group31, s.CertTemplate3, ad.GenericAll)
	graphTestContext.NewRelationship(s.Group31, s.Group0, ad.MemberOf)
	graphTestContext.NewRelationship(s.Group32, s.CertTemplate3, ad.Enroll)
	graphTestContext.NewRelationship(s.Group32, s.Group0, ad.MemberOf)
	graphTestContext.NewRelationship(s.Group33, s.CertTemplate3, ad.Enroll)
	graphTestContext.NewRelationship(s.Group33, s.Group0, ad.MemberOf)
	graphTestContext.NewRelationship(s.Group32, s.CertTemplate3, ad.GenericWrite)
	graphTestContext.NewRelationship(s.Group33, s.CertTemplate3, ad.WritePKINameFlag)
	graphTestContext.NewRelationship(s.Group34, s.CertTemplate3, ad.Enroll)
	graphTestContext.NewRelationship(s.Group34, s.Group0, ad.MemberOf)
	graphTestContext.NewRelationship(s.Group34, s.CertTemplate3, ad.WritePKIEnrollmentFlag)
	graphTestContext.NewRelationship(s.Group35, s.CertTemplate3, ad.Enroll)
	graphTestContext.NewRelationship(s.Group35, s.Group0, ad.MemberOf)
	graphTestContext.NewRelationship(s.Group35, s.CertTemplate3, ad.WritePKIEnrollmentFlag)
	graphTestContext.NewRelationship(s.Group35, s.CertTemplate3, ad.WritePKINameFlag)
	graphTestContext.NewRelationship(s.CertTemplate4, s.EnterpriseCA, ad.PublishedTo)
	graphTestContext.NewRelationship(s.Group41, s.CertTemplate4, ad.GenericAll)
	graphTestContext.NewRelationship(s.Group41, s.Group0, ad.MemberOf)
	graphTestContext.NewRelationship(s.Group42, s.CertTemplate4, ad.Enroll)
	graphTestContext.NewRelationship(s.Group42, s.Group0, ad.MemberOf)
	graphTestContext.NewRelationship(s.Group43, s.CertTemplate4, ad.Enroll)
	graphTestContext.NewRelationship(s.Group43, s.Group0, ad.MemberOf)
	graphTestContext.NewRelationship(s.Group42, s.CertTemplate4, ad.GenericWrite)
	graphTestContext.NewRelationship(s.Group43, s.CertTemplate4, ad.WritePKINameFlag)
	graphTestContext.NewRelationship(s.Group44, s.CertTemplate4, ad.Enroll)
	graphTestContext.NewRelationship(s.Group44, s.Group0, ad.MemberOf)
	graphTestContext.NewRelationship(s.Group44, s.CertTemplate4, ad.WritePKIEnrollmentFlag)
	graphTestContext.NewRelationship(s.Group45, s.CertTemplate4, ad.Enroll)
	graphTestContext.NewRelationship(s.Group45, s.Group0, ad.MemberOf)
	graphTestContext.NewRelationship(s.Group45, s.CertTemplate4, ad.WritePKIEnrollmentFlag)
	graphTestContext.NewRelationship(s.Group45, s.CertTemplate4, ad.WritePKINameFlag)
}

type ESC4Template2 struct {
	CertTemplate1 *graph.Node
	CertTemplate2 *graph.Node
	CertTemplate3 *graph.Node
	CertTemplate4 *graph.Node
	CertTemplate5 *graph.Node
	Domain        *graph.Node
	EnterpriseCA  *graph.Node
	Group0        *graph.Node
	Group11       *graph.Node
	Group12       *graph.Node
	Group13       *graph.Node
	Group14       *graph.Node
	Group15       *graph.Node
	Group21       *graph.Node
	Group22       *graph.Node
	Group23       *graph.Node
	Group24       *graph.Node
	Group25       *graph.Node
	Group31       *graph.Node
	Group32       *graph.Node
	Group33       *graph.Node
	Group34       *graph.Node
	Group35       *graph.Node
	Group41       *graph.Node
	Group42       *graph.Node
	Group43       *graph.Node
	Group44       *graph.Node
	Group45       *graph.Node
	Group51       *graph.Node
	Group52       *graph.Node
	Group53       *graph.Node
	Group54       *graph.Node
	Group55       *graph.Node
	NTAuthStore   *graph.Node
	RootCA        *graph.Node
}

func (s *ESC4Template2) Setup(graphTestContext *GraphTestContext) {
	domainSid := RandomDomainSID()
	s.CertTemplate1 = graphTestContext.NewActiveDirectoryCertTemplate("CertTemplate1", domainSid, CertTemplateData{
		ApplicationPolicies:     []string{},
		AuthenticationEnabled:   false,
		AuthorizedSignatures:    0,
		EKUS:                    []string{},
		EnrolleeSuppliesSubject: false,
		NoSecurityExtension:     false,
		RequiresManagerApproval: true,
		SchemaVersion:           1,
		SubjectAltRequireSPN:    false,
		SubjectAltRequireUPN:    false,
	})
	s.CertTemplate2 = graphTestContext.NewActiveDirectoryCertTemplate("CertTemplate2", domainSid, CertTemplateData{
		ApplicationPolicies:     []string{},
		AuthenticationEnabled:   true,
		AuthorizedSignatures:    0,
		EKUS:                    []string{},
		EnrolleeSuppliesSubject: false,
		NoSecurityExtension:     false,
		RequiresManagerApproval: true,
		SchemaVersion:           1,
		SubjectAltRequireSPN:    false,
		SubjectAltRequireUPN:    false,
	})
	s.CertTemplate3 = graphTestContext.NewActiveDirectoryCertTemplate("CertTemplate3", domainSid, CertTemplateData{
		ApplicationPolicies:     []string{},
		AuthenticationEnabled:   true,
		AuthorizedSignatures:    0,
		EKUS:                    []string{},
		EnrolleeSuppliesSubject: false,
		NoSecurityExtension:     false,
		RequiresManagerApproval: false,
		SchemaVersion:           1,
		SubjectAltRequireSPN:    false,
		SubjectAltRequireUPN:    false,
	})
	s.CertTemplate4 = graphTestContext.NewActiveDirectoryCertTemplate("CertTemplate4", domainSid, CertTemplateData{
		ApplicationPolicies:     []string{},
		AuthenticationEnabled:   true,
		AuthorizedSignatures:    0,
		EKUS:                    []string{},
		EnrolleeSuppliesSubject: true,
		NoSecurityExtension:     false,
		RequiresManagerApproval: true,
		SchemaVersion:           1,
		SubjectAltRequireSPN:    false,
		SubjectAltRequireUPN:    false,
	})
	s.CertTemplate5 = graphTestContext.NewActiveDirectoryCertTemplate("CertTemplate5", domainSid, CertTemplateData{
		ApplicationPolicies:     []string{},
		AuthenticationEnabled:   true,
		AuthorizedSignatures:    0,
		EKUS:                    []string{},
		EnrolleeSuppliesSubject: true,
		NoSecurityExtension:     false,
		RequiresManagerApproval: false,
		SchemaVersion:           1,
		SubjectAltRequireSPN:    false,
		SubjectAltRequireUPN:    false,
	})
	s.Domain = graphTestContext.NewActiveDirectoryDomain("Domain", domainSid, false, true)
	s.EnterpriseCA = graphTestContext.NewActiveDirectoryEnterpriseCA("EnterpriseCA", domainSid)
	s.Group0 = graphTestContext.NewActiveDirectoryGroup("Group0", domainSid)
	s.Group11 = graphTestContext.NewActiveDirectoryGroup("Group11", domainSid)
	s.Group12 = graphTestContext.NewActiveDirectoryGroup("Group12", domainSid)
	s.Group13 = graphTestContext.NewActiveDirectoryGroup("Group13", domainSid)
	s.Group14 = graphTestContext.NewActiveDirectoryGroup("Group14", domainSid)
	s.Group15 = graphTestContext.NewActiveDirectoryGroup("Group15", domainSid)
	s.Group21 = graphTestContext.NewActiveDirectoryGroup("Group21", domainSid)
	s.Group22 = graphTestContext.NewActiveDirectoryGroup("Group22", domainSid)
	s.Group23 = graphTestContext.NewActiveDirectoryGroup("Group23", domainSid)
	s.Group24 = graphTestContext.NewActiveDirectoryGroup("Group24", domainSid)
	s.Group25 = graphTestContext.NewActiveDirectoryGroup("Group25", domainSid)
	s.Group31 = graphTestContext.NewActiveDirectoryGroup("Group31", domainSid)
	s.Group32 = graphTestContext.NewActiveDirectoryGroup("Group32", domainSid)
	s.Group33 = graphTestContext.NewActiveDirectoryGroup("Group33", domainSid)
	s.Group34 = graphTestContext.NewActiveDirectoryGroup("Group34", domainSid)
	s.Group35 = graphTestContext.NewActiveDirectoryGroup("Group35", domainSid)
	s.Group41 = graphTestContext.NewActiveDirectoryGroup("Group41", domainSid)
	s.Group42 = graphTestContext.NewActiveDirectoryGroup("Group42", domainSid)
	s.Group43 = graphTestContext.NewActiveDirectoryGroup("Group43", domainSid)
	s.Group44 = graphTestContext.NewActiveDirectoryGroup("Group44", domainSid)
	s.Group45 = graphTestContext.NewActiveDirectoryGroup("Group45", domainSid)
	s.Group51 = graphTestContext.NewActiveDirectoryGroup("Group51", domainSid)
	s.Group52 = graphTestContext.NewActiveDirectoryGroup("Group52", domainSid)
	s.Group53 = graphTestContext.NewActiveDirectoryGroup("Group53", domainSid)
	s.Group54 = graphTestContext.NewActiveDirectoryGroup("Group54", domainSid)
	s.Group55 = graphTestContext.NewActiveDirectoryGroup("Group55", domainSid)
	s.NTAuthStore = graphTestContext.NewActiveDirectoryNTAuthStore("NTAuthStore", domainSid)
	s.RootCA = graphTestContext.NewActiveDirectoryRootCA("RootCA", domainSid)
	graphTestContext.NewRelationship(s.RootCA, s.Domain, ad.RootCAFor)
	graphTestContext.NewRelationship(s.EnterpriseCA, s.RootCA, ad.IssuedSignedBy)
	graphTestContext.NewRelationship(s.EnterpriseCA, s.NTAuthStore, ad.TrustedForNTAuth)
	graphTestContext.NewRelationship(s.Group0, s.EnterpriseCA, ad.Enroll)
	graphTestContext.NewRelationship(s.CertTemplate1, s.EnterpriseCA, ad.PublishedTo)
	graphTestContext.NewRelationship(s.Group11, s.CertTemplate1, ad.GenericAll)
	graphTestContext.NewRelationship(s.Group11, s.Group0, ad.MemberOf)
	graphTestContext.NewRelationship(s.Group12, s.CertTemplate1, ad.Enroll)
	graphTestContext.NewRelationship(s.Group12, s.Group0, ad.MemberOf)
	graphTestContext.NewRelationship(s.Group13, s.CertTemplate1, ad.Enroll)
	graphTestContext.NewRelationship(s.Group13, s.Group0, ad.MemberOf)
	graphTestContext.NewRelationship(s.Group12, s.CertTemplate1, ad.GenericWrite)
	graphTestContext.NewRelationship(s.Group13, s.CertTemplate1, ad.WritePKINameFlag)
	graphTestContext.NewRelationship(s.Group14, s.CertTemplate1, ad.Enroll)
	graphTestContext.NewRelationship(s.Group14, s.Group0, ad.MemberOf)
	graphTestContext.NewRelationship(s.Group14, s.CertTemplate1, ad.WritePKIEnrollmentFlag)
	graphTestContext.NewRelationship(s.NTAuthStore, s.Domain, ad.NTAuthStoreFor)
	graphTestContext.NewRelationship(s.Group15, s.CertTemplate1, ad.Enroll)
	graphTestContext.NewRelationship(s.Group15, s.Group0, ad.MemberOf)
	graphTestContext.NewRelationship(s.Group15, s.CertTemplate1, ad.WritePKIEnrollmentFlag)
	graphTestContext.NewRelationship(s.Group15, s.CertTemplate1, ad.WritePKINameFlag)
	graphTestContext.NewRelationship(s.CertTemplate2, s.EnterpriseCA, ad.PublishedTo)
	graphTestContext.NewRelationship(s.Group21, s.CertTemplate2, ad.GenericAll)
	graphTestContext.NewRelationship(s.Group21, s.Group0, ad.MemberOf)
	graphTestContext.NewRelationship(s.Group22, s.CertTemplate2, ad.Enroll)
	graphTestContext.NewRelationship(s.Group22, s.Group0, ad.MemberOf)
	graphTestContext.NewRelationship(s.Group23, s.CertTemplate2, ad.Enroll)
	graphTestContext.NewRelationship(s.Group23, s.Group0, ad.MemberOf)
	graphTestContext.NewRelationship(s.Group22, s.CertTemplate2, ad.GenericWrite)
	graphTestContext.NewRelationship(s.Group23, s.CertTemplate2, ad.WritePKINameFlag)
	graphTestContext.NewRelationship(s.Group24, s.CertTemplate2, ad.Enroll)
	graphTestContext.NewRelationship(s.Group24, s.Group0, ad.MemberOf)
	graphTestContext.NewRelationship(s.Group24, s.CertTemplate2, ad.WritePKIEnrollmentFlag)
	graphTestContext.NewRelationship(s.Group25, s.CertTemplate2, ad.Enroll)
	graphTestContext.NewRelationship(s.Group25, s.Group0, ad.MemberOf)
	graphTestContext.NewRelationship(s.Group25, s.CertTemplate2, ad.WritePKIEnrollmentFlag)
	graphTestContext.NewRelationship(s.Group25, s.CertTemplate2, ad.WritePKINameFlag)
	graphTestContext.NewRelationship(s.CertTemplate3, s.EnterpriseCA, ad.PublishedTo)
	graphTestContext.NewRelationship(s.Group31, s.CertTemplate3, ad.GenericAll)
	graphTestContext.NewRelationship(s.Group31, s.Group0, ad.MemberOf)
	graphTestContext.NewRelationship(s.Group32, s.CertTemplate3, ad.Enroll)
	graphTestContext.NewRelationship(s.Group32, s.Group0, ad.MemberOf)
	graphTestContext.NewRelationship(s.Group33, s.CertTemplate3, ad.Enroll)
	graphTestContext.NewRelationship(s.Group33, s.Group0, ad.MemberOf)
	graphTestContext.NewRelationship(s.Group32, s.CertTemplate3, ad.GenericWrite)
	graphTestContext.NewRelationship(s.Group33, s.CertTemplate3, ad.WritePKINameFlag)
	graphTestContext.NewRelationship(s.Group34, s.CertTemplate3, ad.Enroll)
	graphTestContext.NewRelationship(s.Group34, s.Group0, ad.MemberOf)
	graphTestContext.NewRelationship(s.Group34, s.CertTemplate3, ad.WritePKIEnrollmentFlag)
	graphTestContext.NewRelationship(s.Group35, s.CertTemplate3, ad.Enroll)
	graphTestContext.NewRelationship(s.Group35, s.Group0, ad.MemberOf)
	graphTestContext.NewRelationship(s.Group35, s.CertTemplate3, ad.WritePKIEnrollmentFlag)
	graphTestContext.NewRelationship(s.Group35, s.CertTemplate3, ad.WritePKINameFlag)
	graphTestContext.NewRelationship(s.CertTemplate4, s.EnterpriseCA, ad.PublishedTo)
	graphTestContext.NewRelationship(s.Group41, s.CertTemplate4, ad.GenericAll)
	graphTestContext.NewRelationship(s.Group41, s.Group0, ad.MemberOf)
	graphTestContext.NewRelationship(s.Group42, s.CertTemplate4, ad.Enroll)
	graphTestContext.NewRelationship(s.Group42, s.Group0, ad.MemberOf)
	graphTestContext.NewRelationship(s.Group43, s.CertTemplate4, ad.Enroll)
	graphTestContext.NewRelationship(s.Group43, s.Group0, ad.MemberOf)
	graphTestContext.NewRelationship(s.Group42, s.CertTemplate4, ad.GenericWrite)
	graphTestContext.NewRelationship(s.Group43, s.CertTemplate4, ad.WritePKINameFlag)
	graphTestContext.NewRelationship(s.Group44, s.CertTemplate4, ad.Enroll)
	graphTestContext.NewRelationship(s.Group44, s.Group0, ad.MemberOf)
	graphTestContext.NewRelationship(s.Group44, s.CertTemplate4, ad.WritePKIEnrollmentFlag)
	graphTestContext.NewRelationship(s.Group45, s.CertTemplate4, ad.Enroll)
	graphTestContext.NewRelationship(s.Group45, s.Group0, ad.MemberOf)
	graphTestContext.NewRelationship(s.Group45, s.CertTemplate4, ad.WritePKIEnrollmentFlag)
	graphTestContext.NewRelationship(s.Group45, s.CertTemplate4, ad.WritePKINameFlag)
	graphTestContext.NewRelationship(s.CertTemplate5, s.EnterpriseCA, ad.PublishedTo)
	graphTestContext.NewRelationship(s.Group51, s.CertTemplate5, ad.GenericAll)
	graphTestContext.NewRelationship(s.Group51, s.Group0, ad.MemberOf)
	graphTestContext.NewRelationship(s.Group52, s.CertTemplate5, ad.Enroll)
	graphTestContext.NewRelationship(s.Group52, s.Group0, ad.MemberOf)
	graphTestContext.NewRelationship(s.Group53, s.CertTemplate5, ad.Enroll)
	graphTestContext.NewRelationship(s.Group53, s.Group0, ad.MemberOf)
	graphTestContext.NewRelationship(s.Group52, s.CertTemplate5, ad.GenericWrite)
	graphTestContext.NewRelationship(s.Group53, s.CertTemplate5, ad.WritePKINameFlag)
	graphTestContext.NewRelationship(s.Group54, s.CertTemplate5, ad.Enroll)
	graphTestContext.NewRelationship(s.Group54, s.Group0, ad.MemberOf)
	graphTestContext.NewRelationship(s.Group54, s.CertTemplate5, ad.WritePKIEnrollmentFlag)
	graphTestContext.NewRelationship(s.Group55, s.CertTemplate5, ad.Enroll)
	graphTestContext.NewRelationship(s.Group55, s.Group0, ad.MemberOf)
	graphTestContext.NewRelationship(s.Group55, s.CertTemplate5, ad.WritePKIEnrollmentFlag)
	graphTestContext.NewRelationship(s.Group55, s.CertTemplate5, ad.WritePKINameFlag)
}

type ESC4Template3 struct {
	CertTemplate1 *graph.Node
	Domain        *graph.Node
	EnterpriseCA  *graph.Node
	Group0        *graph.Node
	Group11       *graph.Node
	Group12       *graph.Node
	Group13       *graph.Node
	Group14       *graph.Node
	Group15       *graph.Node
	Group16       *graph.Node
	Group17       *graph.Node
	Group18       *graph.Node
	Group19       *graph.Node
	NTAuthStore   *graph.Node
	RootCA        *graph.Node
}

func (s *ESC4Template3) Setup(graphTestContext *GraphTestContext) {
	domainSid := RandomDomainSID()
	s.CertTemplate1 = graphTestContext.NewActiveDirectoryCertTemplate("CertTemplate1", domainSid, CertTemplateData{
		ApplicationPolicies:     []string{},
		AuthenticationEnabled:   true,
		AuthorizedSignatures:    1,
		EKUS:                    []string{},
		EnrolleeSuppliesSubject: true,
		NoSecurityExtension:     false,
		RequiresManagerApproval: false,
		SchemaVersion:           1,
		SubjectAltRequireSPN:    false,
		SubjectAltRequireUPN:    false,
	})
	s.Domain = graphTestContext.NewActiveDirectoryDomain("Domain", domainSid, false, true)
	s.EnterpriseCA = graphTestContext.NewActiveDirectoryEnterpriseCA("EnterpriseCA", domainSid)
	s.Group0 = graphTestContext.NewActiveDirectoryGroup("Group0", domainSid)
	s.Group11 = graphTestContext.NewActiveDirectoryGroup("Group11", domainSid)
	s.Group12 = graphTestContext.NewActiveDirectoryGroup("Group12", domainSid)
	s.Group13 = graphTestContext.NewActiveDirectoryGroup("Group13", domainSid)
	s.Group14 = graphTestContext.NewActiveDirectoryGroup("Group14", domainSid)
	s.Group15 = graphTestContext.NewActiveDirectoryGroup("Group15", domainSid)
	s.Group16 = graphTestContext.NewActiveDirectoryGroup("Group16", domainSid)
	s.Group17 = graphTestContext.NewActiveDirectoryGroup("Group17", domainSid)
	s.Group18 = graphTestContext.NewActiveDirectoryGroup("Group18", domainSid)
	s.Group19 = graphTestContext.NewActiveDirectoryGroup("Group19", domainSid)
	s.NTAuthStore = graphTestContext.NewActiveDirectoryNTAuthStore("NTAuthStore", domainSid)
	s.RootCA = graphTestContext.NewActiveDirectoryRootCA("RootCA", domainSid)
	graphTestContext.NewRelationship(s.RootCA, s.Domain, ad.RootCAFor)
	graphTestContext.NewRelationship(s.EnterpriseCA, s.RootCA, ad.IssuedSignedBy)
	graphTestContext.NewRelationship(s.EnterpriseCA, s.NTAuthStore, ad.TrustedForNTAuth)
	graphTestContext.NewRelationship(s.Group0, s.EnterpriseCA, ad.Enroll)
	graphTestContext.NewRelationship(s.CertTemplate1, s.EnterpriseCA, ad.PublishedTo)
	graphTestContext.NewRelationship(s.Group11, s.CertTemplate1, ad.GenericAll)
	graphTestContext.NewRelationship(s.Group11, s.Group0, ad.MemberOf)
	graphTestContext.NewRelationship(s.Group12, s.Group0, ad.MemberOf)
	graphTestContext.NewRelationship(s.Group13, s.Group0, ad.MemberOf)
	graphTestContext.NewRelationship(s.Group12, s.CertTemplate1, ad.GenericWrite)
	graphTestContext.NewRelationship(s.Group13, s.CertTemplate1, ad.WritePKINameFlag)
	graphTestContext.NewRelationship(s.Group14, s.Group0, ad.MemberOf)
	graphTestContext.NewRelationship(s.Group14, s.CertTemplate1, ad.WritePKIEnrollmentFlag)
	graphTestContext.NewRelationship(s.NTAuthStore, s.Domain, ad.NTAuthStoreFor)
	graphTestContext.NewRelationship(s.Group15, s.CertTemplate1, ad.Enroll)
	graphTestContext.NewRelationship(s.Group15, s.Group0, ad.MemberOf)
	graphTestContext.NewRelationship(s.Group16, s.CertTemplate1, ad.AllExtendedRights)
	graphTestContext.NewRelationship(s.Group16, s.Group0, ad.MemberOf)
	graphTestContext.NewRelationship(s.Group18, s.CertTemplate1, ad.WriteOwner)
	graphTestContext.NewRelationship(s.Group18, s.Group0, ad.MemberOf)
	graphTestContext.NewRelationship(s.Group17, s.CertTemplate1, ad.Owns)
	graphTestContext.NewRelationship(s.Group17, s.Group0, ad.MemberOf)
	graphTestContext.NewRelationship(s.Group19, s.CertTemplate1, ad.WriteDACL)
	graphTestContext.NewRelationship(s.Group19, s.Group0, ad.MemberOf)
}

type ESC4Template4 struct {
	CertTemplate1 *graph.Node
	Computer1     *graph.Node
	Domain        *graph.Node
	EnterpriseCA  *graph.Node
	Group0        *graph.Node
	Group1        *graph.Node
	Group12       *graph.Node
	Group13       *graph.Node
	NTAuthStore   *graph.Node
	RootCA        *graph.Node
	User1         *graph.Node
}

func (s *ESC4Template4) Setup(graphTestContext *GraphTestContext) {
	domainSid := RandomDomainSID()
	s.CertTemplate1 = graphTestContext.NewActiveDirectoryCertTemplate("CertTemplate1", domainSid, CertTemplateData{
		ApplicationPolicies:     []string{},
		AuthenticationEnabled:   true,
		AuthorizedSignatures:    0,
		EKUS:                    []string{},
		EnrolleeSuppliesSubject: true,
		NoSecurityExtension:     false,
		RequiresManagerApproval: false,
		SchemaVersion:           1,
		SubjectAltRequireSPN:    false,
		SubjectAltRequireUPN:    false,
	})
	s.Computer1 = graphTestContext.NewActiveDirectoryComputer("Computer1", domainSid)
	s.Domain = graphTestContext.NewActiveDirectoryDomain("Domain", domainSid, false, true)
	s.EnterpriseCA = graphTestContext.NewActiveDirectoryEnterpriseCA("EnterpriseCA", domainSid)
	s.Group0 = graphTestContext.NewActiveDirectoryGroup("Group0", domainSid)
	s.Group1 = graphTestContext.NewActiveDirectoryGroup("Group1", domainSid)
	s.Group12 = graphTestContext.NewActiveDirectoryGroup("Group12", domainSid)
	s.Group13 = graphTestContext.NewActiveDirectoryGroup("Group13", domainSid)
	s.NTAuthStore = graphTestContext.NewActiveDirectoryNTAuthStore("NTAuthStore", domainSid)
	s.RootCA = graphTestContext.NewActiveDirectoryRootCA("RootCA", domainSid)
	s.User1 = graphTestContext.NewActiveDirectoryUser("User1", domainSid)
	graphTestContext.NewRelationship(s.RootCA, s.Domain, ad.RootCAFor)
	graphTestContext.NewRelationship(s.EnterpriseCA, s.RootCA, ad.IssuedSignedBy)
	graphTestContext.NewRelationship(s.EnterpriseCA, s.NTAuthStore, ad.TrustedForNTAuth)
	graphTestContext.NewRelationship(s.Group0, s.EnterpriseCA, ad.Enroll)
	graphTestContext.NewRelationship(s.NTAuthStore, s.Domain, ad.NTAuthStoreFor)
	graphTestContext.NewRelationship(s.CertTemplate1, s.EnterpriseCA, ad.PublishedTo)
	graphTestContext.NewRelationship(s.Group1, s.CertTemplate1, ad.GenericAll)
	graphTestContext.NewRelationship(s.Group1, s.Group0, ad.MemberOf)
	graphTestContext.NewRelationship(s.Computer1, s.CertTemplate1, ad.AllExtendedRights)
	graphTestContext.NewRelationship(s.Computer1, s.Group0, ad.MemberOf)
	graphTestContext.NewRelationship(s.User1, s.CertTemplate1, ad.AllExtendedRights)
	graphTestContext.NewRelationship(s.User1, s.Group0, ad.MemberOf)
	graphTestContext.NewRelationship(s.Computer1, s.CertTemplate1, ad.GenericWrite)
	graphTestContext.NewRelationship(s.User1, s.CertTemplate1, ad.WritePKINameFlag)

	graphTestContext.NewRelationship(s.Group12, s.CertTemplate1, ad.AllExtendedRights)
	graphTestContext.NewRelationship(s.Group12, s.Group0, ad.MemberOf)
	graphTestContext.NewRelationship(s.Group12, s.CertTemplate1, ad.WritePKIEnrollmentFlag)

	graphTestContext.NewRelationship(s.Group13, s.CertTemplate1, ad.AllExtendedRights)
	graphTestContext.NewRelationship(s.Group13, s.Group0, ad.MemberOf)
	graphTestContext.NewRelationship(s.Group13, s.CertTemplate1, ad.WritePKIEnrollmentFlag)
	graphTestContext.NewRelationship(s.Group13, s.CertTemplate1, ad.WritePKINameFlag)
}

type ESC4ECA struct {
	CertTemplate1 *graph.Node
	CertTemplate2 *graph.Node
	CertTemplate3 *graph.Node
	CertTemplate4 *graph.Node
	CertTemplate5 *graph.Node
	CertTemplate6 *graph.Node
	CertTemplate7 *graph.Node
	Computer1     *graph.Node
	Computer2     *graph.Node
	Computer3     *graph.Node
	Computer4     *graph.Node
	Computer5     *graph.Node
	Computer6     *graph.Node
	Computer7     *graph.Node
	Domain        *graph.Node
	EnterpriseCA1 *graph.Node
	EnterpriseCA2 *graph.Node
	EnterpriseCA3 *graph.Node
	EnterpriseCA4 *graph.Node
	EnterpriseCA5 *graph.Node
	EnterpriseCA6 *graph.Node
	EnterpriseCA7 *graph.Node
	NTAuthStore1  *graph.Node
	NTAuthStore2  *graph.Node
	NTAuthStore3  *graph.Node
	NTAuthStore4  *graph.Node
	NTAuthStore5  *graph.Node
	NTAuthStore6  *graph.Node
	NTAuthStore7  *graph.Node
	RootCA1       *graph.Node
	RootCA2       *graph.Node
	RootCA3       *graph.Node
	RootCA4       *graph.Node
	RootCA5       *graph.Node
	RootCA6       *graph.Node
	RootCA7       *graph.Node
}

func (s *ESC4ECA) Setup(graphTestContext *GraphTestContext) {
	domainSid := RandomDomainSID()
	s.CertTemplate1 = graphTestContext.NewActiveDirectoryCertTemplate("CertTemplate1", domainSid, CertTemplateData{
		ApplicationPolicies:     []string{},
		AuthenticationEnabled:   true,
		AuthorizedSignatures:    0,
		EKUS:                    []string{},
		EnrolleeSuppliesSubject: false,
		NoSecurityExtension:     false,
		RequiresManagerApproval: false,
		SchemaVersion:           1,
		SubjectAltRequireSPN:    false,
		SubjectAltRequireUPN:    false,
	})
	s.CertTemplate2 = graphTestContext.NewActiveDirectoryCertTemplate("CertTemplate2", domainSid, CertTemplateData{
		ApplicationPolicies:     []string{},
		AuthenticationEnabled:   true,
		AuthorizedSignatures:    0,
		EKUS:                    []string{},
		EnrolleeSuppliesSubject: false,
		NoSecurityExtension:     false,
		RequiresManagerApproval: false,
		SchemaVersion:           1,
		SubjectAltRequireSPN:    false,
		SubjectAltRequireUPN:    false,
	})
	s.CertTemplate3 = graphTestContext.NewActiveDirectoryCertTemplate("CertTemplate3", domainSid, CertTemplateData{
		ApplicationPolicies:     []string{},
		AuthenticationEnabled:   true,
		AuthorizedSignatures:    0,
		EKUS:                    []string{},
		EnrolleeSuppliesSubject: false,
		NoSecurityExtension:     false,
		RequiresManagerApproval: false,
		SchemaVersion:           1,
		SubjectAltRequireSPN:    false,
		SubjectAltRequireUPN:    false,
	})
	s.CertTemplate4 = graphTestContext.NewActiveDirectoryCertTemplate("CertTemplate4", domainSid, CertTemplateData{
		ApplicationPolicies:     []string{},
		AuthenticationEnabled:   true,
		AuthorizedSignatures:    0,
		EKUS:                    []string{},
		EnrolleeSuppliesSubject: false,
		NoSecurityExtension:     false,
		RequiresManagerApproval: false,
		SchemaVersion:           1,
		SubjectAltRequireSPN:    false,
		SubjectAltRequireUPN:    false,
	})
	s.CertTemplate5 = graphTestContext.NewActiveDirectoryCertTemplate("CertTemplate5", domainSid, CertTemplateData{
		ApplicationPolicies:     []string{},
		AuthenticationEnabled:   true,
		AuthorizedSignatures:    0,
		EKUS:                    []string{},
		EnrolleeSuppliesSubject: false,
		NoSecurityExtension:     false,
		RequiresManagerApproval: false,
		SchemaVersion:           1,
		SubjectAltRequireSPN:    false,
		SubjectAltRequireUPN:    false,
	})
	s.CertTemplate6 = graphTestContext.NewActiveDirectoryCertTemplate("CertTemplate6", domainSid, CertTemplateData{
		ApplicationPolicies:     []string{},
		AuthenticationEnabled:   true,
		AuthorizedSignatures:    0,
		EKUS:                    []string{},
		EnrolleeSuppliesSubject: false,
		NoSecurityExtension:     false,
		RequiresManagerApproval: false,
		SchemaVersion:           1,
		SubjectAltRequireSPN:    false,
		SubjectAltRequireUPN:    false,
	})
	s.CertTemplate7 = graphTestContext.NewActiveDirectoryCertTemplate("CertTemplate7", domainSid, CertTemplateData{
		ApplicationPolicies:     []string{},
		AuthenticationEnabled:   true,
		AuthorizedSignatures:    0,
		EKUS:                    []string{},
		EnrolleeSuppliesSubject: false,
		NoSecurityExtension:     false,
		RequiresManagerApproval: false,
		SchemaVersion:           1,
		SubjectAltRequireSPN:    false,
		SubjectAltRequireUPN:    false,
	})
	s.Computer1 = graphTestContext.NewActiveDirectoryComputer("Computer1", domainSid)
	s.Computer2 = graphTestContext.NewActiveDirectoryComputer("Computer2", domainSid)
	s.Computer3 = graphTestContext.NewActiveDirectoryComputer("Computer3", domainSid)
	s.Computer4 = graphTestContext.NewActiveDirectoryComputer("Computer4", domainSid)
	s.Computer5 = graphTestContext.NewActiveDirectoryComputer("Computer5", domainSid)
	s.Computer6 = graphTestContext.NewActiveDirectoryComputer("Computer6", domainSid)
	s.Computer7 = graphTestContext.NewActiveDirectoryComputer("Computer7", domainSid)
	s.Domain = graphTestContext.NewActiveDirectoryDomain("Domain", domainSid, false, true)
	s.EnterpriseCA1 = graphTestContext.NewActiveDirectoryEnterpriseCA("EnterpriseCA1", domainSid)
	s.EnterpriseCA2 = graphTestContext.NewActiveDirectoryEnterpriseCA("EnterpriseCA2", domainSid)
	s.EnterpriseCA3 = graphTestContext.NewActiveDirectoryEnterpriseCA("EnterpriseCA3", domainSid)
	s.EnterpriseCA4 = graphTestContext.NewActiveDirectoryEnterpriseCA("EnterpriseCA4", domainSid)
	s.EnterpriseCA5 = graphTestContext.NewActiveDirectoryEnterpriseCA("EnterpriseCA5", domainSid)
	s.EnterpriseCA6 = graphTestContext.NewActiveDirectoryEnterpriseCA("EnterpriseCA6", domainSid)
	s.EnterpriseCA7 = graphTestContext.NewActiveDirectoryEnterpriseCA("EnterpriseCA7", domainSid)
	s.NTAuthStore1 = graphTestContext.NewActiveDirectoryNTAuthStore("NTAuthStore1", domainSid)
	s.NTAuthStore2 = graphTestContext.NewActiveDirectoryNTAuthStore("NTAuthStore2", domainSid)
	s.NTAuthStore3 = graphTestContext.NewActiveDirectoryNTAuthStore("NTAuthStore3", domainSid)
	s.NTAuthStore4 = graphTestContext.NewActiveDirectoryNTAuthStore("NTAuthStore4", domainSid)
	s.NTAuthStore5 = graphTestContext.NewActiveDirectoryNTAuthStore("NTAuthStore5", domainSid)
	s.NTAuthStore6 = graphTestContext.NewActiveDirectoryNTAuthStore("NTAuthStore6", domainSid)
	s.NTAuthStore7 = graphTestContext.NewActiveDirectoryNTAuthStore("NTAuthStore7", domainSid)
	s.RootCA1 = graphTestContext.NewActiveDirectoryRootCA("RootCA1", domainSid)
	s.RootCA2 = graphTestContext.NewActiveDirectoryRootCA("RootCA2", domainSid)
	s.RootCA3 = graphTestContext.NewActiveDirectoryRootCA("RootCA3", domainSid)
	s.RootCA4 = graphTestContext.NewActiveDirectoryRootCA("RootCA4", domainSid)
	s.RootCA5 = graphTestContext.NewActiveDirectoryRootCA("RootCA5", domainSid)
	s.RootCA6 = graphTestContext.NewActiveDirectoryRootCA("RootCA6", domainSid)
	s.RootCA7 = graphTestContext.NewActiveDirectoryRootCA("RootCA7", domainSid)
	graphTestContext.NewRelationship(s.RootCA1, s.Domain, ad.RootCAFor)
	graphTestContext.NewRelationship(s.NTAuthStore1, s.Domain, ad.NTAuthStoreFor)
	graphTestContext.NewRelationship(s.CertTemplate1, s.EnterpriseCA1, ad.PublishedTo)
	graphTestContext.NewRelationship(s.EnterpriseCA1, s.RootCA1, ad.IssuedSignedBy)
	graphTestContext.NewRelationship(s.EnterpriseCA1, s.NTAuthStore1, ad.TrustedForNTAuth)
	graphTestContext.NewRelationship(s.Computer1, s.EnterpriseCA1, ad.Enroll)
	graphTestContext.NewRelationship(s.Computer1, s.CertTemplate1, ad.GenericAll)
	graphTestContext.NewRelationship(s.RootCA2, s.Domain, ad.RootCAFor)
	graphTestContext.NewRelationship(s.NTAuthStore2, s.Domain, ad.NTAuthStoreFor)
	graphTestContext.NewRelationship(s.CertTemplate2, s.EnterpriseCA2, ad.PublishedTo)
	graphTestContext.NewRelationship(s.EnterpriseCA2, s.RootCA2, ad.IssuedSignedBy)
	graphTestContext.NewRelationship(s.EnterpriseCA2, s.NTAuthStore2, ad.TrustedForNTAuth)
	graphTestContext.NewRelationship(s.Computer2, s.CertTemplate2, ad.GenericAll)
	graphTestContext.NewRelationship(s.RootCA3, s.Domain, ad.RootCAFor)
	graphTestContext.NewRelationship(s.NTAuthStore3, s.Domain, ad.NTAuthStoreFor)
	graphTestContext.NewRelationship(s.EnterpriseCA3, s.RootCA3, ad.IssuedSignedBy)
	graphTestContext.NewRelationship(s.EnterpriseCA3, s.NTAuthStore3, ad.TrustedForNTAuth)
	graphTestContext.NewRelationship(s.Computer3, s.EnterpriseCA3, ad.Enroll)
	graphTestContext.NewRelationship(s.Computer3, s.CertTemplate3, ad.GenericAll)
	graphTestContext.NewRelationship(s.RootCA4, s.Domain, ad.RootCAFor)
	graphTestContext.NewRelationship(s.NTAuthStore4, s.Domain, ad.NTAuthStoreFor)
	graphTestContext.NewRelationship(s.CertTemplate4, s.EnterpriseCA4, ad.PublishedTo)
	graphTestContext.NewRelationship(s.EnterpriseCA4, s.NTAuthStore4, ad.TrustedForNTAuth)
	graphTestContext.NewRelationship(s.Computer4, s.EnterpriseCA4, ad.Enroll)
	graphTestContext.NewRelationship(s.Computer4, s.CertTemplate4, ad.GenericAll)
	graphTestContext.NewRelationship(s.RootCA5, s.Domain, ad.RootCAFor)
	graphTestContext.NewRelationship(s.NTAuthStore5, s.Domain, ad.NTAuthStoreFor)
	graphTestContext.NewRelationship(s.CertTemplate5, s.EnterpriseCA5, ad.PublishedTo)
	graphTestContext.NewRelationship(s.EnterpriseCA5, s.RootCA5, ad.IssuedSignedBy)
	graphTestContext.NewRelationship(s.Computer5, s.EnterpriseCA5, ad.Enroll)
	graphTestContext.NewRelationship(s.Computer5, s.CertTemplate5, ad.GenericAll)
	graphTestContext.NewRelationship(s.NTAuthStore6, s.Domain, ad.NTAuthStoreFor)
	graphTestContext.NewRelationship(s.CertTemplate6, s.EnterpriseCA6, ad.PublishedTo)
	graphTestContext.NewRelationship(s.EnterpriseCA6, s.RootCA6, ad.IssuedSignedBy)
	graphTestContext.NewRelationship(s.EnterpriseCA6, s.NTAuthStore6, ad.TrustedForNTAuth)
	graphTestContext.NewRelationship(s.Computer6, s.EnterpriseCA6, ad.Enroll)
	graphTestContext.NewRelationship(s.Computer6, s.CertTemplate6, ad.GenericAll)
	graphTestContext.NewRelationship(s.RootCA7, s.Domain, ad.RootCAFor)
	graphTestContext.NewRelationship(s.CertTemplate7, s.EnterpriseCA7, ad.PublishedTo)
	graphTestContext.NewRelationship(s.EnterpriseCA7, s.RootCA7, ad.IssuedSignedBy)
	graphTestContext.NewRelationship(s.EnterpriseCA7, s.NTAuthStore7, ad.TrustedForNTAuth)
	graphTestContext.NewRelationship(s.Computer7, s.EnterpriseCA7, ad.Enroll)
	graphTestContext.NewRelationship(s.Computer7, s.CertTemplate7, ad.GenericAll)
}

<<<<<<< HEAD
type ESC13Harness1 struct {
	CertTemplate1  *graph.Node
	CertTemplate2  *graph.Node
	CertTemplate3  *graph.Node
	CertTemplate4  *graph.Node
	CertTemplate5  *graph.Node
	Domain         *graph.Node
	EnterpriseCA   *graph.Node
	Group0         *graph.Node
	Group1         *graph.Node
	Group2         *graph.Node
	Group3         *graph.Node
	Group4         *graph.Node
	Group5         *graph.Node
	Group6         *graph.Node
	IssuancePolicy *graph.Node
	NTAuthStore    *graph.Node
	RootCA         *graph.Node
}

func (s *ESC13Harness1) Setup(graphTestContext *GraphTestContext) {
	domainSid := RandomDomainSID()
	s.CertTemplate1 = graphTestContext.NewActiveDirectoryCertTemplate("CertTemplate1", domainSid, CertTemplateData{
		ApplicationPolicies:     []string{},
		AuthenticationEnabled:   true,
		AuthorizedSignatures:    0,
		EKUS:                    []string{},
		EnrolleeSuppliesSubject: false,
		NoSecurityExtension:     false,
		RequiresManagerApproval: false,
		SchemaVersion:           2,
		SubjectAltRequireEmail:  false,
		SubjectAltRequireSPN:    false,
		SubjectAltRequireUPN:    false,
	})
	s.CertTemplate2 = graphTestContext.NewActiveDirectoryCertTemplate("CertTemplate2", domainSid, CertTemplateData{
		ApplicationPolicies:     []string{},
		AuthenticationEnabled:   true,
		AuthorizedSignatures:    0,
		EKUS:                    []string{},
		EnrolleeSuppliesSubject: false,
		NoSecurityExtension:     false,
		RequiresManagerApproval: false,
		SchemaVersion:           1,
		SubjectAltRequireEmail:  false,
		SubjectAltRequireSPN:    false,
		SubjectAltRequireUPN:    false,
	})
	s.CertTemplate3 = graphTestContext.NewActiveDirectoryCertTemplate("CertTemplate3", domainSid, CertTemplateData{
		ApplicationPolicies:     []string{},
		AuthenticationEnabled:   true,
		AuthorizedSignatures:    1,
		EKUS:                    []string{},
		EnrolleeSuppliesSubject: false,
		NoSecurityExtension:     false,
		RequiresManagerApproval: false,
		SchemaVersion:           2,
		SubjectAltRequireEmail:  false,
		SubjectAltRequireSPN:    false,
		SubjectAltRequireUPN:    false,
	})
	s.CertTemplate4 = graphTestContext.NewActiveDirectoryCertTemplate("CertTemplate4", domainSid, CertTemplateData{
		ApplicationPolicies:     []string{},
		AuthenticationEnabled:   true,
		AuthorizedSignatures:    0,
		EKUS:                    []string{},
		EnrolleeSuppliesSubject: false,
		NoSecurityExtension:     false,
		RequiresManagerApproval: true,
		SchemaVersion:           1,
		SubjectAltRequireEmail:  false,
		SubjectAltRequireSPN:    false,
		SubjectAltRequireUPN:    false,
	})
	s.CertTemplate5 = graphTestContext.NewActiveDirectoryCertTemplate("CertTemplate5", domainSid, CertTemplateData{
		ApplicationPolicies:     []string{},
		AuthenticationEnabled:   false,
		AuthorizedSignatures:    0,
		EKUS:                    []string{},
		EnrolleeSuppliesSubject: false,
		NoSecurityExtension:     false,
		RequiresManagerApproval: false,
		SchemaVersion:           1,
		SubjectAltRequireEmail:  false,
		SubjectAltRequireSPN:    false,
		SubjectAltRequireUPN:    false,
	})
	s.Domain = graphTestContext.NewActiveDirectoryDomain("Domain", domainSid, false, true)
	s.EnterpriseCA = graphTestContext.NewActiveDirectoryEnterpriseCA("EnterpriseCA", domainSid)
	s.Group0 = graphTestContext.NewActiveDirectoryGroup("Group0", domainSid)
	s.Group1 = graphTestContext.NewActiveDirectoryGroup("Group1", domainSid)
	s.Group2 = graphTestContext.NewActiveDirectoryGroup("Group2", domainSid)
	s.Group3 = graphTestContext.NewActiveDirectoryGroup("Group3", domainSid)
	s.Group4 = graphTestContext.NewActiveDirectoryGroup("Group4", domainSid)
	s.Group5 = graphTestContext.NewActiveDirectoryGroup("Group5", domainSid)
	s.Group6 = graphTestContext.NewActiveDirectoryGroup("Group6", domainSid)
	s.IssuancePolicy = graphTestContext.NewActiveDirectoryIssuancePolicy("IssuancePolicy", domainSid)
	s.NTAuthStore = graphTestContext.NewActiveDirectoryNTAuthStore("NTAuthStore", domainSid)
	s.RootCA = graphTestContext.NewActiveDirectoryRootCA("RootCA", domainSid)
	graphTestContext.NewRelationship(s.CertTemplate2, s.EnterpriseCA, ad.PublishedTo)
	graphTestContext.NewRelationship(s.RootCA, s.Domain, ad.RootCAFor)
	graphTestContext.NewRelationship(s.EnterpriseCA, s.RootCA, ad.IssuedSignedBy)
	graphTestContext.NewRelationship(s.NTAuthStore, s.Domain, ad.NTAuthStoreFor)
	graphTestContext.NewRelationship(s.EnterpriseCA, s.NTAuthStore, ad.TrustedForNTAuth)
	graphTestContext.NewRelationship(s.Group3, s.CertTemplate3, ad.Enroll)
	graphTestContext.NewRelationship(s.CertTemplate3, s.EnterpriseCA, ad.PublishedTo)
	graphTestContext.NewRelationship(s.CertTemplate4, s.EnterpriseCA, ad.PublishedTo)
	graphTestContext.NewRelationship(s.Group4, s.CertTemplate4, ad.Enroll)
	graphTestContext.NewRelationship(s.Group2, s.CertTemplate2, ad.Enroll)
	graphTestContext.NewRelationship(s.Group0, s.EnterpriseCA, ad.Enroll)
	graphTestContext.NewRelationship(s.Group2, s.Group0, ad.MemberOf)
	graphTestContext.NewRelationship(s.Group3, s.Group0, ad.MemberOf)
	graphTestContext.NewRelationship(s.Group4, s.Group0, ad.MemberOf)
	graphTestContext.NewRelationship(s.CertTemplate5, s.EnterpriseCA, ad.PublishedTo)
	graphTestContext.NewRelationship(s.Group5, s.CertTemplate5, ad.Enroll)
	graphTestContext.NewRelationship(s.Group5, s.Group0, ad.MemberOf)
	graphTestContext.NewRelationship(s.CertTemplate1, s.EnterpriseCA, ad.PublishedTo)
	graphTestContext.NewRelationship(s.Group1, s.CertTemplate1, ad.Enroll)
	graphTestContext.NewRelationship(s.Group1, s.Group0, ad.MemberOf)
	graphTestContext.NewRelationship(s.CertTemplate2, s.IssuancePolicy, ad.ExtendedByPolicy)
	graphTestContext.NewRelationship(s.IssuancePolicy, s.Group6, ad.OIDGroupLink)
	graphTestContext.NewRelationship(s.CertTemplate1, s.IssuancePolicy, ad.ExtendedByPolicy)
	graphTestContext.NewRelationship(s.CertTemplate3, s.IssuancePolicy, ad.ExtendedByPolicy)
	graphTestContext.NewRelationship(s.CertTemplate4, s.IssuancePolicy, ad.ExtendedByPolicy)
	graphTestContext.NewRelationship(s.CertTemplate5, s.IssuancePolicy, ad.ExtendedByPolicy)
	graphTestContext.NewRelationship(s.Group2, s.Group6, ad.ADCSESC13)
	graphTestContext.NewRelationship(s.Group1, s.Group6, ad.ADCSESC13)
}

type ESC13Harness2 struct {
	CertTemplate1  *graph.Node
	CertTemplate2  *graph.Node
	CertTemplate3  *graph.Node
	Computer1      *graph.Node
	Computer2      *graph.Node
	Computer3      *graph.Node
	Domain         *graph.Node
	EnterpriseCA   *graph.Node
	Group0         *graph.Node
	Group1         *graph.Node
	Group2         *graph.Node
	Group3         *graph.Node
	Group4         *graph.Node
	IssuancePolicy *graph.Node
	NTAuthStore    *graph.Node
	RootCA         *graph.Node
	User1          *graph.Node
	User2          *graph.Node
	User3          *graph.Node
}

func (s *ESC13Harness2) Setup(graphTestContext *GraphTestContext) {
	domainSid := RandomDomainSID()
	s.CertTemplate1 = graphTestContext.NewActiveDirectoryCertTemplate("CertTemplate1", domainSid, CertTemplateData{
		ApplicationPolicies:        []string{},
		AuthenticationEnabled:      true,
		AuthorizedSignatures:       0,
		EKUS:                       []string{},
		EnrolleeSuppliesSubject:    false,
		NoSecurityExtension:        false,
		RequiresManagerApproval:    false,
		SchemaVersion:              1,
		SubjectAltRequireDNS:       false,
		SubjectAltRequireDomainDNS: false,
		SubjectAltRequireEmail:     false,
		SubjectAltRequireSPN:       false,
		SubjectAltRequireUPN:       false,
	})
	s.CertTemplate2 = graphTestContext.NewActiveDirectoryCertTemplate("CertTemplate2", domainSid, CertTemplateData{
		ApplicationPolicies:        []string{},
		AuthenticationEnabled:      true,
		AuthorizedSignatures:       0,
		EKUS:                       []string{},
		EnrolleeSuppliesSubject:    false,
		NoSecurityExtension:        false,
		RequiresManagerApproval:    false,
		SchemaVersion:              1,
		SubjectAltRequireDNS:       true,
		SubjectAltRequireDomainDNS: false,
		SubjectAltRequireEmail:     false,
		SubjectAltRequireSPN:       false,
		SubjectAltRequireUPN:       false,
	})
	s.CertTemplate3 = graphTestContext.NewActiveDirectoryCertTemplate("CertTemplate3", domainSid, CertTemplateData{
		ApplicationPolicies:        []string{},
		AuthenticationEnabled:      true,
		AuthorizedSignatures:       0,
		EKUS:                       []string{},
		EnrolleeSuppliesSubject:    false,
		NoSecurityExtension:        false,
		RequiresManagerApproval:    false,
		SchemaVersion:              1,
		SubjectAltRequireDNS:       false,
		SubjectAltRequireDomainDNS: true,
		SubjectAltRequireEmail:     false,
		SubjectAltRequireSPN:       false,
		SubjectAltRequireUPN:       false,
	})
	s.Computer1 = graphTestContext.NewActiveDirectoryComputer("Computer1", domainSid)
	s.Computer2 = graphTestContext.NewActiveDirectoryComputer("Computer2", domainSid)
	s.Computer3 = graphTestContext.NewActiveDirectoryComputer("Computer3", domainSid)
	s.Domain = graphTestContext.NewActiveDirectoryDomain("Domain", domainSid, false, true)
	s.EnterpriseCA = graphTestContext.NewActiveDirectoryEnterpriseCA("EnterpriseCA", domainSid)
	s.Group0 = graphTestContext.NewActiveDirectoryGroup("Group0", domainSid)
	s.Group1 = graphTestContext.NewActiveDirectoryGroup("Group1", domainSid)
	s.Group2 = graphTestContext.NewActiveDirectoryGroup("Group2", domainSid)
	s.Group3 = graphTestContext.NewActiveDirectoryGroup("Group3", domainSid)
	s.Group4 = graphTestContext.NewActiveDirectoryGroup("Group4", domainSid)
	s.IssuancePolicy = graphTestContext.NewActiveDirectoryIssuancePolicy("IssuancePolicy", domainSid)
	s.NTAuthStore = graphTestContext.NewActiveDirectoryNTAuthStore("NTAuthStore", domainSid)
	s.RootCA = graphTestContext.NewActiveDirectoryRootCA("RootCA", domainSid)
	s.User1 = graphTestContext.NewActiveDirectoryUser("User1", domainSid)
	s.User2 = graphTestContext.NewActiveDirectoryUser("User2", domainSid)
	s.User3 = graphTestContext.NewActiveDirectoryUser("User3", domainSid)
	graphTestContext.NewRelationship(s.RootCA, s.Domain, ad.RootCAFor)
	graphTestContext.NewRelationship(s.EnterpriseCA, s.RootCA, ad.IssuedSignedBy)
	graphTestContext.NewRelationship(s.NTAuthStore, s.Domain, ad.NTAuthStoreFor)
	graphTestContext.NewRelationship(s.EnterpriseCA, s.NTAuthStore, ad.TrustedForNTAuth)
	graphTestContext.NewRelationship(s.Group0, s.EnterpriseCA, ad.Enroll)
	graphTestContext.NewRelationship(s.CertTemplate1, s.EnterpriseCA, ad.PublishedTo)
	graphTestContext.NewRelationship(s.Group1, s.CertTemplate1, ad.Enroll)
	graphTestContext.NewRelationship(s.Group1, s.Group0, ad.MemberOf)
	graphTestContext.NewRelationship(s.CertTemplate2, s.EnterpriseCA, ad.PublishedTo)
	graphTestContext.NewRelationship(s.CertTemplate3, s.EnterpriseCA, ad.PublishedTo)
	graphTestContext.NewRelationship(s.Computer1, s.CertTemplate1, ad.Enroll)
	graphTestContext.NewRelationship(s.Computer1, s.Group0, ad.MemberOf)
	graphTestContext.NewRelationship(s.User1, s.CertTemplate1, ad.Enroll)
	graphTestContext.NewRelationship(s.User1, s.Group0, ad.MemberOf)
	graphTestContext.NewRelationship(s.Group2, s.Group0, ad.MemberOf)
	graphTestContext.NewRelationship(s.Computer2, s.Group0, ad.MemberOf)
	graphTestContext.NewRelationship(s.User2, s.Group0, ad.MemberOf)
	graphTestContext.NewRelationship(s.User2, s.CertTemplate2, ad.Enroll)
	graphTestContext.NewRelationship(s.Computer2, s.CertTemplate2, ad.Enroll)
	graphTestContext.NewRelationship(s.Group2, s.CertTemplate2, ad.Enroll)
	graphTestContext.NewRelationship(s.Group3, s.Group0, ad.MemberOf)
	graphTestContext.NewRelationship(s.Computer3, s.Group0, ad.MemberOf)
	graphTestContext.NewRelationship(s.User3, s.Group0, ad.MemberOf)
	graphTestContext.NewRelationship(s.Group3, s.CertTemplate3, ad.Enroll)
	graphTestContext.NewRelationship(s.Computer3, s.CertTemplate3, ad.Enroll)
	graphTestContext.NewRelationship(s.User3, s.CertTemplate3, ad.Enroll)
	graphTestContext.NewRelationship(s.CertTemplate1, s.IssuancePolicy, ad.ExtendedByPolicy)
	graphTestContext.NewRelationship(s.CertTemplate2, s.IssuancePolicy, ad.ExtendedByPolicy)
	graphTestContext.NewRelationship(s.CertTemplate3, s.IssuancePolicy, ad.ExtendedByPolicy)
	graphTestContext.NewRelationship(s.IssuancePolicy, s.Group4, ad.OIDGroupLink)
}

type ESC13HarnessECA struct {
	CertTemplate1  *graph.Node
	CertTemplate2  *graph.Node
	CertTemplate3  *graph.Node
	CertTemplate4  *graph.Node
	CertTemplate5  *graph.Node
	Domain1        *graph.Node
	Domain2        *graph.Node
	Domain3        *graph.Node
	Domain4        *graph.Node
	Domain5        *graph.Node
	EnterpriseCA1  *graph.Node
	EnterpriseCA2  *graph.Node
	EnterpriseCA3  *graph.Node
	EnterpriseCA4  *graph.Node
	EnterpriseCA5  *graph.Node
	Group1         *graph.Node
	Group11        *graph.Node
	Group2         *graph.Node
	Group3         *graph.Node
	Group4         *graph.Node
	Group5         *graph.Node
	IssuancePolicy *graph.Node
	NTAuthStore1   *graph.Node
	NTAuthStore2   *graph.Node
	NTAuthStore3   *graph.Node
	NTAuthStore4   *graph.Node
	NTAuthStore5   *graph.Node
	RootCA1        *graph.Node
	RootCA2        *graph.Node
	RootCA3        *graph.Node
	RootCA4        *graph.Node
	RootCA5        *graph.Node
}

func (s *ESC13HarnessECA) Setup(graphTestContext *GraphTestContext) {
	domainSid := RandomDomainSID()
	domainSid2 := RandomDomainSID()
	domainSid3 := RandomDomainSID()
	domainSid4 := RandomDomainSID()
	domainSid5 := RandomDomainSID()
	s.CertTemplate1 = graphTestContext.NewActiveDirectoryCertTemplate("CertTemplate1", domainSid, CertTemplateData{
		ApplicationPolicies:     []string{},
		AuthenticationEnabled:   true,
		AuthorizedSignatures:    0,
		EKUS:                    []string{},
		EnrolleeSuppliesSubject: false,
		NoSecurityExtension:     false,
		RequiresManagerApproval: false,
		SchemaVersion:           1,
		SubjectAltRequireEmail:  false,
		SubjectAltRequireSPN:    false,
		SubjectAltRequireUPN:    false,
	})
	s.CertTemplate2 = graphTestContext.NewActiveDirectoryCertTemplate("CertTemplate2", domainSid, CertTemplateData{
		ApplicationPolicies:     []string{},
		AuthenticationEnabled:   true,
		AuthorizedSignatures:    0,
		EKUS:                    []string{},
		EnrolleeSuppliesSubject: false,
		NoSecurityExtension:     false,
		RequiresManagerApproval: false,
		SchemaVersion:           1,
		SubjectAltRequireEmail:  false,
		SubjectAltRequireSPN:    false,
		SubjectAltRequireUPN:    false,
	})
	s.CertTemplate3 = graphTestContext.NewActiveDirectoryCertTemplate("CertTemplate3", domainSid, CertTemplateData{
		ApplicationPolicies:     []string{},
		AuthenticationEnabled:   true,
		AuthorizedSignatures:    0,
		EKUS:                    []string{},
		EnrolleeSuppliesSubject: false,
		NoSecurityExtension:     false,
		RequiresManagerApproval: false,
		SchemaVersion:           1,
		SubjectAltRequireEmail:  false,
		SubjectAltRequireSPN:    false,
		SubjectAltRequireUPN:    false,
	})
	s.CertTemplate4 = graphTestContext.NewActiveDirectoryCertTemplate("CertTemplate4", domainSid, CertTemplateData{
		ApplicationPolicies:     []string{},
		AuthenticationEnabled:   true,
		AuthorizedSignatures:    0,
		EKUS:                    []string{},
		EnrolleeSuppliesSubject: false,
		NoSecurityExtension:     false,
		RequiresManagerApproval: false,
		SchemaVersion:           1,
		SubjectAltRequireEmail:  false,
		SubjectAltRequireSPN:    false,
		SubjectAltRequireUPN:    false,
	})
	s.CertTemplate5 = graphTestContext.NewActiveDirectoryCertTemplate("CertTemplate5", domainSid, CertTemplateData{
		ApplicationPolicies:     []string{},
		AuthenticationEnabled:   true,
		AuthorizedSignatures:    0,
		EKUS:                    []string{},
		EnrolleeSuppliesSubject: false,
		NoSecurityExtension:     false,
		RequiresManagerApproval: false,
		SchemaVersion:           1,
		SubjectAltRequireEmail:  false,
		SubjectAltRequireSPN:    false,
		SubjectAltRequireUPN:    false,
	})
	s.Domain1 = graphTestContext.NewActiveDirectoryDomain("Domain1", domainSid, false, true)
	s.Domain2 = graphTestContext.NewActiveDirectoryDomain("Domain2", domainSid2, false, true)
	s.Domain3 = graphTestContext.NewActiveDirectoryDomain("Domain3", domainSid3, false, true)
	s.Domain4 = graphTestContext.NewActiveDirectoryDomain("Domain4", domainSid4, false, true)
	s.Domain5 = graphTestContext.NewActiveDirectoryDomain("Domain5", domainSid5, false, true)
	s.EnterpriseCA1 = graphTestContext.NewActiveDirectoryEnterpriseCA("EnterpriseCA1", domainSid)
	s.EnterpriseCA2 = graphTestContext.NewActiveDirectoryEnterpriseCA("EnterpriseCA2", domainSid2)
	s.EnterpriseCA3 = graphTestContext.NewActiveDirectoryEnterpriseCA("EnterpriseCA3", domainSid3)
	s.EnterpriseCA4 = graphTestContext.NewActiveDirectoryEnterpriseCA("EnterpriseCA4", domainSid4)
	s.EnterpriseCA5 = graphTestContext.NewActiveDirectoryEnterpriseCA("EnterpriseCA5", domainSid5)
	s.Group1 = graphTestContext.NewActiveDirectoryGroup("Group1", domainSid)
	s.Group11 = graphTestContext.NewActiveDirectoryGroup("Group11", domainSid)
	s.Group2 = graphTestContext.NewActiveDirectoryGroup("Group2", domainSid2)
	s.Group3 = graphTestContext.NewActiveDirectoryGroup("Group3", domainSid3)
	s.Group4 = graphTestContext.NewActiveDirectoryGroup("Group4", domainSid4)
	s.Group5 = graphTestContext.NewActiveDirectoryGroup("Group5", domainSid5)
	s.IssuancePolicy = graphTestContext.NewActiveDirectoryIssuancePolicy("IssuancePolicy", domainSid)
	s.NTAuthStore1 = graphTestContext.NewActiveDirectoryNTAuthStore("NTAuthStore1", domainSid)
	s.NTAuthStore2 = graphTestContext.NewActiveDirectoryNTAuthStore("NTAuthStore2", domainSid2)
	s.NTAuthStore3 = graphTestContext.NewActiveDirectoryNTAuthStore("NTAuthStore3", domainSid3)
	s.NTAuthStore4 = graphTestContext.NewActiveDirectoryNTAuthStore("NTAuthStore4", domainSid4)
	s.NTAuthStore5 = graphTestContext.NewActiveDirectoryNTAuthStore("NTAuthStore5", domainSid5)
	s.RootCA1 = graphTestContext.NewActiveDirectoryRootCA("RootCA1", domainSid)
	s.RootCA2 = graphTestContext.NewActiveDirectoryRootCA("RootCA2", domainSid2)
	s.RootCA3 = graphTestContext.NewActiveDirectoryRootCA("RootCA3", domainSid3)
	s.RootCA4 = graphTestContext.NewActiveDirectoryRootCA("RootCA4", domainSid4)
	s.RootCA5 = graphTestContext.NewActiveDirectoryRootCA("RootCA5", domainSid5)
	graphTestContext.NewRelationship(s.RootCA1, s.Domain1, ad.RootCAFor)
	graphTestContext.NewRelationship(s.NTAuthStore1, s.Domain1, ad.NTAuthStoreFor)
	graphTestContext.NewRelationship(s.CertTemplate1, s.EnterpriseCA1, ad.PublishedTo)
	graphTestContext.NewRelationship(s.EnterpriseCA1, s.RootCA1, ad.IssuedSignedBy)
	graphTestContext.NewRelationship(s.EnterpriseCA1, s.NTAuthStore1, ad.TrustedForNTAuth)
	graphTestContext.NewRelationship(s.Group1, s.EnterpriseCA1, ad.Enroll)
	graphTestContext.NewRelationship(s.Group1, s.CertTemplate1, ad.Enroll)
	graphTestContext.NewRelationship(s.RootCA2, s.Domain2, ad.RootCAFor)
	graphTestContext.NewRelationship(s.NTAuthStore2, s.Domain2, ad.NTAuthStoreFor)
	graphTestContext.NewRelationship(s.CertTemplate2, s.EnterpriseCA2, ad.PublishedTo)
	graphTestContext.NewRelationship(s.EnterpriseCA2, s.RootCA2, ad.IssuedSignedBy)
	graphTestContext.NewRelationship(s.EnterpriseCA2, s.NTAuthStore2, ad.TrustedForNTAuth)
	graphTestContext.NewRelationship(s.Group2, s.CertTemplate2, ad.Enroll)
	graphTestContext.NewRelationship(s.RootCA3, s.Domain3, ad.RootCAFor)
	graphTestContext.NewRelationship(s.NTAuthStore3, s.Domain3, ad.NTAuthStoreFor)
	graphTestContext.NewRelationship(s.CertTemplate3, s.EnterpriseCA3, ad.PublishedTo)
	graphTestContext.NewRelationship(s.EnterpriseCA3, s.RootCA3, ad.IssuedSignedBy)
	graphTestContext.NewRelationship(s.Group3, s.EnterpriseCA3, ad.Enroll)
	graphTestContext.NewRelationship(s.Group3, s.CertTemplate3, ad.Enroll)
	graphTestContext.NewRelationship(s.RootCA4, s.Domain4, ad.RootCAFor)
	graphTestContext.NewRelationship(s.NTAuthStore4, s.Domain4, ad.NTAuthStoreFor)
	graphTestContext.NewRelationship(s.CertTemplate4, s.EnterpriseCA4, ad.PublishedTo)
	graphTestContext.NewRelationship(s.EnterpriseCA4, s.NTAuthStore4, ad.TrustedForNTAuth)
	graphTestContext.NewRelationship(s.Group4, s.EnterpriseCA4, ad.Enroll)
	graphTestContext.NewRelationship(s.Group4, s.CertTemplate4, ad.Enroll)
	graphTestContext.NewRelationship(s.RootCA5, s.Domain5, ad.RootCAFor)
	graphTestContext.NewRelationship(s.NTAuthStore5, s.Domain5, ad.NTAuthStoreFor)
	graphTestContext.NewRelationship(s.EnterpriseCA5, s.RootCA5, ad.IssuedSignedBy)
	graphTestContext.NewRelationship(s.EnterpriseCA5, s.NTAuthStore5, ad.TrustedForNTAuth)
	graphTestContext.NewRelationship(s.Group5, s.EnterpriseCA5, ad.Enroll)
	graphTestContext.NewRelationship(s.Group5, s.CertTemplate5, ad.Enroll)
	graphTestContext.NewRelationship(s.CertTemplate1, s.IssuancePolicy, ad.ExtendedByPolicy)
	graphTestContext.NewRelationship(s.IssuancePolicy, s.Group11, ad.OIDGroupLink)
	graphTestContext.NewRelationship(s.CertTemplate2, s.IssuancePolicy, ad.ExtendedByPolicy)
	graphTestContext.NewRelationship(s.CertTemplate3, s.IssuancePolicy, ad.ExtendedByPolicy)
	graphTestContext.NewRelationship(s.CertTemplate4, s.IssuancePolicy, ad.ExtendedByPolicy)
	graphTestContext.NewRelationship(s.CertTemplate5, s.IssuancePolicy, ad.ExtendedByPolicy)
}

type AZAddSecretHarness struct {
	AZApp              *graph.Node
	AZServicePrincipal *graph.Node
	AZTenant           *graph.Node
	AppAdminRole       *graph.Node
	CloudAppAdminRole  *graph.Node
}

func (s *AZAddSecretHarness) Setup(graphTestContext *GraphTestContext) {
	tenantID := RandomObjectID(graphTestContext.testCtx)
	s.AZTenant = graphTestContext.NewAzureTenant(tenantID)

	s.AZApp = graphTestContext.NewAzureApplication("AZApp", RandomObjectID(graphTestContext.testCtx), tenantID)
	s.AZServicePrincipal = graphTestContext.NewAzureServicePrincipal("AZServicePrincipal", RandomObjectID(graphTestContext.testCtx), tenantID)

	s.AppAdminRole = graphTestContext.NewAzureRole("AppAdminRole", RandomObjectID(graphTestContext.testCtx), azure.ApplicationAdministratorRole, tenantID)
	s.CloudAppAdminRole = graphTestContext.NewAzureRole("CloudAppAdminRole", RandomObjectID(graphTestContext.testCtx), azure.CloudApplicationAdministratorRole, tenantID)

	graphTestContext.NewRelationship(s.AZTenant, s.AZApp, azure.Contains)
	graphTestContext.NewRelationship(s.AZTenant, s.AZServicePrincipal, azure.Contains)
	graphTestContext.NewRelationship(s.AZTenant, s.AppAdminRole, azure.Contains)
	graphTestContext.NewRelationship(s.AZTenant, s.CloudAppAdminRole, azure.Contains)
}

=======
>>>>>>> e5a89942
type HarnessDetails struct {
	RDP                                             RDPHarness
	RDPB                                            RDPHarness2
	GPOEnforcement                                  GPOEnforcementHarness
	Session                                         SessionHarness
	LocalGroupSQL                                   LocalGroupHarness
	OutboundControl                                 OutboundControlHarness
	InboundControl                                  InboundControlHarness
	AssetGroupComboNodeHarness                      AssetGroupComboNodeHarness
	OUHarness                                       OUContainedHarness
	MembershipHarness                               MembershipHarness
	ForeignHarness                                  ForeignDomainHarness
	TrustDCSync                                     TrustDCSyncHarness
	Completeness                                    CompletenessHarness
	AZBaseHarness                                   AZBaseHarness
	AZGroupMembership                               AZGroupMembershipHarness
	AZManagementGroup                               AZManagementGroupHarness
	AZEntityPanelHarness                            AZEntityPanelHarness
	AZMGApplicationReadWriteAllHarness              AZMGApplicationReadWriteAllHarness
	AZMGAppRoleManagementReadWriteAllHarness        AZMGAppRoleManagementReadWriteAllHarness
	AZMGDirectoryReadWriteAllHarness                AZMGDirectoryReadWriteAllHarness
	AZMGGroupReadWriteAllHarness                    AZMGGroupReadWriteAllHarness
	AZMGGroupMemberReadWriteAllHarness              AZMGGroupMemberReadWriteAllHarness
	AZMGRoleManagementReadWriteDirectoryHarness     AZMGRoleManagementReadWriteDirectoryHarness
	AZMGServicePrincipalEndpointReadWriteAllHarness AZMGServicePrincipalEndpointReadWriteAllHarness
	RootADHarness                                   RootADHarness
	SearchHarness                                   SearchHarness
	ShortcutHarness                                 ShortcutHarness
	ADCSESC1Harness                                 ADCSESC1Harness
	EnrollOnBehalfOfHarnessOne                      EnrollOnBehalfOfHarnessOne
	EnrollOnBehalfOfHarnessTwo                      EnrollOnBehalfOfHarnessTwo
	ADCSGoldenCertHarness                           ADCSGoldenCertHarness
	IssuedSignedByHarness                           IssuedSignedByHarness
	WeakCertBindingAndUPNCertMappingHarness         WeakCertBindingAndUPNCertMappingHarness
	TrustedForNTAuthHarness                         TrustedForNTAuthHarness
	NumCollectedActiveDirectoryDomains              int
	AZInboundControlHarness                         AZInboundControlHarness
	ESC3Harness1                                    ESC3Harness1
	ESC3Harness2                                    ESC3Harness2
	ESC3Harness3                                    ESC3Harness3
	ESC6aHarnessPrincipalEdges                      ESC6aHarnessPrincipalEdges
	ESC6aHarnessECA                                 ESC6aHarnessECA
	ESC6aHarnessTemplate1                           ESC6aHarnessTemplate1
	ESC6aHarnessTemplate2                           ESC6aHarnessTemplate2
	ESC9aPrincipalHarness                           ESC9aPrincipalHarness
	ESC9aHarness1                                   ESC9aHarness1
	ESC9aHarness2                                   ESC9aHarness2
	ESC9aHarnessVictim                              ESC9aHarnessVictim
	ESC9aHarnessECA                                 ESC9aHarnessECA
	ESC9bPrincipalHarness                           ESC9bPrincipalHarness
	ESC9bHarness1                                   ESC9bHarness1
	ESC9bHarness2                                   ESC9bHarness2
	ESC9bHarnessVictim                              ESC9bHarnessVictim
	ESC9bHarnessECA                                 ESC9bHarnessECA
	ESC10aPrincipalHarness                          ESC10aPrincipalHarness
	ESC10aHarness1                                  ESC10aHarness1
	ESC10aHarness2                                  ESC10aHarness2
	ESC10aHarnessECA                                ESC10aHarnessECA
	ESC10aHarnessVictim                             ESC10aHarnessVictim
	ESC10bPrincipalHarness                          ESC10bPrincipalHarness
	ESC10bHarness1                                  ESC10bHarness1
	ESC10bHarness2                                  ESC10bHarness2
	ESC10bHarnessECA                                ESC10bHarnessECA
	ESC10bHarnessVictim                             ESC10bHarnessVictim
	ESC6bTemplate1Harness                           ESC6bTemplate1Harness
	ESC6bECAHarness                                 ESC6bECAHarness
	ESC6bPrincipalEdgesHarness                      ESC6bPrincipalEdgesHarness
	ESC6bTemplate2Harness                           ESC6bTemplate2Harness
	ESC4Template1                                   ESC4Template1
	ESC4Template2                                   ESC4Template2
	ESC4Template3                                   ESC4Template3
	ESC4Template4                                   ESC4Template4
	ESC4ECA                                         ESC4ECA
	ESC13Harness1                                   ESC13Harness1
	ESC13Harness2                                   ESC13Harness2
	ESC13HarnessECA                                 ESC13HarnessECA
}<|MERGE_RESOLUTION|>--- conflicted
+++ resolved
@@ -6280,7 +6280,6 @@
 	graphTestContext.NewRelationship(s.Computer7, s.CertTemplate7, ad.GenericAll)
 }
 
-<<<<<<< HEAD
 type ESC13Harness1 struct {
 	CertTemplate1  *graph.Node
 	CertTemplate2  *graph.Node
@@ -6723,8 +6722,6 @@
 	graphTestContext.NewRelationship(s.AZTenant, s.CloudAppAdminRole, azure.Contains)
 }
 
-=======
->>>>>>> e5a89942
 type HarnessDetails struct {
 	RDP                                             RDPHarness
 	RDPB                                            RDPHarness2
