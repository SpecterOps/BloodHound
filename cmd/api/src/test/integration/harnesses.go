// Copyright 2023 Specter Ops, Inc.
//
// Licensed under the Apache License, Version 2.0
// you may not use this file except in compliance with the License.
// You may obtain a copy of the License at
//
//     http://www.apache.org/licenses/LICENSE-2.0
//
// Unless required by applicable law or agreed to in writing, software
// distributed under the License is distributed on an "AS IS" BASIS,
// WITHOUT WARRANTIES OR CONDITIONS OF ANY KIND, either express or implied.
// See the License for the specific language governing permissions and
// limitations under the License.
//
// SPDX-License-Identifier: Apache-2.0

package integration

import (
	"fmt"
	"math/rand"
	"strconv"
	"strings"
	"time"

	"github.com/gofrs/uuid"
	"github.com/specterops/bloodhound/analysis"
	adAnalysis "github.com/specterops/bloodhound/analysis/ad"
	"github.com/specterops/bloodhound/dawgs/graph"
	"github.com/specterops/bloodhound/graphschema/ad"
	"github.com/specterops/bloodhound/graphschema/azure"
	"github.com/specterops/bloodhound/graphschema/common"
	"github.com/specterops/bloodhound/src/test"
	"github.com/specterops/bloodhound/src/test/integration/harnesses"
)

func RandomObjectID(t test.Controller) string {
	newUUID, err := uuid.NewV4()

	if err != nil {
		t.Fatalf("Failed to generate a new UUID: %v", err)
	}

	return newUUID.String()
}

func RandomDomainSID() string {
	var (
		authority     = rand.Int31()
		subAuthority1 = rand.Int31()
		subAuthority2 = rand.Int31()
	)

	return fmt.Sprintf("S-1-5-21-%d-%d-%d", authority, subAuthority1, subAuthority2)
}

const (
	HarnessUserName             = "user"
	HarnessUserDescription      = "A user"
	HarnessUserLicenses         = "licenses"
	HarnessUserMFAEnabled       = false
	HarnessAppName              = "application"
	HarnessServicePrincipalName = "service_principal"
)

type GraphTestHarness interface {
	Setup(testContext *GraphTestContext)
}

type CompletenessHarness struct {
	UserA        *graph.Node
	UserB        *graph.Node
	UserC        *graph.Node
	UserD        *graph.Node
	UserInactive *graph.Node
	ComputerA    *graph.Node
	ComputerB    *graph.Node
	ComputerC    *graph.Node
	ComputerD    *graph.Node
	Group        *graph.Node
	DomainSid    string
}

func (s *CompletenessHarness) Setup(testCtx *GraphTestContext) {
	s.DomainSid = RandomDomainSID()
	s.UserA = testCtx.NewActiveDirectoryUser("CUserA", s.DomainSid)
	s.UserB = testCtx.NewActiveDirectoryUser("CUserB", s.DomainSid)
	s.UserC = testCtx.NewActiveDirectoryUser("CUserC", s.DomainSid)
	s.UserD = testCtx.NewActiveDirectoryUser("CUserD", s.DomainSid)
	s.Group = testCtx.NewActiveDirectoryGroup("CGroup", s.DomainSid)
	s.UserInactive = testCtx.NewActiveDirectoryUser("CUserInactive", s.DomainSid)
	s.ComputerA = testCtx.NewActiveDirectoryComputer("CComputerA", s.DomainSid)
	s.ComputerB = testCtx.NewActiveDirectoryComputer("CComputerB", s.DomainSid)
	s.ComputerC = testCtx.NewActiveDirectoryComputer("CComputerC", s.DomainSid)
	s.ComputerD = testCtx.NewActiveDirectoryComputer("CComputerD", s.DomainSid)

	testCtx.NewRelationship(s.ComputerA, s.UserA, ad.HasSession)
	testCtx.NewRelationship(s.ComputerA, s.UserB, ad.HasSession)
	testCtx.NewRelationship(s.ComputerB, s.UserB, ad.HasSession)
	testCtx.NewRelationship(s.UserA, s.Group, ad.MemberOf)
	testCtx.NewRelationship(s.UserB, s.Group, ad.MemberOf)
	testCtx.NewRelationship(s.UserC, s.Group, ad.MemberOf)
	testCtx.NewRelationship(s.UserD, s.Group, ad.MemberOf)
	testCtx.NewRelationship(s.UserInactive, s.Group, ad.MemberOf)
	testCtx.NewRelationship(s.ComputerA, s.Group, ad.MemberOf)
	testCtx.NewRelationship(s.ComputerB, s.Group, ad.MemberOf)
	testCtx.NewRelationship(s.ComputerC, s.Group, ad.MemberOf)
	testCtx.NewRelationship(s.ComputerD, s.Group, ad.MemberOf)
	testCtx.NewRelationship(s.Group, s.ComputerC, ad.AdminTo)
	testCtx.NewRelationship(s.UserD, s.ComputerC, ad.AdminTo)
	s.UserA.Properties.Set(ad.LastLogonTimestamp.String(), time.Now().UTC())
	testCtx.UpdateNode(s.UserA)
	s.UserB.Properties.Set(ad.LastLogonTimestamp.String(), time.Now().UTC())
	testCtx.UpdateNode(s.UserB)
	s.UserC.Properties.Set(ad.LastLogonTimestamp.String(), time.Now().UTC())
	testCtx.UpdateNode(s.UserC)
	s.UserD.Properties.Set(ad.LastLogonTimestamp.String(), time.Now().UTC())
	testCtx.UpdateNode(s.UserD)
	s.UserInactive.Properties.Set(ad.LastLogonTimestamp.String(), time.Now().UTC().Add(-time.Hour*3000))
	testCtx.UpdateNode(s.UserInactive)
	s.ComputerC.Properties.Set(common.PasswordLastSet.String(), time.Now().UTC())
	s.ComputerC.Properties.Set(common.OperatingSystem.String(), "WINDOWS")
	testCtx.UpdateNode(s.ComputerC)
	s.ComputerD.Properties.Set(common.PasswordLastSet.String(), time.Now().UTC())
	s.ComputerD.Properties.Set(common.OperatingSystem.String(), "WINDOWS")
	testCtx.UpdateNode(s.ComputerD)
}

type TrustDCSyncHarness struct {
	DomainA *graph.Node
	DomainB *graph.Node
	DomainC *graph.Node
	DomainD *graph.Node
	GPOA    *graph.Node
	GPOB    *graph.Node
	OU      *graph.Node
	GroupA  *graph.Node
	GroupB  *graph.Node
	UserA   *graph.Node
	UserB   *graph.Node
	UserC   *graph.Node
}

func (s *TrustDCSyncHarness) Setup(testCtx *GraphTestContext) {
	s.DomainA = testCtx.NewActiveDirectoryDomain("DomainA", RandomDomainSID(), false, true)
	s.DomainB = testCtx.NewActiveDirectoryDomain("DomainB", RandomDomainSID(), false, true)
	s.DomainC = testCtx.NewActiveDirectoryDomain("DomainC", RandomDomainSID(), false, false)
	s.DomainD = testCtx.NewActiveDirectoryDomain("DomainD", RandomDomainSID(), false, false)
	s.GPOA = testCtx.NewActiveDirectoryGPO("GPOA", testCtx.Harness.RootADHarness.ActiveDirectoryDomainSID)
	s.GPOB = testCtx.NewActiveDirectoryGPO("GPOB", testCtx.Harness.RootADHarness.ActiveDirectoryDomainSID)
	s.OU = testCtx.NewActiveDirectoryOU("OU", testCtx.Harness.RootADHarness.ActiveDirectoryDomainSID, false)
	s.GroupA = testCtx.NewActiveDirectoryGroup("GroupA", testCtx.Harness.RootADHarness.ActiveDirectoryDomainSID)
	s.GroupB = testCtx.NewActiveDirectoryGroup("GroupB", testCtx.Harness.RootADHarness.ActiveDirectoryDomainSID)
	s.UserA = testCtx.NewActiveDirectoryUser("UserA", testCtx.Harness.RootADHarness.ActiveDirectoryDomainSID)
	s.UserB = testCtx.NewActiveDirectoryUser("UserB", testCtx.Harness.RootADHarness.ActiveDirectoryDomainSID)
	s.UserC = testCtx.NewActiveDirectoryUser("UserC", testCtx.Harness.RootADHarness.ActiveDirectoryDomainSID)

	testCtx.NewRelationship(s.DomainA, s.DomainB, ad.TrustedBy)
	testCtx.NewRelationship(s.DomainB, s.DomainA, ad.TrustedBy)
	testCtx.NewRelationship(s.DomainA, s.DomainC, ad.TrustedBy)

	testCtx.NewRelationship(s.DomainB, s.DomainD, ad.TrustedBy)
	testCtx.NewRelationship(s.DomainD, s.DomainB, ad.TrustedBy)

	testCtx.NewRelationship(s.GPOA, s.DomainA, ad.GPLink, graph.AsProperties(graph.PropertyMap{
		ad.Enforced: false,
	}))

	testCtx.NewRelationship(s.GPOB, s.OU, ad.GPLink, graph.AsProperties(graph.PropertyMap{
		ad.Enforced: false,
	}))

	testCtx.NewRelationship(s.DomainA, s.OU, ad.Contains)

	testCtx.NewRelationship(s.GroupA, s.DomainA, ad.GetChanges)
	testCtx.NewRelationship(s.UserA, s.DomainA, ad.GetChanges)
	testCtx.NewRelationship(s.UserA, s.DomainA, ad.GetChangesAll)
	testCtx.NewRelationship(s.GroupB, s.DomainA, ad.GetChangesAll)
	testCtx.NewRelationship(s.UserB, s.DomainA, ad.DCSync)
	testCtx.NewRelationship(s.UserA, s.DomainA, ad.DCSync)

	testCtx.NewRelationship(s.UserB, s.GroupA, ad.MemberOf)
	testCtx.NewRelationship(s.UserB, s.GroupB, ad.MemberOf)
	testCtx.NewRelationship(s.UserC, s.GroupB, ad.MemberOf)
}

type ForeignDomainHarness struct {
	LocalGPO         *graph.Node
	LocalDomain      *graph.Node
	LocalOUA         *graph.Node
	LocalOUB         *graph.Node
	LocalGroup       *graph.Node
	LocalComputer    *graph.Node
	ForeignUserA     *graph.Node
	ForeignUserB     *graph.Node
	ForeignGroup     *graph.Node
	LocalDomainSID   string
	ForeignDomainSID string
}

func (s *ForeignDomainHarness) Setup(testCtx *GraphTestContext) {
	s.LocalDomainSID = RandomDomainSID()
	s.ForeignDomainSID = RandomDomainSID()

	s.LocalGPO = testCtx.NewActiveDirectoryGPO("LocalGPO", s.LocalDomainSID)
	s.LocalDomain = testCtx.NewActiveDirectoryDomain("LocalDomain", s.LocalDomainSID, false, true)
	s.LocalOUA = testCtx.NewActiveDirectoryOU("LocalOU A", s.LocalDomainSID, false)
	s.LocalOUB = testCtx.NewActiveDirectoryOU("LocalOU B", s.LocalDomainSID, false)
	s.LocalGroup = testCtx.NewActiveDirectoryGroup("LocalGroup", s.LocalDomainSID)
	s.LocalComputer = testCtx.NewActiveDirectoryComputer("LocalComputer", s.LocalDomainSID)

	s.ForeignUserA = testCtx.NewActiveDirectoryUser("ForeignUser A", s.ForeignDomainSID)
	s.ForeignUserB = testCtx.NewActiveDirectoryUser("ForeignUser B", s.ForeignDomainSID)
	s.ForeignGroup = testCtx.NewActiveDirectoryGroup("ForeignGroup", s.ForeignDomainSID)

	testCtx.NewRelationship(s.LocalGPO, s.LocalDomain, ad.GPLink)
	testCtx.NewRelationship(s.LocalDomain, s.LocalOUA, ad.Contains)
	testCtx.NewRelationship(s.LocalOUA, s.LocalGroup, ad.Contains)
	testCtx.NewRelationship(s.LocalGroup, s.LocalComputer, ad.AdminTo)
	testCtx.NewRelationship(s.ForeignUserA, s.LocalGPO, ad.GenericAll)
	testCtx.NewRelationship(s.ForeignGroup, s.LocalGroup, ad.MemberOf)
	testCtx.NewRelationship(s.ForeignUserA, s.ForeignGroup, ad.MemberOf)
	testCtx.NewRelationship(s.ForeignUserB, s.LocalGroup, ad.MemberOf)
	testCtx.NewRelationship(s.ForeignUserB, s.LocalComputer, ad.AdminTo)
	testCtx.NewRelationship(s.ForeignGroup, s.LocalGPO, ad.GenericAll)
	testCtx.NewRelationship(s.LocalGPO, s.LocalOUB, ad.GPLink)
}

type MembershipHarness struct {
	UserA     *graph.Node
	ComputerA *graph.Node
	ComputerB *graph.Node
	GroupA    *graph.Node
	GroupB    *graph.Node
	GroupC    *graph.Node
}

func (s *MembershipHarness) Setup(testCtx *GraphTestContext) {
	s.UserA = testCtx.NewActiveDirectoryUser("User", testCtx.Harness.RootADHarness.ActiveDirectoryDomainSID)
	s.ComputerA = testCtx.NewActiveDirectoryComputer("Computer 1", testCtx.Harness.RootADHarness.ActiveDirectoryDomainSID)
	s.ComputerB = testCtx.NewActiveDirectoryComputer("Computer 2", testCtx.Harness.RootADHarness.ActiveDirectoryDomainSID)
	s.GroupA = testCtx.NewActiveDirectoryGroup("Group A", testCtx.Harness.RootADHarness.ActiveDirectoryDomainSID)
	s.GroupB = testCtx.NewActiveDirectoryGroup("Group B", testCtx.Harness.RootADHarness.ActiveDirectoryDomainSID)
	s.GroupC = testCtx.NewActiveDirectoryGroup("Group C", testCtx.Harness.RootADHarness.ActiveDirectoryDomainSID)

	testCtx.NewRelationship(s.ComputerB, s.GroupC, ad.MemberOf)
	testCtx.NewRelationship(s.UserA, s.GroupB, ad.MemberOf)
	testCtx.NewRelationship(s.ComputerA, s.GroupB, ad.MemberOf)
	testCtx.NewRelationship(s.GroupB, s.GroupA, ad.MemberOf)
	testCtx.NewRelationship(s.GroupA, s.GroupC, ad.MemberOf)
}

type OUContainedHarness struct {
	Domain *graph.Node
	OUA    *graph.Node
	OUB    *graph.Node
	OUC    *graph.Node
	OUD    *graph.Node
	OUE    *graph.Node
	UserA  *graph.Node
	UserB  *graph.Node
	UserC  *graph.Node
}

func (s *OUContainedHarness) Setup(testCtx *GraphTestContext) {
	s.Domain = testCtx.NewActiveDirectoryDomain("Domain", RandomObjectID(testCtx.testCtx), false, true)
	s.OUA = testCtx.NewActiveDirectoryOU("OUA", testCtx.Harness.RootADHarness.ActiveDirectoryDomainSID, false)
	s.OUB = testCtx.NewActiveDirectoryOU("OUB", testCtx.Harness.RootADHarness.ActiveDirectoryDomainSID, false)
	s.OUC = testCtx.NewActiveDirectoryOU("OUC", testCtx.Harness.RootADHarness.ActiveDirectoryDomainSID, false)
	s.OUD = testCtx.NewActiveDirectoryOU("OUD", testCtx.Harness.RootADHarness.ActiveDirectoryDomainSID, false)
	s.OUE = testCtx.NewActiveDirectoryOU("OUE", testCtx.Harness.RootADHarness.ActiveDirectoryDomainSID, false)
	s.UserA = testCtx.NewActiveDirectoryUser("UserA", testCtx.Harness.RootADHarness.ActiveDirectoryDomainSID)
	s.UserB = testCtx.NewActiveDirectoryUser("UserB", testCtx.Harness.RootADHarness.ActiveDirectoryDomainSID)
	s.UserC = testCtx.NewActiveDirectoryUser("UserC", testCtx.Harness.RootADHarness.ActiveDirectoryDomainSID)

	testCtx.NewRelationship(s.Domain, s.OUA, ad.Contains)
	testCtx.NewRelationship(s.Domain, s.OUB, ad.Contains)
	testCtx.NewRelationship(s.OUA, s.UserA, ad.Contains)
	testCtx.NewRelationship(s.OUA, s.OUC, ad.Contains)
	testCtx.NewRelationship(s.OUC, s.UserB, ad.Contains)
	testCtx.NewRelationship(s.OUB, s.OUD, ad.Contains)
	testCtx.NewRelationship(s.OUD, s.OUE, ad.Contains)
	testCtx.NewRelationship(s.OUE, s.UserC, ad.Contains)
}

type LocalGroupHarness struct {
	ComputerA *graph.Node
	ComputerB *graph.Node
	ComputerC *graph.Node
	UserA     *graph.Node
	UserB     *graph.Node
	UserC     *graph.Node
	UserD     *graph.Node
	GroupA    *graph.Node
	GroupB    *graph.Node
}

func (s *LocalGroupHarness) Setup(testCtx *GraphTestContext) {
	s.ComputerA = testCtx.NewActiveDirectoryComputer("ComputerA", testCtx.Harness.RootADHarness.ActiveDirectoryDomainSID)
	s.ComputerB = testCtx.NewActiveDirectoryComputer("ComputerB", testCtx.Harness.RootADHarness.ActiveDirectoryDomainSID)
	s.ComputerC = testCtx.NewActiveDirectoryComputer("ComputerC", testCtx.Harness.RootADHarness.ActiveDirectoryDomainSID)
	s.UserA = testCtx.NewActiveDirectoryUser("UserA", testCtx.Harness.RootADHarness.ActiveDirectoryDomainSID)
	s.UserB = testCtx.NewActiveDirectoryUser("UserB", testCtx.Harness.RootADHarness.ActiveDirectoryDomainSID)
	s.UserC = testCtx.NewActiveDirectoryUser("UserC", testCtx.Harness.RootADHarness.ActiveDirectoryDomainSID)
	s.UserD = testCtx.NewActiveDirectoryUser("UserD", testCtx.Harness.RootADHarness.ActiveDirectoryDomainSID)
	s.GroupA = testCtx.NewActiveDirectoryGroup("GroupA", testCtx.Harness.RootADHarness.ActiveDirectoryDomainSID)
	s.GroupB = testCtx.NewActiveDirectoryGroup("GroupB", testCtx.Harness.RootADHarness.ActiveDirectoryDomainSID)

	testCtx.NewRelationship(s.UserB, s.GroupA, ad.MemberOf)
	testCtx.NewRelationship(s.ComputerA, s.GroupB, ad.MemberOf)
	testCtx.NewRelationship(s.GroupA, s.ComputerA, ad.AdminTo)
	testCtx.NewRelationship(s.UserA, s.ComputerA, ad.AdminTo)
	testCtx.NewRelationship(s.ComputerA, s.ComputerB, ad.AdminTo)
	testCtx.NewRelationship(s.GroupB, s.ComputerC, ad.AdminTo)
	testCtx.NewRelationship(s.UserC, s.ComputerA, ad.SQLAdmin)
	testCtx.NewRelationship(s.UserD, s.ComputerA, ad.AllowedToDelegate)
}

type AssetGroupComboNodeHarness struct {
	GroupA *graph.Node
	GroupB *graph.Node
}

func (s *AssetGroupComboNodeHarness) Setup(testCtx *GraphTestContext) {
	s.GroupA = testCtx.NewActiveDirectoryGroup("GroupA", RandomObjectID(testCtx.testCtx))
	s.GroupB = testCtx.NewActiveDirectoryGroup("GroupB", RandomObjectID(testCtx.testCtx))
	s.GroupB.Properties.Set(common.SystemTags.String(), ad.AdminTierZero)
	testCtx.UpdateNode(s.GroupB)

	testCtx.NewRelationship(s.GroupA, s.GroupB, ad.MemberOf)
}

type AssetGroupNodesHarness struct {
	GroupA      *graph.Node
	GroupB      *graph.Node
	GroupC      *graph.Node
	GroupD      *graph.Node
	GroupE      *graph.Node
	TierZeroTag string
	CustomTag1  string
	CustomTag2  string
}

func (s *AssetGroupNodesHarness) Setup(testCtx *GraphTestContext) {
	domainSID := RandomDomainSID()

	// use one tag value that contains the other as a substring to test that we only match exactly
	s.TierZeroTag = ad.AdminTierZero
	s.CustomTag1 = "custom_tag"
	s.CustomTag2 = "another_custom_tag"

	s.GroupA = testCtx.NewActiveDirectoryGroup("GroupA", domainSID)
	s.GroupB = testCtx.NewActiveDirectoryGroup("GroupB", domainSID)
	s.GroupC = testCtx.NewActiveDirectoryGroup("GroupC", domainSID)
	s.GroupD = testCtx.NewActiveDirectoryGroup("GroupD", domainSID)
	s.GroupE = testCtx.NewActiveDirectoryGroup("GroupE", domainSID)

	s.GroupB.Properties.Set(common.SystemTags.String(), s.TierZeroTag)
	s.GroupC.Properties.Set(common.SystemTags.String(), s.TierZeroTag)
	s.GroupD.Properties.Set(common.UserTags.String(), s.CustomTag1)
	s.GroupE.Properties.Set(common.UserTags.String(), s.CustomTag2)

	testCtx.UpdateNode(s.GroupB)
	testCtx.UpdateNode(s.GroupC)
	testCtx.UpdateNode(s.GroupD)
	testCtx.UpdateNode(s.GroupE)
}

type InboundControlHarness struct {
	ControlledUser  *graph.Node
	ControlledGroup *graph.Node
	GroupA          *graph.Node
	GroupB          *graph.Node
	GroupC          *graph.Node
	GroupD          *graph.Node
	UserA           *graph.Node
	UserB           *graph.Node
	UserC           *graph.Node
	UserD           *graph.Node
	UserE           *graph.Node
	UserF           *graph.Node
	UserG           *graph.Node
	UserH           *graph.Node
}

func (s *InboundControlHarness) Setup(testCtx *GraphTestContext) {
	s.ControlledUser = testCtx.NewActiveDirectoryUser("ControlledUser", testCtx.Harness.RootADHarness.ActiveDirectoryDomainSID)
	s.ControlledGroup = testCtx.NewActiveDirectoryGroup("ControlledGroup", testCtx.Harness.RootADHarness.ActiveDirectoryDomainSID)
	s.GroupA = testCtx.NewActiveDirectoryGroup("GroupA", testCtx.Harness.RootADHarness.ActiveDirectoryDomainSID)
	s.GroupB = testCtx.NewActiveDirectoryGroup("GroupB", testCtx.Harness.RootADHarness.ActiveDirectoryDomainSID)
	s.GroupC = testCtx.NewActiveDirectoryGroup("GroupC", testCtx.Harness.RootADHarness.ActiveDirectoryDomainSID)
	s.GroupD = testCtx.NewActiveDirectoryGroup("GroupD", testCtx.Harness.RootADHarness.ActiveDirectoryDomainSID)
	s.UserA = testCtx.NewActiveDirectoryUser("UserA", testCtx.Harness.RootADHarness.ActiveDirectoryDomainSID)
	s.UserB = testCtx.NewActiveDirectoryUser("UserB", testCtx.Harness.RootADHarness.ActiveDirectoryDomainSID)
	s.UserC = testCtx.NewActiveDirectoryUser("UserC", testCtx.Harness.RootADHarness.ActiveDirectoryDomainSID)
	s.UserD = testCtx.NewActiveDirectoryUser("UserD", testCtx.Harness.RootADHarness.ActiveDirectoryDomainSID)
	s.UserE = testCtx.NewActiveDirectoryUser("UserE", testCtx.Harness.RootADHarness.ActiveDirectoryDomainSID)
	s.UserF = testCtx.NewActiveDirectoryUser("UserF", testCtx.Harness.RootADHarness.ActiveDirectoryDomainSID)
	s.UserG = testCtx.NewActiveDirectoryUser("UserG", testCtx.Harness.RootADHarness.ActiveDirectoryDomainSID)
	s.UserH = testCtx.NewActiveDirectoryUser("UserH", testCtx.Harness.RootADHarness.ActiveDirectoryDomainSID)

	testCtx.NewRelationship(s.GroupA, s.GroupB, ad.MemberOf)
	testCtx.NewRelationship(s.UserA, s.GroupB, ad.MemberOf)
	testCtx.NewRelationship(s.UserG, s.ControlledGroup, ad.MemberOf)
	testCtx.NewRelationship(s.UserG, s.GroupC, ad.MemberOf)
	testCtx.NewRelationship(s.UserH, s.GroupD, ad.MemberOf)

	testCtx.NewRelationship(s.UserB, s.GroupB, ad.GenericAll)
	testCtx.NewRelationship(s.UserC, s.UserD, ad.GenericAll)
	testCtx.NewRelationship(s.UserD, s.ControlledUser, ad.GenericAll)
	testCtx.NewRelationship(s.GroupB, s.ControlledUser, ad.GenericAll)

	testCtx.NewRelationship(s.GroupC, s.ControlledGroup, ad.GenericWrite)
	testCtx.NewRelationship(s.GroupD, s.ControlledGroup, ad.GenericWrite)
	testCtx.NewRelationship(s.UserE, s.ControlledGroup, ad.GenericWrite)
	testCtx.NewRelationship(s.UserF, s.ControlledGroup, ad.GenericWrite)

	testCtx.NewRelationship(s.GroupC, s.ControlledGroup, ad.WriteDACL)
	testCtx.NewRelationship(s.GroupD, s.ControlledGroup, ad.WriteDACL)

	testCtx.NewRelationship(s.GroupC, s.ControlledGroup, ad.WriteOwner)
	testCtx.NewRelationship(s.GroupD, s.ControlledGroup, ad.WriteOwner)

	testCtx.NewRelationship(s.GroupD, s.ControlledGroup, ad.Owns)
}

type OutboundControlHarness struct {
	Controller  *graph.Node
	UserA       *graph.Node
	UserB       *graph.Node
	UserC       *graph.Node
	GroupA      *graph.Node
	GroupB      *graph.Node
	GroupC      *graph.Node
	ComputerA   *graph.Node
	ComputerB   *graph.Node
	ComputerC   *graph.Node
	ControllerB *graph.Node
	Computer1   *graph.Node
	Group1      *graph.Node
	Group2      *graph.Node
}

func (s *OutboundControlHarness) Setup(testCtx *GraphTestContext) {
	s.Controller = testCtx.NewActiveDirectoryUser("Controller", testCtx.Harness.RootADHarness.ActiveDirectoryDomainSID)
	s.UserA = testCtx.NewActiveDirectoryUser("UserA", testCtx.Harness.RootADHarness.ActiveDirectoryDomainSID)
	s.UserB = testCtx.NewActiveDirectoryUser("UserB", testCtx.Harness.RootADHarness.ActiveDirectoryDomainSID)
	s.UserC = testCtx.NewActiveDirectoryUser("UserC", testCtx.Harness.RootADHarness.ActiveDirectoryDomainSID)
	s.GroupA = testCtx.NewActiveDirectoryGroup("GroupA", testCtx.Harness.RootADHarness.ActiveDirectoryDomainSID)
	s.GroupB = testCtx.NewActiveDirectoryGroup("GroupB", testCtx.Harness.RootADHarness.ActiveDirectoryDomainSID)
	s.GroupC = testCtx.NewActiveDirectoryGroup("GroupC", testCtx.Harness.RootADHarness.ActiveDirectoryDomainSID)
	s.ComputerA = testCtx.NewActiveDirectoryComputer("ComputerA", testCtx.Harness.RootADHarness.ActiveDirectoryDomainSID)
	s.ComputerB = testCtx.NewActiveDirectoryComputer("ComputerB", testCtx.Harness.RootADHarness.ActiveDirectoryDomainSID)
	s.ComputerC = testCtx.NewActiveDirectoryComputer("ComputerC", testCtx.Harness.RootADHarness.ActiveDirectoryDomainSID)

	testCtx.NewRelationship(s.UserA, s.GroupA, ad.MemberOf)
	testCtx.NewRelationship(s.UserB, s.GroupB, ad.MemberOf)
	testCtx.NewRelationship(s.GroupA, s.GroupC, ad.MemberOf)
	testCtx.NewRelationship(s.Controller, s.GroupA, ad.MemberOf)

	testCtx.NewRelationship(s.Controller, s.UserC, ad.GenericAll)
	testCtx.NewRelationship(s.Controller, s.GroupB, ad.GenericAll)
	testCtx.NewRelationship(s.GroupA, s.ComputerA, ad.GenericAll)
	testCtx.NewRelationship(s.UserC, s.ComputerB, ad.GenericAll)
	testCtx.NewRelationship(s.GroupC, s.ComputerC, ad.GenericAll)
	testCtx.NewRelationship(s.UserC, s.GroupB, ad.MemberOf)

	s.ControllerB = testCtx.NewActiveDirectoryGroup("ControllerB", testCtx.Harness.RootADHarness.ActiveDirectoryDomainSID)
	s.Computer1 = testCtx.NewActiveDirectoryComputer("Computer1", testCtx.Harness.RootADHarness.ActiveDirectoryDomainSID)
	s.Group1 = testCtx.NewActiveDirectoryComputer("Group1", testCtx.Harness.RootADHarness.ActiveDirectoryDomainSID)
	s.Group2 = testCtx.NewActiveDirectoryComputer("Group2", testCtx.Harness.RootADHarness.ActiveDirectoryDomainSID)

	testCtx.NewRelationship(s.ControllerB, s.Computer1, ad.WriteAccountRestrictions)
	testCtx.NewRelationship(s.Computer1, s.Group1, ad.MemberOf)
	testCtx.NewRelationship(s.Computer1, s.Group2, ad.MemberOf)
}

type SessionHarness struct {
	User      *graph.Node
	ComputerA *graph.Node
	ComputerB *graph.Node
	ComputerC *graph.Node
	GroupA    *graph.Node
	GroupB    *graph.Node
	GroupC    *graph.Node
}

func (s *SessionHarness) Setup(testCtx *GraphTestContext) {
	s.ComputerA = testCtx.NewActiveDirectoryComputer("ComputerA", testCtx.Harness.RootADHarness.ActiveDirectoryDomainSID)
	s.ComputerB = testCtx.NewActiveDirectoryComputer("ComputerB", testCtx.Harness.RootADHarness.ActiveDirectoryDomainSID)
	s.ComputerC = testCtx.NewActiveDirectoryComputer("ComputerC", testCtx.Harness.RootADHarness.ActiveDirectoryDomainSID)

	s.User = testCtx.NewActiveDirectoryUser("User", testCtx.Harness.RootADHarness.ActiveDirectoryDomainSID)
	s.GroupA = testCtx.NewActiveDirectoryGroup("GroupA", testCtx.Harness.RootADHarness.ActiveDirectoryDomainSID)
	s.GroupB = testCtx.NewActiveDirectoryGroup("GroupB", testCtx.Harness.RootADHarness.ActiveDirectoryDomainSID)
	s.GroupC = testCtx.NewActiveDirectoryGroup("GroupC", testCtx.Harness.RootADHarness.ActiveDirectoryDomainSID)

	testCtx.NewRelationship(s.ComputerA, s.GroupA, ad.MemberOf)
	testCtx.NewRelationship(s.ComputerA, s.User, ad.HasSession)
	testCtx.NewRelationship(s.ComputerB, s.User, ad.HasSession)
	testCtx.NewRelationship(s.User, s.GroupA, ad.MemberOf)
	testCtx.NewRelationship(s.User, s.GroupB, ad.MemberOf)
	testCtx.NewRelationship(s.ComputerC, s.GroupA, ad.MemberOf)
	testCtx.NewRelationship(s.GroupB, s.GroupC, ad.MemberOf)

}

type RDPHarness2 struct {
	Computer            *graph.Node
	RDPLocalGroup       *graph.Node
	UserA               *graph.Node
	UserB               *graph.Node
	UserC               *graph.Node
	RDPDomainUsersGroup *graph.Node
}

func (s *RDPHarness2) Setup(testCtx *GraphTestContext) {
	s.Computer = testCtx.NewActiveDirectoryComputer("WIN11", testCtx.Harness.RootADHarness.ActiveDirectoryDomainSID)
	s.RDPDomainUsersGroup = testCtx.NewActiveDirectoryGroup("RDP Domain Users 2", testCtx.Harness.RootADHarness.ActiveDirectoryDomainSID)
	s.RDPLocalGroup = testCtx.NewActiveDirectoryLocalGroup("Remote Desktop Users 2", testCtx.Harness.RootADHarness.ActiveDirectoryDomainSID)

	rdpLocalGroupObjectID, _ := s.RDPLocalGroup.Properties.Get(common.ObjectID.String()).String()

	s.RDPLocalGroup.Properties.Set(
		common.ObjectID.String(),
		rdpLocalGroupObjectID+adAnalysis.RDPGroupSuffix,
	)
	testCtx.UpdateNode(s.RDPLocalGroup)

	s.UserA = testCtx.NewActiveDirectoryUser("UserA", testCtx.Harness.RootADHarness.ActiveDirectoryDomainSID)
	s.UserB = testCtx.NewActiveDirectoryUser("UserB", testCtx.Harness.RootADHarness.ActiveDirectoryDomainSID)
	s.UserC = testCtx.NewActiveDirectoryUser("UserC", testCtx.Harness.RootADHarness.ActiveDirectoryDomainSID)

	testCtx.NewRelationship(s.RDPLocalGroup, s.Computer, ad.RemoteInteractiveLogonPrivilege)
	testCtx.NewRelationship(s.RDPLocalGroup, s.Computer, ad.LocalToComputer)
	testCtx.NewRelationship(s.RDPDomainUsersGroup, s.RDPLocalGroup, ad.MemberOfLocalGroup)
	testCtx.NewRelationship(s.UserA, s.RDPDomainUsersGroup, ad.MemberOf)
	testCtx.NewRelationship(s.UserB, s.RDPDomainUsersGroup, ad.MemberOf)
	testCtx.NewRelationship(s.UserC, s.RDPDomainUsersGroup, ad.MemberOf)
}

type RDPHarness struct {
	IrshadUser          *graph.Node
	EliUser             *graph.Node
	DillonUser          *graph.Node
	UliUser             *graph.Node
	AlyxUser            *graph.Node
	AndyUser            *graph.Node
	RohanUser           *graph.Node
	JohnUser            *graph.Node
	LocalGroupA         *graph.Node
	DomainGroupA        *graph.Node
	DomainGroupB        *graph.Node
	DomainGroupC        *graph.Node
	DomainGroupD        *graph.Node
	DomainGroupE        *graph.Node
	RDPLocalGroup       *graph.Node
	Computer            *graph.Node
	RDPDomainUsersGroup *graph.Node
}

func (s *RDPHarness) Setup(testCtx *GraphTestContext) {
	s.Computer = testCtx.NewActiveDirectoryComputer("WIN10", testCtx.Harness.RootADHarness.ActiveDirectoryDomainSID)
	s.RDPDomainUsersGroup = testCtx.NewActiveDirectoryGroup("RDP Domain Users", testCtx.Harness.RootADHarness.ActiveDirectoryDomainSID)
	s.RDPLocalGroup = testCtx.NewActiveDirectoryLocalGroup("Remote Desktop Users", testCtx.Harness.RootADHarness.ActiveDirectoryDomainSID)

	rdpLocalGroupObjectID, _ := s.RDPLocalGroup.Properties.Get(common.ObjectID.String()).String()

	s.RDPLocalGroup.Properties.Set(
		common.ObjectID.String(),
		rdpLocalGroupObjectID+adAnalysis.RDPGroupSuffix,
	)
	testCtx.UpdateNode(s.RDPLocalGroup)

	// Users
	s.IrshadUser = testCtx.NewActiveDirectoryUser("Irshad", testCtx.Harness.RootADHarness.ActiveDirectoryDomainSID)
	s.EliUser = testCtx.NewActiveDirectoryUser("Eli", testCtx.Harness.RootADHarness.ActiveDirectoryDomainSID)
	s.DillonUser = testCtx.NewActiveDirectoryUser("Dillon", testCtx.Harness.RootADHarness.ActiveDirectoryDomainSID)
	s.UliUser = testCtx.NewActiveDirectoryUser("Uli", testCtx.Harness.RootADHarness.ActiveDirectoryDomainSID)
	s.AlyxUser = testCtx.NewActiveDirectoryUser("Alyx", testCtx.Harness.RootADHarness.ActiveDirectoryDomainSID)
	s.AndyUser = testCtx.NewActiveDirectoryUser("Andy", testCtx.Harness.RootADHarness.ActiveDirectoryDomainSID)
	s.RohanUser = testCtx.NewActiveDirectoryUser("Rohan", testCtx.Harness.RootADHarness.ActiveDirectoryDomainSID)
	s.JohnUser = testCtx.NewActiveDirectoryUser("John", testCtx.Harness.RootADHarness.ActiveDirectoryDomainSID)

	// Groups
	s.LocalGroupA = testCtx.NewActiveDirectoryGroup("Local Group A", testCtx.Harness.RootADHarness.ActiveDirectoryDomainSID)
	s.DomainGroupA = testCtx.NewActiveDirectoryGroup("Domain Group A", testCtx.Harness.RootADHarness.ActiveDirectoryDomainSID)
	s.DomainGroupB = testCtx.NewActiveDirectoryGroup("Domain Group B", testCtx.Harness.RootADHarness.ActiveDirectoryDomainSID)
	s.DomainGroupC = testCtx.NewActiveDirectoryGroup("Domain Group C", testCtx.Harness.RootADHarness.ActiveDirectoryDomainSID)
	s.DomainGroupD = testCtx.NewActiveDirectoryGroup("Domain Group D", testCtx.Harness.RootADHarness.ActiveDirectoryDomainSID)
	s.DomainGroupE = testCtx.NewActiveDirectoryGroup("Domain Group E", testCtx.Harness.RootADHarness.ActiveDirectoryDomainSID)

	testCtx.NewRelationship(s.EliUser, s.RDPLocalGroup, ad.MemberOfLocalGroup, DefaultRelProperties)
	testCtx.NewRelationship(s.EliUser, s.Computer, ad.RemoteInteractiveLogonPrivilege, DefaultRelProperties)

	testCtx.NewRelationship(s.DomainGroupA, s.RDPLocalGroup, ad.MemberOfLocalGroup, DefaultRelProperties)
	testCtx.NewRelationship(s.DomainGroupA, s.Computer, ad.RemoteInteractiveLogonPrivilege, DefaultRelProperties)

	testCtx.NewRelationship(s.JohnUser, s.DomainGroupA, ad.MemberOf, DefaultRelProperties)
	testCtx.NewRelationship(s.RDPDomainUsersGroup, s.DomainGroupA, ad.MemberOf, DefaultRelProperties)
	testCtx.NewRelationship(s.JohnUser, s.RDPDomainUsersGroup, ad.MemberOf, DefaultRelProperties)
	testCtx.NewRelationship(s.RohanUser, s.RDPDomainUsersGroup, ad.MemberOf, DefaultRelProperties)

	testCtx.NewRelationship(s.DomainGroupB, s.Computer, ad.RemoteInteractiveLogonPrivilege, DefaultRelProperties)
	testCtx.NewRelationship(s.RohanUser, s.DomainGroupB, ad.MemberOf, DefaultRelProperties)

	testCtx.NewRelationship(s.AndyUser, s.DomainGroupB, ad.MemberOf, DefaultRelProperties)
	testCtx.NewRelationship(s.DomainGroupB, s.RDPLocalGroup, ad.MemberOfLocalGroup, DefaultRelProperties)
	testCtx.NewRelationship(s.DomainGroupB, s.Computer, ad.RemoteInteractiveLogonPrivilege, DefaultRelProperties)

	testCtx.NewRelationship(s.IrshadUser, s.RDPLocalGroup, ad.MemberOfLocalGroup, DefaultRelProperties)
	testCtx.NewRelationship(s.IrshadUser, s.DomainGroupD, ad.MemberOf, DefaultRelProperties)

	testCtx.NewRelationship(s.DomainGroupD, s.DomainGroupE, ad.MemberOf, DefaultRelProperties)

	testCtx.NewRelationship(s.DomainGroupE, s.Computer, ad.RemoteInteractiveLogonPrivilege, DefaultRelProperties)

	testCtx.NewRelationship(s.DomainGroupC, s.RDPLocalGroup, ad.MemberOfLocalGroup, DefaultRelProperties)
	testCtx.NewRelationship(s.DillonUser, s.DomainGroupC, ad.MemberOf, DefaultRelProperties)
	testCtx.NewRelationship(s.DillonUser, s.Computer, ad.RemoteInteractiveLogonPrivilege, DefaultRelProperties)

	testCtx.NewRelationship(s.UliUser, s.RDPLocalGroup, ad.MemberOfLocalGroup, DefaultRelProperties)
	testCtx.NewRelationship(s.UliUser, s.LocalGroupA, ad.MemberOfLocalGroup, DefaultRelProperties)
	testCtx.NewRelationship(s.LocalGroupA, s.Computer, ad.LocalToComputer, DefaultRelProperties)
	testCtx.NewRelationship(s.LocalGroupA, s.Computer, ad.RemoteInteractiveLogonPrivilege, DefaultRelProperties)

	testCtx.NewRelationship(s.AlyxUser, s.Computer, ad.RemoteInteractiveLogonPrivilege, DefaultRelProperties)

	testCtx.NewRelationship(s.RDPLocalGroup, s.Computer, ad.LocalToComputer, DefaultRelProperties)
}

type GPOEnforcementHarness struct {
	GPOEnforced         *graph.Node
	GPOUnenforced       *graph.Node
	Domain              *graph.Node
	OrganizationalUnitA *graph.Node
	OrganizationalUnitB *graph.Node
	OrganizationalUnitC *graph.Node
	OrganizationalUnitD *graph.Node
	UserA               *graph.Node
	UserB               *graph.Node
	UserC               *graph.Node
	UserD               *graph.Node
}

func (s *GPOEnforcementHarness) Setup(testCtx *GraphTestContext) {
	s.GPOEnforced = testCtx.NewActiveDirectoryGPO("Enforced GPO", testCtx.Harness.RootADHarness.ActiveDirectoryDomainSID)
	s.GPOUnenforced = testCtx.NewActiveDirectoryGPO("Unenforced GPO", testCtx.Harness.RootADHarness.ActiveDirectoryDomainSID)
	s.Domain = testCtx.NewActiveDirectoryDomain("TESTLAB.2", RandomDomainSID(), false, true)
	s.OrganizationalUnitA = testCtx.NewActiveDirectoryOU("OU A", testCtx.Harness.RootADHarness.ActiveDirectoryDomainSID, true)
	s.OrganizationalUnitB = testCtx.NewActiveDirectoryOU("OU B", testCtx.Harness.RootADHarness.ActiveDirectoryDomainSID, false)
	s.OrganizationalUnitC = testCtx.NewActiveDirectoryOU("OU C", testCtx.Harness.RootADHarness.ActiveDirectoryDomainSID, false)
	s.OrganizationalUnitD = testCtx.NewActiveDirectoryOU("OU D", testCtx.Harness.RootADHarness.ActiveDirectoryDomainSID, true)
	s.UserA = testCtx.NewActiveDirectoryUser("GPO Test User A", testCtx.Harness.RootADHarness.ActiveDirectoryDomainSID)
	s.UserB = testCtx.NewActiveDirectoryUser("GPO Test User B", testCtx.Harness.RootADHarness.ActiveDirectoryDomainSID)
	s.UserC = testCtx.NewActiveDirectoryUser("GPO Test User C", testCtx.Harness.RootADHarness.ActiveDirectoryDomainSID)
	s.UserD = testCtx.NewActiveDirectoryUser("GPO Test User D", testCtx.Harness.RootADHarness.ActiveDirectoryDomainSID)

	testCtx.NewRelationship(s.GPOUnenforced, s.Domain, ad.GPLink, DefaultRelProperties, graph.AsProperties(graph.PropertyMap{
		ad.Enforced: false,
	}))

	testCtx.NewRelationship(s.GPOEnforced, s.Domain, ad.GPLink, DefaultRelProperties, graph.AsProperties(graph.PropertyMap{
		ad.Enforced: true,
	}))

	testCtx.NewRelationship(s.Domain, s.OrganizationalUnitA, ad.Contains, DefaultRelProperties)
	testCtx.NewRelationship(s.Domain, s.OrganizationalUnitB, ad.Contains, DefaultRelProperties)
	testCtx.NewRelationship(s.OrganizationalUnitB, s.OrganizationalUnitD, ad.Contains, DefaultRelProperties)
	testCtx.NewRelationship(s.OrganizationalUnitA, s.OrganizationalUnitC, ad.Contains, DefaultRelProperties)
	testCtx.NewRelationship(s.OrganizationalUnitA, s.UserA, ad.Contains, DefaultRelProperties)
	testCtx.NewRelationship(s.OrganizationalUnitC, s.UserC, ad.Contains, DefaultRelProperties)
	testCtx.NewRelationship(s.OrganizationalUnitD, s.UserD, ad.Contains, DefaultRelProperties)
	testCtx.NewRelationship(s.OrganizationalUnitB, s.UserB, ad.Contains, DefaultRelProperties)
}

type AZBaseHarness struct {
	Tenant                *graph.Node
	User                  *graph.Node
	Application           *graph.Node
	ServicePrincipal      *graph.Node
	Nodes                 graph.NodeKindSet
	UserFirstDegreeGroups graph.NodeSet
	NumPaths              int
}

func (s *AZBaseHarness) Setup(testCtx *GraphTestContext) {
	const (
		numVMs    = 5
		numGroups = 5
		numRoles  = 5
	)
	tenantID := RandomObjectID(testCtx.testCtx)

	s.Nodes = graph.NewNodeKindSet()
	s.Tenant = testCtx.NewAzureTenant(tenantID)
	s.User = testCtx.NewAzureUser(HarnessUserName, HarnessUserName, HarnessUserDescription, RandomObjectID(testCtx.testCtx), HarnessUserLicenses, tenantID, HarnessUserMFAEnabled)
	s.Application = testCtx.NewAzureApplication(HarnessAppName, RandomObjectID(testCtx.testCtx), tenantID)
	s.ServicePrincipal = testCtx.NewAzureServicePrincipal(HarnessServicePrincipalName, RandomObjectID(testCtx.testCtx), tenantID)
	s.Nodes.Add(s.Tenant, s.User, s.Application, s.ServicePrincipal)
	s.UserFirstDegreeGroups = graph.NewNodeSet()
	s.NumPaths = 1287

	// Tie the user to the tenant and vice-versa
	// Note: This will cause a full re-traversal of paths outbound from the user object
	testCtx.NewRelationship(s.Tenant, s.User, azure.Contains)
	testCtx.NewRelationship(s.User, s.Tenant, azure.PrivilegedRoleAdmin)

	// Create some MemberOf relationships for the new user
	for nestingDepth := numGroups; nestingDepth > 0; nestingDepth-- {
		newGroups := s.CreateAzureNestedGroupChain(testCtx, tenantID, nestingDepth)
		s.Nodes.Add(newGroups.Slice()...)

		for _, newGroup := range newGroups {
			// Tie the groups to the tenant
			testCtx.NewRelationship(s.Tenant, newGroup, azure.Contains)
		}
	}

	// Create some VMs that the user has access to
	for vmIdx := 0; vmIdx < numVMs; vmIdx++ {
		newVM := testCtx.NewAzureVM(fmt.Sprintf("vm %d", vmIdx), RandomObjectID(testCtx.testCtx), tenantID)
		s.Nodes.Add(newVM)

		// Tie the vm to the tenant
		testCtx.NewRelationship(s.Tenant, newVM, azure.Contains)

		// User has contributor rights to the new VM
		testCtx.NewRelationship(s.User, newVM, azure.Contributor)
	}

	// Create some role assignments for the user
	for roleIdx := 0; roleIdx < numRoles; roleIdx++ {
		var (
			objectID       = RandomObjectID(testCtx.testCtx)
			roleTemplateID = RandomObjectID(testCtx.testCtx)
			newRole        = testCtx.NewAzureRole(fmt.Sprintf("AZRole_%s", objectID), objectID, roleTemplateID, tenantID)
		)
		s.Nodes.Add(newRole)

		testCtx.NewRelationship(s.User, newRole, azure.HasRole)

		// Each role has contributor on all VMs, creating more attack paths
		for _, vm := range s.Nodes.Get(azure.VM) {
			testCtx.NewRelationship(newRole, vm, azure.Contributor)
		}

		// Roles may be granted by groups
		for _, group := range s.Nodes.Get(azure.Group) {
			testCtx.NewRelationship(group, newRole, azure.HasRole)
		}
	}

	// Tie the application and service principal to the user
	testCtx.NewRelationship(s.User, s.Application, azure.Owner)
	testCtx.NewRelationship(s.User, s.ServicePrincipal, azure.Owner)

	// Tie the service principal to the application
	testCtx.NewRelationship(s.Application, s.ServicePrincipal, azure.RunsAs)
}

func (s *AZBaseHarness) CreateAzureNestedGroupChain(testCtx *GraphTestContext, tenantID string, chainDepth int) graph.NodeSet {
	var (
		previousGroup *graph.Node
		groupNodes    = graph.NewNodeSet()
	)

	for groupIdx := 0; groupIdx < chainDepth; groupIdx++ {
		var (
			objectID = RandomObjectID(testCtx.testCtx)
			newGroup = testCtx.NewAzureGroup(fmt.Sprintf("AZGroup_%s", objectID), objectID, tenantID)
		)

		if previousGroup == nil {
			testCtx.NewRelationship(s.User, newGroup, azure.MemberOf)
			s.UserFirstDegreeGroups.Add(newGroup)
		} else {
			testCtx.NewRelationship(previousGroup, newGroup, azure.MemberOf)
		}

		groupNodes.Add(newGroup)
		previousGroup = newGroup
	}

	return groupNodes
}

type AZGroupMembershipHarness struct {
	Tenant *graph.Node
	UserA  *graph.Node
	UserB  *graph.Node
	UserC  *graph.Node
	Group  *graph.Node
}

func (s *AZGroupMembershipHarness) Setup(testCtx *GraphTestContext) {
	tenantID := RandomObjectID(testCtx.testCtx)
	s.Tenant = testCtx.NewAzureTenant(tenantID)
	s.UserA = testCtx.NewAzureUser("UserA", "UserA", "", RandomObjectID(testCtx.testCtx), "", tenantID, false)
	s.UserB = testCtx.NewAzureUser("UserB", "UserB", "", RandomObjectID(testCtx.testCtx), "", tenantID, false)
	s.UserC = testCtx.NewAzureUser("UserC", "UserC", "", RandomObjectID(testCtx.testCtx), "", tenantID, false)
	s.Group = testCtx.NewAzureGroup("Group", RandomObjectID(testCtx.testCtx), tenantID)

	testCtx.NewRelationship(s.Tenant, s.Group, azure.Contains)

	testCtx.NewRelationship(s.UserA, s.Group, azure.MemberOf)
	testCtx.NewRelationship(s.UserB, s.Group, azure.MemberOf)
	testCtx.NewRelationship(s.UserC, s.Group, azure.MemberOf)
}

type AZManagementGroupHarness struct {
	Tenant *graph.Node
	UserA  *graph.Node
	UserB  *graph.Node
	UserC  *graph.Node
	Group  *graph.Node
}

func (s *AZManagementGroupHarness) Setup(testCtx *GraphTestContext) {
	tenantID := RandomObjectID(testCtx.testCtx)
	s.Tenant = testCtx.NewAzureTenant(tenantID)
	s.UserA = testCtx.NewAzureUser("Batman", "Batman", "", RandomObjectID(testCtx.testCtx), "", tenantID, false)
	s.UserB = testCtx.NewAzureUser("Wonder Woman", "Wonder Woman", "", RandomObjectID(testCtx.testCtx), "", tenantID, false)
	s.UserC = testCtx.NewAzureUser("Flash", "Flash", "", RandomObjectID(testCtx.testCtx), "", tenantID, false)
	s.Group = testCtx.NewAzureManagementGroup("Justice League", RandomObjectID(testCtx.testCtx), tenantID)
	testCtx.NewRelationship(s.Tenant, s.Group, azure.Contains)

	testCtx.NewRelationship(s.UserA, s.Group, azure.ManagementGroup)
	testCtx.NewRelationship(s.UserB, s.Group, azure.ManagementGroup)
	testCtx.NewRelationship(s.UserC, s.Group, azure.ManagementGroup)
}

type AZEntityPanelHarness struct {
	Application      *graph.Node
	Device           *graph.Node
	Group            *graph.Node
	ManagementGroup  *graph.Node
	ResourceGroup    *graph.Node
	KeyVault         *graph.Node
	Role             *graph.Node
	ServicePrincipal *graph.Node
	Subscription     *graph.Node
	Tenant           *graph.Node
	User             *graph.Node
	VM               *graph.Node
}

func (s *AZEntityPanelHarness) Setup(testCtx *GraphTestContext) {
	tenantID := RandomObjectID(testCtx.testCtx)
	s.Application = testCtx.NewAzureApplication("App", RandomObjectID(testCtx.testCtx), tenantID)
	s.Device = testCtx.NewAzureDevice("Device", RandomObjectID(testCtx.testCtx), RandomObjectID(testCtx.testCtx), tenantID)
	s.Group = testCtx.NewAzureGroup("Group", RandomObjectID(testCtx.testCtx), tenantID)
	s.ManagementGroup = testCtx.NewAzureResourceGroup("Mgmt Group", RandomObjectID(testCtx.testCtx), tenantID)
	s.ResourceGroup = testCtx.NewAzureResourceGroup("Resource Group", RandomObjectID(testCtx.testCtx), tenantID)
	s.KeyVault = testCtx.NewAzureKeyVault("Key Vault", RandomObjectID(testCtx.testCtx), tenantID)
	s.Role = testCtx.NewAzureRole("Role", RandomObjectID(testCtx.testCtx), RandomObjectID(testCtx.testCtx), tenantID)
	s.ServicePrincipal = testCtx.NewAzureServicePrincipal("Service Principal", RandomObjectID(testCtx.testCtx), tenantID)
	s.Subscription = testCtx.NewAzureSubscription("Sub", RandomObjectID(testCtx.testCtx), tenantID)
	s.Tenant = testCtx.NewAzureTenant(tenantID)
	s.User = testCtx.NewAzureUser("User", "UserPrincipal", "Test User", RandomObjectID(testCtx.testCtx), "Licenses", tenantID, false)
	s.VM = testCtx.NewAzureVM("VM", RandomObjectID(testCtx.testCtx), tenantID)

	// Application
	testCtx.NewRelationship(s.User, s.Application, azure.Owner)

	// Device
	testCtx.NewRelationship(s.User, s.Device, azure.Owns)
	testCtx.NewRelationship(s.User, s.Device, azure.ExecuteCommand)

	// Groups
	testCtx.NewRelationship(s.User, s.Group, azure.Owns)
	testCtx.NewRelationship(s.User, s.ResourceGroup, azure.Owns)
	testCtx.NewRelationship(s.User, s.ManagementGroup, azure.Owner)

	// Key Vault
	testCtx.NewRelationship(s.User, s.KeyVault, azure.Owns)

	// Role
	testCtx.NewRelationship(s.Group, s.Role, azure.HasRole)
	testCtx.NewRelationship(s.User, s.Role, azure.HasRole)

	// Service Principal
	testCtx.NewRelationship(s.User, s.ServicePrincipal, azure.Owner)
	testCtx.NewRelationship(s.Application, s.ServicePrincipal, azure.RunsAs)

	// Subscription
	testCtx.NewRelationship(s.User, s.Subscription, azure.Owns)

	// Tenant
	testCtx.NewRelationship(s.User, s.Tenant, azure.PrivilegedRoleAdmin)

	// User
	testCtx.NewRelationship(s.Tenant, s.User, azure.Contains)

	// VM
	testCtx.NewRelationship(s.Tenant, s.VM, azure.Contains)
	testCtx.NewRelationship(s.User, s.VM, azure.Contributor)
	testCtx.NewRelationship(s.Role, s.VM, azure.Contributor)
}

type AZMGApplicationReadWriteAllHarness struct {
	Application       *graph.Node
	ServicePrincipal  *graph.Node
	ServicePrincipalB *graph.Node
	MicrosoftGraph    *graph.Node
	Tenant            *graph.Node
}

func (s *AZMGApplicationReadWriteAllHarness) Setup(testCtx *GraphTestContext) {
	tenantID := RandomObjectID(testCtx.testCtx)
	s.Tenant = testCtx.NewAzureTenant(tenantID)
	s.MicrosoftGraph = testCtx.NewAzureServicePrincipal("Microsoft Graph", RandomObjectID(testCtx.testCtx), tenantID)

	s.Application = testCtx.NewAzureApplication("App", RandomObjectID(testCtx.testCtx), tenantID)
	s.ServicePrincipal = testCtx.NewAzureServicePrincipal("Service Principal", RandomObjectID(testCtx.testCtx), tenantID)
	s.ServicePrincipalB = testCtx.NewAzureServicePrincipal("Service Principal B", RandomObjectID(testCtx.testCtx), tenantID)

	testCtx.NewRelationship(s.Tenant, s.MicrosoftGraph, azure.Contains)
	testCtx.NewRelationship(s.Tenant, s.Application, azure.Contains)
	testCtx.NewRelationship(s.Tenant, s.ServicePrincipal, azure.Contains)
	testCtx.NewRelationship(s.Tenant, s.ServicePrincipalB, azure.Contains)

	testCtx.NewRelationship(s.ServicePrincipal, s.MicrosoftGraph, azure.ApplicationReadWriteAll)

	testCtx.NewRelationship(s.ServicePrincipal, s.MicrosoftGraph, azure.AZMGAddSecret)
	testCtx.NewRelationship(s.ServicePrincipal, s.MicrosoftGraph, azure.AZMGAddOwner)

	testCtx.NewRelationship(s.ServicePrincipal, s.Application, azure.AZMGAddSecret)
	testCtx.NewRelationship(s.ServicePrincipal, s.Application, azure.AZMGAddOwner)

	testCtx.NewRelationship(s.ServicePrincipal, s.ServicePrincipalB, azure.AZMGAddSecret)
	testCtx.NewRelationship(s.ServicePrincipal, s.ServicePrincipalB, azure.AZMGAddOwner)
}

type AZMGAppRoleManagementReadWriteAllHarness struct {
	ServicePrincipal *graph.Node
	MicrosoftGraph   *graph.Node
	Tenant           *graph.Node
}

func (s *AZMGAppRoleManagementReadWriteAllHarness) Setup(testCtx *GraphTestContext) {
	tenantID := RandomObjectID(testCtx.testCtx)
	s.Tenant = testCtx.NewAzureTenant(tenantID)
	s.MicrosoftGraph = testCtx.NewAzureServicePrincipal("Microsoft Graph", RandomObjectID(testCtx.testCtx), tenantID)

	s.ServicePrincipal = testCtx.NewAzureServicePrincipal("Service Principal", RandomObjectID(testCtx.testCtx), tenantID)

	testCtx.NewRelationship(s.Tenant, s.MicrosoftGraph, azure.Contains)
	testCtx.NewRelationship(s.Tenant, s.ServicePrincipal, azure.Contains)

	testCtx.NewRelationship(s.ServicePrincipal, s.MicrosoftGraph, azure.AppRoleAssignmentReadWriteAll)

	testCtx.NewRelationship(s.ServicePrincipal, s.Tenant, azure.AZMGGrantAppRoles)
}

type AZMGDirectoryReadWriteAllHarness struct {
	Group            *graph.Node
	ServicePrincipal *graph.Node
	MicrosoftGraph   *graph.Node
	Tenant           *graph.Node
}

func (s *AZMGDirectoryReadWriteAllHarness) Setup(testCtx *GraphTestContext) {
	tenantID := RandomObjectID(testCtx.testCtx)
	s.Tenant = testCtx.NewAzureTenant(tenantID)
	s.MicrosoftGraph = testCtx.NewAzureServicePrincipal("Microsoft Graph", RandomObjectID(testCtx.testCtx), tenantID)

	s.Group = testCtx.NewAzureGroup("Group", RandomObjectID(testCtx.testCtx), tenantID)
	s.ServicePrincipal = testCtx.NewAzureServicePrincipal("Service Principal", RandomObjectID(testCtx.testCtx), tenantID)

	testCtx.NewRelationship(s.Tenant, s.MicrosoftGraph, azure.Contains)
	testCtx.NewRelationship(s.Tenant, s.Group, azure.Contains)
	testCtx.NewRelationship(s.Tenant, s.ServicePrincipal, azure.Contains)

	testCtx.NewRelationship(s.ServicePrincipal, s.MicrosoftGraph, azure.DirectoryReadWriteAll)
	testCtx.NewRelationship(s.ServicePrincipal, s.Group, azure.AZMGAddMember)
	testCtx.NewRelationship(s.ServicePrincipal, s.Group, azure.AZMGAddOwner)
}

type AZMGGroupReadWriteAllHarness struct {
	Group            *graph.Node
	ServicePrincipal *graph.Node
	MicrosoftGraph   *graph.Node
	Tenant           *graph.Node
}

func (s *AZMGGroupReadWriteAllHarness) Setup(testCtx *GraphTestContext) {
	tenantID := RandomObjectID(testCtx.testCtx)
	s.Tenant = testCtx.NewAzureTenant(tenantID)
	s.MicrosoftGraph = testCtx.NewAzureServicePrincipal("Microsoft Graph", RandomObjectID(testCtx.testCtx), tenantID)

	s.Group = testCtx.NewAzureGroup("Group", RandomObjectID(testCtx.testCtx), tenantID)
	s.ServicePrincipal = testCtx.NewAzureServicePrincipal("Service Principal", RandomObjectID(testCtx.testCtx), tenantID)

	testCtx.NewRelationship(s.Tenant, s.MicrosoftGraph, azure.Contains)
	testCtx.NewRelationship(s.Tenant, s.Group, azure.Contains)
	testCtx.NewRelationship(s.Tenant, s.ServicePrincipal, azure.Contains)

	testCtx.NewRelationship(s.ServicePrincipal, s.MicrosoftGraph, azure.GroupReadWriteAll)
	testCtx.NewRelationship(s.ServicePrincipal, s.Group, azure.AZMGAddMember)
	testCtx.NewRelationship(s.ServicePrincipal, s.Group, azure.AZMGAddOwner)
}

type AZMGGroupMemberReadWriteAllHarness struct {
	Group            *graph.Node
	ServicePrincipal *graph.Node
	MicrosoftGraph   *graph.Node
	Tenant           *graph.Node
}

func (s *AZMGGroupMemberReadWriteAllHarness) Setup(testCtx *GraphTestContext) {
	tenantID := RandomObjectID(testCtx.testCtx)
	s.Tenant = testCtx.NewAzureTenant(tenantID)
	s.MicrosoftGraph = testCtx.NewAzureServicePrincipal("Microsoft Graph", RandomObjectID(testCtx.testCtx), tenantID)

	s.Group = testCtx.NewAzureGroup("Group", RandomObjectID(testCtx.testCtx), tenantID)
	s.ServicePrincipal = testCtx.NewAzureServicePrincipal("Service Principal", RandomObjectID(testCtx.testCtx), tenantID)

	testCtx.NewRelationship(s.Tenant, s.MicrosoftGraph, azure.Contains)
	testCtx.NewRelationship(s.Tenant, s.Group, azure.Contains)
	testCtx.NewRelationship(s.Tenant, s.ServicePrincipal, azure.Contains)

	testCtx.NewRelationship(s.ServicePrincipal, s.MicrosoftGraph, azure.GroupMemberReadWriteAll)
	testCtx.NewRelationship(s.ServicePrincipal, s.Group, azure.AZMGAddMember)
	testCtx.NewRelationship(s.ServicePrincipal, s.Group, azure.AZMGAddOwner)
}

type AZMGRoleManagementReadWriteDirectoryHarness struct {
	Application       *graph.Node
	Group             *graph.Node
	Role              *graph.Node
	ServicePrincipal  *graph.Node
	ServicePrincipalB *graph.Node
	MicrosoftGraph    *graph.Node
	Tenant            *graph.Node
}

func (s *AZMGRoleManagementReadWriteDirectoryHarness) Setup(testCtx *GraphTestContext) {
	tenantID := RandomObjectID(testCtx.testCtx)
	s.Tenant = testCtx.NewAzureTenant(tenantID)
	s.MicrosoftGraph = testCtx.NewAzureServicePrincipal("Microsoft Graph", RandomObjectID(testCtx.testCtx), tenantID)

	s.Application = testCtx.NewAzureApplication("App", RandomObjectID(testCtx.testCtx), tenantID)
	s.Group = testCtx.NewAzureGroup("Group", RandomObjectID(testCtx.testCtx), tenantID)
	s.Role = testCtx.NewAzureRole("Role", RandomObjectID(testCtx.testCtx), RandomObjectID(testCtx.testCtx), tenantID)
	s.ServicePrincipal = testCtx.NewAzureServicePrincipal("Service Principal", RandomObjectID(testCtx.testCtx), tenantID)
	s.ServicePrincipalB = testCtx.NewAzureServicePrincipal("Service Principal B", RandomObjectID(testCtx.testCtx), tenantID)

	testCtx.NewRelationship(s.Tenant, s.MicrosoftGraph, azure.Contains)
	testCtx.NewRelationship(s.Tenant, s.Application, azure.Contains)
	testCtx.NewRelationship(s.Tenant, s.Role, azure.Contains)
	testCtx.NewRelationship(s.Tenant, s.Group, azure.Contains)
	testCtx.NewRelationship(s.Tenant, s.ServicePrincipal, azure.Contains)
	testCtx.NewRelationship(s.Tenant, s.ServicePrincipalB, azure.Contains)

	testCtx.NewRelationship(s.ServicePrincipal, s.MicrosoftGraph, azure.RoleManagementReadWriteDirectory)

	testCtx.NewRelationship(s.ServicePrincipal, s.MicrosoftGraph, azure.AZMGAddSecret)
	testCtx.NewRelationship(s.ServicePrincipal, s.MicrosoftGraph, azure.AZMGAddOwner)

	testCtx.NewRelationship(s.ServicePrincipal, s.ServicePrincipalB, azure.AZMGAddSecret)
	testCtx.NewRelationship(s.ServicePrincipal, s.ServicePrincipalB, azure.AZMGAddOwner)

	testCtx.NewRelationship(s.ServicePrincipal, s.Application, azure.AZMGAddSecret)
	testCtx.NewRelationship(s.ServicePrincipal, s.Application, azure.AZMGAddOwner)

	testCtx.NewRelationship(s.ServicePrincipal, s.Group, azure.AZMGAddSecret)
	testCtx.NewRelationship(s.ServicePrincipal, s.Group, azure.AZMGAddOwner)

	testCtx.NewRelationship(s.ServicePrincipal, s.Role, azure.AZMGGrantRole)
}

type AZMGServicePrincipalEndpointReadWriteAllHarness struct {
	ServicePrincipal  *graph.Node
	ServicePrincipalB *graph.Node
	MicrosoftGraph    *graph.Node
	Tenant            *graph.Node
}

func (s *AZMGServicePrincipalEndpointReadWriteAllHarness) Setup(testCtx *GraphTestContext) {
	tenantID := RandomObjectID(testCtx.testCtx)
	s.Tenant = testCtx.NewAzureTenant(tenantID)
	s.MicrosoftGraph = testCtx.NewAzureServicePrincipal("Microsoft Graph", RandomObjectID(testCtx.testCtx), tenantID)

	s.ServicePrincipal = testCtx.NewAzureServicePrincipal("Service Principal", RandomObjectID(testCtx.testCtx), tenantID)
	s.ServicePrincipalB = testCtx.NewAzureServicePrincipal("Service Principal B", RandomObjectID(testCtx.testCtx), tenantID)

	testCtx.NewRelationship(s.Tenant, s.MicrosoftGraph, azure.Contains)
	testCtx.NewRelationship(s.Tenant, s.ServicePrincipal, azure.Contains)
	testCtx.NewRelationship(s.Tenant, s.ServicePrincipalB, azure.Contains)

	testCtx.NewRelationship(s.ServicePrincipal, s.MicrosoftGraph, azure.ServicePrincipalEndpointReadWriteAll)

	testCtx.NewRelationship(s.ServicePrincipal, s.MicrosoftGraph, azure.AZMGAddOwner)

	testCtx.NewRelationship(s.ServicePrincipal, s.ServicePrincipalB, azure.AZMGAddOwner)
}

type AZInboundControlHarness struct {
	AZTenant            *graph.Node
	ControlledAZUser    *graph.Node
	AZAppA              *graph.Node
	AZGroupA            *graph.Node
	AZGroupB            *graph.Node
	AZUserA             *graph.Node
	AZUserB             *graph.Node
	AZServicePrincipalA *graph.Node
	AZServicePrincipalB *graph.Node
}

func (s *AZInboundControlHarness) Setup(testCtx *GraphTestContext) {
	tenantID := RandomObjectID(testCtx.testCtx)
	s.AZTenant = testCtx.NewAzureTenant(tenantID)
	s.ControlledAZUser = testCtx.NewAzureUser("Controlled AZUser", "Controlled AZUser", "", RandomObjectID(testCtx.testCtx), HarnessUserLicenses, tenantID, HarnessUserMFAEnabled)
	s.AZAppA = testCtx.NewAzureApplication("AZAppA", RandomObjectID(testCtx.testCtx), tenantID)
	s.AZGroupA = testCtx.NewAzureGroup("AZGroupA", RandomObjectID(testCtx.testCtx), tenantID)
	s.AZGroupB = testCtx.NewAzureGroup("AZGroupB", RandomObjectID(testCtx.testCtx), tenantID)
	s.AZUserA = testCtx.NewAzureUser("AZUserA", "AZUserA", "", RandomObjectID(testCtx.testCtx), HarnessUserLicenses, tenantID, HarnessUserMFAEnabled)
	s.AZUserB = testCtx.NewAzureUser("AZUserB", "AZUserB", "", RandomObjectID(testCtx.testCtx), HarnessUserLicenses, tenantID, HarnessUserMFAEnabled)
	s.AZServicePrincipalA = testCtx.NewAzureServicePrincipal("AZServicePrincipalA", RandomObjectID(testCtx.testCtx), tenantID)
	s.AZServicePrincipalB = testCtx.NewAzureServicePrincipal("AZServicePrincipalB", RandomObjectID(testCtx.testCtx), tenantID)

	testCtx.NewRelationship(s.AZTenant, s.AZGroupA, azure.Contains)

	testCtx.NewRelationship(s.AZUserA, s.AZGroupA, azure.MemberOf)
	testCtx.NewRelationship(s.AZServicePrincipalB, s.AZGroupB, azure.MemberOf)

	testCtx.NewRelationship(s.AZAppA, s.AZServicePrincipalA, azure.RunsAs)

	testCtx.NewRelationship(s.AZGroupA, s.ControlledAZUser, azure.ResetPassword)
	testCtx.NewRelationship(s.AZGroupB, s.ControlledAZUser, azure.ResetPassword)
	testCtx.NewRelationship(s.AZUserB, s.ControlledAZUser, azure.ResetPassword)
	testCtx.NewRelationship(s.AZServicePrincipalA, s.ControlledAZUser, azure.ResetPassword)
}

type SearchHarness struct {
	User1           *graph.Node
	User2           *graph.Node
	User3           *graph.Node
	User4           *graph.Node
	User5           *graph.Node
	LocalGroup      *graph.Node
	GroupLocalGroup *graph.Node
}

func (s *SearchHarness) Setup(graphTestContext *GraphTestContext) {
	s.User1 = graphTestContext.NewActiveDirectoryUser("USER NUMBER ONE", graphTestContext.Harness.RootADHarness.ActiveDirectoryDomainSID)
	s.User2 = graphTestContext.NewActiveDirectoryUser("USER NUMBER TWO", graphTestContext.Harness.RootADHarness.ActiveDirectoryDomainSID)
	s.User3 = graphTestContext.NewActiveDirectoryUser("USER NUMBER THREE", graphTestContext.Harness.RootADHarness.ActiveDirectoryDomainSID)
	s.User4 = graphTestContext.NewActiveDirectoryUser("USER NUMBER FOUR", graphTestContext.Harness.RootADHarness.ActiveDirectoryDomainSID)
	s.User5 = graphTestContext.NewActiveDirectoryUser("USER NUMBER FIVE", graphTestContext.Harness.RootADHarness.ActiveDirectoryDomainSID)

	s.LocalGroup = graphTestContext.NewActiveDirectoryLocalGroup("REMOTE DESKTOP USERS", graphTestContext.Harness.RootADHarness.ActiveDirectoryDomainSID)

	s.GroupLocalGroup = graphTestContext.NewActiveDirectoryLocalGroup("ACCOUNT OPERATORS", graphTestContext.Harness.RootADHarness.ActiveDirectoryDomainSID)
	s.GroupLocalGroup.AddKinds(ad.Group)
	graphTestContext.UpdateNode(s.GroupLocalGroup)
}

type ADCSESC1Harness struct {
	AuthStore1    *graph.Node
	RootCA1       *graph.Node
	EnterpriseCA1 *graph.Node
	CertTemplate1 *graph.Node
	Domain1       *graph.Node
	Group11       *graph.Node
	Group12       *graph.Node
	Group13       *graph.Node
	User11        *graph.Node
	User12        *graph.Node
	User13        *graph.Node
	User14        *graph.Node
	User15        *graph.Node

	Domain2        *graph.Node
	RootCA2        *graph.Node
	AuthStore2     *graph.Node
	CertTemplate2  *graph.Node
	EnterpriseCA21 *graph.Node
	EnterpriseCA22 *graph.Node
	EnterpriseCA23 *graph.Node
	Group21        *graph.Node
	Group22        *graph.Node

	Domain3        *graph.Node
	RootCA3        *graph.Node
	AuthStore3     *graph.Node
	EnterpriseCA31 *graph.Node
	EnterpriseCA32 *graph.Node
	CertTemplate3  *graph.Node
	Group31        *graph.Node
	Group32        *graph.Node

	Domain4        *graph.Node
	AuthStore4     *graph.Node
	RootCA4        *graph.Node
	Group41        *graph.Node
	Group42        *graph.Node
	Group43        *graph.Node
	Group44        *graph.Node
	Group45        *graph.Node
	Group46        *graph.Node
	Group47        *graph.Node
	EnterpriseCA4  *graph.Node
	CertTemplate41 *graph.Node
	CertTemplate42 *graph.Node
	CertTemplate43 *graph.Node
	CertTemplate44 *graph.Node
	CertTemplate45 *graph.Node
	CertTemplate46 *graph.Node
}

func (s *ADCSESC1Harness) Setup(graphTestContext *GraphTestContext) {
	emptyEkus := make([]string, 0)
	sid := RandomDomainSID()
	s.Domain1 = graphTestContext.NewActiveDirectoryDomain("domain 1", sid, false, false)
	s.AuthStore1 = graphTestContext.NewActiveDirectoryNTAuthStore("ntauthstore 1", sid)
	s.EnterpriseCA1 = graphTestContext.NewActiveDirectoryEnterpriseCA("eca 1", sid)
	s.RootCA1 = graphTestContext.NewActiveDirectoryRootCA("rca 1", sid)
	s.CertTemplate1 = graphTestContext.NewActiveDirectoryCertTemplate("certtemplate 1", sid, CertTemplateData{
		RequiresManagerApproval: false,
		AuthenticationEnabled:   true,
		EnrolleeSuppliesSubject: true,
		SubjectAltRequireUPN:    false,
		SubjectAltRequireSPN:    false,
		NoSecurityExtension:     false,
		SchemaVersion:           1,
		AuthorizedSignatures:    0,
		EKUS:                    emptyEkus,
		ApplicationPolicies:     emptyEkus,
	})
	s.Group11 = graphTestContext.NewActiveDirectoryGroup("group1-1", sid)
	s.Group12 = graphTestContext.NewActiveDirectoryGroup("group1-2", sid)
	s.Group13 = graphTestContext.NewActiveDirectoryGroup("group1-3", sid)
	s.User11 = graphTestContext.NewActiveDirectoryUser("user1-1", sid)
	s.User12 = graphTestContext.NewActiveDirectoryUser("user1-2", sid)
	s.User13 = graphTestContext.NewActiveDirectoryUser("user1-3", sid)
	s.User14 = graphTestContext.NewActiveDirectoryUser("user1-4", sid)
	s.User15 = graphTestContext.NewActiveDirectoryUser("user1-5", sid)

	graphTestContext.NewRelationship(s.AuthStore1, s.Domain1, ad.NTAuthStoreFor)
	graphTestContext.NewRelationship(s.RootCA1, s.Domain1, ad.RootCAFor)
	graphTestContext.NewRelationship(s.EnterpriseCA1, s.AuthStore1, ad.TrustedForNTAuth)
	graphTestContext.NewRelationship(s.EnterpriseCA1, s.RootCA1, ad.EnterpriseCAFor)
	graphTestContext.NewRelationship(s.CertTemplate1, s.EnterpriseCA1, ad.PublishedTo)
	graphTestContext.NewRelationship(s.Group11, s.CertTemplate1, ad.Enroll)
	graphTestContext.NewRelationship(s.Group12, s.EnterpriseCA1, ad.Enroll)
	graphTestContext.NewRelationship(s.Group13, s.EnterpriseCA1, ad.Enroll)
	graphTestContext.NewRelationship(s.Group13, s.CertTemplate1, ad.Enroll)

	graphTestContext.NewRelationship(s.User15, s.Group11, ad.MemberOf)
	graphTestContext.NewRelationship(s.User13, s.Group11, ad.MemberOf)
	graphTestContext.NewRelationship(s.User11, s.Group11, ad.MemberOf)
	graphTestContext.NewRelationship(s.User13, s.Group12, ad.MemberOf)
	graphTestContext.NewRelationship(s.User14, s.Group12, ad.MemberOf)
	graphTestContext.NewRelationship(s.User12, s.Group13, ad.MemberOf)
	graphTestContext.NewRelationship(s.User11, s.Group13, ad.MemberOf)

	sid = RandomDomainSID()
	s.Domain2 = graphTestContext.NewActiveDirectoryDomain("domain 2", sid, false, true)
	s.RootCA2 = graphTestContext.NewActiveDirectoryRootCA("rca2", sid)
	s.AuthStore2 = graphTestContext.NewActiveDirectoryNTAuthStore("authstore2", sid)
	s.EnterpriseCA21 = graphTestContext.NewActiveDirectoryEnterpriseCA("eca2-1", sid)
	s.EnterpriseCA22 = graphTestContext.NewActiveDirectoryEnterpriseCA("eca2-2", sid)
	s.EnterpriseCA23 = graphTestContext.NewActiveDirectoryEnterpriseCA("eca2-3", sid)
	s.Group21 = graphTestContext.NewActiveDirectoryGroup("group2-1", sid)
	s.Group22 = graphTestContext.NewActiveDirectoryGroup("group2-2", sid)
	s.CertTemplate2 = graphTestContext.NewActiveDirectoryCertTemplate("certtemplate 2", sid, CertTemplateData{
		RequiresManagerApproval: false,
		AuthenticationEnabled:   true,
		EnrolleeSuppliesSubject: true,
		SubjectAltRequireUPN:    false,
		SubjectAltRequireSPN:    false,
		NoSecurityExtension:     false,
		SchemaVersion:           1,
		AuthorizedSignatures:    0,
		EKUS:                    emptyEkus,
		ApplicationPolicies:     emptyEkus,
	})

	graphTestContext.NewRelationship(s.RootCA2, s.Domain2, ad.RootCAFor)
	graphTestContext.NewRelationship(s.AuthStore2, s.Domain2, ad.NTAuthStoreFor)
	graphTestContext.NewRelationship(s.EnterpriseCA21, s.EnterpriseCA23, ad.IssuedSignedBy)
	graphTestContext.NewRelationship(s.EnterpriseCA21, s.AuthStore2, ad.TrustedForNTAuth)
	graphTestContext.NewRelationship(s.EnterpriseCA22, s.RootCA2, ad.IssuedSignedBy)
	graphTestContext.NewRelationship(s.EnterpriseCA23, s.RootCA2, ad.EnterpriseCAFor)
	graphTestContext.NewRelationship(s.Group21, s.EnterpriseCA22, ad.Enroll)
	graphTestContext.NewRelationship(s.Group21, s.CertTemplate2, ad.Enroll)
	graphTestContext.NewRelationship(s.CertTemplate2, s.EnterpriseCA22, ad.PublishedTo)
	graphTestContext.NewRelationship(s.CertTemplate2, s.EnterpriseCA21, ad.PublishedTo)
	graphTestContext.NewRelationship(s.Group22, s.CertTemplate2, ad.Enroll)
	graphTestContext.NewRelationship(s.Group22, s.EnterpriseCA21, ad.Enroll)

	sid = RandomDomainSID()
	s.Domain3 = graphTestContext.NewActiveDirectoryDomain("domain 3", sid, false, true)
	s.RootCA3 = graphTestContext.NewActiveDirectoryRootCA("rca3", sid)
	s.AuthStore3 = graphTestContext.NewActiveDirectoryNTAuthStore("authstore3", sid)
	s.EnterpriseCA31 = graphTestContext.NewActiveDirectoryEnterpriseCA("eca3-1", sid)
	s.EnterpriseCA32 = graphTestContext.NewActiveDirectoryEnterpriseCA("eca3-2", sid)
	s.Group31 = graphTestContext.NewActiveDirectoryGroup("group3-1", sid)
	s.Group32 = graphTestContext.NewActiveDirectoryGroup("group3-2", sid)
	s.CertTemplate3 = graphTestContext.NewActiveDirectoryCertTemplate("certtemplate 3", sid, CertTemplateData{
		RequiresManagerApproval: false,
		AuthenticationEnabled:   true,
		EnrolleeSuppliesSubject: true,
		SubjectAltRequireUPN:    false,
		SubjectAltRequireSPN:    false,
		NoSecurityExtension:     false,
		SchemaVersion:           1,
		AuthorizedSignatures:    0,
		EKUS:                    emptyEkus,
		ApplicationPolicies:     emptyEkus,
	})

	graphTestContext.NewRelationship(s.RootCA3, s.Domain3, ad.RootCAFor)
	graphTestContext.NewRelationship(s.AuthStore3, s.Domain3, ad.NTAuthStoreFor)
	graphTestContext.NewRelationship(s.EnterpriseCA31, s.AuthStore3, ad.TrustedForNTAuth)
	graphTestContext.NewRelationship(s.EnterpriseCA31, s.RootCA3, ad.EnterpriseCAFor)
	graphTestContext.NewRelationship(s.EnterpriseCA32, s.AuthStore3, ad.TrustedForNTAuth)
	graphTestContext.NewRelationship(s.CertTemplate3, s.EnterpriseCA31, ad.PublishedTo)
	graphTestContext.NewRelationship(s.CertTemplate3, s.EnterpriseCA32, ad.PublishedTo)
	graphTestContext.NewRelationship(s.Group31, s.EnterpriseCA32, ad.Enroll)
	graphTestContext.NewRelationship(s.Group31, s.CertTemplate3, ad.Enroll)
	graphTestContext.NewRelationship(s.Group32, s.CertTemplate3, ad.Enroll)
	graphTestContext.NewRelationship(s.Group32, s.EnterpriseCA31, ad.Enroll)

	sid = RandomDomainSID()
	s.Domain4 = graphTestContext.NewActiveDirectoryDomain("domain 4", sid, false, true)
	s.AuthStore4 = graphTestContext.NewActiveDirectoryNTAuthStore("authstore 4", sid)
	s.RootCA4 = graphTestContext.NewActiveDirectoryRootCA("rca4", sid)
	s.EnterpriseCA4 = graphTestContext.NewActiveDirectoryEnterpriseCA("eca4", sid)
	s.Group41 = graphTestContext.NewActiveDirectoryGroup("group4-1", sid)
	s.Group42 = graphTestContext.NewActiveDirectoryGroup("group4-2", sid)
	s.Group43 = graphTestContext.NewActiveDirectoryGroup("group4-3", sid)
	s.Group44 = graphTestContext.NewActiveDirectoryGroup("group4-4", sid)
	s.Group45 = graphTestContext.NewActiveDirectoryGroup("group4-5", sid)
	s.Group46 = graphTestContext.NewActiveDirectoryGroup("group4-6", sid)
	s.Group47 = graphTestContext.NewActiveDirectoryGroup("group4-7", sid)
	s.CertTemplate41 = graphTestContext.NewActiveDirectoryCertTemplate("certtemplate 4-1", sid, CertTemplateData{
		RequiresManagerApproval: false,
		AuthenticationEnabled:   true,
		EnrolleeSuppliesSubject: true,
		SubjectAltRequireUPN:    false,
		SubjectAltRequireSPN:    false,
		NoSecurityExtension:     false,
		SchemaVersion:           2,
		AuthorizedSignatures:    1,
		EKUS:                    emptyEkus,
		ApplicationPolicies:     emptyEkus,
	})
	s.CertTemplate42 = graphTestContext.NewActiveDirectoryCertTemplate("certtemplate 4-2", sid, CertTemplateData{
		RequiresManagerApproval: false,
		AuthenticationEnabled:   true,
		EnrolleeSuppliesSubject: true,
		SubjectAltRequireUPN:    false,
		SubjectAltRequireSPN:    false,
		NoSecurityExtension:     false,
		SchemaVersion:           2,
		AuthorizedSignatures:    0,
		EKUS:                    emptyEkus,
		ApplicationPolicies:     emptyEkus,
	})
	s.CertTemplate43 = graphTestContext.NewActiveDirectoryCertTemplate("certtemplate 4-3", sid, CertTemplateData{
		RequiresManagerApproval: false,
		AuthenticationEnabled:   true,
		EnrolleeSuppliesSubject: true,
		SubjectAltRequireUPN:    false,
		SubjectAltRequireSPN:    false,
		NoSecurityExtension:     false,
		SchemaVersion:           1,
		AuthorizedSignatures:    0,
		EKUS:                    emptyEkus,
		ApplicationPolicies:     emptyEkus,
	})
	s.CertTemplate44 = graphTestContext.NewActiveDirectoryCertTemplate("certtemplate 4-4", sid, CertTemplateData{
		RequiresManagerApproval: true,
		AuthenticationEnabled:   true,
		EnrolleeSuppliesSubject: true,
		SubjectAltRequireUPN:    false,
		SubjectAltRequireSPN:    false,
		NoSecurityExtension:     false,
		SchemaVersion:           1,
		AuthorizedSignatures:    0,
		EKUS:                    emptyEkus,
		ApplicationPolicies:     emptyEkus,
	})
	s.CertTemplate45 = graphTestContext.NewActiveDirectoryCertTemplate("certtemplate 4-5", sid, CertTemplateData{
		RequiresManagerApproval: false,
		AuthenticationEnabled:   false,
		EnrolleeSuppliesSubject: true,
		SubjectAltRequireUPN:    false,
		SubjectAltRequireSPN:    false,
		NoSecurityExtension:     false,
		SchemaVersion:           1,
		AuthorizedSignatures:    0,
		EKUS:                    emptyEkus,
		ApplicationPolicies:     emptyEkus,
	})
	s.CertTemplate46 = graphTestContext.NewActiveDirectoryCertTemplate("certtemplate 4-6", sid, CertTemplateData{
		RequiresManagerApproval: false,
		AuthenticationEnabled:   true,
		EnrolleeSuppliesSubject: false,
		SubjectAltRequireUPN:    true,
		SubjectAltRequireSPN:    false,
		NoSecurityExtension:     false,
		SchemaVersion:           1,
		AuthorizedSignatures:    0,
		EKUS:                    emptyEkus,
		ApplicationPolicies:     emptyEkus,
	})

	graphTestContext.NewRelationship(s.AuthStore4, s.Domain4, ad.NTAuthStoreFor)
	graphTestContext.NewRelationship(s.RootCA4, s.Domain4, ad.RootCAFor)
	graphTestContext.NewRelationship(s.EnterpriseCA4, s.AuthStore4, ad.TrustedForNTAuth)
	graphTestContext.NewRelationship(s.EnterpriseCA4, s.RootCA4, ad.EnterpriseCAFor)
	graphTestContext.NewRelationship(s.Group41, s.EnterpriseCA4, ad.Enroll)
	graphTestContext.NewRelationship(s.Group41, s.CertTemplate41, ad.Enroll)
	graphTestContext.NewRelationship(s.Group42, s.EnterpriseCA4, ad.Enroll)
	graphTestContext.NewRelationship(s.Group42, s.CertTemplate42, ad.Enroll)
	graphTestContext.NewRelationship(s.Group43, s.EnterpriseCA4, ad.Enroll)
	graphTestContext.NewRelationship(s.Group43, s.CertTemplate43, ad.Enroll)
	graphTestContext.NewRelationship(s.Group44, s.EnterpriseCA4, ad.Enroll)
	graphTestContext.NewRelationship(s.Group44, s.CertTemplate44, ad.Enroll)
	graphTestContext.NewRelationship(s.Group45, s.EnterpriseCA4, ad.Enroll)
	graphTestContext.NewRelationship(s.Group45, s.CertTemplate45, ad.Enroll)
	graphTestContext.NewRelationship(s.Group46, s.EnterpriseCA4, ad.Enroll)
	graphTestContext.NewRelationship(s.Group46, s.CertTemplate46, ad.Enroll)

	graphTestContext.NewRelationship(s.Group47, s.EnterpriseCA1, ad.Enroll)
	graphTestContext.NewRelationship(s.Group47, s.CertTemplate1, ad.Enroll)

	graphTestContext.NewRelationship(s.CertTemplate41, s.EnterpriseCA4, ad.PublishedTo)
	graphTestContext.NewRelationship(s.CertTemplate42, s.EnterpriseCA4, ad.PublishedTo)
	graphTestContext.NewRelationship(s.CertTemplate43, s.EnterpriseCA4, ad.PublishedTo)
	graphTestContext.NewRelationship(s.CertTemplate44, s.EnterpriseCA4, ad.PublishedTo)
	graphTestContext.NewRelationship(s.CertTemplate45, s.EnterpriseCA4, ad.PublishedTo)
	graphTestContext.NewRelationship(s.CertTemplate46, s.EnterpriseCA4, ad.PublishedTo)
}

type EnrollOnBehalfOfHarnessTwo struct {
	Domain2        *graph.Node
	AuthStore2     *graph.Node
	RootCA2        *graph.Node
	EnterpriseCA2  *graph.Node
	CertTemplate21 *graph.Node
	CertTemplate22 *graph.Node
	CertTemplate23 *graph.Node
	CertTemplate24 *graph.Node
	CertTemplate25 *graph.Node
}

func (s *EnrollOnBehalfOfHarnessTwo) Setup(gt *GraphTestContext) {
	certRequestAgentEKU := make([]string, 0)
	certRequestAgentEKU = append(certRequestAgentEKU, adAnalysis.EkuCertRequestAgent)
	emptyAppPolicies := make([]string, 0)
	sid := RandomDomainSID()
	s.Domain2 = gt.NewActiveDirectoryDomain("domain2", sid, false, true)
	s.AuthStore2 = gt.NewActiveDirectoryNTAuthStore("authstore2", sid)
	s.RootCA2 = gt.NewActiveDirectoryRootCA("rca2", sid)
	s.EnterpriseCA2 = gt.NewActiveDirectoryEnterpriseCA("eca2", sid)
	s.CertTemplate21 = gt.NewActiveDirectoryCertTemplate("certtemplate2-1", sid, CertTemplateData{
		RequiresManagerApproval: false,
		AuthenticationEnabled:   false,
		EnrolleeSuppliesSubject: false,
		SubjectAltRequireUPN:    false,
		SubjectAltRequireSPN:    false,
		NoSecurityExtension:     false,
		SchemaVersion:           1,
		AuthorizedSignatures:    0,
		EKUS:                    certRequestAgentEKU,
		ApplicationPolicies:     emptyAppPolicies,
	})
	s.CertTemplate22 = gt.NewActiveDirectoryCertTemplate("certtemplate2-2", sid, CertTemplateData{
		RequiresManagerApproval: false,
		AuthenticationEnabled:   false,
		EnrolleeSuppliesSubject: false,
		SubjectAltRequireUPN:    false,
		SubjectAltRequireSPN:    false,
		NoSecurityExtension:     false,
		SchemaVersion:           1,
		AuthorizedSignatures:    0,
		EKUS:                    []string{adAnalysis.EkuCertRequestAgent, adAnalysis.EkuAnyPurpose},
		ApplicationPolicies:     emptyAppPolicies,
	})
	s.CertTemplate23 = gt.NewActiveDirectoryCertTemplate("certtemplate2-3", sid, CertTemplateData{
		RequiresManagerApproval: false,
		AuthenticationEnabled:   false,
		EnrolleeSuppliesSubject: false,
		SubjectAltRequireUPN:    false,
		SubjectAltRequireSPN:    false,
		NoSecurityExtension:     false,
		SchemaVersion:           2,
		AuthorizedSignatures:    1,
		EKUS:                    certRequestAgentEKU,
		ApplicationPolicies:     []string{adAnalysis.EkuCertRequestAgent},
	})
	s.CertTemplate24 = gt.NewActiveDirectoryCertTemplate("certtemplate2-4", sid, CertTemplateData{
		RequiresManagerApproval: false,
		AuthenticationEnabled:   false,
		EnrolleeSuppliesSubject: false,
		SubjectAltRequireUPN:    false,
		SubjectAltRequireSPN:    false,
		NoSecurityExtension:     false,
		SchemaVersion:           2,
		AuthorizedSignatures:    1,
		EKUS:                    emptyAppPolicies,
		ApplicationPolicies:     emptyAppPolicies,
	})
	s.CertTemplate25 = gt.NewActiveDirectoryCertTemplate("certtemplate2-5", sid, CertTemplateData{
		RequiresManagerApproval: false,
		AuthenticationEnabled:   false,
		EnrolleeSuppliesSubject: false,
		SubjectAltRequireUPN:    false,
		SubjectAltRequireSPN:    false,
		NoSecurityExtension:     false,
		SchemaVersion:           1,
		AuthorizedSignatures:    1,
		EKUS:                    emptyAppPolicies,
		ApplicationPolicies:     emptyAppPolicies,
	})

	gt.NewRelationship(s.AuthStore2, s.Domain2, ad.NTAuthStoreFor)
	gt.NewRelationship(s.RootCA2, s.Domain2, ad.RootCAFor)
	gt.NewRelationship(s.EnterpriseCA2, s.AuthStore2, ad.TrustedForNTAuth)
	gt.NewRelationship(s.EnterpriseCA2, s.RootCA2, ad.EnterpriseCAFor)
	gt.NewRelationship(s.CertTemplate21, s.EnterpriseCA2, ad.PublishedTo)
	gt.NewRelationship(s.CertTemplate22, s.EnterpriseCA2, ad.PublishedTo)
	gt.NewRelationship(s.CertTemplate23, s.EnterpriseCA2, ad.PublishedTo)
	gt.NewRelationship(s.CertTemplate24, s.EnterpriseCA2, ad.PublishedTo)
	gt.NewRelationship(s.CertTemplate25, s.EnterpriseCA2, ad.PublishedTo)
}

type EnrollOnBehalfOfHarnessOne struct {
	Domain1        *graph.Node
	AuthStore1     *graph.Node
	RootCA1        *graph.Node
	EnterpriseCA1  *graph.Node
	CertTemplate11 *graph.Node
	CertTemplate12 *graph.Node
	CertTemplate13 *graph.Node
}

func (s *EnrollOnBehalfOfHarnessOne) Setup(gt *GraphTestContext) {
	sid := RandomDomainSID()
	anyPurposeEkus := make([]string, 0)
	anyPurposeEkus = append(anyPurposeEkus, adAnalysis.EkuAnyPurpose)
	emptyAppPolicies := make([]string, 0)
	s.Domain1 = gt.NewActiveDirectoryDomain("domain1", sid, false, true)
	s.AuthStore1 = gt.NewActiveDirectoryNTAuthStore("authstore1", sid)
	s.RootCA1 = gt.NewActiveDirectoryRootCA("rca1", sid)
	s.EnterpriseCA1 = gt.NewActiveDirectoryEnterpriseCA("eca1", sid)
	s.CertTemplate11 = gt.NewActiveDirectoryCertTemplate("certtemplate1-1", sid, CertTemplateData{
		RequiresManagerApproval: false,
		AuthenticationEnabled:   false,
		EnrolleeSuppliesSubject: false,
		SubjectAltRequireUPN:    false,
		SubjectAltRequireSPN:    false,
		NoSecurityExtension:     false,
		SchemaVersion:           2,
		AuthorizedSignatures:    0,
		EKUS:                    anyPurposeEkus,
		ApplicationPolicies:     emptyAppPolicies,
	})
	s.CertTemplate12 = gt.NewActiveDirectoryCertTemplate("certtemplate1-2", sid, CertTemplateData{
		RequiresManagerApproval: false,
		AuthenticationEnabled:   false,
		EnrolleeSuppliesSubject: false,
		SubjectAltRequireUPN:    false,
		SubjectAltRequireSPN:    false,
		NoSecurityExtension:     false,
		SchemaVersion:           1,
		AuthorizedSignatures:    0,
		EKUS:                    anyPurposeEkus,
		ApplicationPolicies:     emptyAppPolicies,
	})
	s.CertTemplate13 = gt.NewActiveDirectoryCertTemplate("certtemplate1-3", sid, CertTemplateData{
		RequiresManagerApproval: false,
		AuthenticationEnabled:   false,
		EnrolleeSuppliesSubject: false,
		SubjectAltRequireUPN:    false,
		SubjectAltRequireSPN:    false,
		NoSecurityExtension:     false,
		SchemaVersion:           2,
		AuthorizedSignatures:    0,
		EKUS:                    anyPurposeEkus,
		ApplicationPolicies:     emptyAppPolicies,
	})

	gt.NewRelationship(s.AuthStore1, s.Domain1, ad.NTAuthStoreFor)
	gt.NewRelationship(s.RootCA1, s.Domain1, ad.RootCAFor)
	gt.NewRelationship(s.EnterpriseCA1, s.AuthStore1, ad.TrustedForNTAuth)
	gt.NewRelationship(s.EnterpriseCA1, s.RootCA1, ad.EnterpriseCAFor)
	gt.NewRelationship(s.CertTemplate11, s.EnterpriseCA1, ad.PublishedTo)
	gt.NewRelationship(s.CertTemplate12, s.EnterpriseCA1, ad.PublishedTo)
	gt.NewRelationship(s.CertTemplate13, s.EnterpriseCA1, ad.PublishedTo)
}

type ADCSGoldenCertHarness struct {
	NTAuthStore1  *graph.Node
	RootCA1       *graph.Node
	EnterpriseCA1 *graph.Node
	Computer1     *graph.Node
	Domain1       *graph.Node

	Domain2        *graph.Node
	RootCA2        *graph.Node
	NTAuthStore2   *graph.Node
	EnterpriseCA21 *graph.Node
	EnterpriseCA22 *graph.Node
	EnterpriseCA23 *graph.Node
	Computer21     *graph.Node
	Computer22     *graph.Node
	Computer23     *graph.Node

	NTAuthStore3  *graph.Node
	RootCA3       *graph.Node
	EnterpriseCA3 *graph.Node
	Computer3     *graph.Node
	Domain3       *graph.Node
}

func (s *ADCSGoldenCertHarness) Setup(graphTestContext *GraphTestContext) {
	//Positive test cases for GoldenCert edge
	sid := RandomDomainSID()
	s.Domain1 = graphTestContext.NewActiveDirectoryDomain("domain 1", sid, false, true)
	s.RootCA1 = graphTestContext.NewActiveDirectoryRootCA("rca 1", sid)
	s.NTAuthStore1 = graphTestContext.NewActiveDirectoryNTAuthStore("ntauthstore 1", sid)
	s.EnterpriseCA1 = graphTestContext.NewActiveDirectoryEnterpriseCA("eca 1", sid)
	s.Computer1 = graphTestContext.NewActiveDirectoryComputer("computer 1", sid)

	graphTestContext.NewRelationship(s.NTAuthStore1, s.Domain1, ad.NTAuthStoreFor)
	graphTestContext.NewRelationship(s.RootCA1, s.Domain1, ad.RootCAFor)
	graphTestContext.NewRelationship(s.EnterpriseCA1, s.NTAuthStore1, ad.TrustedForNTAuth)
	graphTestContext.NewRelationship(s.EnterpriseCA1, s.RootCA1, ad.EnterpriseCAFor)
	graphTestContext.NewRelationship(s.Computer1, s.EnterpriseCA1, ad.HostsCAService)

	sid = RandomDomainSID()
	s.Domain3 = graphTestContext.NewActiveDirectoryDomain("domain 3", sid, false, true)
	s.RootCA3 = graphTestContext.NewActiveDirectoryRootCA("rca 3", sid)
	s.NTAuthStore3 = graphTestContext.NewActiveDirectoryNTAuthStore("ntauthstore 3", sid)
	s.EnterpriseCA3 = graphTestContext.NewActiveDirectoryEnterpriseCA("eca 3", sid)
	s.Computer3 = graphTestContext.NewActiveDirectoryComputer("computer 3", sid)

	graphTestContext.NewRelationship(s.NTAuthStore3, s.Domain3, ad.NTAuthStoreFor)
	graphTestContext.NewRelationship(s.RootCA3, s.Domain3, ad.RootCAFor)
	graphTestContext.NewRelationship(s.EnterpriseCA3, s.NTAuthStore3, ad.TrustedForNTAuth)
	graphTestContext.NewRelationship(s.EnterpriseCA3, s.RootCA3, ad.IssuedSignedBy)
	graphTestContext.NewRelationship(s.Computer3, s.EnterpriseCA3, ad.HostsCAService)

	//Negative test cases for GoldenCert edge
	sid = RandomDomainSID()
	s.Domain2 = graphTestContext.NewActiveDirectoryDomain("domain 2", sid, false, true)
	s.RootCA2 = graphTestContext.NewActiveDirectoryRootCA("rca2", sid)
	s.NTAuthStore2 = graphTestContext.NewActiveDirectoryNTAuthStore("authstore2", sid)
	s.EnterpriseCA21 = graphTestContext.NewActiveDirectoryEnterpriseCA("eca 3", sid)
	s.EnterpriseCA22 = graphTestContext.NewActiveDirectoryEnterpriseCA("eca 4", sid)
	s.EnterpriseCA23 = graphTestContext.NewActiveDirectoryEnterpriseCA("eca 5", sid)
	s.Computer21 = graphTestContext.NewActiveDirectoryComputer("computer 3", sid)
	s.Computer22 = graphTestContext.NewActiveDirectoryComputer("computer 4", sid)
	s.Computer23 = graphTestContext.NewActiveDirectoryComputer("computer 5", sid)

	graphTestContext.NewRelationship(s.RootCA2, s.Domain2, ad.RootCAFor)
	graphTestContext.NewRelationship(s.NTAuthStore2, s.Domain2, ad.NTAuthStoreFor)
	graphTestContext.NewRelationship(s.EnterpriseCA23, s.NTAuthStore2, ad.TrustedForNTAuth)
	graphTestContext.NewRelationship(s.EnterpriseCA21, s.RootCA2, ad.EnterpriseCAFor)
	graphTestContext.NewRelationship(s.EnterpriseCA22, s.RootCA2, ad.IssuedSignedBy)
	graphTestContext.NewRelationship(s.Computer21, s.EnterpriseCA21, ad.HostsCAService)
	graphTestContext.NewRelationship(s.Computer22, s.EnterpriseCA22, ad.HostsCAService)
	graphTestContext.NewRelationship(s.Computer23, s.EnterpriseCA23, ad.HostsCAService)

}

type WeakCertBindingAndUPNCertMappingHarness struct {
	EnterpriseCA1 *graph.Node
	EnterpriseCA2 *graph.Node
	Computer1     *graph.Node
	Computer2     *graph.Node
	Computer3     *graph.Node
	Computer4     *graph.Node
	Computer5     *graph.Node
	Domain1       *graph.Node
	Domain2       *graph.Node
	Domain3       *graph.Node
}

func (s *WeakCertBindingAndUPNCertMappingHarness) Setup(graphTestContext *GraphTestContext) {
	domainSid1 := "S-1-5-21-2697957641-2271029196-387917394"
	domainSid2 := "S-1-5-21-2697957641-2271029196-387917395"
	domainSid3 := "S-1-5-21-2697957641-2271029196-387917396"

	// Set up ECA nodes
	s.EnterpriseCA1 = graphTestContext.NewActiveDirectoryEnterpriseCAWithThumbprint("EnterpriseCA1", domainSid1, "a")
	s.EnterpriseCA2 = graphTestContext.NewActiveDirectoryEnterpriseCAWithThumbprint("EnterpriseCA2", domainSid3, "b")

	// Set up Domain nodes
	s.Domain1 = graphTestContext.NewActiveDirectoryDomain("Domain1", domainSid1, false, true)
	s.Domain2 = graphTestContext.NewActiveDirectoryDomain("Domain2", domainSid2, false, true)
	s.Domain3 = graphTestContext.NewActiveDirectoryDomain("Domain3", domainSid3, false, true)

	// Set up Computer nodes
	s.Computer1 = graphTestContext.NewActiveDirectoryComputer("Computer1", domainSid1)
	s.Computer1.Properties.Set(ad.CertificateMappingMethodsRaw.String(), "4")
	graphTestContext.UpdateNode(s.Computer1)

	s.Computer2 = graphTestContext.NewActiveDirectoryComputer("Computer2", domainSid2)
	s.Computer2.Properties.Set(ad.CertificateMappingMethodsRaw.String(), "11")
	graphTestContext.UpdateNode(s.Computer2)

	s.Computer3 = graphTestContext.NewActiveDirectoryComputer("Computer3", domainSid2)
	s.Computer3.Properties.Set(ad.CertificateMappingMethodsRaw.String(), "31")
	graphTestContext.UpdateNode(s.Computer3)

	s.Computer4 = graphTestContext.NewActiveDirectoryComputer("Computer4", domainSid2)
	s.Computer4.Properties.Set(ad.CertificateMappingMethodsRaw.String(), "-1")
	graphTestContext.UpdateNode(s.Computer4)

	s.Computer5 = graphTestContext.NewActiveDirectoryComputer("Computer5", domainSid3)
	s.Computer5.Properties.Set(ad.CertificateMappingMethodsRaw.String(), "15")
	graphTestContext.UpdateNode(s.Computer5)

	// Set up edges from ECA nodes
	graphTestContext.NewRelationship(s.EnterpriseCA1, s.Computer1, ad.CanAbuseUPNCertMapping)
	graphTestContext.NewRelationship(s.EnterpriseCA1, s.Computer1, ad.CanAbuseWeakCertBinding)
	graphTestContext.NewRelationship(s.EnterpriseCA1, s.Computer2, ad.CanAbuseWeakCertBinding)
	graphTestContext.NewRelationship(s.EnterpriseCA1, s.Computer3, ad.CanAbuseUPNCertMapping)

	graphTestContext.NewRelationship(s.EnterpriseCA2, s.Computer5, ad.CanAbuseUPNCertMapping)

	// Set up edges from Computer nodes
	graphTestContext.NewRelationship(s.Computer1, s.Domain1, ad.DCFor)
	graphTestContext.NewRelationship(s.Computer2, s.Domain2, ad.DCFor)
	graphTestContext.NewRelationship(s.Computer3, s.Domain2, ad.DCFor)
	graphTestContext.NewRelationship(s.Computer4, s.Domain2, ad.DCFor)
	graphTestContext.NewRelationship(s.Computer5, s.Domain3, ad.DCFor)

	// Set up edges from Domain nodes
	graphTestContext.NewRelationship(s.Domain1, s.Domain2, ad.TrustedBy, graph.AsProperties(graph.PropertyMap{ad.TrustType: "ParentChild"}))
	graphTestContext.NewRelationship(s.Domain2, s.Domain3, ad.TrustedBy, graph.AsProperties(graph.PropertyMap{ad.TrustType: "External"}))
}

type IssuedSignedByHarness struct {
	RootCA1       *graph.Node
	RootCA2       *graph.Node
	EnterpriseCA1 *graph.Node
	EnterpriseCA2 *graph.Node
	EnterpriseCA3 *graph.Node
}

func (s *IssuedSignedByHarness) Setup(graphTestContext *GraphTestContext) {
	sid := RandomDomainSID()
	s.RootCA1 = graphTestContext.NewActiveDirectoryRootCAWithThumbprint("rca1", sid, "a")
	s.RootCA2 = graphTestContext.NewActiveDirectoryRootCAWithThumbprint("rca2", sid, "b")
	s.EnterpriseCA1 = graphTestContext.NewActiveDirectoryEnterpriseCAWithThumbprint("eca1", sid, "c")
	s.EnterpriseCA2 = graphTestContext.NewActiveDirectoryEnterpriseCAWithThumbprint("eca2", sid, "d")
	s.EnterpriseCA3 = graphTestContext.NewActiveDirectoryEnterpriseCAWithThumbprint("eca2", sid, "e")

	s.RootCA1.Properties.Set(ad.CertChain.String(), []string{"a"})
	s.RootCA2.Properties.Set(ad.CertChain.String(), []string{"b", "a"})
	s.EnterpriseCA1.Properties.Set(ad.CertChain.String(), []string{"c", "b", "a"})
	s.EnterpriseCA2.Properties.Set(ad.CertChain.String(), []string{"d", "c", "b", "a"})
	s.EnterpriseCA3.Properties.Set(ad.CertChain.String(), []string{"e"})

	graphTestContext.UpdateNode(s.RootCA1)
	graphTestContext.UpdateNode(s.RootCA2)
	graphTestContext.UpdateNode(s.EnterpriseCA1)
	graphTestContext.UpdateNode(s.EnterpriseCA2)
	graphTestContext.UpdateNode(s.EnterpriseCA3)
}

type TrustedForNTAuthHarness struct {
	EnterpriseCA1 *graph.Node
	EnterpriseCA2 *graph.Node
	EnterpriseCA3 *graph.Node

	NTAuthStore *graph.Node

	Domain *graph.Node
}

func (s *TrustedForNTAuthHarness) Setup(graphTestContext *GraphTestContext) {
	sid := RandomDomainSID()

	s.Domain = graphTestContext.NewActiveDirectoryDomain("domain", sid, false, true)

	s.NTAuthStore = graphTestContext.NewActiveDirectoryNTAuthStore("ntauthstore", sid)

	s.EnterpriseCA1 = graphTestContext.NewActiveDirectoryEnterpriseCAWithThumbprint("eca 1", sid, "a")

	s.EnterpriseCA2 = graphTestContext.NewActiveDirectoryEnterpriseCAWithThumbprint("eca 2", sid, "b")

	s.EnterpriseCA3 = graphTestContext.NewActiveDirectoryEnterpriseCA("eca 3", sid)
}

type ESC3Harness1 struct {
	Computer1     *graph.Node
	User1         *graph.Node
	User2         *graph.Node
	User3         *graph.Node
	Group1        *graph.Node
	Group2        *graph.Node
	CertTemplate0 *graph.Node
	CertTemplate1 *graph.Node
	CertTemplate2 *graph.Node
	CertTemplate3 *graph.Node
	EnterpriseCA1 *graph.Node
	EnterpriseCA2 *graph.Node

	NTAuthStore *graph.Node
	RootCA      *graph.Node

	Domain *graph.Node
}

func (s *ESC3Harness1) Setup(graphTestContext *GraphTestContext) {
	sid := RandomDomainSID()
	emptyEkus := make([]string, 0)
	s.Computer1 = graphTestContext.NewActiveDirectoryComputer("Computer1", sid)
	s.User1 = graphTestContext.NewActiveDirectoryUser("User1", sid)
	s.User2 = graphTestContext.NewActiveDirectoryUser("User2", sid)
	s.User3 = graphTestContext.NewActiveDirectoryUser("User3", sid)
	s.Group1 = graphTestContext.NewActiveDirectoryGroup("Group1", sid)
	s.Group2 = graphTestContext.NewActiveDirectoryGroup("Group2", sid)
	s.CertTemplate0 = graphTestContext.NewActiveDirectoryCertTemplate("CertTemplate0", sid, CertTemplateData{
		RequiresManagerApproval: false,
		AuthenticationEnabled:   true,
		EnrolleeSuppliesSubject: false,
		SubjectAltRequireUPN:    true,
		SubjectAltRequireSPN:    false,
		NoSecurityExtension:     false,
		SchemaVersion:           1,
		AuthorizedSignatures:    0,
		EKUS:                    emptyEkus,
		ApplicationPolicies:     emptyEkus,
	})
	s.CertTemplate1 = graphTestContext.NewActiveDirectoryCertTemplate("CertTemplate1", sid, CertTemplateData{
		RequiresManagerApproval: false,
		AuthenticationEnabled:   false,
		EnrolleeSuppliesSubject: false,
		SubjectAltRequireUPN:    false,
		SubjectAltRequireSPN:    false,
		NoSecurityExtension:     false,
		SchemaVersion:           2,
		AuthorizedSignatures:    0,
		EKUS:                    emptyEkus,
		ApplicationPolicies:     emptyEkus,
	})
	s.CertTemplate2 = graphTestContext.NewActiveDirectoryCertTemplate("CertTemplate2", sid, CertTemplateData{
		RequiresManagerApproval: false,
		AuthenticationEnabled:   true,
		EnrolleeSuppliesSubject: false,
		SubjectAltRequireUPN:    true,
		SubjectAltRequireSPN:    false,
		NoSecurityExtension:     false,
		SchemaVersion:           1,
		AuthorizedSignatures:    0,
		EKUS:                    emptyEkus,
		ApplicationPolicies:     emptyEkus,
	})
	s.CertTemplate3 = graphTestContext.NewActiveDirectoryCertTemplate("CertTemplate3", sid, CertTemplateData{
		RequiresManagerApproval: false,
		AuthenticationEnabled:   false,
		EnrolleeSuppliesSubject: false,
		SubjectAltRequireUPN:    false,
		SubjectAltRequireSPN:    false,
		NoSecurityExtension:     false,
		SchemaVersion:           1,
		AuthorizedSignatures:    0,
		EKUS:                    emptyEkus,
		ApplicationPolicies:     emptyEkus,
	})
	s.EnterpriseCA1 = graphTestContext.NewActiveDirectoryEnterpriseCA("EnterpriseCA1", sid)
	s.EnterpriseCA2 = graphTestContext.NewActiveDirectoryEnterpriseCA("EnterpriseCA2", sid)
	s.NTAuthStore = graphTestContext.NewActiveDirectoryNTAuthStore("NTAuthStore", sid)
	s.RootCA = graphTestContext.NewActiveDirectoryRootCA("NTAuthStore", sid)
	s.Domain = graphTestContext.NewActiveDirectoryDomain("ESC3-1Domain", sid, false, true)

	graphTestContext.NewRelationship(s.Computer1, s.CertTemplate0, ad.Enroll)
	graphTestContext.NewRelationship(s.Computer1, s.EnterpriseCA1, ad.Enroll)
	graphTestContext.NewRelationship(s.CertTemplate0, s.CertTemplate0, ad.EnrollOnBehalfOf)
	graphTestContext.NewRelationship(s.CertTemplate0, s.EnterpriseCA1, ad.PublishedTo)
	graphTestContext.NewRelationship(s.User3, s.CertTemplate1, ad.Enroll)
	graphTestContext.NewRelationship(s.Group2, s.CertTemplate1, ad.Enroll)
	graphTestContext.NewRelationship(s.Group2, s.Group1, ad.MemberOf)
	graphTestContext.NewRelationship(s.User2, s.Group1, ad.MemberOf)
	graphTestContext.NewRelationship(s.User1, s.CertTemplate3, ad.GenericAll)
	graphTestContext.NewRelationship(s.User1, s.Group1, ad.MemberOf)
	graphTestContext.NewRelationship(s.User1, s.EnterpriseCA2, ad.Enroll)
	graphTestContext.NewRelationship(s.Group1, s.EnterpriseCA1, ad.Enroll)
	graphTestContext.NewRelationship(s.Group1, s.CertTemplate2, ad.AllExtendedRights)
	graphTestContext.NewRelationship(s.CertTemplate1, s.EnterpriseCA1, ad.PublishedTo)
	graphTestContext.NewRelationship(s.CertTemplate1, s.CertTemplate2, ad.EnrollOnBehalfOf)
	graphTestContext.NewRelationship(s.CertTemplate2, s.EnterpriseCA1, ad.PublishedTo)
	graphTestContext.NewRelationship(s.CertTemplate3, s.CertTemplate2, ad.EnrollOnBehalfOf)
	graphTestContext.NewRelationship(s.CertTemplate3, s.EnterpriseCA2, ad.PublishedTo)
	graphTestContext.NewRelationship(s.EnterpriseCA1, s.NTAuthStore, ad.TrustedForNTAuth)
	graphTestContext.NewRelationship(s.EnterpriseCA1, s.RootCA, ad.IssuedSignedBy)
	graphTestContext.NewRelationship(s.NTAuthStore, s.Domain, ad.NTAuthStoreFor)
	graphTestContext.NewRelationship(s.RootCA, s.Domain, ad.RootCAFor)

	s.EnterpriseCA1.Properties.Set(ad.EnrollmentAgentRestrictionsCollected.String(), true)
	s.EnterpriseCA1.Properties.Set(ad.HasEnrollmentAgentRestrictions.String(), false)
	graphTestContext.UpdateNode(s.EnterpriseCA1)
}

type ESC3Harness2 struct {
	User1         *graph.Node
	User2         *graph.Node
	User3         *graph.Node
	Group1        *graph.Node
	CertTemplate1 *graph.Node
	CertTemplate2 *graph.Node
	CertTemplate3 *graph.Node
	CertTemplate4 *graph.Node
	EnterpriseCA1 *graph.Node

	NTAuthStore *graph.Node
	RootCA      *graph.Node

	Domain *graph.Node
}

func (s *ESC3Harness2) Setup(c *GraphTestContext) {
	sid := RandomDomainSID()
	emptyEkus := make([]string, 0)
	s.User1 = c.NewActiveDirectoryUser("User1", sid)
	s.User2 = c.NewActiveDirectoryUser("User2", sid)
	s.User3 = c.NewActiveDirectoryUser("User3", sid)
	s.Group1 = c.NewActiveDirectoryGroup("Group1", sid)
	s.CertTemplate1 = c.NewActiveDirectoryCertTemplate("CertTemplate1", sid, CertTemplateData{
		RequiresManagerApproval: false,
		AuthenticationEnabled:   true,
		EnrolleeSuppliesSubject: false,
		SubjectAltRequireUPN:    false,
		SubjectAltRequireSPN:    false,
		NoSecurityExtension:     false,
		SchemaVersion:           2,
		AuthorizedSignatures:    0,
		EKUS:                    emptyEkus,
		ApplicationPolicies:     emptyEkus,
	})
	s.CertTemplate2 = c.NewActiveDirectoryCertTemplate("CertTemplate2", sid, CertTemplateData{
		RequiresManagerApproval: false,
		AuthenticationEnabled:   true,
		EnrolleeSuppliesSubject: false,
		SubjectAltRequireUPN:    true,
		SubjectAltRequireSPN:    false,
		NoSecurityExtension:     false,
		SchemaVersion:           1,
		AuthorizedSignatures:    0,
		EKUS:                    emptyEkus,
		ApplicationPolicies:     emptyEkus,
	})
	s.CertTemplate3 = c.NewActiveDirectoryCertTemplate("CertTemplate3", sid, CertTemplateData{
		RequiresManagerApproval: false,
		AuthenticationEnabled:   true,
		EnrolleeSuppliesSubject: false,
		SubjectAltRequireUPN:    true,
		SubjectAltRequireSPN:    false,
		NoSecurityExtension:     false,
		SubjectAltRequireDNS:    true,
		SchemaVersion:           1,
		AuthorizedSignatures:    0,
		EKUS:                    emptyEkus,
		ApplicationPolicies:     emptyEkus,
	})
	s.CertTemplate4 = c.NewActiveDirectoryCertTemplate("CertTemplate4", sid, CertTemplateData{
		RequiresManagerApproval: false,
		AuthenticationEnabled:   true,
		EnrolleeSuppliesSubject: false,
		SubjectAltRequireUPN:    true,
		SubjectAltRequireSPN:    false,
		NoSecurityExtension:     false,
		SchemaVersion:           1,
		AuthorizedSignatures:    0,
		EKUS:                    emptyEkus,
		ApplicationPolicies:     emptyEkus,
	})
	s.EnterpriseCA1 = c.NewActiveDirectoryEnterpriseCA("EnterpriseCA1", sid)
	s.NTAuthStore = c.NewActiveDirectoryNTAuthStore("NTAuthStore", sid)
	s.RootCA = c.NewActiveDirectoryRootCA("RootCA", sid)
	s.Domain = c.NewActiveDirectoryDomain("ESC3-1Domain", sid, false, true)

	c.NewRelationship(s.User2, s.Group1, ad.MemberOf)
	c.NewRelationship(s.User1, s.Group1, ad.MemberOf)
	c.NewRelationship(s.User1, s.CertTemplate2, ad.DelegatedEnrollmentAgent)
	c.NewRelationship(s.User3, s.CertTemplate3, ad.DelegatedEnrollmentAgent)
	c.NewRelationship(s.Group1, s.CertTemplate1, ad.Enroll)
	c.NewRelationship(s.Group1, s.EnterpriseCA1, ad.Enroll)
	c.NewRelationship(s.Group1, s.CertTemplate2, ad.AllExtendedRights)
	c.NewRelationship(s.User3, s.CertTemplate3, ad.Enroll)
	c.NewRelationship(s.User3, s.EnterpriseCA1, ad.Enroll)
	c.NewRelationship(s.Group1, s.CertTemplate4, ad.Enroll)
	c.NewRelationship(s.CertTemplate1, s.EnterpriseCA1, ad.PublishedTo)
	c.NewRelationship(s.CertTemplate1, s.CertTemplate2, ad.EnrollOnBehalfOf)
	c.NewRelationship(s.CertTemplate1, s.CertTemplate4, ad.EnrollOnBehalfOf)
	c.NewRelationship(s.CertTemplate3, s.CertTemplate3, ad.EnrollOnBehalfOf)
	c.NewRelationship(s.CertTemplate3, s.EnterpriseCA1, ad.PublishedTo)
	c.NewRelationship(s.CertTemplate2, s.EnterpriseCA1, ad.PublishedTo)
	c.NewRelationship(s.CertTemplate4, s.EnterpriseCA1, ad.PublishedTo)
	c.NewRelationship(s.EnterpriseCA1, s.NTAuthStore, ad.TrustedForNTAuth)
	c.NewRelationship(s.EnterpriseCA1, s.RootCA, ad.IssuedSignedBy)
	c.NewRelationship(s.NTAuthStore, s.Domain, ad.NTAuthStoreFor)
	c.NewRelationship(s.RootCA, s.Domain, ad.RootCAFor)

	s.EnterpriseCA1.Properties.Set(ad.EnrollmentAgentRestrictionsCollected.String(), true)
	s.EnterpriseCA1.Properties.Set(ad.HasEnrollmentAgentRestrictions.String(), true)
	c.UpdateNode(s.EnterpriseCA1)
}

type ESC3Harness3 struct {
	CertTemplate1 *graph.Node
	CertTemplate2 *graph.Node
	Domain        *graph.Node
	EnterpriseCA1 *graph.Node
	Group1        *graph.Node
	NTAuthStore   *graph.Node
	RootCA        *graph.Node
	User2         *graph.Node
}

func (s *ESC3Harness3) Setup(c *GraphTestContext) {
	sid := RandomDomainSID()
	emptyEkus := make([]string, 0)
	s.User2 = c.NewActiveDirectoryUser("User2", sid)
	s.Group1 = c.NewActiveDirectoryGroup("Group1", sid)
	s.CertTemplate1 = c.NewActiveDirectoryCertTemplate("CertTemplate1", sid, CertTemplateData{
		RequiresManagerApproval: false,
		AuthenticationEnabled:   true,
		EnrolleeSuppliesSubject: false,
		SubjectAltRequireUPN:    false,
		SubjectAltRequireSPN:    false,
		NoSecurityExtension:     false,
		SchemaVersion:           2,
		AuthorizedSignatures:    0,
		EKUS:                    emptyEkus,
		ApplicationPolicies:     emptyEkus,
	})
	s.CertTemplate2 = c.NewActiveDirectoryCertTemplate("CertTemplate2", sid, CertTemplateData{
		RequiresManagerApproval: false,
		AuthenticationEnabled:   true,
		EnrolleeSuppliesSubject: false,
		SubjectAltRequireUPN:    true,
		SubjectAltRequireSPN:    false,
		NoSecurityExtension:     false,
		SchemaVersion:           1,
		AuthorizedSignatures:    0,
		EKUS:                    emptyEkus,
		ApplicationPolicies:     emptyEkus,
	})
	s.EnterpriseCA1 = c.NewActiveDirectoryEnterpriseCA("EnterpriseCA1", sid)
	s.NTAuthStore = c.NewActiveDirectoryNTAuthStore("NTAuthStore", sid)
	s.RootCA = c.NewActiveDirectoryRootCA("RootCA", sid)
	s.Domain = c.NewActiveDirectoryDomain("ESC3-1Domain", sid, false, true)

	c.NewRelationship(s.User2, s.Group1, ad.MemberOf)
	c.NewRelationship(s.Group1, s.CertTemplate1, ad.Enroll)
	c.NewRelationship(s.Group1, s.EnterpriseCA1, ad.Enroll)
	c.NewRelationship(s.Group1, s.CertTemplate2, ad.AllExtendedRights)
	c.NewRelationship(s.CertTemplate1, s.EnterpriseCA1, ad.PublishedTo)
	c.NewRelationship(s.CertTemplate1, s.CertTemplate2, ad.EnrollOnBehalfOf)
	c.NewRelationship(s.CertTemplate2, s.EnterpriseCA1, ad.PublishedTo)
	c.NewRelationship(s.EnterpriseCA1, s.NTAuthStore, ad.TrustedForNTAuth)
	c.NewRelationship(s.EnterpriseCA1, s.RootCA, ad.IssuedSignedBy)
	c.NewRelationship(s.NTAuthStore, s.Domain, ad.NTAuthStoreFor)
	c.NewRelationship(s.RootCA, s.Domain, ad.RootCAFor)

	s.EnterpriseCA1.Properties.Set(ad.EnrollmentAgentRestrictionsCollected.String(), false)
	c.UpdateNode(s.EnterpriseCA1)
}

type ESC9aPrincipalHarness struct {
	CertTemplate *graph.Node
	DC           *graph.Node
	Domain       *graph.Node
	EnterpriseCA *graph.Node
	Group0       *graph.Node
	Group1       *graph.Node
	Group2       *graph.Node
	Group3       *graph.Node
	Group4       *graph.Node
	Group5       *graph.Node
	Group6       *graph.Node
	NTAuthStore  *graph.Node
	RootCA       *graph.Node
	User1        *graph.Node
	User2        *graph.Node
}

func (s *ESC9aPrincipalHarness) Setup(graphTestContext *GraphTestContext) {
	domainSid := RandomDomainSID()
	s.CertTemplate = graphTestContext.NewActiveDirectoryCertTemplate("CertTemplate", domainSid, CertTemplateData{
		ApplicationPolicies:     []string{},
		AuthenticationEnabled:   true,
		AuthorizedSignatures:    0,
		EKUS:                    []string{},
		EnrolleeSuppliesSubject: false,
		NoSecurityExtension:     true,
		RequiresManagerApproval: false,
		SchemaVersion:           1,
		SubjectAltRequireEmail:  false,
		SubjectAltRequireSPN:    false,
		SubjectAltRequireUPN:    true,
	})
	s.DC = graphTestContext.NewActiveDirectoryComputer("DC", domainSid)
	s.Domain = graphTestContext.NewActiveDirectoryDomain("Domain", domainSid, false, true)
	s.EnterpriseCA = graphTestContext.NewActiveDirectoryEnterpriseCA("EnterpriseCA", domainSid)
	s.Group0 = graphTestContext.NewActiveDirectoryGroup("Group0", domainSid)
	s.Group1 = graphTestContext.NewActiveDirectoryGroup("Group1", domainSid)
	s.Group2 = graphTestContext.NewActiveDirectoryGroup("Group2", domainSid)
	s.Group3 = graphTestContext.NewActiveDirectoryGroup("Group3", domainSid)
	s.Group4 = graphTestContext.NewActiveDirectoryGroup("Group4", domainSid)
	s.Group5 = graphTestContext.NewActiveDirectoryGroup("Group5", domainSid)
	s.Group6 = graphTestContext.NewActiveDirectoryGroup("Group6", domainSid)
	s.NTAuthStore = graphTestContext.NewActiveDirectoryNTAuthStore("NTAuthStore", domainSid)
	s.RootCA = graphTestContext.NewActiveDirectoryRootCA("RootCA", domainSid)
	s.User1 = graphTestContext.NewActiveDirectoryUser("User1", domainSid)
	s.User2 = graphTestContext.NewActiveDirectoryUser("User2", domainSid)
	graphTestContext.NewRelationship(s.RootCA, s.Domain, ad.RootCAFor)
	graphTestContext.NewRelationship(s.EnterpriseCA, s.RootCA, ad.IssuedSignedBy)
	graphTestContext.NewRelationship(s.NTAuthStore, s.Domain, ad.NTAuthStoreFor)
	graphTestContext.NewRelationship(s.EnterpriseCA, s.NTAuthStore, ad.TrustedForNTAuth)
	graphTestContext.NewRelationship(s.EnterpriseCA, s.DC, ad.CanAbuseWeakCertBinding)
	graphTestContext.NewRelationship(s.DC, s.Domain, ad.DCFor)
	graphTestContext.NewRelationship(s.CertTemplate, s.EnterpriseCA, ad.PublishedTo)
	graphTestContext.NewRelationship(s.Group1, s.User1, ad.GenericAll)
	graphTestContext.NewRelationship(s.Group2, s.User1, ad.GenericWrite)
	graphTestContext.NewRelationship(s.Group6, s.User1, ad.AllExtendedRights)
	graphTestContext.NewRelationship(s.Group3, s.User1, ad.WriteDACL)
	graphTestContext.NewRelationship(s.Group4, s.User1, ad.WriteOwner)
	graphTestContext.NewRelationship(s.Group5, s.User1, ad.WriteOwner)
	graphTestContext.NewRelationship(s.User2, s.User2, ad.GenericAll)
	graphTestContext.NewRelationship(s.User1, s.Group0, ad.MemberOf)
	graphTestContext.NewRelationship(s.User2, s.Group0, ad.MemberOf)
	graphTestContext.NewRelationship(s.Group0, s.CertTemplate, ad.Enroll)
	graphTestContext.NewRelationship(s.Group0, s.EnterpriseCA, ad.Enroll)
}

type ESC9aHarness1 struct {
	CertTemplate1 *graph.Node
	CertTemplate2 *graph.Node
	CertTemplate3 *graph.Node
	CertTemplate4 *graph.Node
	CertTemplate5 *graph.Node
	CertTemplate6 *graph.Node
	CertTemplate7 *graph.Node
	CertTemplate8 *graph.Node
	DC            *graph.Node
	Domain        *graph.Node
	EnterpriseCA  *graph.Node
	Group0        *graph.Node
	Group1        *graph.Node
	Group2        *graph.Node
	Group3        *graph.Node
	Group4        *graph.Node
	Group5        *graph.Node
	Group6        *graph.Node
	Group7        *graph.Node
	Group8        *graph.Node
	NTAuthStore   *graph.Node
	RootCA        *graph.Node
	User1         *graph.Node
	User2         *graph.Node
	User3         *graph.Node
	User4         *graph.Node
	User5         *graph.Node
	User6         *graph.Node
	User7         *graph.Node
	User8         *graph.Node
}

func (s *ESC9aHarness1) Setup(graphTestContext *GraphTestContext) {
	domainSid := RandomDomainSID()
	s.CertTemplate1 = graphTestContext.NewActiveDirectoryCertTemplate("CertTemplate1", domainSid, CertTemplateData{
		ApplicationPolicies:     []string{},
		AuthenticationEnabled:   true,
		AuthorizedSignatures:    0,
		EKUS:                    []string{},
		EnrolleeSuppliesSubject: false,
		NoSecurityExtension:     true,
		RequiresManagerApproval: false,
		SchemaVersion:           2,
		SubjectAltRequireEmail:  false,
		SubjectAltRequireSPN:    false,
		SubjectAltRequireUPN:    true,
	})
	s.CertTemplate2 = graphTestContext.NewActiveDirectoryCertTemplate("CertTemplate2", domainSid, CertTemplateData{
		ApplicationPolicies:     []string{},
		AuthenticationEnabled:   true,
		AuthorizedSignatures:    0,
		EKUS:                    []string{},
		EnrolleeSuppliesSubject: false,
		NoSecurityExtension:     true,
		RequiresManagerApproval: false,
		SchemaVersion:           1,
		SubjectAltRequireEmail:  false,
		SubjectAltRequireSPN:    false,
		SubjectAltRequireUPN:    true,
	})
	s.CertTemplate3 = graphTestContext.NewActiveDirectoryCertTemplate("CertTemplate3", domainSid, CertTemplateData{
		ApplicationPolicies:     []string{},
		AuthenticationEnabled:   true,
		AuthorizedSignatures:    0,
		EKUS:                    []string{},
		EnrolleeSuppliesSubject: false,
		NoSecurityExtension:     true,
		RequiresManagerApproval: false,
		SchemaVersion:           1,
		SubjectAltRequireEmail:  false,
		SubjectAltRequireSPN:    true,
		SubjectAltRequireUPN:    false,
	})
	s.CertTemplate4 = graphTestContext.NewActiveDirectoryCertTemplate("CertTemplate4", domainSid, CertTemplateData{
		ApplicationPolicies:     []string{},
		AuthenticationEnabled:   true,
		AuthorizedSignatures:    0,
		EKUS:                    []string{},
		EnrolleeSuppliesSubject: false,
		NoSecurityExtension:     true,
		RequiresManagerApproval: true,
		SchemaVersion:           1,
		SubjectAltRequireEmail:  false,
		SubjectAltRequireSPN:    false,
		SubjectAltRequireUPN:    true,
	})
	s.CertTemplate5 = graphTestContext.NewActiveDirectoryCertTemplate("CertTemplate5", domainSid, CertTemplateData{
		ApplicationPolicies:     []string{},
		AuthenticationEnabled:   false,
		AuthorizedSignatures:    0,
		EKUS:                    []string{},
		EnrolleeSuppliesSubject: false,
		NoSecurityExtension:     true,
		RequiresManagerApproval: false,
		SchemaVersion:           1,
		SubjectAltRequireEmail:  false,
		SubjectAltRequireSPN:    false,
		SubjectAltRequireUPN:    true,
	})
	s.CertTemplate6 = graphTestContext.NewActiveDirectoryCertTemplate("CertTemplate6", domainSid, CertTemplateData{
		ApplicationPolicies:     []string{},
		AuthenticationEnabled:   true,
		AuthorizedSignatures:    1,
		EKUS:                    []string{},
		EnrolleeSuppliesSubject: false,
		NoSecurityExtension:     true,
		RequiresManagerApproval: false,
		SchemaVersion:           2,
		SubjectAltRequireEmail:  false,
		SubjectAltRequireSPN:    false,
		SubjectAltRequireUPN:    true,
	})
	s.CertTemplate7 = graphTestContext.NewActiveDirectoryCertTemplate("CertTemplate7", domainSid, CertTemplateData{
		ApplicationPolicies:     []string{},
		AuthenticationEnabled:   true,
		AuthorizedSignatures:    0,
		EKUS:                    []string{},
		EnrolleeSuppliesSubject: false,
		NoSecurityExtension:     true,
		RequiresManagerApproval: false,
		SchemaVersion:           1,
		SubjectAltRequireEmail:  false,
		SubjectAltRequireSPN:    false,
		SubjectAltRequireUPN:    false,
	})
	s.CertTemplate8 = graphTestContext.NewActiveDirectoryCertTemplate("CertTemplate8", domainSid, CertTemplateData{
		ApplicationPolicies:     []string{},
		AuthenticationEnabled:   true,
		AuthorizedSignatures:    0,
		EKUS:                    []string{},
		EnrolleeSuppliesSubject: false,
		NoSecurityExtension:     false,
		RequiresManagerApproval: false,
		SchemaVersion:           1,
		SubjectAltRequireEmail:  false,
		SubjectAltRequireSPN:    false,
		SubjectAltRequireUPN:    true,
	})
	s.DC = graphTestContext.NewActiveDirectoryComputer("DC", domainSid)
	s.Domain = graphTestContext.NewActiveDirectoryDomain("Domain", domainSid, false, true)
	s.EnterpriseCA = graphTestContext.NewActiveDirectoryEnterpriseCA("EnterpriseCA", domainSid)
	s.Group0 = graphTestContext.NewActiveDirectoryGroup("Group0", domainSid)
	s.Group1 = graphTestContext.NewActiveDirectoryGroup("Group1", domainSid)
	s.Group2 = graphTestContext.NewActiveDirectoryGroup("Group2", domainSid)
	s.Group3 = graphTestContext.NewActiveDirectoryGroup("Group3", domainSid)
	s.Group4 = graphTestContext.NewActiveDirectoryGroup("Group4", domainSid)
	s.Group5 = graphTestContext.NewActiveDirectoryGroup("Group5", domainSid)
	s.Group6 = graphTestContext.NewActiveDirectoryGroup("Group6", domainSid)
	s.Group7 = graphTestContext.NewActiveDirectoryGroup("Group7", domainSid)
	s.Group8 = graphTestContext.NewActiveDirectoryGroup("Group8", domainSid)
	s.NTAuthStore = graphTestContext.NewActiveDirectoryNTAuthStore("NTAuthStore", domainSid)
	s.RootCA = graphTestContext.NewActiveDirectoryRootCA("RootCA", domainSid)
	s.User1 = graphTestContext.NewActiveDirectoryUser("User1", domainSid)
	s.User2 = graphTestContext.NewActiveDirectoryUser("User2", domainSid)
	s.User3 = graphTestContext.NewActiveDirectoryUser("User3", domainSid)
	s.User4 = graphTestContext.NewActiveDirectoryUser("User4", domainSid)
	s.User5 = graphTestContext.NewActiveDirectoryUser("User5", domainSid)
	s.User6 = graphTestContext.NewActiveDirectoryUser("User6", domainSid)
	s.User7 = graphTestContext.NewActiveDirectoryUser("User7", domainSid)
	s.User8 = graphTestContext.NewActiveDirectoryUser("User8", domainSid)
	graphTestContext.NewRelationship(s.CertTemplate2, s.EnterpriseCA, ad.PublishedTo)
	graphTestContext.NewRelationship(s.RootCA, s.Domain, ad.RootCAFor)
	graphTestContext.NewRelationship(s.EnterpriseCA, s.RootCA, ad.IssuedSignedBy)
	graphTestContext.NewRelationship(s.NTAuthStore, s.Domain, ad.NTAuthStoreFor)
	graphTestContext.NewRelationship(s.EnterpriseCA, s.NTAuthStore, ad.TrustedForNTAuth)
	graphTestContext.NewRelationship(s.EnterpriseCA, s.DC, ad.CanAbuseWeakCertBinding)
	graphTestContext.NewRelationship(s.DC, s.Domain, ad.DCFor)
	graphTestContext.NewRelationship(s.User3, s.CertTemplate3, ad.Enroll)
	graphTestContext.NewRelationship(s.CertTemplate3, s.EnterpriseCA, ad.PublishedTo)
	graphTestContext.NewRelationship(s.CertTemplate4, s.EnterpriseCA, ad.PublishedTo)
	graphTestContext.NewRelationship(s.User4, s.CertTemplate4, ad.Enroll)
	graphTestContext.NewRelationship(s.User2, s.CertTemplate2, ad.Enroll)
	graphTestContext.NewRelationship(s.Group0, s.EnterpriseCA, ad.Enroll)
	graphTestContext.NewRelationship(s.User2, s.Group0, ad.MemberOf)
	graphTestContext.NewRelationship(s.User3, s.Group0, ad.MemberOf)
	graphTestContext.NewRelationship(s.User4, s.Group0, ad.MemberOf)
	graphTestContext.NewRelationship(s.CertTemplate5, s.EnterpriseCA, ad.PublishedTo)
	graphTestContext.NewRelationship(s.User5, s.CertTemplate5, ad.Enroll)
	graphTestContext.NewRelationship(s.User5, s.Group0, ad.MemberOf)
	graphTestContext.NewRelationship(s.User6, s.Group0, ad.MemberOf)
	graphTestContext.NewRelationship(s.User6, s.CertTemplate6, ad.Enroll)
	graphTestContext.NewRelationship(s.CertTemplate6, s.EnterpriseCA, ad.PublishedTo)
	graphTestContext.NewRelationship(s.CertTemplate1, s.EnterpriseCA, ad.PublishedTo)
	graphTestContext.NewRelationship(s.User1, s.CertTemplate1, ad.Enroll)
	graphTestContext.NewRelationship(s.User1, s.Group0, ad.MemberOf)
	graphTestContext.NewRelationship(s.CertTemplate7, s.EnterpriseCA, ad.PublishedTo)
	graphTestContext.NewRelationship(s.User7, s.CertTemplate7, ad.Enroll)
	graphTestContext.NewRelationship(s.User7, s.Group0, ad.MemberOf)
	graphTestContext.NewRelationship(s.CertTemplate8, s.EnterpriseCA, ad.PublishedTo)
	graphTestContext.NewRelationship(s.User8, s.CertTemplate8, ad.Enroll)
	graphTestContext.NewRelationship(s.User8, s.Group0, ad.MemberOf)
	graphTestContext.NewRelationship(s.Group8, s.User8, ad.GenericAll)
	graphTestContext.NewRelationship(s.Group7, s.User7, ad.GenericAll)
	graphTestContext.NewRelationship(s.Group6, s.User6, ad.GenericAll)
	graphTestContext.NewRelationship(s.Group5, s.User5, ad.GenericAll)
	graphTestContext.NewRelationship(s.Group4, s.User4, ad.GenericAll)
	graphTestContext.NewRelationship(s.Group3, s.User3, ad.GenericAll)
	graphTestContext.NewRelationship(s.Group2, s.User2, ad.GenericAll)
	graphTestContext.NewRelationship(s.Group1, s.User1, ad.GenericAll)
}

type ESC9aHarness2 struct {
	CertTemplate1 *graph.Node
	CertTemplate2 *graph.Node
	CertTemplate3 *graph.Node
	Computer1     *graph.Node
	Computer2     *graph.Node
	Computer3     *graph.Node
	Computer4     *graph.Node
	Computer5     *graph.Node
	Computer6     *graph.Node
	DC            *graph.Node
	Domain        *graph.Node
	EnterpriseCA  *graph.Node
	Group0        *graph.Node
	Group1        *graph.Node
	Group2        *graph.Node
	Group3        *graph.Node
	Group4        *graph.Node
	Group5        *graph.Node
	Group6        *graph.Node
	NTAuthStore   *graph.Node
	RootCA        *graph.Node
	User1         *graph.Node
	User2         *graph.Node
	User3         *graph.Node
	User4         *graph.Node
	User5         *graph.Node
	User6         *graph.Node
}

func (s *ESC9aHarness2) Setup(graphTestContext *GraphTestContext) {
	domainSid := RandomDomainSID()
	s.CertTemplate1 = graphTestContext.NewActiveDirectoryCertTemplate("CertTemplate1", domainSid, CertTemplateData{
		ApplicationPolicies:        []string{},
		AuthenticationEnabled:      true,
		AuthorizedSignatures:       0,
		EKUS:                       []string{},
		EnrolleeSuppliesSubject:    false,
		NoSecurityExtension:        true,
		RequiresManagerApproval:    false,
		SchemaVersion:              2,
		SubjectAltRequireDNS:       false,
		SubjectAltRequireDomainDNS: false,
		SubjectAltRequireEmail:     true,
		SubjectAltRequireSPN:       false,
		SubjectAltRequireUPN:       true,
	})
	s.CertTemplate2 = graphTestContext.NewActiveDirectoryCertTemplate("CertTemplate2", domainSid, CertTemplateData{
		ApplicationPolicies:        []string{},
		AuthenticationEnabled:      true,
		AuthorizedSignatures:       0,
		EKUS:                       []string{},
		EnrolleeSuppliesSubject:    false,
		NoSecurityExtension:        true,
		RequiresManagerApproval:    false,
		SchemaVersion:              2,
		SubjectAltRequireDNS:       true,
		SubjectAltRequireDomainDNS: false,
		SubjectAltRequireEmail:     true,
		SubjectAltRequireSPN:       false,
		SubjectAltRequireUPN:       true,
	})
	s.CertTemplate3 = graphTestContext.NewActiveDirectoryCertTemplate("CertTemplate3", domainSid, CertTemplateData{
		ApplicationPolicies:        []string{},
		AuthenticationEnabled:      true,
		AuthorizedSignatures:       0,
		EKUS:                       []string{},
		EnrolleeSuppliesSubject:    false,
		NoSecurityExtension:        true,
		RequiresManagerApproval:    false,
		SchemaVersion:              2,
		SubjectAltRequireDNS:       false,
		SubjectAltRequireDomainDNS: true,
		SubjectAltRequireEmail:     true,
		SubjectAltRequireSPN:       false,
		SubjectAltRequireUPN:       true,
	})
	s.Computer1 = graphTestContext.NewActiveDirectoryComputer("Computer1", domainSid)
	s.Computer2 = graphTestContext.NewActiveDirectoryComputer("Computer2", domainSid)
	s.Computer3 = graphTestContext.NewActiveDirectoryComputer("Computer3", domainSid)
	s.Computer4 = graphTestContext.NewActiveDirectoryComputer("Computer4", domainSid)
	s.Computer5 = graphTestContext.NewActiveDirectoryComputer("Computer5", domainSid)
	s.Computer6 = graphTestContext.NewActiveDirectoryComputer("Computer6", domainSid)
	s.DC = graphTestContext.NewActiveDirectoryComputer("DC", domainSid)
	s.Domain = graphTestContext.NewActiveDirectoryDomain("Domain", domainSid, false, true)
	s.EnterpriseCA = graphTestContext.NewActiveDirectoryEnterpriseCA("EnterpriseCA", domainSid)
	s.Group0 = graphTestContext.NewActiveDirectoryGroup("Group0", domainSid)
	s.Group1 = graphTestContext.NewActiveDirectoryGroup("Group1", domainSid)
	s.Group2 = graphTestContext.NewActiveDirectoryGroup("Group2", domainSid)
	s.Group3 = graphTestContext.NewActiveDirectoryGroup("Group3", domainSid)
	s.Group4 = graphTestContext.NewActiveDirectoryGroup("Group4", domainSid)
	s.Group5 = graphTestContext.NewActiveDirectoryGroup("Group5", domainSid)
	s.Group6 = graphTestContext.NewActiveDirectoryGroup("Group6", domainSid)
	s.NTAuthStore = graphTestContext.NewActiveDirectoryNTAuthStore("NTAuthStore", domainSid)
	s.RootCA = graphTestContext.NewActiveDirectoryRootCA("RootCA", domainSid)
	s.User1 = graphTestContext.NewActiveDirectoryUser("User1", domainSid)
	s.User2 = graphTestContext.NewActiveDirectoryUser("User2", domainSid)
	s.User3 = graphTestContext.NewActiveDirectoryUser("User3", domainSid)
	s.User4 = graphTestContext.NewActiveDirectoryUser("User4", domainSid)
	s.User5 = graphTestContext.NewActiveDirectoryUser("User5", domainSid)
	s.User6 = graphTestContext.NewActiveDirectoryUser("User6", domainSid)
	graphTestContext.NewRelationship(s.RootCA, s.Domain, ad.RootCAFor)
	graphTestContext.NewRelationship(s.EnterpriseCA, s.RootCA, ad.IssuedSignedBy)
	graphTestContext.NewRelationship(s.NTAuthStore, s.Domain, ad.NTAuthStoreFor)
	graphTestContext.NewRelationship(s.EnterpriseCA, s.NTAuthStore, ad.TrustedForNTAuth)
	graphTestContext.NewRelationship(s.EnterpriseCA, s.DC, ad.CanAbuseWeakCertBinding)
	graphTestContext.NewRelationship(s.DC, s.Domain, ad.DCFor)
	graphTestContext.NewRelationship(s.Group0, s.EnterpriseCA, ad.Enroll)
	graphTestContext.NewRelationship(s.CertTemplate1, s.EnterpriseCA, ad.PublishedTo)
	graphTestContext.NewRelationship(s.Group1, s.CertTemplate1, ad.Enroll)
	graphTestContext.NewRelationship(s.Group1, s.Group0, ad.MemberOf)
	graphTestContext.NewRelationship(s.CertTemplate2, s.EnterpriseCA, ad.PublishedTo)
	graphTestContext.NewRelationship(s.CertTemplate3, s.EnterpriseCA, ad.PublishedTo)
	graphTestContext.NewRelationship(s.Computer1, s.CertTemplate1, ad.Enroll)
	graphTestContext.NewRelationship(s.Computer1, s.Group0, ad.MemberOf)
	graphTestContext.NewRelationship(s.User1, s.CertTemplate1, ad.Enroll)
	graphTestContext.NewRelationship(s.User1, s.Group0, ad.MemberOf)
	graphTestContext.NewRelationship(s.Group2, s.Group0, ad.MemberOf)
	graphTestContext.NewRelationship(s.Computer2, s.Group0, ad.MemberOf)
	graphTestContext.NewRelationship(s.User2, s.Group0, ad.MemberOf)
	graphTestContext.NewRelationship(s.User2, s.CertTemplate2, ad.Enroll)
	graphTestContext.NewRelationship(s.Computer2, s.CertTemplate2, ad.Enroll)
	graphTestContext.NewRelationship(s.Group2, s.CertTemplate2, ad.Enroll)
	graphTestContext.NewRelationship(s.Group3, s.Group0, ad.MemberOf)
	graphTestContext.NewRelationship(s.Computer3, s.Group0, ad.MemberOf)
	graphTestContext.NewRelationship(s.User3, s.Group0, ad.MemberOf)
	graphTestContext.NewRelationship(s.Group3, s.CertTemplate3, ad.Enroll)
	graphTestContext.NewRelationship(s.Computer3, s.CertTemplate3, ad.Enroll)
	graphTestContext.NewRelationship(s.User3, s.CertTemplate3, ad.Enroll)
	graphTestContext.NewRelationship(s.User6, s.User3, ad.GenericAll)
	graphTestContext.NewRelationship(s.User5, s.Computer3, ad.GenericAll)
	graphTestContext.NewRelationship(s.User4, s.Group3, ad.GenericAll)
	graphTestContext.NewRelationship(s.Computer6, s.User2, ad.GenericAll)
	graphTestContext.NewRelationship(s.Computer5, s.Computer2, ad.GenericAll)
	graphTestContext.NewRelationship(s.Computer4, s.Group2, ad.GenericAll)
	graphTestContext.NewRelationship(s.Group6, s.User1, ad.GenericAll)
	graphTestContext.NewRelationship(s.Group5, s.Computer1, ad.GenericAll)
	graphTestContext.NewRelationship(s.Group4, s.Group1, ad.GenericAll)
}

type ESC9aHarnessVictim struct {
	CertTemplate1 *graph.Node
	DC            *graph.Node
	Domain        *graph.Node
	EnterpriseCA  *graph.Node
	Group0        *graph.Node
	Group1        *graph.Node
	Group2        *graph.Node
	Group3        *graph.Node
	Group4        *graph.Node
	NTAuthStore   *graph.Node
	RootCA        *graph.Node
	User1         *graph.Node
	User2         *graph.Node
	User3         *graph.Node
	User4         *graph.Node
}

func (s *ESC9aHarnessVictim) Setup(graphTestContext *GraphTestContext) {
	domainSid := RandomDomainSID()
	s.CertTemplate1 = graphTestContext.NewActiveDirectoryCertTemplate("CertTemplate1", domainSid, CertTemplateData{
		ApplicationPolicies:     []string{},
		AuthenticationEnabled:   true,
		AuthorizedSignatures:    0,
		EKUS:                    []string{},
		EnrolleeSuppliesSubject: false,
		NoSecurityExtension:     true,
		RequiresManagerApproval: false,
		SchemaVersion:           1,
		SubjectAltRequireEmail:  false,
		SubjectAltRequireSPN:    false,
		SubjectAltRequireUPN:    true,
	})
	s.DC = graphTestContext.NewActiveDirectoryComputer("DC", domainSid)
	s.Domain = graphTestContext.NewActiveDirectoryDomain("Domain", domainSid, false, true)
	s.EnterpriseCA = graphTestContext.NewActiveDirectoryEnterpriseCA("EnterpriseCA", domainSid)
	s.Group0 = graphTestContext.NewActiveDirectoryGroup("Group0", domainSid)
	s.Group1 = graphTestContext.NewActiveDirectoryGroup("Group1", domainSid)
	s.Group2 = graphTestContext.NewActiveDirectoryGroup("Group2", domainSid)
	s.Group3 = graphTestContext.NewActiveDirectoryGroup("Group3", domainSid)
	s.Group4 = graphTestContext.NewActiveDirectoryGroup("Group4", domainSid)
	s.NTAuthStore = graphTestContext.NewActiveDirectoryNTAuthStore("NTAuthStore", domainSid)
	s.RootCA = graphTestContext.NewActiveDirectoryRootCA("RootCA", domainSid)
	s.User1 = graphTestContext.NewActiveDirectoryUser("User1", domainSid)
	s.User2 = graphTestContext.NewActiveDirectoryUser("User2", domainSid)
	s.User3 = graphTestContext.NewActiveDirectoryUser("User3", domainSid)
	s.User4 = graphTestContext.NewActiveDirectoryUser("User4", domainSid)
	graphTestContext.NewRelationship(s.RootCA, s.Domain, ad.RootCAFor)
	graphTestContext.NewRelationship(s.EnterpriseCA, s.RootCA, ad.IssuedSignedBy)
	graphTestContext.NewRelationship(s.NTAuthStore, s.Domain, ad.NTAuthStoreFor)
	graphTestContext.NewRelationship(s.EnterpriseCA, s.NTAuthStore, ad.TrustedForNTAuth)
	graphTestContext.NewRelationship(s.EnterpriseCA, s.DC, ad.CanAbuseWeakCertBinding)
	graphTestContext.NewRelationship(s.DC, s.Domain, ad.DCFor)
	graphTestContext.NewRelationship(s.Group0, s.EnterpriseCA, ad.Enroll)
	graphTestContext.NewRelationship(s.CertTemplate1, s.EnterpriseCA, ad.PublishedTo)
	graphTestContext.NewRelationship(s.User1, s.CertTemplate1, ad.GenericAll)
	graphTestContext.NewRelationship(s.User1, s.Group0, ad.MemberOf)
	graphTestContext.NewRelationship(s.User2, s.CertTemplate1, ad.AllExtendedRights)
	graphTestContext.NewRelationship(s.User2, s.Group0, ad.MemberOf)
	graphTestContext.NewRelationship(s.User3, s.CertTemplate1, ad.GenericWrite)
	graphTestContext.NewRelationship(s.User3, s.Group0, ad.MemberOf)
	graphTestContext.NewRelationship(s.User4, s.CertTemplate1, ad.Enroll)
	graphTestContext.NewRelationship(s.Group1, s.User1, ad.GenericAll)
	graphTestContext.NewRelationship(s.Group2, s.User2, ad.GenericAll)
	graphTestContext.NewRelationship(s.Group3, s.User3, ad.GenericAll)
	graphTestContext.NewRelationship(s.Group4, s.User4, ad.GenericAll)
}

type ESC9aHarnessECA struct {
	CertTemplate1 *graph.Node
	CertTemplate2 *graph.Node
	CertTemplate3 *graph.Node
	CertTemplate4 *graph.Node
	CertTemplate5 *graph.Node
	DC1           *graph.Node
	DC2           *graph.Node
	DC3           *graph.Node
	DC4           *graph.Node
	DC5           *graph.Node
	Domain1       *graph.Node
	Domain2       *graph.Node
	Domain3       *graph.Node
	Domain4       *graph.Node
	Domain5       *graph.Node
	EnterpriseCA1 *graph.Node
	EnterpriseCA2 *graph.Node
	EnterpriseCA3 *graph.Node
	EnterpriseCA4 *graph.Node
	EnterpriseCA5 *graph.Node
	Group1        *graph.Node
	Group2        *graph.Node
	Group3        *graph.Node
	Group4        *graph.Node
	Group5        *graph.Node
	NTAuthStore1  *graph.Node
	NTAuthStore2  *graph.Node
	NTAuthStore3  *graph.Node
	NTAuthStore4  *graph.Node
	NTAuthStore5  *graph.Node
	RootCA1       *graph.Node
	RootCA2       *graph.Node
	RootCA3       *graph.Node
	RootCA4       *graph.Node
	RootCA5       *graph.Node
	User1         *graph.Node
	User2         *graph.Node
	User3         *graph.Node
	User4         *graph.Node
	User5         *graph.Node
}

func (s *ESC9aHarnessECA) Setup(graphTestContext *GraphTestContext) {
	domainSid1 := RandomDomainSID()
	domainSid2 := RandomDomainSID()
	domainSid3 := RandomDomainSID()
	domainSid4 := RandomDomainSID()
	domainSid5 := RandomDomainSID()
	s.CertTemplate1 = graphTestContext.NewActiveDirectoryCertTemplate("CertTemplate1", domainSid1, CertTemplateData{
		ApplicationPolicies:     []string{},
		AuthenticationEnabled:   true,
		AuthorizedSignatures:    0,
		EKUS:                    []string{},
		EnrolleeSuppliesSubject: false,
		NoSecurityExtension:     true,
		RequiresManagerApproval: false,
		SchemaVersion:           1,
		SubjectAltRequireEmail:  false,
		SubjectAltRequireSPN:    false,
		SubjectAltRequireUPN:    true,
	})
	s.CertTemplate2 = graphTestContext.NewActiveDirectoryCertTemplate("CertTemplate2", domainSid2, CertTemplateData{
		ApplicationPolicies:     []string{},
		AuthenticationEnabled:   true,
		AuthorizedSignatures:    0,
		EKUS:                    []string{},
		EnrolleeSuppliesSubject: false,
		NoSecurityExtension:     true,
		RequiresManagerApproval: false,
		SchemaVersion:           1,
		SubjectAltRequireEmail:  false,
		SubjectAltRequireSPN:    false,
		SubjectAltRequireUPN:    true,
	})
	s.CertTemplate3 = graphTestContext.NewActiveDirectoryCertTemplate("CertTemplate3", domainSid3, CertTemplateData{
		ApplicationPolicies:     []string{},
		AuthenticationEnabled:   true,
		AuthorizedSignatures:    0,
		EKUS:                    []string{},
		EnrolleeSuppliesSubject: false,
		NoSecurityExtension:     true,
		RequiresManagerApproval: false,
		SchemaVersion:           1,
		SubjectAltRequireEmail:  false,
		SubjectAltRequireSPN:    false,
		SubjectAltRequireUPN:    true,
	})
	s.CertTemplate4 = graphTestContext.NewActiveDirectoryCertTemplate("CertTemplate4", domainSid4, CertTemplateData{
		ApplicationPolicies:     []string{},
		AuthenticationEnabled:   true,
		AuthorizedSignatures:    0,
		EKUS:                    []string{},
		EnrolleeSuppliesSubject: false,
		NoSecurityExtension:     true,
		RequiresManagerApproval: false,
		SchemaVersion:           1,
		SubjectAltRequireEmail:  false,
		SubjectAltRequireSPN:    false,
		SubjectAltRequireUPN:    true,
	})
	s.CertTemplate5 = graphTestContext.NewActiveDirectoryCertTemplate("CertTemplate5", domainSid5, CertTemplateData{
		ApplicationPolicies:     []string{},
		AuthenticationEnabled:   true,
		AuthorizedSignatures:    0,
		EKUS:                    []string{},
		EnrolleeSuppliesSubject: false,
		NoSecurityExtension:     true,
		RequiresManagerApproval: false,
		SchemaVersion:           1,
		SubjectAltRequireEmail:  false,
		SubjectAltRequireSPN:    false,
		SubjectAltRequireUPN:    true,
	})
	s.DC1 = graphTestContext.NewActiveDirectoryComputer("DC1", domainSid1)
	s.DC2 = graphTestContext.NewActiveDirectoryComputer("DC2", domainSid2)
	s.DC3 = graphTestContext.NewActiveDirectoryComputer("DC3", domainSid3)
	s.DC4 = graphTestContext.NewActiveDirectoryComputer("DC4", domainSid4)
	s.DC5 = graphTestContext.NewActiveDirectoryComputer("DC5", domainSid5)
	s.Domain1 = graphTestContext.NewActiveDirectoryDomain("Domain1", domainSid1, false, true)
	s.Domain2 = graphTestContext.NewActiveDirectoryDomain("Domain2", domainSid2, false, true)
	s.Domain3 = graphTestContext.NewActiveDirectoryDomain("Domain3", domainSid3, false, true)
	s.Domain4 = graphTestContext.NewActiveDirectoryDomain("Domain4", domainSid4, false, true)
	s.Domain5 = graphTestContext.NewActiveDirectoryDomain("Domain5", domainSid5, false, true)
	s.EnterpriseCA1 = graphTestContext.NewActiveDirectoryEnterpriseCA("EnterpriseCA1", domainSid1)
	s.EnterpriseCA2 = graphTestContext.NewActiveDirectoryEnterpriseCA("EnterpriseCA2", domainSid2)
	s.EnterpriseCA3 = graphTestContext.NewActiveDirectoryEnterpriseCA("EnterpriseCA3", domainSid3)
	s.EnterpriseCA4 = graphTestContext.NewActiveDirectoryEnterpriseCA("EnterpriseCA4", domainSid4)
	s.EnterpriseCA5 = graphTestContext.NewActiveDirectoryEnterpriseCA("EnterpriseCA5", domainSid5)
	s.Group1 = graphTestContext.NewActiveDirectoryGroup("Group1", domainSid1)
	s.Group2 = graphTestContext.NewActiveDirectoryGroup("Group2", domainSid2)
	s.Group3 = graphTestContext.NewActiveDirectoryGroup("Group3", domainSid3)
	s.Group4 = graphTestContext.NewActiveDirectoryGroup("Group4", domainSid4)
	s.Group5 = graphTestContext.NewActiveDirectoryGroup("Group5", domainSid5)
	s.NTAuthStore1 = graphTestContext.NewActiveDirectoryNTAuthStore("NTAuthStore1", domainSid1)
	s.NTAuthStore2 = graphTestContext.NewActiveDirectoryNTAuthStore("NTAuthStore2", domainSid2)
	s.NTAuthStore3 = graphTestContext.NewActiveDirectoryNTAuthStore("NTAuthStore3", domainSid3)
	s.NTAuthStore4 = graphTestContext.NewActiveDirectoryNTAuthStore("NTAuthStore4", domainSid4)
	s.NTAuthStore5 = graphTestContext.NewActiveDirectoryNTAuthStore("NTAuthStore5", domainSid5)
	s.RootCA1 = graphTestContext.NewActiveDirectoryRootCA("RootCA1", domainSid1)
	s.RootCA2 = graphTestContext.NewActiveDirectoryRootCA("RootCA2", domainSid2)
	s.RootCA3 = graphTestContext.NewActiveDirectoryRootCA("RootCA3", domainSid3)
	s.RootCA4 = graphTestContext.NewActiveDirectoryRootCA("RootCA4", domainSid4)
	s.RootCA5 = graphTestContext.NewActiveDirectoryRootCA("RootCA5", domainSid5)
	s.User1 = graphTestContext.NewActiveDirectoryUser("User1", domainSid1)
	s.User2 = graphTestContext.NewActiveDirectoryUser("User2", domainSid2)
	s.User3 = graphTestContext.NewActiveDirectoryUser("User3", domainSid3)
	s.User4 = graphTestContext.NewActiveDirectoryUser("User4", domainSid4)
	s.User5 = graphTestContext.NewActiveDirectoryUser("User5", domainSid5)
	graphTestContext.NewRelationship(s.RootCA1, s.Domain1, ad.RootCAFor)
	graphTestContext.NewRelationship(s.NTAuthStore1, s.Domain1, ad.NTAuthStoreFor)
	graphTestContext.NewRelationship(s.DC1, s.Domain1, ad.DCFor)
	graphTestContext.NewRelationship(s.CertTemplate1, s.EnterpriseCA1, ad.PublishedTo)
	graphTestContext.NewRelationship(s.EnterpriseCA1, s.RootCA1, ad.IssuedSignedBy)
	graphTestContext.NewRelationship(s.EnterpriseCA1, s.NTAuthStore1, ad.TrustedForNTAuth)
	graphTestContext.NewRelationship(s.User1, s.EnterpriseCA1, ad.Enroll)
	graphTestContext.NewRelationship(s.EnterpriseCA1, s.DC1, ad.CanAbuseWeakCertBinding)
	graphTestContext.NewRelationship(s.User1, s.CertTemplate1, ad.Enroll)
	graphTestContext.NewRelationship(s.RootCA2, s.Domain2, ad.RootCAFor)
	graphTestContext.NewRelationship(s.NTAuthStore2, s.Domain2, ad.NTAuthStoreFor)
	graphTestContext.NewRelationship(s.DC2, s.Domain2, ad.DCFor)
	graphTestContext.NewRelationship(s.CertTemplate2, s.EnterpriseCA2, ad.PublishedTo)
	graphTestContext.NewRelationship(s.EnterpriseCA2, s.RootCA2, ad.IssuedSignedBy)
	graphTestContext.NewRelationship(s.EnterpriseCA2, s.NTAuthStore2, ad.TrustedForNTAuth)
	graphTestContext.NewRelationship(s.User2, s.EnterpriseCA2, ad.Enroll)
	graphTestContext.NewRelationship(s.User2, s.CertTemplate2, ad.Enroll)
	graphTestContext.NewRelationship(s.RootCA3, s.Domain3, ad.RootCAFor)
	graphTestContext.NewRelationship(s.NTAuthStore3, s.Domain3, ad.NTAuthStoreFor)
	graphTestContext.NewRelationship(s.DC3, s.Domain3, ad.DCFor)
	graphTestContext.NewRelationship(s.CertTemplate3, s.EnterpriseCA3, ad.PublishedTo)
	graphTestContext.NewRelationship(s.EnterpriseCA3, s.RootCA3, ad.IssuedSignedBy)
	graphTestContext.NewRelationship(s.User3, s.EnterpriseCA3, ad.Enroll)
	graphTestContext.NewRelationship(s.EnterpriseCA3, s.DC3, ad.CanAbuseWeakCertBinding)
	graphTestContext.NewRelationship(s.User3, s.CertTemplate3, ad.Enroll)
	graphTestContext.NewRelationship(s.RootCA4, s.Domain4, ad.RootCAFor)
	graphTestContext.NewRelationship(s.NTAuthStore4, s.Domain4, ad.NTAuthStoreFor)
	graphTestContext.NewRelationship(s.DC4, s.Domain4, ad.DCFor)
	graphTestContext.NewRelationship(s.CertTemplate4, s.EnterpriseCA4, ad.PublishedTo)
	graphTestContext.NewRelationship(s.EnterpriseCA4, s.NTAuthStore4, ad.TrustedForNTAuth)
	graphTestContext.NewRelationship(s.User4, s.EnterpriseCA4, ad.Enroll)
	graphTestContext.NewRelationship(s.EnterpriseCA4, s.DC4, ad.CanAbuseWeakCertBinding)
	graphTestContext.NewRelationship(s.User4, s.CertTemplate4, ad.Enroll)
	graphTestContext.NewRelationship(s.RootCA5, s.Domain5, ad.RootCAFor)
	graphTestContext.NewRelationship(s.NTAuthStore5, s.Domain5, ad.NTAuthStoreFor)
	graphTestContext.NewRelationship(s.DC5, s.Domain5, ad.DCFor)
	graphTestContext.NewRelationship(s.EnterpriseCA5, s.RootCA5, ad.IssuedSignedBy)
	graphTestContext.NewRelationship(s.EnterpriseCA5, s.NTAuthStore5, ad.TrustedForNTAuth)
	graphTestContext.NewRelationship(s.User5, s.EnterpriseCA5, ad.Enroll)
	graphTestContext.NewRelationship(s.EnterpriseCA5, s.DC5, ad.CanAbuseWeakCertBinding)
	graphTestContext.NewRelationship(s.User5, s.CertTemplate5, ad.Enroll)
	graphTestContext.NewRelationship(s.Group1, s.User1, ad.GenericAll)
	graphTestContext.NewRelationship(s.Group2, s.User2, ad.GenericAll)
	graphTestContext.NewRelationship(s.Group5, s.User5, ad.GenericAll)
	graphTestContext.NewRelationship(s.Group4, s.User4, ad.GenericAll)
	graphTestContext.NewRelationship(s.Group3, s.User3, ad.GenericAll)
}

type ESC9bPrincipalHarness struct {
	CertTemplate *graph.Node
	Computer1    *graph.Node
	Computer2    *graph.Node
	DC           *graph.Node
	Domain       *graph.Node
	EnterpriseCA *graph.Node
	Group0       *graph.Node
	Group1       *graph.Node
	Group2       *graph.Node
	Group3       *graph.Node
	Group4       *graph.Node
	Group5       *graph.Node
	Group6       *graph.Node
	NTAuthStore  *graph.Node
	RootCA       *graph.Node
}

func (s *ESC9bPrincipalHarness) Setup(graphTestContext *GraphTestContext) {
	domainSid := RandomDomainSID()
	s.CertTemplate = graphTestContext.NewActiveDirectoryCertTemplate("CertTemplate", domainSid, CertTemplateData{
		ApplicationPolicies:     []string{},
		AuthenticationEnabled:   true,
		AuthorizedSignatures:    0,
		EKUS:                    []string{},
		EnrolleeSuppliesSubject: false,
		NoSecurityExtension:     true,
		RequiresManagerApproval: false,
		SchemaVersion:           1,
		SubjectAltRequireDNS:    true,
		SubjectAltRequireEmail:  false,
		SubjectAltRequireSPN:    false,
		SubjectAltRequireUPN:    false,
	})
	s.Computer1 = graphTestContext.NewActiveDirectoryComputer("Computer1", domainSid)
	s.Computer2 = graphTestContext.NewActiveDirectoryComputer("Computer2", domainSid)
	s.DC = graphTestContext.NewActiveDirectoryComputer("DC", domainSid)
	s.Domain = graphTestContext.NewActiveDirectoryDomain("Domain", domainSid, false, true)
	s.EnterpriseCA = graphTestContext.NewActiveDirectoryEnterpriseCA("EnterpriseCA", domainSid)
	s.Group0 = graphTestContext.NewActiveDirectoryGroup("Group0", domainSid)
	s.Group1 = graphTestContext.NewActiveDirectoryGroup("Group1", domainSid)
	s.Group2 = graphTestContext.NewActiveDirectoryGroup("Group2", domainSid)
	s.Group3 = graphTestContext.NewActiveDirectoryGroup("Group3", domainSid)
	s.Group4 = graphTestContext.NewActiveDirectoryGroup("Group4", domainSid)
	s.Group5 = graphTestContext.NewActiveDirectoryGroup("Group5", domainSid)
	s.Group6 = graphTestContext.NewActiveDirectoryGroup("Group6", domainSid)
	s.NTAuthStore = graphTestContext.NewActiveDirectoryNTAuthStore("NTAuthStore", domainSid)
	s.RootCA = graphTestContext.NewActiveDirectoryRootCA("RootCA", domainSid)
	graphTestContext.NewRelationship(s.RootCA, s.Domain, ad.RootCAFor)
	graphTestContext.NewRelationship(s.EnterpriseCA, s.RootCA, ad.IssuedSignedBy)
	graphTestContext.NewRelationship(s.NTAuthStore, s.Domain, ad.NTAuthStoreFor)
	graphTestContext.NewRelationship(s.EnterpriseCA, s.NTAuthStore, ad.TrustedForNTAuth)
	graphTestContext.NewRelationship(s.EnterpriseCA, s.DC, ad.CanAbuseWeakCertBinding)
	graphTestContext.NewRelationship(s.DC, s.Domain, ad.DCFor)
	graphTestContext.NewRelationship(s.CertTemplate, s.EnterpriseCA, ad.PublishedTo)
	graphTestContext.NewRelationship(s.Group1, s.Computer1, ad.GenericAll)
	graphTestContext.NewRelationship(s.Group2, s.Computer1, ad.GenericWrite)
	graphTestContext.NewRelationship(s.Group6, s.Computer1, ad.AllExtendedRights)
	graphTestContext.NewRelationship(s.Group3, s.Computer1, ad.WriteDACL)
	graphTestContext.NewRelationship(s.Group4, s.Computer1, ad.WriteOwner)
	graphTestContext.NewRelationship(s.Group5, s.Computer1, ad.WriteOwner)
	graphTestContext.NewRelationship(s.Computer2, s.Computer2, ad.GenericAll)
	graphTestContext.NewRelationship(s.Computer1, s.Group0, ad.MemberOf)
	graphTestContext.NewRelationship(s.Computer2, s.Group0, ad.MemberOf)
	graphTestContext.NewRelationship(s.Group0, s.CertTemplate, ad.Enroll)
	graphTestContext.NewRelationship(s.Group0, s.EnterpriseCA, ad.Enroll)
}

type ESC9bHarness1 struct {
	CertTemplate1 *graph.Node
	CertTemplate2 *graph.Node
	CertTemplate3 *graph.Node
	CertTemplate4 *graph.Node
	CertTemplate5 *graph.Node
	CertTemplate6 *graph.Node
	CertTemplate7 *graph.Node
	Computer1     *graph.Node
	Computer2     *graph.Node
	Computer3     *graph.Node
	Computer4     *graph.Node
	Computer5     *graph.Node
	Computer6     *graph.Node
	Computer7     *graph.Node
	DC            *graph.Node
	Domain        *graph.Node
	EnterpriseCA  *graph.Node
	Group0        *graph.Node
	Group1        *graph.Node
	Group2        *graph.Node
	Group3        *graph.Node
	Group4        *graph.Node
	Group5        *graph.Node
	Group6        *graph.Node
	Group7        *graph.Node
	NTAuthStore   *graph.Node
	RootCA        *graph.Node
}

func (s *ESC9bHarness1) Setup(graphTestContext *GraphTestContext) {
	domainSid := RandomDomainSID()
	s.CertTemplate1 = graphTestContext.NewActiveDirectoryCertTemplate("CertTemplate1", domainSid, CertTemplateData{
		ApplicationPolicies:     []string{},
		AuthenticationEnabled:   true,
		AuthorizedSignatures:    0,
		EKUS:                    []string{},
		EnrolleeSuppliesSubject: false,
		NoSecurityExtension:     true,
		RequiresManagerApproval: false,
		SchemaVersion:           2,
		SubjectAltRequireDNS:    true,
		SubjectAltRequireEmail:  false,
		SubjectAltRequireSPN:    false,
		SubjectAltRequireUPN:    false,
	})
	s.CertTemplate2 = graphTestContext.NewActiveDirectoryCertTemplate("CertTemplate2", domainSid, CertTemplateData{
		ApplicationPolicies:     []string{},
		AuthenticationEnabled:   true,
		AuthorizedSignatures:    0,
		EKUS:                    []string{},
		EnrolleeSuppliesSubject: false,
		NoSecurityExtension:     true,
		RequiresManagerApproval: false,
		SchemaVersion:           1,
		SubjectAltRequireDNS:    true,
		SubjectAltRequireEmail:  false,
		SubjectAltRequireSPN:    false,
		SubjectAltRequireUPN:    false,
	})
	s.CertTemplate3 = graphTestContext.NewActiveDirectoryCertTemplate("CertTemplate3", domainSid, CertTemplateData{
		ApplicationPolicies:     []string{},
		AuthenticationEnabled:   true,
		AuthorizedSignatures:    0,
		EKUS:                    []string{},
		EnrolleeSuppliesSubject: false,
		NoSecurityExtension:     false,
		RequiresManagerApproval: false,
		SchemaVersion:           1,
		SubjectAltRequireDNS:    true,
		SubjectAltRequireEmail:  false,
		SubjectAltRequireSPN:    false,
		SubjectAltRequireUPN:    false,
	})
	s.CertTemplate4 = graphTestContext.NewActiveDirectoryCertTemplate("CertTemplate4", domainSid, CertTemplateData{
		ApplicationPolicies:     []string{},
		AuthenticationEnabled:   true,
		AuthorizedSignatures:    0,
		EKUS:                    []string{},
		EnrolleeSuppliesSubject: false,
		NoSecurityExtension:     true,
		RequiresManagerApproval: true,
		SchemaVersion:           1,
		SubjectAltRequireDNS:    true,
		SubjectAltRequireEmail:  false,
		SubjectAltRequireSPN:    false,
		SubjectAltRequireUPN:    false,
	})
	s.CertTemplate5 = graphTestContext.NewActiveDirectoryCertTemplate("CertTemplate5", domainSid, CertTemplateData{
		ApplicationPolicies:     []string{},
		AuthenticationEnabled:   false,
		AuthorizedSignatures:    0,
		EKUS:                    []string{},
		EnrolleeSuppliesSubject: false,
		NoSecurityExtension:     true,
		RequiresManagerApproval: false,
		SchemaVersion:           1,
		SubjectAltRequireDNS:    true,
		SubjectAltRequireEmail:  false,
		SubjectAltRequireSPN:    false,
		SubjectAltRequireUPN:    false,
	})
	s.CertTemplate6 = graphTestContext.NewActiveDirectoryCertTemplate("CertTemplate6", domainSid, CertTemplateData{
		ApplicationPolicies:     []string{},
		AuthenticationEnabled:   true,
		AuthorizedSignatures:    1,
		EKUS:                    []string{},
		EnrolleeSuppliesSubject: false,
		NoSecurityExtension:     true,
		RequiresManagerApproval: false,
		SchemaVersion:           2,
		SubjectAltRequireDNS:    true,
		SubjectAltRequireEmail:  false,
		SubjectAltRequireSPN:    false,
		SubjectAltRequireUPN:    false,
	})
	s.CertTemplate7 = graphTestContext.NewActiveDirectoryCertTemplate("CertTemplate7", domainSid, CertTemplateData{
		ApplicationPolicies:     []string{},
		AuthenticationEnabled:   true,
		AuthorizedSignatures:    0,
		EKUS:                    []string{},
		EnrolleeSuppliesSubject: false,
		NoSecurityExtension:     true,
		RequiresManagerApproval: false,
		SchemaVersion:           1,
		SubjectAltRequireDNS:    false,
		SubjectAltRequireEmail:  false,
		SubjectAltRequireSPN:    false,
		SubjectAltRequireUPN:    false,
	})
	s.Computer1 = graphTestContext.NewActiveDirectoryComputer("Computer1", domainSid)
	s.Computer2 = graphTestContext.NewActiveDirectoryComputer("Computer2", domainSid)
	s.Computer3 = graphTestContext.NewActiveDirectoryComputer("Computer3", domainSid)
	s.Computer4 = graphTestContext.NewActiveDirectoryComputer("Computer4", domainSid)
	s.Computer5 = graphTestContext.NewActiveDirectoryComputer("Computer5", domainSid)
	s.Computer6 = graphTestContext.NewActiveDirectoryComputer("Computer6", domainSid)
	s.Computer7 = graphTestContext.NewActiveDirectoryComputer("Computer7", domainSid)
	s.DC = graphTestContext.NewActiveDirectoryComputer("DC", domainSid)
	s.Domain = graphTestContext.NewActiveDirectoryDomain("Domain", domainSid, false, true)
	s.EnterpriseCA = graphTestContext.NewActiveDirectoryEnterpriseCA("EnterpriseCA", domainSid)
	s.Group0 = graphTestContext.NewActiveDirectoryGroup("Group0", domainSid)
	s.Group1 = graphTestContext.NewActiveDirectoryGroup("Group1", domainSid)
	s.Group2 = graphTestContext.NewActiveDirectoryGroup("Group2", domainSid)
	s.Group3 = graphTestContext.NewActiveDirectoryGroup("Group3", domainSid)
	s.Group4 = graphTestContext.NewActiveDirectoryGroup("Group4", domainSid)
	s.Group5 = graphTestContext.NewActiveDirectoryGroup("Group5", domainSid)
	s.Group6 = graphTestContext.NewActiveDirectoryGroup("Group6", domainSid)
	s.Group7 = graphTestContext.NewActiveDirectoryGroup("Group7", domainSid)
	s.NTAuthStore = graphTestContext.NewActiveDirectoryNTAuthStore("NTAuthStore", domainSid)
	s.RootCA = graphTestContext.NewActiveDirectoryRootCA("RootCA", domainSid)
	graphTestContext.NewRelationship(s.CertTemplate2, s.EnterpriseCA, ad.PublishedTo)
	graphTestContext.NewRelationship(s.RootCA, s.Domain, ad.RootCAFor)
	graphTestContext.NewRelationship(s.EnterpriseCA, s.RootCA, ad.IssuedSignedBy)
	graphTestContext.NewRelationship(s.NTAuthStore, s.Domain, ad.NTAuthStoreFor)
	graphTestContext.NewRelationship(s.EnterpriseCA, s.NTAuthStore, ad.TrustedForNTAuth)
	graphTestContext.NewRelationship(s.EnterpriseCA, s.DC, ad.CanAbuseWeakCertBinding)
	graphTestContext.NewRelationship(s.DC, s.Domain, ad.DCFor)
	graphTestContext.NewRelationship(s.Computer3, s.CertTemplate3, ad.Enroll)
	graphTestContext.NewRelationship(s.CertTemplate3, s.EnterpriseCA, ad.PublishedTo)
	graphTestContext.NewRelationship(s.CertTemplate4, s.EnterpriseCA, ad.PublishedTo)
	graphTestContext.NewRelationship(s.Computer4, s.CertTemplate4, ad.Enroll)
	graphTestContext.NewRelationship(s.Computer2, s.CertTemplate2, ad.Enroll)
	graphTestContext.NewRelationship(s.Group0, s.EnterpriseCA, ad.Enroll)
	graphTestContext.NewRelationship(s.Computer2, s.Group0, ad.MemberOf)
	graphTestContext.NewRelationship(s.Computer3, s.Group0, ad.MemberOf)
	graphTestContext.NewRelationship(s.Computer4, s.Group0, ad.MemberOf)
	graphTestContext.NewRelationship(s.CertTemplate5, s.EnterpriseCA, ad.PublishedTo)
	graphTestContext.NewRelationship(s.Computer5, s.CertTemplate5, ad.Enroll)
	graphTestContext.NewRelationship(s.Computer5, s.Group0, ad.MemberOf)
	graphTestContext.NewRelationship(s.Computer6, s.Group0, ad.MemberOf)
	graphTestContext.NewRelationship(s.Computer6, s.CertTemplate6, ad.Enroll)
	graphTestContext.NewRelationship(s.CertTemplate6, s.EnterpriseCA, ad.PublishedTo)
	graphTestContext.NewRelationship(s.CertTemplate1, s.EnterpriseCA, ad.PublishedTo)
	graphTestContext.NewRelationship(s.Computer1, s.CertTemplate1, ad.Enroll)
	graphTestContext.NewRelationship(s.Computer1, s.Group0, ad.MemberOf)
	graphTestContext.NewRelationship(s.CertTemplate7, s.EnterpriseCA, ad.PublishedTo)
	graphTestContext.NewRelationship(s.Computer7, s.CertTemplate7, ad.Enroll)
	graphTestContext.NewRelationship(s.Computer7, s.Group0, ad.MemberOf)
	graphTestContext.NewRelationship(s.Group7, s.Computer7, ad.GenericAll)
	graphTestContext.NewRelationship(s.Group6, s.Computer6, ad.GenericAll)
	graphTestContext.NewRelationship(s.Group5, s.Computer5, ad.GenericAll)
	graphTestContext.NewRelationship(s.Group4, s.Computer4, ad.GenericAll)
	graphTestContext.NewRelationship(s.Group3, s.Computer3, ad.GenericAll)
	graphTestContext.NewRelationship(s.Group2, s.Computer2, ad.GenericAll)
	graphTestContext.NewRelationship(s.Group1, s.Computer1, ad.GenericAll)
}

type ESC9bHarness2 struct {
	CertTemplate1 *graph.Node
	CertTemplate2 *graph.Node
	CertTemplate3 *graph.Node
	Computer1     *graph.Node
	Computer2     *graph.Node
	Computer3     *graph.Node
	Computer4     *graph.Node
	Computer5     *graph.Node
	Computer6     *graph.Node
	DC            *graph.Node
	Domain        *graph.Node
	EnterpriseCA  *graph.Node
	Group0        *graph.Node
	Group1        *graph.Node
	Group2        *graph.Node
	Group3        *graph.Node
	Group4        *graph.Node
	Group5        *graph.Node
	Group6        *graph.Node
	NTAuthStore   *graph.Node
	RootCA        *graph.Node
	User1         *graph.Node
	User2         *graph.Node
	User3         *graph.Node
	User4         *graph.Node
	User5         *graph.Node
	User6         *graph.Node
}

func (s *ESC9bHarness2) Setup(graphTestContext *GraphTestContext) {
	domainSid := RandomDomainSID()
	s.CertTemplate1 = graphTestContext.NewActiveDirectoryCertTemplate("CertTemplate1", domainSid, CertTemplateData{
		ApplicationPolicies:        []string{},
		AuthenticationEnabled:      true,
		AuthorizedSignatures:       0,
		EKUS:                       []string{},
		EnrolleeSuppliesSubject:    false,
		NoSecurityExtension:        true,
		RequiresManagerApproval:    false,
		SchemaVersion:              2,
		SubjectAltRequireDNS:       false,
		SubjectAltRequireDomainDNS: true,
		SubjectAltRequireEmail:     true,
		SubjectAltRequireSPN:       false,
		SubjectAltRequireUPN:       false,
	})
	s.CertTemplate2 = graphTestContext.NewActiveDirectoryCertTemplate("CertTemplate2", domainSid, CertTemplateData{
		ApplicationPolicies:        []string{},
		AuthenticationEnabled:      true,
		AuthorizedSignatures:       0,
		EKUS:                       []string{},
		EnrolleeSuppliesSubject:    false,
		NoSecurityExtension:        true,
		RequiresManagerApproval:    false,
		SchemaVersion:              2,
		SubjectAltRequireDNS:       true,
		SubjectAltRequireDomainDNS: false,
		SubjectAltRequireEmail:     true,
		SubjectAltRequireSPN:       false,
		SubjectAltRequireUPN:       false,
	})
	s.CertTemplate3 = graphTestContext.NewActiveDirectoryCertTemplate("CertTemplate3", domainSid, CertTemplateData{
		ApplicationPolicies:        []string{},
		AuthenticationEnabled:      true,
		AuthorizedSignatures:       0,
		EKUS:                       []string{},
		EnrolleeSuppliesSubject:    false,
		NoSecurityExtension:        true,
		RequiresManagerApproval:    false,
		SchemaVersion:              2,
		SubjectAltRequireDNS:       true,
		SubjectAltRequireDomainDNS: true,
		SubjectAltRequireEmail:     true,
		SubjectAltRequireSPN:       false,
		SubjectAltRequireUPN:       false,
	})
	s.Computer1 = graphTestContext.NewActiveDirectoryComputer("Computer1", domainSid)
	s.Computer2 = graphTestContext.NewActiveDirectoryComputer("Computer2", domainSid)
	s.Computer3 = graphTestContext.NewActiveDirectoryComputer("Computer3", domainSid)
	s.Computer4 = graphTestContext.NewActiveDirectoryComputer("Computer4", domainSid)
	s.Computer5 = graphTestContext.NewActiveDirectoryComputer("Computer5", domainSid)
	s.Computer6 = graphTestContext.NewActiveDirectoryComputer("Computer6", domainSid)
	s.DC = graphTestContext.NewActiveDirectoryComputer("DC", domainSid)
	s.Domain = graphTestContext.NewActiveDirectoryDomain("Domain", domainSid, false, true)
	s.EnterpriseCA = graphTestContext.NewActiveDirectoryEnterpriseCA("EnterpriseCA", domainSid)
	s.Group0 = graphTestContext.NewActiveDirectoryGroup("Group0", domainSid)
	s.Group1 = graphTestContext.NewActiveDirectoryGroup("Group1", domainSid)
	s.Group2 = graphTestContext.NewActiveDirectoryGroup("Group2", domainSid)
	s.Group3 = graphTestContext.NewActiveDirectoryGroup("Group3", domainSid)
	s.Group4 = graphTestContext.NewActiveDirectoryGroup("Group4", domainSid)
	s.Group5 = graphTestContext.NewActiveDirectoryGroup("Group5", domainSid)
	s.Group6 = graphTestContext.NewActiveDirectoryGroup("Group6", domainSid)
	s.NTAuthStore = graphTestContext.NewActiveDirectoryNTAuthStore("NTAuthStore", domainSid)
	s.RootCA = graphTestContext.NewActiveDirectoryRootCA("RootCA", domainSid)
	s.User1 = graphTestContext.NewActiveDirectoryUser("User1", domainSid)
	s.User2 = graphTestContext.NewActiveDirectoryUser("User2", domainSid)
	s.User3 = graphTestContext.NewActiveDirectoryUser("User3", domainSid)
	s.User4 = graphTestContext.NewActiveDirectoryUser("User4", domainSid)
	s.User5 = graphTestContext.NewActiveDirectoryUser("User5", domainSid)
	s.User6 = graphTestContext.NewActiveDirectoryUser("User6", domainSid)
	graphTestContext.NewRelationship(s.RootCA, s.Domain, ad.RootCAFor)
	graphTestContext.NewRelationship(s.EnterpriseCA, s.RootCA, ad.IssuedSignedBy)
	graphTestContext.NewRelationship(s.NTAuthStore, s.Domain, ad.NTAuthStoreFor)
	graphTestContext.NewRelationship(s.EnterpriseCA, s.NTAuthStore, ad.TrustedForNTAuth)
	graphTestContext.NewRelationship(s.EnterpriseCA, s.DC, ad.CanAbuseWeakCertBinding)
	graphTestContext.NewRelationship(s.DC, s.Domain, ad.DCFor)
	graphTestContext.NewRelationship(s.Group0, s.EnterpriseCA, ad.Enroll)
	graphTestContext.NewRelationship(s.CertTemplate1, s.EnterpriseCA, ad.PublishedTo)
	graphTestContext.NewRelationship(s.Group1, s.CertTemplate1, ad.Enroll)
	graphTestContext.NewRelationship(s.Group1, s.Group0, ad.MemberOf)
	graphTestContext.NewRelationship(s.CertTemplate2, s.EnterpriseCA, ad.PublishedTo)
	graphTestContext.NewRelationship(s.CertTemplate3, s.EnterpriseCA, ad.PublishedTo)
	graphTestContext.NewRelationship(s.Computer1, s.CertTemplate1, ad.Enroll)
	graphTestContext.NewRelationship(s.Computer1, s.Group0, ad.MemberOf)
	graphTestContext.NewRelationship(s.User1, s.CertTemplate1, ad.Enroll)
	graphTestContext.NewRelationship(s.User1, s.Group0, ad.MemberOf)
	graphTestContext.NewRelationship(s.Group2, s.Group0, ad.MemberOf)
	graphTestContext.NewRelationship(s.Computer2, s.Group0, ad.MemberOf)
	graphTestContext.NewRelationship(s.User2, s.Group0, ad.MemberOf)
	graphTestContext.NewRelationship(s.User2, s.CertTemplate2, ad.Enroll)
	graphTestContext.NewRelationship(s.Computer2, s.CertTemplate2, ad.Enroll)
	graphTestContext.NewRelationship(s.Group2, s.CertTemplate2, ad.Enroll)
	graphTestContext.NewRelationship(s.Group3, s.Group0, ad.MemberOf)
	graphTestContext.NewRelationship(s.Computer3, s.Group0, ad.MemberOf)
	graphTestContext.NewRelationship(s.User3, s.Group0, ad.MemberOf)
	graphTestContext.NewRelationship(s.Group3, s.CertTemplate3, ad.Enroll)
	graphTestContext.NewRelationship(s.Computer3, s.CertTemplate3, ad.Enroll)
	graphTestContext.NewRelationship(s.User3, s.CertTemplate3, ad.Enroll)
	graphTestContext.NewRelationship(s.User6, s.User3, ad.GenericAll)
	graphTestContext.NewRelationship(s.User5, s.Computer3, ad.GenericAll)
	graphTestContext.NewRelationship(s.User4, s.Group3, ad.GenericAll)
	graphTestContext.NewRelationship(s.Computer6, s.User2, ad.GenericAll)
	graphTestContext.NewRelationship(s.Computer5, s.Computer2, ad.GenericAll)
	graphTestContext.NewRelationship(s.Computer4, s.Group2, ad.GenericAll)
	graphTestContext.NewRelationship(s.Group6, s.User1, ad.GenericAll)
	graphTestContext.NewRelationship(s.Group5, s.Computer1, ad.GenericAll)
	graphTestContext.NewRelationship(s.Group4, s.Group1, ad.GenericAll)
}

type ESC9bHarnessVictim struct {
	CertTemplate1 *graph.Node
	Computer1     *graph.Node
	Computer2     *graph.Node
	Computer3     *graph.Node
	Computer4     *graph.Node
	DC            *graph.Node
	Domain        *graph.Node
	EnterpriseCA  *graph.Node
	Group0        *graph.Node
	Group1        *graph.Node
	Group2        *graph.Node
	Group3        *graph.Node
	Group4        *graph.Node
	NTAuthStore   *graph.Node
	RootCA        *graph.Node
}

func (s *ESC9bHarnessVictim) Setup(graphTestContext *GraphTestContext) {
	domainSid := RandomDomainSID()
	s.CertTemplate1 = graphTestContext.NewActiveDirectoryCertTemplate("CertTemplate1", domainSid, CertTemplateData{
		ApplicationPolicies:     []string{},
		AuthenticationEnabled:   true,
		AuthorizedSignatures:    0,
		EKUS:                    []string{},
		EnrolleeSuppliesSubject: false,
		NoSecurityExtension:     true,
		RequiresManagerApproval: false,
		SchemaVersion:           1,
		SubjectAltRequireDNS:    true,
		SubjectAltRequireEmail:  false,
		SubjectAltRequireSPN:    false,
		SubjectAltRequireUPN:    false,
	})
	s.Computer1 = graphTestContext.NewActiveDirectoryComputer("Computer1", domainSid)
	s.Computer2 = graphTestContext.NewActiveDirectoryComputer("Computer2", domainSid)
	s.Computer3 = graphTestContext.NewActiveDirectoryComputer("Computer3", domainSid)
	s.Computer4 = graphTestContext.NewActiveDirectoryComputer("Computer4", domainSid)
	s.DC = graphTestContext.NewActiveDirectoryComputer("DC", domainSid)
	s.Domain = graphTestContext.NewActiveDirectoryDomain("Domain", domainSid, false, true)
	s.EnterpriseCA = graphTestContext.NewActiveDirectoryEnterpriseCA("EnterpriseCA", domainSid)
	s.Group0 = graphTestContext.NewActiveDirectoryGroup("Group0", domainSid)
	s.Group1 = graphTestContext.NewActiveDirectoryGroup("Group1", domainSid)
	s.Group2 = graphTestContext.NewActiveDirectoryGroup("Group2", domainSid)
	s.Group3 = graphTestContext.NewActiveDirectoryGroup("Group3", domainSid)
	s.Group4 = graphTestContext.NewActiveDirectoryGroup("Group4", domainSid)
	s.NTAuthStore = graphTestContext.NewActiveDirectoryNTAuthStore("NTAuthStore", domainSid)
	s.RootCA = graphTestContext.NewActiveDirectoryRootCA("RootCA", domainSid)
	graphTestContext.NewRelationship(s.RootCA, s.Domain, ad.RootCAFor)
	graphTestContext.NewRelationship(s.EnterpriseCA, s.RootCA, ad.IssuedSignedBy)
	graphTestContext.NewRelationship(s.NTAuthStore, s.Domain, ad.NTAuthStoreFor)
	graphTestContext.NewRelationship(s.EnterpriseCA, s.NTAuthStore, ad.TrustedForNTAuth)
	graphTestContext.NewRelationship(s.EnterpriseCA, s.DC, ad.CanAbuseWeakCertBinding)
	graphTestContext.NewRelationship(s.DC, s.Domain, ad.DCFor)
	graphTestContext.NewRelationship(s.Group0, s.EnterpriseCA, ad.Enroll)
	graphTestContext.NewRelationship(s.CertTemplate1, s.EnterpriseCA, ad.PublishedTo)
	graphTestContext.NewRelationship(s.Computer1, s.CertTemplate1, ad.GenericAll)
	graphTestContext.NewRelationship(s.Computer1, s.Group0, ad.MemberOf)
	graphTestContext.NewRelationship(s.Computer2, s.CertTemplate1, ad.AllExtendedRights)
	graphTestContext.NewRelationship(s.Computer2, s.Group0, ad.MemberOf)
	graphTestContext.NewRelationship(s.Computer3, s.CertTemplate1, ad.GenericWrite)
	graphTestContext.NewRelationship(s.Computer3, s.Group0, ad.MemberOf)
	graphTestContext.NewRelationship(s.Computer4, s.CertTemplate1, ad.Enroll)
	graphTestContext.NewRelationship(s.Group1, s.Computer1, ad.GenericAll)
	graphTestContext.NewRelationship(s.Group2, s.Computer2, ad.GenericAll)
	graphTestContext.NewRelationship(s.Group3, s.Computer3, ad.GenericAll)
	graphTestContext.NewRelationship(s.Group4, s.Computer4, ad.GenericAll)
}

type ESC9bHarnessECA struct {
	CertTemplate1 *graph.Node
	CertTemplate2 *graph.Node
	CertTemplate3 *graph.Node
	CertTemplate4 *graph.Node
	CertTemplate5 *graph.Node
	Computer1     *graph.Node
	Computer2     *graph.Node
	Computer3     *graph.Node
	Computer4     *graph.Node
	Computer5     *graph.Node
	DC1           *graph.Node
	DC2           *graph.Node
	DC3           *graph.Node
	DC4           *graph.Node
	DC5           *graph.Node
	Domain1       *graph.Node
	Domain2       *graph.Node
	Domain3       *graph.Node
	Domain4       *graph.Node
	Domain5       *graph.Node
	EnterpriseCA1 *graph.Node
	EnterpriseCA2 *graph.Node
	EnterpriseCA3 *graph.Node
	EnterpriseCA4 *graph.Node
	EnterpriseCA5 *graph.Node
	Group1        *graph.Node
	Group2        *graph.Node
	Group3        *graph.Node
	Group4        *graph.Node
	Group5        *graph.Node
	NTAuthStore1  *graph.Node
	NTAuthStore2  *graph.Node
	NTAuthStore3  *graph.Node
	NTAuthStore4  *graph.Node
	NTAuthStore5  *graph.Node
	RootCA1       *graph.Node
	RootCA2       *graph.Node
	RootCA3       *graph.Node
	RootCA4       *graph.Node
	RootCA5       *graph.Node
}

func (s *ESC9bHarnessECA) Setup(graphTestContext *GraphTestContext) {
	domainSid1 := RandomDomainSID()
	domainSid2 := RandomDomainSID()
	domainSid3 := RandomDomainSID()
	domainSid4 := RandomDomainSID()
	domainSid5 := RandomDomainSID()
	s.CertTemplate1 = graphTestContext.NewActiveDirectoryCertTemplate("CertTemplate1", domainSid1, CertTemplateData{
		ApplicationPolicies:     []string{},
		AuthenticationEnabled:   true,
		AuthorizedSignatures:    0,
		EKUS:                    []string{},
		EnrolleeSuppliesSubject: false,
		NoSecurityExtension:     true,
		RequiresManagerApproval: false,
		SchemaVersion:           1,
		SubjectAltRequireDNS:    true,
		SubjectAltRequireEmail:  false,
		SubjectAltRequireSPN:    false,
		SubjectAltRequireUPN:    false,
	})
	s.CertTemplate2 = graphTestContext.NewActiveDirectoryCertTemplate("CertTemplate2", domainSid2, CertTemplateData{
		ApplicationPolicies:     []string{},
		AuthenticationEnabled:   true,
		AuthorizedSignatures:    0,
		EKUS:                    []string{},
		EnrolleeSuppliesSubject: false,
		NoSecurityExtension:     true,
		RequiresManagerApproval: false,
		SchemaVersion:           1,
		SubjectAltRequireDNS:    true,
		SubjectAltRequireEmail:  false,
		SubjectAltRequireSPN:    false,
		SubjectAltRequireUPN:    false,
	})
	s.CertTemplate3 = graphTestContext.NewActiveDirectoryCertTemplate("CertTemplate3", domainSid3, CertTemplateData{
		ApplicationPolicies:     []string{},
		AuthenticationEnabled:   true,
		AuthorizedSignatures:    0,
		EKUS:                    []string{},
		EnrolleeSuppliesSubject: false,
		NoSecurityExtension:     true,
		RequiresManagerApproval: false,
		SchemaVersion:           1,
		SubjectAltRequireDNS:    true,
		SubjectAltRequireEmail:  false,
		SubjectAltRequireSPN:    false,
		SubjectAltRequireUPN:    false,
	})
	s.CertTemplate4 = graphTestContext.NewActiveDirectoryCertTemplate("CertTemplate4", domainSid4, CertTemplateData{
		ApplicationPolicies:     []string{},
		AuthenticationEnabled:   true,
		AuthorizedSignatures:    0,
		EKUS:                    []string{},
		EnrolleeSuppliesSubject: false,
		NoSecurityExtension:     true,
		RequiresManagerApproval: false,
		SchemaVersion:           1,
		SubjectAltRequireDNS:    true,
		SubjectAltRequireEmail:  false,
		SubjectAltRequireSPN:    false,
		SubjectAltRequireUPN:    false,
	})
	s.CertTemplate5 = graphTestContext.NewActiveDirectoryCertTemplate("CertTemplate5", domainSid5, CertTemplateData{
		ApplicationPolicies:     []string{},
		AuthenticationEnabled:   true,
		AuthorizedSignatures:    0,
		EKUS:                    []string{},
		EnrolleeSuppliesSubject: false,
		NoSecurityExtension:     true,
		RequiresManagerApproval: false,
		SchemaVersion:           1,
		SubjectAltRequireDNS:    true,
		SubjectAltRequireEmail:  false,
		SubjectAltRequireSPN:    false,
		SubjectAltRequireUPN:    false,
	})
	s.Computer1 = graphTestContext.NewActiveDirectoryComputer("Computer1", domainSid1)
	s.Computer2 = graphTestContext.NewActiveDirectoryComputer("Computer2", domainSid2)
	s.Computer3 = graphTestContext.NewActiveDirectoryComputer("Computer3", domainSid3)
	s.Computer4 = graphTestContext.NewActiveDirectoryComputer("Computer4", domainSid4)
	s.Computer5 = graphTestContext.NewActiveDirectoryComputer("Computer5", domainSid5)
	s.DC1 = graphTestContext.NewActiveDirectoryComputer("DC1", domainSid1)
	s.DC2 = graphTestContext.NewActiveDirectoryComputer("DC2", domainSid2)
	s.DC3 = graphTestContext.NewActiveDirectoryComputer("DC3", domainSid3)
	s.DC4 = graphTestContext.NewActiveDirectoryComputer("DC4", domainSid4)
	s.DC5 = graphTestContext.NewActiveDirectoryComputer("DC5", domainSid5)
	s.Domain1 = graphTestContext.NewActiveDirectoryDomain("Domain1", domainSid1, false, true)
	s.Domain2 = graphTestContext.NewActiveDirectoryDomain("Domain2", domainSid2, false, true)
	s.Domain3 = graphTestContext.NewActiveDirectoryDomain("Domain3", domainSid3, false, true)
	s.Domain4 = graphTestContext.NewActiveDirectoryDomain("Domain4", domainSid4, false, true)
	s.Domain5 = graphTestContext.NewActiveDirectoryDomain("Domain5", domainSid5, false, true)
	s.EnterpriseCA1 = graphTestContext.NewActiveDirectoryEnterpriseCA("EnterpriseCA1", domainSid1)
	s.EnterpriseCA2 = graphTestContext.NewActiveDirectoryEnterpriseCA("EnterpriseCA2", domainSid2)
	s.EnterpriseCA3 = graphTestContext.NewActiveDirectoryEnterpriseCA("EnterpriseCA3", domainSid3)
	s.EnterpriseCA4 = graphTestContext.NewActiveDirectoryEnterpriseCA("EnterpriseCA4", domainSid4)
	s.EnterpriseCA5 = graphTestContext.NewActiveDirectoryEnterpriseCA("EnterpriseCA5", domainSid5)
	s.Group1 = graphTestContext.NewActiveDirectoryGroup("Group1", domainSid1)
	s.Group2 = graphTestContext.NewActiveDirectoryGroup("Group2", domainSid2)
	s.Group3 = graphTestContext.NewActiveDirectoryGroup("Group3", domainSid3)
	s.Group4 = graphTestContext.NewActiveDirectoryGroup("Group4", domainSid4)
	s.Group5 = graphTestContext.NewActiveDirectoryGroup("Group5", domainSid5)
	s.NTAuthStore1 = graphTestContext.NewActiveDirectoryNTAuthStore("NTAuthStore1", domainSid1)
	s.NTAuthStore2 = graphTestContext.NewActiveDirectoryNTAuthStore("NTAuthStore2", domainSid2)
	s.NTAuthStore3 = graphTestContext.NewActiveDirectoryNTAuthStore("NTAuthStore3", domainSid3)
	s.NTAuthStore4 = graphTestContext.NewActiveDirectoryNTAuthStore("NTAuthStore4", domainSid4)
	s.NTAuthStore5 = graphTestContext.NewActiveDirectoryNTAuthStore("NTAuthStore5", domainSid5)
	s.RootCA1 = graphTestContext.NewActiveDirectoryRootCA("RootCA1", domainSid1)
	s.RootCA2 = graphTestContext.NewActiveDirectoryRootCA("RootCA2", domainSid2)
	s.RootCA3 = graphTestContext.NewActiveDirectoryRootCA("RootCA3", domainSid3)
	s.RootCA4 = graphTestContext.NewActiveDirectoryRootCA("RootCA4", domainSid4)
	s.RootCA5 = graphTestContext.NewActiveDirectoryRootCA("RootCA5", domainSid5)
	graphTestContext.NewRelationship(s.RootCA1, s.Domain1, ad.RootCAFor)
	graphTestContext.NewRelationship(s.NTAuthStore1, s.Domain1, ad.NTAuthStoreFor)
	graphTestContext.NewRelationship(s.DC1, s.Domain1, ad.DCFor)
	graphTestContext.NewRelationship(s.CertTemplate1, s.EnterpriseCA1, ad.PublishedTo)
	graphTestContext.NewRelationship(s.EnterpriseCA1, s.RootCA1, ad.IssuedSignedBy)
	graphTestContext.NewRelationship(s.EnterpriseCA1, s.NTAuthStore1, ad.TrustedForNTAuth)
	graphTestContext.NewRelationship(s.Computer1, s.EnterpriseCA1, ad.Enroll)
	graphTestContext.NewRelationship(s.EnterpriseCA1, s.DC1, ad.CanAbuseWeakCertBinding)
	graphTestContext.NewRelationship(s.Computer1, s.CertTemplate1, ad.Enroll)
	graphTestContext.NewRelationship(s.RootCA2, s.Domain2, ad.RootCAFor)
	graphTestContext.NewRelationship(s.NTAuthStore2, s.Domain2, ad.NTAuthStoreFor)
	graphTestContext.NewRelationship(s.DC2, s.Domain2, ad.DCFor)
	graphTestContext.NewRelationship(s.CertTemplate2, s.EnterpriseCA2, ad.PublishedTo)
	graphTestContext.NewRelationship(s.EnterpriseCA2, s.RootCA2, ad.IssuedSignedBy)
	graphTestContext.NewRelationship(s.EnterpriseCA2, s.NTAuthStore2, ad.TrustedForNTAuth)
	graphTestContext.NewRelationship(s.Computer2, s.EnterpriseCA2, ad.Enroll)
	graphTestContext.NewRelationship(s.Computer2, s.CertTemplate2, ad.Enroll)
	graphTestContext.NewRelationship(s.RootCA3, s.Domain3, ad.RootCAFor)
	graphTestContext.NewRelationship(s.NTAuthStore3, s.Domain3, ad.NTAuthStoreFor)
	graphTestContext.NewRelationship(s.DC3, s.Domain3, ad.DCFor)
	graphTestContext.NewRelationship(s.CertTemplate3, s.EnterpriseCA3, ad.PublishedTo)
	graphTestContext.NewRelationship(s.EnterpriseCA3, s.RootCA3, ad.IssuedSignedBy)
	graphTestContext.NewRelationship(s.Computer3, s.EnterpriseCA3, ad.Enroll)
	graphTestContext.NewRelationship(s.EnterpriseCA3, s.DC3, ad.CanAbuseWeakCertBinding)
	graphTestContext.NewRelationship(s.Computer3, s.CertTemplate3, ad.Enroll)
	graphTestContext.NewRelationship(s.RootCA4, s.Domain4, ad.RootCAFor)
	graphTestContext.NewRelationship(s.NTAuthStore4, s.Domain4, ad.NTAuthStoreFor)
	graphTestContext.NewRelationship(s.DC4, s.Domain4, ad.DCFor)
	graphTestContext.NewRelationship(s.CertTemplate4, s.EnterpriseCA4, ad.PublishedTo)
	graphTestContext.NewRelationship(s.EnterpriseCA4, s.NTAuthStore4, ad.TrustedForNTAuth)
	graphTestContext.NewRelationship(s.Computer4, s.EnterpriseCA4, ad.Enroll)
	graphTestContext.NewRelationship(s.EnterpriseCA4, s.DC4, ad.CanAbuseWeakCertBinding)
	graphTestContext.NewRelationship(s.Computer4, s.CertTemplate4, ad.Enroll)
	graphTestContext.NewRelationship(s.RootCA5, s.Domain5, ad.RootCAFor)
	graphTestContext.NewRelationship(s.NTAuthStore5, s.Domain5, ad.NTAuthStoreFor)
	graphTestContext.NewRelationship(s.DC5, s.Domain5, ad.DCFor)
	graphTestContext.NewRelationship(s.EnterpriseCA5, s.RootCA5, ad.IssuedSignedBy)
	graphTestContext.NewRelationship(s.EnterpriseCA5, s.NTAuthStore5, ad.TrustedForNTAuth)
	graphTestContext.NewRelationship(s.Computer5, s.EnterpriseCA5, ad.Enroll)
	graphTestContext.NewRelationship(s.EnterpriseCA5, s.DC5, ad.CanAbuseWeakCertBinding)
	graphTestContext.NewRelationship(s.Computer5, s.CertTemplate5, ad.Enroll)
	graphTestContext.NewRelationship(s.Group1, s.Computer1, ad.GenericAll)
	graphTestContext.NewRelationship(s.Group2, s.Computer2, ad.GenericAll)
	graphTestContext.NewRelationship(s.Group5, s.Computer5, ad.GenericAll)
	graphTestContext.NewRelationship(s.Group4, s.Computer4, ad.GenericAll)
	graphTestContext.NewRelationship(s.Group3, s.Computer3, ad.GenericAll)
}

type ESC6aHarnessPrincipalEdges struct {
	Group0        *graph.Node
	Group1        *graph.Node
	Group2        *graph.Node
	Group3        *graph.Node
	Group4        *graph.Node
	CertTemplate1 *graph.Node
	EnterpriseCA1 *graph.Node

	NTAuthStore *graph.Node
	RootCA      *graph.Node
	DC          *graph.Node

	Domain *graph.Node
}

func (s *ESC6aHarnessPrincipalEdges) Setup(c *GraphTestContext) {
	sid := RandomDomainSID()
	s.Group0 = c.NewActiveDirectoryGroup("Group0", sid)
	s.Group1 = c.NewActiveDirectoryGroup("Group1", sid)
	s.Group2 = c.NewActiveDirectoryGroup("Group2", sid)
	s.Group3 = c.NewActiveDirectoryGroup("Group3", sid)
	s.Group4 = c.NewActiveDirectoryGroup("Group4", sid)
	s.CertTemplate1 = c.NewActiveDirectoryCertTemplate("CertTemplate1", sid, CertTemplateData{
		RequiresManagerApproval: false,
		AuthenticationEnabled:   true,
		EnrolleeSuppliesSubject: false,
		SubjectAltRequireUPN:    false,
		SubjectAltRequireSPN:    false,
		NoSecurityExtension:     true,
		SchemaVersion:           1,
		AuthorizedSignatures:    0,
		EKUS:                    []string{},
		ApplicationPolicies:     []string{},
	})
	s.EnterpriseCA1 = c.NewActiveDirectoryEnterpriseCA("EnterpriseCA1", sid)
	s.NTAuthStore = c.NewActiveDirectoryNTAuthStore("NTAuthStore", sid)
	s.RootCA = c.NewActiveDirectoryRootCA("RootCA", sid)
	s.DC = c.NewActiveDirectoryComputer("DC", sid)
	s.Domain = c.NewActiveDirectoryDomain("ESC6a", sid, false, true)

	c.NewRelationship(s.Group0, s.EnterpriseCA1, ad.Enroll)
	c.NewRelationship(s.Group1, s.Group0, ad.MemberOf)
	c.NewRelationship(s.Group2, s.Group0, ad.MemberOf)
	c.NewRelationship(s.Group3, s.Group0, ad.MemberOf)

	c.NewRelationship(s.Group4, s.CertTemplate1, ad.Enroll)
	c.NewRelationship(s.Group3, s.CertTemplate1, ad.GenericWrite)
	c.NewRelationship(s.Group2, s.CertTemplate1, ad.AllExtendedRights)
	c.NewRelationship(s.Group1, s.CertTemplate1, ad.GenericAll)

	c.NewRelationship(s.CertTemplate1, s.EnterpriseCA1, ad.PublishedTo)

	c.NewRelationship(s.EnterpriseCA1, s.NTAuthStore, ad.TrustedForNTAuth)
	c.NewRelationship(s.EnterpriseCA1, s.RootCA, ad.IssuedSignedBy)
	c.NewRelationship(s.EnterpriseCA1, s.DC, ad.CanAbuseWeakCertBinding)

	c.NewRelationship(s.NTAuthStore, s.Domain, ad.NTAuthStoreFor)
	c.NewRelationship(s.RootCA, s.Domain, ad.RootCAFor)
	c.NewRelationship(s.DC, s.Domain, ad.DCFor)

	s.EnterpriseCA1.Properties.Set(ad.IsUserSpecifiesSanEnabled.String(), true)
	c.UpdateNode(s.EnterpriseCA1)
}

// This function relies on having the "kind" property set for nodes in the json from arrows.app
// If the edges that are being tested have been set within the diagram, adding "asserted": "true" to the relationship property will skip creating that edge from the diagram
func setupHarnessFromArrowsJson(c *GraphTestContext, fileName string) {
	sid := RandomDomainSID()

	if data, err := harnesses.ReadHarness(fileName); err != nil {
		c.testCtx.Errorf("failed %s setup: %v", fileName, err)
	} else {
		nodeMap := initHarnessNodes(c, data.Nodes, sid)
		initHarnessRelationships(c, nodeMap, data.Relationships)
	}
}

func initHarnessNodes(c *GraphTestContext, nodes []harnesses.Node, sid string) map[string]*graph.Node {
	nodeMap := map[string]*graph.Node{}

	ctData := CertTemplateData{
		RequiresManagerApproval: false,
		AuthenticationEnabled:   true,
		EnrolleeSuppliesSubject: false,
		SubjectAltRequireUPN:    false,
		SubjectAltRequireSPN:    false,
		NoSecurityExtension:     true,
		SchemaVersion:           1,
		AuthorizedSignatures:    0,
		EKUS:                    []string{},
		ApplicationPolicies:     []string{},
	}

	for _, node := range nodes {
		if kind, ok := node.Properties["kind"]; !ok {
			continue
		} else {
			//The rest of the node kinds need handlers for initialization
			switch kind {
			case ad.Group.String():
				nodeMap[node.ID] = c.NewActiveDirectoryGroup(node.Caption, sid)
			case ad.CertTemplate.String():
				nodeMap[node.ID] = c.NewActiveDirectoryCertTemplate(node.Caption, sid, ctData)
			case ad.EnterpriseCA.String():
				nodeMap[node.ID] = c.NewActiveDirectoryEnterpriseCA(node.Caption, sid)
			case ad.NTAuthStore.String():
				nodeMap[node.ID] = c.NewActiveDirectoryNTAuthStore(node.Caption, sid)
			case ad.RootCA.String():
				nodeMap[node.ID] = c.NewActiveDirectoryRootCA(node.Caption, sid)
			case ad.Computer.String():
				nodeMap[node.ID] = c.NewActiveDirectoryComputer(node.Caption, sid)
			case ad.User.String():
				nodeMap[node.ID] = c.NewActiveDirectoryUser(node.Caption, sid)
			case ad.Domain.String():
				//Unable to assign the same sid to a new domain
				//It is probably best to segment isolated graphs into their own files or ensure a domainsid property is present if the test relies on pivoting off of it
				sid := RandomDomainSID()
				nodeMap[node.ID] = c.NewActiveDirectoryDomain(node.Caption, sid, false, true)
			default:
				c.testCtx.Errorf("invalid node kind: %s", kind)
			}

			initHarnessNodeProperties(c, nodeMap, node)
		}
	}
	return nodeMap
}

func initHarnessNodeProperties(c *GraphTestContext, nodeMap map[string]*graph.Node, node harnesses.Node) {
	for key, value := range node.Properties {
		//Unfortunately, all properties set within arrows.app are output as strings so we have to do a type dance here
		//It would be best to define value types for all node properties to avoid handling them this way
		if strings.ToLower(value) == "null" {
			continue
		}

		//This is an exception for schemaVersion which should not be a boolean
		if value == "1" || value == "0" || value == "2" {
			intValue, _ := strconv.ParseInt(value, 10, 32)
			nodeMap[node.ID].Properties.Set(strings.ToLower(key), float64(intValue))
		} else if boolValue, err := strconv.ParseBool(value); err != nil {
			nodeMap[node.ID].Properties.Set(strings.ToLower(key), value)
		} else {
			nodeMap[node.ID].Properties.Set(strings.ToLower(key), boolValue)
		}
	}
	c.UpdateNode(nodeMap[node.ID])
}

func initHarnessRelationships(c *GraphTestContext, nodeMap map[string]*graph.Node, relationships []harnesses.Relationship) {
	for _, relationship := range relationships {
		if kind, err := analysis.ParseKind(relationship.Kind); err != nil {
			c.testCtx.Errorf("invalid relationship kind: %s", kind)
			continue
		} else if asserting, ok := relationship.Properties["asserted"]; !ok {
			c.NewRelationship(nodeMap[relationship.From], nodeMap[relationship.To], kind)
		} else {
			if skip, err := strconv.ParseBool(asserting); err != nil {
				c.testCtx.Errorf("invalid assertion property: %s; %v", asserting, err)
			} else if !skip {
				c.NewRelationship(nodeMap[relationship.From], nodeMap[relationship.To], kind)
			}
		}
	}
}

type ESC6aHarnessECA struct{}

func (s *ESC6aHarnessECA) Setup(c *GraphTestContext) {
	setupHarnessFromArrowsJson(c, "esc6a-eca")
}

type ESC6aHarnessTemplate1 struct{}

func (s *ESC6aHarnessTemplate1) Setup(c *GraphTestContext) {
	setupHarnessFromArrowsJson(c, "esc6a-template1")
}

type ESC6aHarnessTemplate2 struct{}

func (s *ESC6aHarnessTemplate2) Setup(c *GraphTestContext) {
	setupHarnessFromArrowsJson(c, "esc6a-template2")
}

type ESC10aPrincipalHarness struct {
	Domain       *graph.Node
	NTAuthStore  *graph.Node
	RootCA       *graph.Node
	EnterpriseCA *graph.Node
	DC           *graph.Node
	CertTemplate *graph.Node
	User1        *graph.Node
	Group1       *graph.Node
	Group2       *graph.Node
	Group6       *graph.Node
	Group3       *graph.Node
	Group4       *graph.Node
	Group5       *graph.Node
	User2        *graph.Node
	Group0       *graph.Node
}

func (s *ESC10aPrincipalHarness) Setup(graphTestContext *GraphTestContext) {
	domainSid := RandomDomainSID()
	s.Domain = graphTestContext.NewActiveDirectoryDomain("Domain", domainSid, false, true)
	s.NTAuthStore = graphTestContext.NewActiveDirectoryNTAuthStore("NTAuthStore", domainSid)
	s.RootCA = graphTestContext.NewActiveDirectoryRootCA("RootCA", domainSid)
	s.EnterpriseCA = graphTestContext.NewActiveDirectoryEnterpriseCA("EnterpriseCA", domainSid)
	s.DC = graphTestContext.NewActiveDirectoryComputer("DC", domainSid)
	s.CertTemplate = graphTestContext.NewActiveDirectoryCertTemplate("CertTemplate", domainSid, CertTemplateData{
		ApplicationPolicies:     []string{},
		AuthenticationEnabled:   true,
		AuthorizedSignatures:    0,
		EKUS:                    []string{},
		EnrolleeSuppliesSubject: false,
		NoSecurityExtension:     false,
		RequiresManagerApproval: false,
		SchemaVersion:           1,
		SubjectAltRequireSPN:    false,
		SubjectAltRequireUPN:    true,
	})
	s.User1 = graphTestContext.NewActiveDirectoryUser("User1", domainSid)
	s.Group1 = graphTestContext.NewActiveDirectoryGroup("Group1", domainSid)
	s.Group2 = graphTestContext.NewActiveDirectoryGroup("Group2", domainSid)
	s.Group6 = graphTestContext.NewActiveDirectoryGroup("Group6", domainSid)
	s.Group3 = graphTestContext.NewActiveDirectoryGroup("Group3", domainSid)
	s.Group4 = graphTestContext.NewActiveDirectoryGroup("Group4", domainSid)
	s.Group5 = graphTestContext.NewActiveDirectoryGroup("Group5", domainSid)
	s.User2 = graphTestContext.NewActiveDirectoryUser("User2", domainSid)
	s.Group0 = graphTestContext.NewActiveDirectoryGroup("Group0", domainSid)
	graphTestContext.NewRelationship(s.RootCA, s.Domain, ad.RootCAFor)
	graphTestContext.NewRelationship(s.EnterpriseCA, s.RootCA, ad.IssuedSignedBy)
	graphTestContext.NewRelationship(s.NTAuthStore, s.Domain, ad.NTAuthStoreFor)
	graphTestContext.NewRelationship(s.EnterpriseCA, s.NTAuthStore, ad.TrustedForNTAuth)
	graphTestContext.NewRelationship(s.EnterpriseCA, s.DC, ad.CanAbuseUPNCertMapping)
	graphTestContext.NewRelationship(s.DC, s.Domain, ad.DCFor)
	graphTestContext.NewRelationship(s.CertTemplate, s.EnterpriseCA, ad.PublishedTo)
	graphTestContext.NewRelationship(s.Group1, s.User1, ad.GenericAll)
	graphTestContext.NewRelationship(s.Group2, s.User1, ad.GenericWrite)
	graphTestContext.NewRelationship(s.Group6, s.User1, ad.AllExtendedRights)
	graphTestContext.NewRelationship(s.Group3, s.User1, ad.WriteDACL)
	graphTestContext.NewRelationship(s.Group4, s.User1, ad.WriteOwner)
	graphTestContext.NewRelationship(s.Group5, s.User1, ad.WriteOwner)
	graphTestContext.NewRelationship(s.User2, s.User2, ad.GenericAll)
	graphTestContext.NewRelationship(s.User1, s.Group0, ad.MemberOf)
	graphTestContext.NewRelationship(s.User2, s.Group0, ad.MemberOf)
	graphTestContext.NewRelationship(s.Group0, s.CertTemplate, ad.Enroll)
	graphTestContext.NewRelationship(s.Group0, s.EnterpriseCA, ad.Enroll)
}

type ESC10aHarness1 struct {
	CertTemplate1 *graph.Node
	CertTemplate2 *graph.Node
	CertTemplate3 *graph.Node
	CertTemplate4 *graph.Node
	CertTemplate5 *graph.Node
	CertTemplate6 *graph.Node
	CertTemplate7 *graph.Node
	DC            *graph.Node
	Domain        *graph.Node
	EnterpriseCA  *graph.Node
	Group0        *graph.Node
	Group1        *graph.Node
	Group2        *graph.Node
	Group3        *graph.Node
	Group4        *graph.Node
	Group5        *graph.Node
	Group6        *graph.Node
	Group7        *graph.Node
	NTAuthStore   *graph.Node
	RootCA        *graph.Node
	User1         *graph.Node
	User2         *graph.Node
	User3         *graph.Node
	User4         *graph.Node
	User5         *graph.Node
	User6         *graph.Node
	User7         *graph.Node
}

func (s *ESC10aHarness1) Setup(graphTestContext *GraphTestContext) {
	domainSid := RandomDomainSID()
	s.CertTemplate1 = graphTestContext.NewActiveDirectoryCertTemplate("CertTemplate1", domainSid, CertTemplateData{
		ApplicationPolicies:     []string{},
		AuthenticationEnabled:   true,
		AuthorizedSignatures:    0,
		EKUS:                    []string{},
		EnrolleeSuppliesSubject: false,
		NoSecurityExtension:     false,
		RequiresManagerApproval: false,
		SchemaVersion:           2,
		SubjectAltRequireSPN:    false,
		SubjectAltRequireUPN:    true,
	})
	s.CertTemplate2 = graphTestContext.NewActiveDirectoryCertTemplate("CertTemplate2", domainSid, CertTemplateData{
		ApplicationPolicies:     []string{},
		AuthenticationEnabled:   true,
		AuthorizedSignatures:    0,
		EKUS:                    []string{},
		EnrolleeSuppliesSubject: false,
		NoSecurityExtension:     true,
		RequiresManagerApproval: false,
		SchemaVersion:           1,
		SubjectAltRequireSPN:    false,
		SubjectAltRequireUPN:    true,
	})
	s.CertTemplate3 = graphTestContext.NewActiveDirectoryCertTemplate("CertTemplate3", domainSid, CertTemplateData{
		ApplicationPolicies:     []string{},
		AuthenticationEnabled:   true,
		AuthorizedSignatures:    0,
		EKUS:                    []string{},
		EnrolleeSuppliesSubject: false,
		NoSecurityExtension:     false,
		RequiresManagerApproval: false,
		SchemaVersion:           1,
		SubjectAltRequireSPN:    true,
		SubjectAltRequireUPN:    false,
	})
	s.CertTemplate4 = graphTestContext.NewActiveDirectoryCertTemplate("CertTemplate4", domainSid, CertTemplateData{
		ApplicationPolicies:     []string{},
		AuthenticationEnabled:   true,
		AuthorizedSignatures:    0,
		EKUS:                    []string{},
		EnrolleeSuppliesSubject: false,
		NoSecurityExtension:     false,
		RequiresManagerApproval: true,
		SchemaVersion:           1,
		SubjectAltRequireSPN:    false,
		SubjectAltRequireUPN:    true,
	})
	s.CertTemplate5 = graphTestContext.NewActiveDirectoryCertTemplate("CertTemplate5", domainSid, CertTemplateData{
		ApplicationPolicies:     []string{},
		AuthenticationEnabled:   false,
		AuthorizedSignatures:    0,
		EKUS:                    []string{},
		EnrolleeSuppliesSubject: false,
		NoSecurityExtension:     false,
		RequiresManagerApproval: false,
		SchemaVersion:           1,
		SubjectAltRequireSPN:    false,
		SubjectAltRequireUPN:    true,
	})
	s.CertTemplate6 = graphTestContext.NewActiveDirectoryCertTemplate("CertTemplate6", domainSid, CertTemplateData{
		ApplicationPolicies:     []string{},
		AuthenticationEnabled:   true,
		AuthorizedSignatures:    1,
		EKUS:                    []string{},
		EnrolleeSuppliesSubject: false,
		NoSecurityExtension:     false,
		RequiresManagerApproval: false,
		SchemaVersion:           2,
		SubjectAltRequireSPN:    false,
		SubjectAltRequireUPN:    true,
	})
	s.CertTemplate7 = graphTestContext.NewActiveDirectoryCertTemplate("CertTemplate7", domainSid, CertTemplateData{
		ApplicationPolicies:     []string{},
		AuthenticationEnabled:   true,
		AuthorizedSignatures:    0,
		EKUS:                    []string{},
		EnrolleeSuppliesSubject: false,
		NoSecurityExtension:     false,
		RequiresManagerApproval: false,
		SchemaVersion:           1,
		SubjectAltRequireSPN:    false,
		SubjectAltRequireUPN:    false,
	})
	s.DC = graphTestContext.NewActiveDirectoryComputer("DC", domainSid)
	s.Domain = graphTestContext.NewActiveDirectoryDomain("Domain", domainSid, false, true)
	s.EnterpriseCA = graphTestContext.NewActiveDirectoryEnterpriseCA("EnterpriseCA", domainSid)
	s.Group0 = graphTestContext.NewActiveDirectoryGroup("Group0", domainSid)
	s.Group1 = graphTestContext.NewActiveDirectoryGroup("Group1", domainSid)
	s.Group2 = graphTestContext.NewActiveDirectoryGroup("Group2", domainSid)
	s.Group3 = graphTestContext.NewActiveDirectoryGroup("Group3", domainSid)
	s.Group4 = graphTestContext.NewActiveDirectoryGroup("Group4", domainSid)
	s.Group5 = graphTestContext.NewActiveDirectoryGroup("Group5", domainSid)
	s.Group6 = graphTestContext.NewActiveDirectoryGroup("Group6", domainSid)
	s.Group7 = graphTestContext.NewActiveDirectoryGroup("Group7", domainSid)
	s.NTAuthStore = graphTestContext.NewActiveDirectoryNTAuthStore("NTAuthStore", domainSid)
	s.RootCA = graphTestContext.NewActiveDirectoryRootCA("RootCA", domainSid)
	s.User1 = graphTestContext.NewActiveDirectoryUser("User1", domainSid)
	s.User2 = graphTestContext.NewActiveDirectoryUser("User2", domainSid)
	s.User3 = graphTestContext.NewActiveDirectoryUser("User3", domainSid)
	s.User4 = graphTestContext.NewActiveDirectoryUser("User4", domainSid)
	s.User5 = graphTestContext.NewActiveDirectoryUser("User5", domainSid)
	s.User6 = graphTestContext.NewActiveDirectoryUser("User6", domainSid)
	s.User7 = graphTestContext.NewActiveDirectoryUser("User7", domainSid)
	graphTestContext.NewRelationship(s.CertTemplate2, s.EnterpriseCA, ad.PublishedTo)
	graphTestContext.NewRelationship(s.RootCA, s.Domain, ad.RootCAFor)
	graphTestContext.NewRelationship(s.EnterpriseCA, s.RootCA, ad.IssuedSignedBy)
	graphTestContext.NewRelationship(s.NTAuthStore, s.Domain, ad.NTAuthStoreFor)
	graphTestContext.NewRelationship(s.EnterpriseCA, s.NTAuthStore, ad.TrustedForNTAuth)
	graphTestContext.NewRelationship(s.EnterpriseCA, s.DC, ad.CanAbuseUPNCertMapping)
	graphTestContext.NewRelationship(s.DC, s.Domain, ad.DCFor)
	graphTestContext.NewRelationship(s.User3, s.CertTemplate3, ad.Enroll)
	graphTestContext.NewRelationship(s.CertTemplate3, s.EnterpriseCA, ad.PublishedTo)
	graphTestContext.NewRelationship(s.CertTemplate4, s.EnterpriseCA, ad.PublishedTo)
	graphTestContext.NewRelationship(s.User4, s.CertTemplate4, ad.Enroll)
	graphTestContext.NewRelationship(s.User2, s.CertTemplate2, ad.Enroll)
	graphTestContext.NewRelationship(s.Group0, s.EnterpriseCA, ad.Enroll)
	graphTestContext.NewRelationship(s.User2, s.Group0, ad.MemberOf)
	graphTestContext.NewRelationship(s.User3, s.Group0, ad.MemberOf)
	graphTestContext.NewRelationship(s.User4, s.Group0, ad.MemberOf)
	graphTestContext.NewRelationship(s.CertTemplate5, s.EnterpriseCA, ad.PublishedTo)
	graphTestContext.NewRelationship(s.User5, s.CertTemplate5, ad.Enroll)
	graphTestContext.NewRelationship(s.User5, s.Group0, ad.MemberOf)
	graphTestContext.NewRelationship(s.User6, s.Group0, ad.MemberOf)
	graphTestContext.NewRelationship(s.User6, s.CertTemplate6, ad.Enroll)
	graphTestContext.NewRelationship(s.CertTemplate6, s.EnterpriseCA, ad.PublishedTo)
	graphTestContext.NewRelationship(s.CertTemplate1, s.EnterpriseCA, ad.PublishedTo)
	graphTestContext.NewRelationship(s.User1, s.CertTemplate1, ad.Enroll)
	graphTestContext.NewRelationship(s.User1, s.Group0, ad.MemberOf)
	graphTestContext.NewRelationship(s.CertTemplate7, s.EnterpriseCA, ad.PublishedTo)
	graphTestContext.NewRelationship(s.User7, s.CertTemplate7, ad.Enroll)
	graphTestContext.NewRelationship(s.User7, s.Group0, ad.MemberOf)
	graphTestContext.NewRelationship(s.Group7, s.User7, ad.GenericAll)
	graphTestContext.NewRelationship(s.Group6, s.User6, ad.GenericAll)
	graphTestContext.NewRelationship(s.Group5, s.User5, ad.GenericAll)
	graphTestContext.NewRelationship(s.Group4, s.User4, ad.GenericAll)
	graphTestContext.NewRelationship(s.Group3, s.User3, ad.GenericAll)
	graphTestContext.NewRelationship(s.Group2, s.User2, ad.GenericAll)
	graphTestContext.NewRelationship(s.Group1, s.User1, ad.GenericAll)
}

type ESC10aHarness2 struct {
	CertTemplate1 *graph.Node
	CertTemplate2 *graph.Node
	CertTemplate3 *graph.Node
	Computer1     *graph.Node
	Computer2     *graph.Node
	Computer3     *graph.Node
	Computer4     *graph.Node
	Computer5     *graph.Node
	Computer6     *graph.Node
	DC            *graph.Node
	Domain        *graph.Node
	EnterpriseCA  *graph.Node
	Group0        *graph.Node
	Group1        *graph.Node
	Group2        *graph.Node
	Group3        *graph.Node
	Group4        *graph.Node
	Group5        *graph.Node
	Group6        *graph.Node
	NTAuthStore   *graph.Node
	RootCA        *graph.Node
	User1         *graph.Node
	User2         *graph.Node
	User3         *graph.Node
	User4         *graph.Node
	User5         *graph.Node
	User6         *graph.Node
}

func (s *ESC10aHarness2) Setup(graphTestContext *GraphTestContext) {
	domainSid := RandomDomainSID()
	s.CertTemplate1 = graphTestContext.NewActiveDirectoryCertTemplate("CertTemplate1", domainSid, CertTemplateData{
		ApplicationPolicies:        []string{},
		AuthenticationEnabled:      true,
		AuthorizedSignatures:       0,
		EKUS:                       []string{},
		EnrolleeSuppliesSubject:    false,
		NoSecurityExtension:        false,
		RequiresManagerApproval:    false,
		SchemaVersion:              2,
		SubjectAltRequireDNS:       false,
		SubjectAltRequireDomainDNS: false,
		SubjectAltRequireEmail:     true,
		SubjectAltRequireSPN:       false,
		SubjectAltRequireUPN:       true,
	})
	s.CertTemplate2 = graphTestContext.NewActiveDirectoryCertTemplate("CertTemplate2", domainSid, CertTemplateData{
		ApplicationPolicies:        []string{},
		AuthenticationEnabled:      true,
		AuthorizedSignatures:       0,
		EKUS:                       []string{},
		EnrolleeSuppliesSubject:    false,
		NoSecurityExtension:        false,
		RequiresManagerApproval:    false,
		SchemaVersion:              2,
		SubjectAltRequireDNS:       true,
		SubjectAltRequireDomainDNS: false,
		SubjectAltRequireEmail:     true,
		SubjectAltRequireSPN:       false,
		SubjectAltRequireUPN:       true,
	})
	s.CertTemplate3 = graphTestContext.NewActiveDirectoryCertTemplate("CertTemplate3", domainSid, CertTemplateData{
		ApplicationPolicies:        []string{},
		AuthenticationEnabled:      true,
		AuthorizedSignatures:       0,
		EKUS:                       []string{},
		EnrolleeSuppliesSubject:    false,
		NoSecurityExtension:        false,
		RequiresManagerApproval:    false,
		SchemaVersion:              2,
		SubjectAltRequireDNS:       false,
		SubjectAltRequireDomainDNS: true,
		SubjectAltRequireEmail:     true,
		SubjectAltRequireSPN:       false,
		SubjectAltRequireUPN:       true,
	})
	s.Computer1 = graphTestContext.NewActiveDirectoryComputer("Computer1", domainSid)
	s.Computer2 = graphTestContext.NewActiveDirectoryComputer("Computer2", domainSid)
	s.Computer3 = graphTestContext.NewActiveDirectoryComputer("Computer3", domainSid)
	s.Computer4 = graphTestContext.NewActiveDirectoryComputer("Computer4", domainSid)
	s.Computer5 = graphTestContext.NewActiveDirectoryComputer("Computer5", domainSid)
	s.Computer6 = graphTestContext.NewActiveDirectoryComputer("Computer6", domainSid)
	s.DC = graphTestContext.NewActiveDirectoryComputer("DC", domainSid)
	s.Domain = graphTestContext.NewActiveDirectoryDomain("Domain", domainSid, false, true)
	s.EnterpriseCA = graphTestContext.NewActiveDirectoryEnterpriseCA("EnterpriseCA", domainSid)
	s.Group0 = graphTestContext.NewActiveDirectoryGroup("Group0", domainSid)
	s.Group1 = graphTestContext.NewActiveDirectoryGroup("Group1", domainSid)
	s.Group2 = graphTestContext.NewActiveDirectoryGroup("Group2", domainSid)
	s.Group3 = graphTestContext.NewActiveDirectoryGroup("Group3", domainSid)
	s.Group4 = graphTestContext.NewActiveDirectoryGroup("Group4", domainSid)
	s.Group5 = graphTestContext.NewActiveDirectoryGroup("Group5", domainSid)
	s.Group6 = graphTestContext.NewActiveDirectoryGroup("Group6", domainSid)
	s.NTAuthStore = graphTestContext.NewActiveDirectoryNTAuthStore("NTAuthStore", domainSid)
	s.RootCA = graphTestContext.NewActiveDirectoryRootCA("RootCA", domainSid)
	s.User1 = graphTestContext.NewActiveDirectoryUser("User1", domainSid)
	s.User2 = graphTestContext.NewActiveDirectoryUser("User2", domainSid)
	s.User3 = graphTestContext.NewActiveDirectoryUser("User3", domainSid)
	s.User4 = graphTestContext.NewActiveDirectoryUser("User4", domainSid)
	s.User5 = graphTestContext.NewActiveDirectoryUser("User5", domainSid)
	s.User6 = graphTestContext.NewActiveDirectoryUser("User6", domainSid)
	graphTestContext.NewRelationship(s.RootCA, s.Domain, ad.RootCAFor)
	graphTestContext.NewRelationship(s.EnterpriseCA, s.RootCA, ad.IssuedSignedBy)
	graphTestContext.NewRelationship(s.NTAuthStore, s.Domain, ad.NTAuthStoreFor)
	graphTestContext.NewRelationship(s.EnterpriseCA, s.NTAuthStore, ad.TrustedForNTAuth)
	graphTestContext.NewRelationship(s.EnterpriseCA, s.DC, ad.CanAbuseUPNCertMapping)
	graphTestContext.NewRelationship(s.DC, s.Domain, ad.DCFor)
	graphTestContext.NewRelationship(s.Group0, s.EnterpriseCA, ad.Enroll)
	graphTestContext.NewRelationship(s.CertTemplate1, s.EnterpriseCA, ad.PublishedTo)
	graphTestContext.NewRelationship(s.Group1, s.CertTemplate1, ad.Enroll)
	graphTestContext.NewRelationship(s.Group1, s.Group0, ad.MemberOf)
	graphTestContext.NewRelationship(s.CertTemplate2, s.EnterpriseCA, ad.PublishedTo)
	graphTestContext.NewRelationship(s.CertTemplate3, s.EnterpriseCA, ad.PublishedTo)
	graphTestContext.NewRelationship(s.Computer1, s.CertTemplate1, ad.Enroll)
	graphTestContext.NewRelationship(s.Computer1, s.Group0, ad.MemberOf)
	graphTestContext.NewRelationship(s.User1, s.CertTemplate1, ad.Enroll)
	graphTestContext.NewRelationship(s.User1, s.Group0, ad.MemberOf)
	graphTestContext.NewRelationship(s.Group2, s.Group0, ad.MemberOf)
	graphTestContext.NewRelationship(s.Computer2, s.Group0, ad.MemberOf)
	graphTestContext.NewRelationship(s.User2, s.Group0, ad.MemberOf)
	graphTestContext.NewRelationship(s.User2, s.CertTemplate2, ad.Enroll)
	graphTestContext.NewRelationship(s.Computer2, s.CertTemplate2, ad.Enroll)
	graphTestContext.NewRelationship(s.Group2, s.CertTemplate2, ad.Enroll)
	graphTestContext.NewRelationship(s.Group3, s.Group0, ad.MemberOf)
	graphTestContext.NewRelationship(s.Computer3, s.Group0, ad.MemberOf)
	graphTestContext.NewRelationship(s.User3, s.Group0, ad.MemberOf)
	graphTestContext.NewRelationship(s.Group3, s.CertTemplate3, ad.Enroll)
	graphTestContext.NewRelationship(s.Computer3, s.CertTemplate3, ad.Enroll)
	graphTestContext.NewRelationship(s.User3, s.CertTemplate3, ad.Enroll)
	graphTestContext.NewRelationship(s.User6, s.User3, ad.GenericAll)
	graphTestContext.NewRelationship(s.User5, s.Computer3, ad.GenericAll)
	graphTestContext.NewRelationship(s.User4, s.Group3, ad.GenericAll)
	graphTestContext.NewRelationship(s.Computer6, s.User2, ad.GenericAll)
	graphTestContext.NewRelationship(s.Computer5, s.Computer2, ad.GenericAll)
	graphTestContext.NewRelationship(s.Computer4, s.Group2, ad.GenericAll)
	graphTestContext.NewRelationship(s.Group6, s.User1, ad.GenericAll)
	graphTestContext.NewRelationship(s.Group5, s.Computer1, ad.GenericAll)
	graphTestContext.NewRelationship(s.Group4, s.Group1, ad.GenericAll)
}

type ESC10aHarnessECA struct {
	CertTemplate1 *graph.Node
	CertTemplate2 *graph.Node
	CertTemplate3 *graph.Node
	CertTemplate4 *graph.Node
	CertTemplate5 *graph.Node
	DC1           *graph.Node
	DC2           *graph.Node
	DC3           *graph.Node
	DC4           *graph.Node
	DC5           *graph.Node
	Domain1       *graph.Node
	Domain2       *graph.Node
	Domain3       *graph.Node
	Domain4       *graph.Node
	Domain5       *graph.Node
	EnterpriseCA1 *graph.Node
	EnterpriseCA2 *graph.Node
	EnterpriseCA3 *graph.Node
	EnterpriseCA4 *graph.Node
	EnterpriseCA5 *graph.Node
	Group1        *graph.Node
	Group2        *graph.Node
	Group3        *graph.Node
	Group4        *graph.Node
	Group5        *graph.Node
	NTAuthStore1  *graph.Node
	NTAuthStore2  *graph.Node
	NTAuthStore3  *graph.Node
	NTAuthStore4  *graph.Node
	NTAuthStore5  *graph.Node
	RootCA1       *graph.Node
	RootCA2       *graph.Node
	RootCA3       *graph.Node
	RootCA4       *graph.Node
	RootCA5       *graph.Node
	User1         *graph.Node
	User2         *graph.Node
	User3         *graph.Node
	User4         *graph.Node
	User5         *graph.Node
}

func (s *ESC10aHarnessECA) Setup(graphTestContext *GraphTestContext) {
	domainSid1 := RandomDomainSID()
	domainSid2 := RandomDomainSID()
	domainSid3 := RandomDomainSID()
	domainSid4 := RandomDomainSID()
	domainSid5 := RandomDomainSID()
	s.CertTemplate1 = graphTestContext.NewActiveDirectoryCertTemplate("CertTemplate1", domainSid1, CertTemplateData{
		ApplicationPolicies:     []string{},
		AuthenticationEnabled:   true,
		AuthorizedSignatures:    0,
		EKUS:                    []string{},
		EnrolleeSuppliesSubject: false,
		NoSecurityExtension:     false,
		RequiresManagerApproval: false,
		SchemaVersion:           1,
		SubjectAltRequireEmail:  false,
		SubjectAltRequireSPN:    false,
		SubjectAltRequireUPN:    true,
	})
	s.CertTemplate2 = graphTestContext.NewActiveDirectoryCertTemplate("CertTemplate2", domainSid2, CertTemplateData{
		ApplicationPolicies:     []string{},
		AuthenticationEnabled:   true,
		AuthorizedSignatures:    0,
		EKUS:                    []string{},
		EnrolleeSuppliesSubject: false,
		NoSecurityExtension:     false,
		RequiresManagerApproval: false,
		SchemaVersion:           1,
		SubjectAltRequireEmail:  false,
		SubjectAltRequireSPN:    false,
		SubjectAltRequireUPN:    true,
	})
	s.CertTemplate3 = graphTestContext.NewActiveDirectoryCertTemplate("CertTemplate3", domainSid3, CertTemplateData{
		ApplicationPolicies:     []string{},
		AuthenticationEnabled:   true,
		AuthorizedSignatures:    0,
		EKUS:                    []string{},
		EnrolleeSuppliesSubject: false,
		NoSecurityExtension:     false,
		RequiresManagerApproval: false,
		SchemaVersion:           1,
		SubjectAltRequireEmail:  false,
		SubjectAltRequireSPN:    false,
		SubjectAltRequireUPN:    true,
	})
	s.CertTemplate4 = graphTestContext.NewActiveDirectoryCertTemplate("CertTemplate4", domainSid4, CertTemplateData{
		ApplicationPolicies:     []string{},
		AuthenticationEnabled:   true,
		AuthorizedSignatures:    0,
		EKUS:                    []string{},
		EnrolleeSuppliesSubject: false,
		NoSecurityExtension:     false,
		RequiresManagerApproval: false,
		SchemaVersion:           1,
		SubjectAltRequireEmail:  false,
		SubjectAltRequireSPN:    false,
		SubjectAltRequireUPN:    true,
	})
	s.CertTemplate5 = graphTestContext.NewActiveDirectoryCertTemplate("CertTemplate5", domainSid5, CertTemplateData{
		ApplicationPolicies:     []string{},
		AuthenticationEnabled:   true,
		AuthorizedSignatures:    0,
		EKUS:                    []string{},
		EnrolleeSuppliesSubject: false,
		NoSecurityExtension:     false,
		RequiresManagerApproval: false,
		SchemaVersion:           1,
		SubjectAltRequireEmail:  false,
		SubjectAltRequireSPN:    false,
		SubjectAltRequireUPN:    true,
	})
	s.DC1 = graphTestContext.NewActiveDirectoryComputer("DC1", domainSid1)
	s.DC2 = graphTestContext.NewActiveDirectoryComputer("DC2", domainSid2)
	s.DC3 = graphTestContext.NewActiveDirectoryComputer("DC3", domainSid3)
	s.DC4 = graphTestContext.NewActiveDirectoryComputer("DC4", domainSid4)
	s.DC5 = graphTestContext.NewActiveDirectoryComputer("DC5", domainSid5)
	s.Domain1 = graphTestContext.NewActiveDirectoryDomain("Domain1", domainSid1, false, true)
	s.Domain2 = graphTestContext.NewActiveDirectoryDomain("Domain2", domainSid2, false, true)
	s.Domain3 = graphTestContext.NewActiveDirectoryDomain("Domain3", domainSid3, false, true)
	s.Domain4 = graphTestContext.NewActiveDirectoryDomain("Domain4", domainSid4, false, true)
	s.Domain5 = graphTestContext.NewActiveDirectoryDomain("Domain5", domainSid5, false, true)
	s.EnterpriseCA1 = graphTestContext.NewActiveDirectoryEnterpriseCA("EnterpriseCA1", domainSid1)
	s.EnterpriseCA2 = graphTestContext.NewActiveDirectoryEnterpriseCA("EnterpriseCA2", domainSid2)
	s.EnterpriseCA3 = graphTestContext.NewActiveDirectoryEnterpriseCA("EnterpriseCA3", domainSid3)
	s.EnterpriseCA4 = graphTestContext.NewActiveDirectoryEnterpriseCA("EnterpriseCA4", domainSid4)
	s.EnterpriseCA5 = graphTestContext.NewActiveDirectoryEnterpriseCA("EnterpriseCA5", domainSid5)
	s.Group1 = graphTestContext.NewActiveDirectoryGroup("Group1", domainSid1)
	s.Group2 = graphTestContext.NewActiveDirectoryGroup("Group2", domainSid2)
	s.Group3 = graphTestContext.NewActiveDirectoryGroup("Group3", domainSid3)
	s.Group4 = graphTestContext.NewActiveDirectoryGroup("Group4", domainSid4)
	s.Group5 = graphTestContext.NewActiveDirectoryGroup("Group5", domainSid5)
	s.NTAuthStore1 = graphTestContext.NewActiveDirectoryNTAuthStore("NTAuthStore1", domainSid1)
	s.NTAuthStore2 = graphTestContext.NewActiveDirectoryNTAuthStore("NTAuthStore2", domainSid2)
	s.NTAuthStore3 = graphTestContext.NewActiveDirectoryNTAuthStore("NTAuthStore3", domainSid3)
	s.NTAuthStore4 = graphTestContext.NewActiveDirectoryNTAuthStore("NTAuthStore4", domainSid4)
	s.NTAuthStore5 = graphTestContext.NewActiveDirectoryNTAuthStore("NTAuthStore5", domainSid5)
	s.RootCA1 = graphTestContext.NewActiveDirectoryRootCA("RootCA1", domainSid1)
	s.RootCA2 = graphTestContext.NewActiveDirectoryRootCA("RootCA2", domainSid2)
	s.RootCA3 = graphTestContext.NewActiveDirectoryRootCA("RootCA3", domainSid3)
	s.RootCA4 = graphTestContext.NewActiveDirectoryRootCA("RootCA4", domainSid4)
	s.RootCA5 = graphTestContext.NewActiveDirectoryRootCA("RootCA5", domainSid5)
	s.User1 = graphTestContext.NewActiveDirectoryUser("User1", domainSid1)
	s.User2 = graphTestContext.NewActiveDirectoryUser("User2", domainSid2)
	s.User3 = graphTestContext.NewActiveDirectoryUser("User3", domainSid3)
	s.User4 = graphTestContext.NewActiveDirectoryUser("User4", domainSid4)
	s.User5 = graphTestContext.NewActiveDirectoryUser("User5", domainSid5)
	graphTestContext.NewRelationship(s.RootCA1, s.Domain1, ad.RootCAFor)
	graphTestContext.NewRelationship(s.NTAuthStore1, s.Domain1, ad.NTAuthStoreFor)
	graphTestContext.NewRelationship(s.DC1, s.Domain1, ad.DCFor)
	graphTestContext.NewRelationship(s.CertTemplate1, s.EnterpriseCA1, ad.PublishedTo)
	graphTestContext.NewRelationship(s.EnterpriseCA1, s.RootCA1, ad.IssuedSignedBy)
	graphTestContext.NewRelationship(s.EnterpriseCA1, s.NTAuthStore1, ad.TrustedForNTAuth)
	graphTestContext.NewRelationship(s.User1, s.EnterpriseCA1, ad.Enroll)
	graphTestContext.NewRelationship(s.EnterpriseCA1, s.DC1, ad.CanAbuseUPNCertMapping)
	graphTestContext.NewRelationship(s.User1, s.CertTemplate1, ad.Enroll)
	graphTestContext.NewRelationship(s.RootCA2, s.Domain2, ad.RootCAFor)
	graphTestContext.NewRelationship(s.NTAuthStore2, s.Domain2, ad.NTAuthStoreFor)
	graphTestContext.NewRelationship(s.DC2, s.Domain2, ad.DCFor)
	graphTestContext.NewRelationship(s.CertTemplate2, s.EnterpriseCA2, ad.PublishedTo)
	graphTestContext.NewRelationship(s.EnterpriseCA2, s.RootCA2, ad.IssuedSignedBy)
	graphTestContext.NewRelationship(s.EnterpriseCA2, s.NTAuthStore2, ad.TrustedForNTAuth)
	graphTestContext.NewRelationship(s.User2, s.EnterpriseCA2, ad.Enroll)
	graphTestContext.NewRelationship(s.User2, s.CertTemplate2, ad.Enroll)
	graphTestContext.NewRelationship(s.RootCA3, s.Domain3, ad.RootCAFor)
	graphTestContext.NewRelationship(s.NTAuthStore3, s.Domain3, ad.NTAuthStoreFor)
	graphTestContext.NewRelationship(s.DC3, s.Domain3, ad.DCFor)
	graphTestContext.NewRelationship(s.CertTemplate3, s.EnterpriseCA3, ad.PublishedTo)
	graphTestContext.NewRelationship(s.EnterpriseCA3, s.RootCA3, ad.IssuedSignedBy)
	graphTestContext.NewRelationship(s.User3, s.EnterpriseCA3, ad.Enroll)
	graphTestContext.NewRelationship(s.EnterpriseCA3, s.DC3, ad.CanAbuseUPNCertMapping)
	graphTestContext.NewRelationship(s.User3, s.CertTemplate3, ad.Enroll)
	graphTestContext.NewRelationship(s.RootCA4, s.Domain4, ad.RootCAFor)
	graphTestContext.NewRelationship(s.NTAuthStore4, s.Domain4, ad.NTAuthStoreFor)
	graphTestContext.NewRelationship(s.DC4, s.Domain4, ad.DCFor)
	graphTestContext.NewRelationship(s.CertTemplate4, s.EnterpriseCA4, ad.PublishedTo)
	graphTestContext.NewRelationship(s.EnterpriseCA4, s.NTAuthStore4, ad.TrustedForNTAuth)
	graphTestContext.NewRelationship(s.User4, s.EnterpriseCA4, ad.Enroll)
	graphTestContext.NewRelationship(s.EnterpriseCA4, s.DC4, ad.CanAbuseUPNCertMapping)
	graphTestContext.NewRelationship(s.User4, s.CertTemplate4, ad.Enroll)
	graphTestContext.NewRelationship(s.RootCA5, s.Domain5, ad.RootCAFor)
	graphTestContext.NewRelationship(s.NTAuthStore5, s.Domain5, ad.NTAuthStoreFor)
	graphTestContext.NewRelationship(s.DC5, s.Domain5, ad.DCFor)
	graphTestContext.NewRelationship(s.EnterpriseCA5, s.RootCA5, ad.IssuedSignedBy)
	graphTestContext.NewRelationship(s.EnterpriseCA5, s.NTAuthStore5, ad.TrustedForNTAuth)
	graphTestContext.NewRelationship(s.User5, s.EnterpriseCA5, ad.Enroll)
	graphTestContext.NewRelationship(s.EnterpriseCA5, s.DC5, ad.CanAbuseUPNCertMapping)
	graphTestContext.NewRelationship(s.User5, s.CertTemplate5, ad.Enroll)
	graphTestContext.NewRelationship(s.Group1, s.User1, ad.GenericAll)
	graphTestContext.NewRelationship(s.Group2, s.User2, ad.GenericAll)
	graphTestContext.NewRelationship(s.Group5, s.User5, ad.GenericAll)
	graphTestContext.NewRelationship(s.Group4, s.User4, ad.GenericAll)
	graphTestContext.NewRelationship(s.Group3, s.User3, ad.GenericAll)
}

type ESC10aHarnessVictim struct {
	CertTemplate1 *graph.Node
	DC            *graph.Node
	Domain        *graph.Node
	EnterpriseCA  *graph.Node
	Group0        *graph.Node
	Group1        *graph.Node
	Group2        *graph.Node
	Group3        *graph.Node
	Group4        *graph.Node
	NTAuthStore   *graph.Node
	RootCA        *graph.Node
	User1         *graph.Node
	User2         *graph.Node
	User3         *graph.Node
	User4         *graph.Node
}

func (s *ESC10aHarnessVictim) Setup(graphTestContext *GraphTestContext) {
	domainSid := RandomDomainSID()
	s.CertTemplate1 = graphTestContext.NewActiveDirectoryCertTemplate("CertTemplate1", domainSid, CertTemplateData{
		ApplicationPolicies:     []string{},
		AuthenticationEnabled:   true,
		AuthorizedSignatures:    0,
		EKUS:                    []string{},
		EnrolleeSuppliesSubject: false,
		NoSecurityExtension:     false,
		RequiresManagerApproval: false,
		SchemaVersion:           1,
		SubjectAltRequireEmail:  false,
		SubjectAltRequireSPN:    false,
		SubjectAltRequireUPN:    true,
	})
	s.DC = graphTestContext.NewActiveDirectoryComputer("DC", domainSid)
	s.Domain = graphTestContext.NewActiveDirectoryDomain("Domain", domainSid, false, true)
	s.EnterpriseCA = graphTestContext.NewActiveDirectoryEnterpriseCA("EnterpriseCA", domainSid)
	s.Group0 = graphTestContext.NewActiveDirectoryGroup("Group0", domainSid)
	s.Group1 = graphTestContext.NewActiveDirectoryGroup("Group1", domainSid)
	s.Group2 = graphTestContext.NewActiveDirectoryGroup("Group2", domainSid)
	s.Group3 = graphTestContext.NewActiveDirectoryGroup("Group3", domainSid)
	s.Group4 = graphTestContext.NewActiveDirectoryGroup("Group4", domainSid)
	s.NTAuthStore = graphTestContext.NewActiveDirectoryNTAuthStore("NTAuthStore", domainSid)
	s.RootCA = graphTestContext.NewActiveDirectoryRootCA("RootCA", domainSid)
	s.User1 = graphTestContext.NewActiveDirectoryUser("User1", domainSid)
	s.User2 = graphTestContext.NewActiveDirectoryUser("User2", domainSid)
	s.User3 = graphTestContext.NewActiveDirectoryUser("User3", domainSid)
	s.User4 = graphTestContext.NewActiveDirectoryUser("User4", domainSid)
	graphTestContext.NewRelationship(s.RootCA, s.Domain, ad.RootCAFor)
	graphTestContext.NewRelationship(s.EnterpriseCA, s.RootCA, ad.IssuedSignedBy)
	graphTestContext.NewRelationship(s.NTAuthStore, s.Domain, ad.NTAuthStoreFor)
	graphTestContext.NewRelationship(s.EnterpriseCA, s.NTAuthStore, ad.TrustedForNTAuth)
	graphTestContext.NewRelationship(s.EnterpriseCA, s.DC, ad.CanAbuseUPNCertMapping)
	graphTestContext.NewRelationship(s.DC, s.Domain, ad.DCFor)
	graphTestContext.NewRelationship(s.Group0, s.EnterpriseCA, ad.Enroll)
	graphTestContext.NewRelationship(s.CertTemplate1, s.EnterpriseCA, ad.PublishedTo)
	graphTestContext.NewRelationship(s.User1, s.CertTemplate1, ad.GenericAll)
	graphTestContext.NewRelationship(s.User1, s.Group0, ad.MemberOf)
	graphTestContext.NewRelationship(s.User2, s.CertTemplate1, ad.AllExtendedRights)
	graphTestContext.NewRelationship(s.User2, s.Group0, ad.MemberOf)
	graphTestContext.NewRelationship(s.User3, s.CertTemplate1, ad.GenericWrite)
	graphTestContext.NewRelationship(s.User3, s.Group0, ad.MemberOf)
	graphTestContext.NewRelationship(s.User4, s.CertTemplate1, ad.Enroll)
	graphTestContext.NewRelationship(s.Group1, s.User1, ad.GenericAll)
	graphTestContext.NewRelationship(s.Group2, s.User2, ad.GenericAll)
	graphTestContext.NewRelationship(s.Group3, s.User3, ad.GenericAll)
	graphTestContext.NewRelationship(s.Group4, s.User4, ad.GenericAll)
}

type ESC10bHarness1 struct {
	CertTemplate1 *graph.Node
	CertTemplate2 *graph.Node
	CertTemplate3 *graph.Node
	CertTemplate4 *graph.Node
	CertTemplate5 *graph.Node
	CertTemplate6 *graph.Node
	Computer1     *graph.Node
	Computer2     *graph.Node
	Computer3     *graph.Node
	Computer4     *graph.Node
	Computer5     *graph.Node
	Computer6     *graph.Node
	ComputerDC    *graph.Node
	Domain        *graph.Node
	EnterpriseCA  *graph.Node
	Group0        *graph.Node
	Group1        *graph.Node
	Group2        *graph.Node
	Group3        *graph.Node
	Group4        *graph.Node
	Group5        *graph.Node
	Group6        *graph.Node
	NTAuthStore   *graph.Node
	RootCA        *graph.Node
}

func (s *ESC10bHarness1) Setup(graphTestContext *GraphTestContext) {
	domainSid := RandomDomainSID()
	s.CertTemplate1 = graphTestContext.NewActiveDirectoryCertTemplate("CertTemplate1", domainSid, CertTemplateData{
		ApplicationPolicies:     []string{},
		AuthenticationEnabled:   true,
		AuthorizedSignatures:    0,
		EKUS:                    []string{},
		EnrolleeSuppliesSubject: false,
		NoSecurityExtension:     false,
		RequiresManagerApproval: false,
		SchemaVersion:           2,
		SubjectAltRequireDNS:    true,
		SubjectAltRequireEmail:  false,
		SubjectAltRequireSPN:    false,
		SubjectAltRequireUPN:    false,
	})
	s.CertTemplate2 = graphTestContext.NewActiveDirectoryCertTemplate("CertTemplate2", domainSid, CertTemplateData{
		ApplicationPolicies:     []string{},
		AuthenticationEnabled:   true,
		AuthorizedSignatures:    0,
		EKUS:                    []string{},
		EnrolleeSuppliesSubject: false,
		NoSecurityExtension:     false,
		RequiresManagerApproval: false,
		SchemaVersion:           1,
		SubjectAltRequireDNS:    true,
		SubjectAltRequireEmail:  false,
		SubjectAltRequireSPN:    false,
		SubjectAltRequireUPN:    false,
	})
	s.CertTemplate3 = graphTestContext.NewActiveDirectoryCertTemplate("CertTemplate3", domainSid, CertTemplateData{
		ApplicationPolicies:     []string{},
		AuthenticationEnabled:   true,
		AuthorizedSignatures:    0,
		EKUS:                    []string{},
		EnrolleeSuppliesSubject: false,
		NoSecurityExtension:     false,
		RequiresManagerApproval: false,
		SchemaVersion:           1,
		SubjectAltRequireDNS:    false,
		SubjectAltRequireEmail:  false,
		SubjectAltRequireSPN:    false,
		SubjectAltRequireUPN:    false,
	})
	s.CertTemplate4 = graphTestContext.NewActiveDirectoryCertTemplate("CertTemplate4", domainSid, CertTemplateData{
		ApplicationPolicies:     []string{},
		AuthenticationEnabled:   true,
		AuthorizedSignatures:    0,
		EKUS:                    []string{},
		EnrolleeSuppliesSubject: false,
		NoSecurityExtension:     false,
		RequiresManagerApproval: true,
		SchemaVersion:           1,
		SubjectAltRequireDNS:    true,
		SubjectAltRequireEmail:  false,
		SubjectAltRequireSPN:    false,
		SubjectAltRequireUPN:    false,
	})
	s.CertTemplate5 = graphTestContext.NewActiveDirectoryCertTemplate("CertTemplate5", domainSid, CertTemplateData{
		ApplicationPolicies:     []string{},
		AuthenticationEnabled:   false,
		AuthorizedSignatures:    0,
		EKUS:                    []string{},
		EnrolleeSuppliesSubject: false,
		NoSecurityExtension:     false,
		RequiresManagerApproval: false,
		SchemaVersion:           1,
		SubjectAltRequireDNS:    true,
		SubjectAltRequireEmail:  false,
		SubjectAltRequireSPN:    false,
		SubjectAltRequireUPN:    false,
	})
	s.CertTemplate6 = graphTestContext.NewActiveDirectoryCertTemplate("CertTemplate6", domainSid, CertTemplateData{
		ApplicationPolicies:     []string{},
		AuthenticationEnabled:   true,
		AuthorizedSignatures:    1,
		EKUS:                    []string{},
		EnrolleeSuppliesSubject: false,
		NoSecurityExtension:     false,
		RequiresManagerApproval: false,
		SchemaVersion:           2,
		SubjectAltRequireDNS:    true,
		SubjectAltRequireEmail:  false,
		SubjectAltRequireSPN:    false,
		SubjectAltRequireUPN:    false,
	})
	s.Computer1 = graphTestContext.NewActiveDirectoryComputer("Computer1", domainSid)
	s.Computer2 = graphTestContext.NewActiveDirectoryComputer("Computer2", domainSid)
	s.Computer3 = graphTestContext.NewActiveDirectoryComputer("Computer3", domainSid)
	s.Computer4 = graphTestContext.NewActiveDirectoryComputer("Computer4", domainSid)
	s.Computer5 = graphTestContext.NewActiveDirectoryComputer("Computer5", domainSid)
	s.Computer6 = graphTestContext.NewActiveDirectoryComputer("Computer6", domainSid)
	s.ComputerDC = graphTestContext.NewActiveDirectoryComputer("ComputerDC", domainSid)
	s.Domain = graphTestContext.NewActiveDirectoryDomain("Domain", domainSid, false, true)
	s.EnterpriseCA = graphTestContext.NewActiveDirectoryEnterpriseCA("EnterpriseCA", domainSid)
	s.Group0 = graphTestContext.NewActiveDirectoryGroup("Group0", domainSid)
	s.Group1 = graphTestContext.NewActiveDirectoryGroup("Group1", domainSid)
	s.Group2 = graphTestContext.NewActiveDirectoryGroup("Group2", domainSid)
	s.Group3 = graphTestContext.NewActiveDirectoryGroup("Group3", domainSid)
	s.Group4 = graphTestContext.NewActiveDirectoryGroup("Group4", domainSid)
	s.Group5 = graphTestContext.NewActiveDirectoryGroup("Group5", domainSid)
	s.Group6 = graphTestContext.NewActiveDirectoryGroup("Group6", domainSid)
	s.NTAuthStore = graphTestContext.NewActiveDirectoryNTAuthStore("NTAuthStore", domainSid)
	s.RootCA = graphTestContext.NewActiveDirectoryRootCA("RootCA", domainSid)
	graphTestContext.NewRelationship(s.CertTemplate2, s.EnterpriseCA, ad.PublishedTo)
	graphTestContext.NewRelationship(s.RootCA, s.Domain, ad.RootCAFor)
	graphTestContext.NewRelationship(s.EnterpriseCA, s.RootCA, ad.IssuedSignedBy)
	graphTestContext.NewRelationship(s.NTAuthStore, s.Domain, ad.NTAuthStoreFor)
	graphTestContext.NewRelationship(s.EnterpriseCA, s.NTAuthStore, ad.TrustedForNTAuth)
	graphTestContext.NewRelationship(s.EnterpriseCA, s.ComputerDC, ad.CanAbuseUPNCertMapping)
	graphTestContext.NewRelationship(s.ComputerDC, s.Domain, ad.DCFor)
	graphTestContext.NewRelationship(s.Computer3, s.CertTemplate3, ad.Enroll)
	graphTestContext.NewRelationship(s.CertTemplate3, s.EnterpriseCA, ad.PublishedTo)
	graphTestContext.NewRelationship(s.CertTemplate4, s.EnterpriseCA, ad.PublishedTo)
	graphTestContext.NewRelationship(s.Computer4, s.CertTemplate4, ad.Enroll)
	graphTestContext.NewRelationship(s.Computer2, s.CertTemplate2, ad.Enroll)
	graphTestContext.NewRelationship(s.Group0, s.EnterpriseCA, ad.Enroll)
	graphTestContext.NewRelationship(s.Computer2, s.Group0, ad.MemberOf)
	graphTestContext.NewRelationship(s.Computer3, s.Group0, ad.MemberOf)
	graphTestContext.NewRelationship(s.Computer4, s.Group0, ad.MemberOf)
	graphTestContext.NewRelationship(s.CertTemplate5, s.EnterpriseCA, ad.PublishedTo)
	graphTestContext.NewRelationship(s.Computer5, s.CertTemplate5, ad.Enroll)
	graphTestContext.NewRelationship(s.Computer5, s.Group0, ad.MemberOf)
	graphTestContext.NewRelationship(s.Computer6, s.Group0, ad.MemberOf)
	graphTestContext.NewRelationship(s.Computer6, s.CertTemplate6, ad.Enroll)
	graphTestContext.NewRelationship(s.CertTemplate6, s.EnterpriseCA, ad.PublishedTo)
	graphTestContext.NewRelationship(s.CertTemplate1, s.EnterpriseCA, ad.PublishedTo)
	graphTestContext.NewRelationship(s.Computer1, s.CertTemplate1, ad.Enroll)
	graphTestContext.NewRelationship(s.Computer1, s.Group0, ad.MemberOf)
	graphTestContext.NewRelationship(s.Group6, s.Computer6, ad.GenericAll)
	graphTestContext.NewRelationship(s.Group5, s.Computer5, ad.GenericAll)
	graphTestContext.NewRelationship(s.Group4, s.Computer4, ad.GenericAll)
	graphTestContext.NewRelationship(s.Group3, s.Computer3, ad.GenericAll)
	graphTestContext.NewRelationship(s.Group2, s.Computer2, ad.GenericAll)
	graphTestContext.NewRelationship(s.Group1, s.Computer1, ad.GenericAll)
}

type ESC10bHarness2 struct {
	CertTemplate1 *graph.Node
	CertTemplate2 *graph.Node
	CertTemplate3 *graph.Node
	Computer1     *graph.Node
	Computer2     *graph.Node
	Computer3     *graph.Node
	Computer4     *graph.Node
	Computer5     *graph.Node
	Computer6     *graph.Node
	ComputerDC    *graph.Node
	Domain        *graph.Node
	EnterpriseCA  *graph.Node
	Group0        *graph.Node
	Group1        *graph.Node
	Group2        *graph.Node
	Group3        *graph.Node
	Group4        *graph.Node
	Group5        *graph.Node
	Group6        *graph.Node
	NTAuthStore   *graph.Node
	RootCA        *graph.Node
	User1         *graph.Node
	User2         *graph.Node
	User3         *graph.Node
	User4         *graph.Node
	User5         *graph.Node
	User6         *graph.Node
}

func (s *ESC10bHarness2) Setup(graphTestContext *GraphTestContext) {
	domainSid := RandomDomainSID()
	s.CertTemplate1 = graphTestContext.NewActiveDirectoryCertTemplate("CertTemplate1", domainSid, CertTemplateData{
		ApplicationPolicies:        []string{},
		AuthenticationEnabled:      true,
		AuthorizedSignatures:       0,
		EKUS:                       []string{},
		EnrolleeSuppliesSubject:    false,
		NoSecurityExtension:        false,
		RequiresManagerApproval:    false,
		SchemaVersion:              2,
		SubjectAltRequireDNS:       false,
		SubjectAltRequireDomainDNS: true,
		SubjectAltRequireEmail:     true,
		SubjectAltRequireSPN:       false,
		SubjectAltRequireUPN:       false,
	})
	s.CertTemplate2 = graphTestContext.NewActiveDirectoryCertTemplate("CertTemplate2", domainSid, CertTemplateData{
		ApplicationPolicies:        []string{},
		AuthenticationEnabled:      true,
		AuthorizedSignatures:       0,
		EKUS:                       []string{},
		EnrolleeSuppliesSubject:    false,
		NoSecurityExtension:        false,
		RequiresManagerApproval:    false,
		SchemaVersion:              2,
		SubjectAltRequireDNS:       true,
		SubjectAltRequireDomainDNS: false,
		SubjectAltRequireEmail:     true,
		SubjectAltRequireSPN:       false,
		SubjectAltRequireUPN:       false,
	})
	s.CertTemplate3 = graphTestContext.NewActiveDirectoryCertTemplate("CertTemplate3", domainSid, CertTemplateData{
		ApplicationPolicies:        []string{},
		AuthenticationEnabled:      true,
		AuthorizedSignatures:       0,
		EKUS:                       []string{},
		EnrolleeSuppliesSubject:    false,
		NoSecurityExtension:        false,
		RequiresManagerApproval:    false,
		SchemaVersion:              2,
		SubjectAltRequireDNS:       true,
		SubjectAltRequireDomainDNS: true,
		SubjectAltRequireEmail:     true,
		SubjectAltRequireSPN:       false,
		SubjectAltRequireUPN:       false,
	})
	s.Computer1 = graphTestContext.NewActiveDirectoryComputer("Computer1", domainSid)
	s.Computer2 = graphTestContext.NewActiveDirectoryComputer("Computer2", domainSid)
	s.Computer3 = graphTestContext.NewActiveDirectoryComputer("Computer3", domainSid)
	s.Computer4 = graphTestContext.NewActiveDirectoryComputer("Computer4", domainSid)
	s.Computer5 = graphTestContext.NewActiveDirectoryComputer("Computer5", domainSid)
	s.Computer6 = graphTestContext.NewActiveDirectoryComputer("Computer6", domainSid)
	s.ComputerDC = graphTestContext.NewActiveDirectoryComputer("ComputerDC", domainSid)
	s.Domain = graphTestContext.NewActiveDirectoryDomain("Domain", domainSid, false, true)
	s.EnterpriseCA = graphTestContext.NewActiveDirectoryEnterpriseCA("EnterpriseCA", domainSid)
	s.Group0 = graphTestContext.NewActiveDirectoryGroup("Group0", domainSid)
	s.Group1 = graphTestContext.NewActiveDirectoryGroup("Group1", domainSid)
	s.Group2 = graphTestContext.NewActiveDirectoryGroup("Group2", domainSid)
	s.Group3 = graphTestContext.NewActiveDirectoryGroup("Group3", domainSid)
	s.Group4 = graphTestContext.NewActiveDirectoryGroup("Group4", domainSid)
	s.Group5 = graphTestContext.NewActiveDirectoryGroup("Group5", domainSid)
	s.Group6 = graphTestContext.NewActiveDirectoryGroup("Group6", domainSid)
	s.NTAuthStore = graphTestContext.NewActiveDirectoryNTAuthStore("NTAuthStore", domainSid)
	s.RootCA = graphTestContext.NewActiveDirectoryRootCA("RootCA", domainSid)
	s.User1 = graphTestContext.NewActiveDirectoryUser("User1", domainSid)
	s.User2 = graphTestContext.NewActiveDirectoryUser("User2", domainSid)
	s.User3 = graphTestContext.NewActiveDirectoryUser("User3", domainSid)
	s.User4 = graphTestContext.NewActiveDirectoryUser("User4", domainSid)
	s.User5 = graphTestContext.NewActiveDirectoryUser("User5", domainSid)
	s.User6 = graphTestContext.NewActiveDirectoryUser("User6", domainSid)
	graphTestContext.NewRelationship(s.RootCA, s.Domain, ad.RootCAFor)
	graphTestContext.NewRelationship(s.EnterpriseCA, s.RootCA, ad.IssuedSignedBy)
	graphTestContext.NewRelationship(s.NTAuthStore, s.Domain, ad.NTAuthStoreFor)
	graphTestContext.NewRelationship(s.EnterpriseCA, s.NTAuthStore, ad.TrustedForNTAuth)
	graphTestContext.NewRelationship(s.EnterpriseCA, s.ComputerDC, ad.CanAbuseUPNCertMapping)
	graphTestContext.NewRelationship(s.ComputerDC, s.Domain, ad.DCFor)
	graphTestContext.NewRelationship(s.Group0, s.EnterpriseCA, ad.Enroll)
	graphTestContext.NewRelationship(s.CertTemplate1, s.EnterpriseCA, ad.PublishedTo)
	graphTestContext.NewRelationship(s.Group1, s.CertTemplate1, ad.Enroll)
	graphTestContext.NewRelationship(s.Group1, s.Group0, ad.MemberOf)
	graphTestContext.NewRelationship(s.CertTemplate2, s.EnterpriseCA, ad.PublishedTo)
	graphTestContext.NewRelationship(s.CertTemplate3, s.EnterpriseCA, ad.PublishedTo)
	graphTestContext.NewRelationship(s.Computer1, s.CertTemplate1, ad.Enroll)
	graphTestContext.NewRelationship(s.Computer1, s.Group0, ad.MemberOf)
	graphTestContext.NewRelationship(s.User1, s.CertTemplate1, ad.Enroll)
	graphTestContext.NewRelationship(s.User1, s.Group0, ad.MemberOf)
	graphTestContext.NewRelationship(s.Group2, s.Group0, ad.MemberOf)
	graphTestContext.NewRelationship(s.Computer2, s.Group0, ad.MemberOf)
	graphTestContext.NewRelationship(s.User2, s.Group0, ad.MemberOf)
	graphTestContext.NewRelationship(s.User2, s.CertTemplate2, ad.Enroll)
	graphTestContext.NewRelationship(s.Computer2, s.CertTemplate2, ad.Enroll)
	graphTestContext.NewRelationship(s.Group2, s.CertTemplate2, ad.Enroll)
	graphTestContext.NewRelationship(s.Group3, s.Group0, ad.MemberOf)
	graphTestContext.NewRelationship(s.Computer3, s.Group0, ad.MemberOf)
	graphTestContext.NewRelationship(s.User3, s.Group0, ad.MemberOf)
	graphTestContext.NewRelationship(s.Group3, s.CertTemplate3, ad.Enroll)
	graphTestContext.NewRelationship(s.Computer3, s.CertTemplate3, ad.Enroll)
	graphTestContext.NewRelationship(s.User3, s.CertTemplate3, ad.Enroll)
	graphTestContext.NewRelationship(s.User6, s.User3, ad.GenericAll)
	graphTestContext.NewRelationship(s.User5, s.Computer3, ad.GenericAll)
	graphTestContext.NewRelationship(s.User4, s.Group3, ad.GenericAll)
	graphTestContext.NewRelationship(s.Computer6, s.User2, ad.GenericAll)
	graphTestContext.NewRelationship(s.Computer5, s.Computer2, ad.GenericAll)
	graphTestContext.NewRelationship(s.Computer4, s.Group2, ad.GenericAll)
	graphTestContext.NewRelationship(s.Group6, s.User1, ad.GenericAll)
	graphTestContext.NewRelationship(s.Group5, s.Computer1, ad.GenericAll)
	graphTestContext.NewRelationship(s.Group4, s.Group1, ad.GenericAll)
}

type ESC10bHarnessECA struct {
	CertTemplate1 *graph.Node
	CertTemplate2 *graph.Node
	CertTemplate3 *graph.Node
	CertTemplate4 *graph.Node
	CertTemplate5 *graph.Node
	Computer1     *graph.Node
	Computer2     *graph.Node
	Computer3     *graph.Node
	Computer4     *graph.Node
	Computer5     *graph.Node
	ComputerDC1   *graph.Node
	ComputerDC2   *graph.Node
	ComputerDC3   *graph.Node
	ComputerDC4   *graph.Node
	ComputerDC5   *graph.Node
	Domain1       *graph.Node
	Domain2       *graph.Node
	Domain3       *graph.Node
	Domain4       *graph.Node
	Domain5       *graph.Node
	EnterpriseCA1 *graph.Node
	EnterpriseCA2 *graph.Node
	EnterpriseCA3 *graph.Node
	EnterpriseCA4 *graph.Node
	EnterpriseCA5 *graph.Node
	Group1        *graph.Node
	Group2        *graph.Node
	Group3        *graph.Node
	Group4        *graph.Node
	Group5        *graph.Node
	NTAuthStore1  *graph.Node
	NTAuthStore2  *graph.Node
	NTAuthStore3  *graph.Node
	NTAuthStore4  *graph.Node
	NTAuthStore5  *graph.Node
	RootCA1       *graph.Node
	RootCA2       *graph.Node
	RootCA3       *graph.Node
	RootCA4       *graph.Node
	RootCA5       *graph.Node
}

func (s *ESC10bHarnessECA) Setup(graphTestContext *GraphTestContext) {
	domainSid1 := RandomDomainSID()
	domainSid2 := RandomDomainSID()
	domainSid3 := RandomDomainSID()
	domainSid4 := RandomDomainSID()
	domainSid5 := RandomDomainSID()
	s.CertTemplate1 = graphTestContext.NewActiveDirectoryCertTemplate("CertTemplate1", domainSid1, CertTemplateData{
		ApplicationPolicies:     []string{},
		AuthenticationEnabled:   true,
		AuthorizedSignatures:    0,
		EKUS:                    []string{},
		EnrolleeSuppliesSubject: false,
		NoSecurityExtension:     false,
		RequiresManagerApproval: false,
		SchemaVersion:           1,
		SubjectAltRequireDNS:    true,
		SubjectAltRequireEmail:  false,
		SubjectAltRequireSPN:    false,
		SubjectAltRequireUPN:    false,
	})
	s.CertTemplate2 = graphTestContext.NewActiveDirectoryCertTemplate("CertTemplate2", domainSid2, CertTemplateData{
		ApplicationPolicies:     []string{},
		AuthenticationEnabled:   true,
		AuthorizedSignatures:    0,
		EKUS:                    []string{},
		EnrolleeSuppliesSubject: false,
		NoSecurityExtension:     false,
		RequiresManagerApproval: false,
		SchemaVersion:           1,
		SubjectAltRequireDNS:    true,
		SubjectAltRequireEmail:  false,
		SubjectAltRequireSPN:    false,
		SubjectAltRequireUPN:    false,
	})
	s.CertTemplate3 = graphTestContext.NewActiveDirectoryCertTemplate("CertTemplate3", domainSid3, CertTemplateData{
		ApplicationPolicies:     []string{},
		AuthenticationEnabled:   true,
		AuthorizedSignatures:    0,
		EKUS:                    []string{},
		EnrolleeSuppliesSubject: false,
		NoSecurityExtension:     false,
		RequiresManagerApproval: false,
		SchemaVersion:           1,
		SubjectAltRequireDNS:    true,
		SubjectAltRequireEmail:  false,
		SubjectAltRequireSPN:    false,
		SubjectAltRequireUPN:    false,
	})
	s.CertTemplate4 = graphTestContext.NewActiveDirectoryCertTemplate("CertTemplate4", domainSid4, CertTemplateData{
		ApplicationPolicies:     []string{},
		AuthenticationEnabled:   true,
		AuthorizedSignatures:    0,
		EKUS:                    []string{},
		EnrolleeSuppliesSubject: false,
		NoSecurityExtension:     false,
		RequiresManagerApproval: false,
		SchemaVersion:           1,
		SubjectAltRequireDNS:    true,
		SubjectAltRequireEmail:  false,
		SubjectAltRequireSPN:    false,
		SubjectAltRequireUPN:    false,
	})
	s.CertTemplate5 = graphTestContext.NewActiveDirectoryCertTemplate("CertTemplate5", domainSid5, CertTemplateData{
		ApplicationPolicies:     []string{},
		AuthenticationEnabled:   true,
		AuthorizedSignatures:    0,
		EKUS:                    []string{},
		EnrolleeSuppliesSubject: false,
		NoSecurityExtension:     false,
		RequiresManagerApproval: false,
		SchemaVersion:           1,
		SubjectAltRequireDNS:    true,
		SubjectAltRequireEmail:  false,
		SubjectAltRequireSPN:    false,
		SubjectAltRequireUPN:    false,
	})
	s.Computer1 = graphTestContext.NewActiveDirectoryComputer("Computer1", domainSid1)
	s.Computer2 = graphTestContext.NewActiveDirectoryComputer("Computer2", domainSid2)
	s.Computer3 = graphTestContext.NewActiveDirectoryComputer("Computer3", domainSid3)
	s.Computer4 = graphTestContext.NewActiveDirectoryComputer("Computer4", domainSid4)
	s.Computer5 = graphTestContext.NewActiveDirectoryComputer("Computer5", domainSid5)
	s.ComputerDC1 = graphTestContext.NewActiveDirectoryComputer("ComputerDC1", domainSid1)
	s.ComputerDC2 = graphTestContext.NewActiveDirectoryComputer("ComputerDC2", domainSid2)
	s.ComputerDC3 = graphTestContext.NewActiveDirectoryComputer("ComputerDC3", domainSid3)
	s.ComputerDC4 = graphTestContext.NewActiveDirectoryComputer("ComputerDC4", domainSid4)
	s.ComputerDC5 = graphTestContext.NewActiveDirectoryComputer("ComputerDC5", domainSid5)
	s.Domain1 = graphTestContext.NewActiveDirectoryDomain("Domain1", domainSid1, false, true)
	s.Domain2 = graphTestContext.NewActiveDirectoryDomain("Domain2", domainSid2, false, true)
	s.Domain3 = graphTestContext.NewActiveDirectoryDomain("Domain3", domainSid3, false, true)
	s.Domain4 = graphTestContext.NewActiveDirectoryDomain("Domain4", domainSid4, false, true)
	s.Domain5 = graphTestContext.NewActiveDirectoryDomain("Domain5", domainSid5, false, true)
	s.EnterpriseCA1 = graphTestContext.NewActiveDirectoryEnterpriseCA("EnterpriseCA1", domainSid1)
	s.EnterpriseCA2 = graphTestContext.NewActiveDirectoryEnterpriseCA("EnterpriseCA2", domainSid2)
	s.EnterpriseCA3 = graphTestContext.NewActiveDirectoryEnterpriseCA("EnterpriseCA3", domainSid3)
	s.EnterpriseCA4 = graphTestContext.NewActiveDirectoryEnterpriseCA("EnterpriseCA4", domainSid4)
	s.EnterpriseCA5 = graphTestContext.NewActiveDirectoryEnterpriseCA("EnterpriseCA5", domainSid5)
	s.Group1 = graphTestContext.NewActiveDirectoryGroup("Group1", domainSid1)
	s.Group2 = graphTestContext.NewActiveDirectoryGroup("Group2", domainSid2)
	s.Group3 = graphTestContext.NewActiveDirectoryGroup("Group3", domainSid3)
	s.Group4 = graphTestContext.NewActiveDirectoryGroup("Group4", domainSid4)
	s.Group5 = graphTestContext.NewActiveDirectoryGroup("Group5", domainSid5)
	s.NTAuthStore1 = graphTestContext.NewActiveDirectoryNTAuthStore("NTAuthStore1", domainSid1)
	s.NTAuthStore2 = graphTestContext.NewActiveDirectoryNTAuthStore("NTAuthStore2", domainSid2)
	s.NTAuthStore3 = graphTestContext.NewActiveDirectoryNTAuthStore("NTAuthStore3", domainSid3)
	s.NTAuthStore4 = graphTestContext.NewActiveDirectoryNTAuthStore("NTAuthStore4", domainSid4)
	s.NTAuthStore5 = graphTestContext.NewActiveDirectoryNTAuthStore("NTAuthStore5", domainSid5)
	s.RootCA1 = graphTestContext.NewActiveDirectoryRootCA("RootCA1", domainSid1)
	s.RootCA2 = graphTestContext.NewActiveDirectoryRootCA("RootCA2", domainSid2)
	s.RootCA3 = graphTestContext.NewActiveDirectoryRootCA("RootCA3", domainSid3)
	s.RootCA4 = graphTestContext.NewActiveDirectoryRootCA("RootCA4", domainSid4)
	s.RootCA5 = graphTestContext.NewActiveDirectoryRootCA("RootCA5", domainSid5)
	graphTestContext.NewRelationship(s.RootCA1, s.Domain1, ad.RootCAFor)
	graphTestContext.NewRelationship(s.NTAuthStore1, s.Domain1, ad.NTAuthStoreFor)
	graphTestContext.NewRelationship(s.ComputerDC1, s.Domain1, ad.DCFor)
	graphTestContext.NewRelationship(s.CertTemplate1, s.EnterpriseCA1, ad.PublishedTo)
	graphTestContext.NewRelationship(s.EnterpriseCA1, s.RootCA1, ad.IssuedSignedBy)
	graphTestContext.NewRelationship(s.EnterpriseCA1, s.NTAuthStore1, ad.TrustedForNTAuth)
	graphTestContext.NewRelationship(s.Computer1, s.EnterpriseCA1, ad.Enroll)
	graphTestContext.NewRelationship(s.EnterpriseCA1, s.ComputerDC1, ad.CanAbuseUPNCertMapping)
	graphTestContext.NewRelationship(s.Computer1, s.CertTemplate1, ad.Enroll)
	graphTestContext.NewRelationship(s.RootCA2, s.Domain2, ad.RootCAFor)
	graphTestContext.NewRelationship(s.NTAuthStore2, s.Domain2, ad.NTAuthStoreFor)
	graphTestContext.NewRelationship(s.ComputerDC2, s.Domain2, ad.DCFor)
	graphTestContext.NewRelationship(s.CertTemplate2, s.EnterpriseCA2, ad.PublishedTo)
	graphTestContext.NewRelationship(s.EnterpriseCA2, s.RootCA2, ad.IssuedSignedBy)
	graphTestContext.NewRelationship(s.EnterpriseCA2, s.NTAuthStore2, ad.TrustedForNTAuth)
	graphTestContext.NewRelationship(s.Computer2, s.EnterpriseCA2, ad.Enroll)
	graphTestContext.NewRelationship(s.Computer2, s.CertTemplate2, ad.Enroll)
	graphTestContext.NewRelationship(s.RootCA3, s.Domain3, ad.RootCAFor)
	graphTestContext.NewRelationship(s.NTAuthStore3, s.Domain3, ad.NTAuthStoreFor)
	graphTestContext.NewRelationship(s.ComputerDC3, s.Domain3, ad.DCFor)
	graphTestContext.NewRelationship(s.CertTemplate3, s.EnterpriseCA3, ad.PublishedTo)
	graphTestContext.NewRelationship(s.EnterpriseCA3, s.RootCA3, ad.IssuedSignedBy)
	graphTestContext.NewRelationship(s.Computer3, s.EnterpriseCA3, ad.Enroll)
	graphTestContext.NewRelationship(s.EnterpriseCA3, s.ComputerDC3, ad.CanAbuseUPNCertMapping)
	graphTestContext.NewRelationship(s.Computer3, s.CertTemplate3, ad.Enroll)
	graphTestContext.NewRelationship(s.RootCA4, s.Domain4, ad.RootCAFor)
	graphTestContext.NewRelationship(s.NTAuthStore4, s.Domain4, ad.NTAuthStoreFor)
	graphTestContext.NewRelationship(s.ComputerDC4, s.Domain4, ad.DCFor)
	graphTestContext.NewRelationship(s.CertTemplate4, s.EnterpriseCA4, ad.PublishedTo)
	graphTestContext.NewRelationship(s.EnterpriseCA4, s.NTAuthStore4, ad.TrustedForNTAuth)
	graphTestContext.NewRelationship(s.Computer4, s.EnterpriseCA4, ad.Enroll)
	graphTestContext.NewRelationship(s.EnterpriseCA4, s.ComputerDC4, ad.CanAbuseUPNCertMapping)
	graphTestContext.NewRelationship(s.Computer4, s.CertTemplate4, ad.Enroll)
	graphTestContext.NewRelationship(s.RootCA5, s.Domain5, ad.RootCAFor)
	graphTestContext.NewRelationship(s.NTAuthStore5, s.Domain5, ad.NTAuthStoreFor)
	graphTestContext.NewRelationship(s.ComputerDC5, s.Domain5, ad.DCFor)
	graphTestContext.NewRelationship(s.EnterpriseCA5, s.RootCA5, ad.IssuedSignedBy)
	graphTestContext.NewRelationship(s.EnterpriseCA5, s.NTAuthStore5, ad.TrustedForNTAuth)
	graphTestContext.NewRelationship(s.Computer5, s.EnterpriseCA5, ad.Enroll)
	graphTestContext.NewRelationship(s.EnterpriseCA5, s.ComputerDC5, ad.CanAbuseUPNCertMapping)
	graphTestContext.NewRelationship(s.Computer5, s.CertTemplate5, ad.Enroll)
	graphTestContext.NewRelationship(s.Group1, s.Computer1, ad.GenericAll)
	graphTestContext.NewRelationship(s.Group2, s.Computer2, ad.GenericAll)
	graphTestContext.NewRelationship(s.Group5, s.Computer5, ad.GenericAll)
	graphTestContext.NewRelationship(s.Group4, s.Computer4, ad.GenericAll)
	graphTestContext.NewRelationship(s.Group3, s.Computer3, ad.GenericAll)
}

type ESC10bHarnessVictim struct {
	CertTemplate1 *graph.Node
	Computer1     *graph.Node
	Computer2     *graph.Node
	Computer3     *graph.Node
	Computer4     *graph.Node
	ComputerDC    *graph.Node
	Domain        *graph.Node
	EnterpriseCA  *graph.Node
	Group0        *graph.Node
	Group1        *graph.Node
	Group2        *graph.Node
	Group3        *graph.Node
	Group4        *graph.Node
	NTAuthStore   *graph.Node
	RootCA        *graph.Node
}

func (s *ESC10bHarnessVictim) Setup(graphTestContext *GraphTestContext) {
	domainSid := RandomDomainSID()
	s.CertTemplate1 = graphTestContext.NewActiveDirectoryCertTemplate("CertTemplate1", domainSid, CertTemplateData{
		ApplicationPolicies:     []string{},
		AuthenticationEnabled:   true,
		AuthorizedSignatures:    0,
		EKUS:                    []string{},
		EnrolleeSuppliesSubject: false,
		NoSecurityExtension:     false,
		RequiresManagerApproval: false,
		SchemaVersion:           1,
		SubjectAltRequireDNS:    true,
		SubjectAltRequireEmail:  false,
		SubjectAltRequireSPN:    false,
		SubjectAltRequireUPN:    false,
	})
	s.Computer1 = graphTestContext.NewActiveDirectoryComputer("Computer1", domainSid)
	s.Computer2 = graphTestContext.NewActiveDirectoryComputer("Computer2", domainSid)
	s.Computer3 = graphTestContext.NewActiveDirectoryComputer("Computer3", domainSid)
	s.Computer4 = graphTestContext.NewActiveDirectoryComputer("Computer4", domainSid)
	s.ComputerDC = graphTestContext.NewActiveDirectoryComputer("ComputerDC", domainSid)
	s.Domain = graphTestContext.NewActiveDirectoryDomain("Domain", domainSid, false, true)
	s.EnterpriseCA = graphTestContext.NewActiveDirectoryEnterpriseCA("EnterpriseCA", domainSid)
	s.Group0 = graphTestContext.NewActiveDirectoryGroup("Group0", domainSid)
	s.Group1 = graphTestContext.NewActiveDirectoryGroup("Group1", domainSid)
	s.Group2 = graphTestContext.NewActiveDirectoryGroup("Group2", domainSid)
	s.Group3 = graphTestContext.NewActiveDirectoryGroup("Group3", domainSid)
	s.Group4 = graphTestContext.NewActiveDirectoryGroup("Group4", domainSid)
	s.NTAuthStore = graphTestContext.NewActiveDirectoryNTAuthStore("NTAuthStore", domainSid)
	s.RootCA = graphTestContext.NewActiveDirectoryRootCA("RootCA", domainSid)
	graphTestContext.NewRelationship(s.RootCA, s.Domain, ad.RootCAFor)
	graphTestContext.NewRelationship(s.EnterpriseCA, s.RootCA, ad.IssuedSignedBy)
	graphTestContext.NewRelationship(s.NTAuthStore, s.Domain, ad.NTAuthStoreFor)
	graphTestContext.NewRelationship(s.EnterpriseCA, s.NTAuthStore, ad.TrustedForNTAuth)
	graphTestContext.NewRelationship(s.EnterpriseCA, s.ComputerDC, ad.CanAbuseUPNCertMapping)
	graphTestContext.NewRelationship(s.ComputerDC, s.Domain, ad.DCFor)
	graphTestContext.NewRelationship(s.Group0, s.EnterpriseCA, ad.Enroll)
	graphTestContext.NewRelationship(s.CertTemplate1, s.EnterpriseCA, ad.PublishedTo)
	graphTestContext.NewRelationship(s.Computer1, s.CertTemplate1, ad.GenericAll)
	graphTestContext.NewRelationship(s.Computer1, s.Group0, ad.MemberOf)
	graphTestContext.NewRelationship(s.Computer2, s.CertTemplate1, ad.AllExtendedRights)
	graphTestContext.NewRelationship(s.Computer2, s.Group0, ad.MemberOf)
	graphTestContext.NewRelationship(s.Computer3, s.CertTemplate1, ad.GenericWrite)
	graphTestContext.NewRelationship(s.Computer3, s.Group0, ad.MemberOf)
	graphTestContext.NewRelationship(s.Computer4, s.CertTemplate1, ad.Enroll)
	graphTestContext.NewRelationship(s.Group1, s.Computer1, ad.GenericAll)
	graphTestContext.NewRelationship(s.Group2, s.Computer2, ad.GenericAll)
	graphTestContext.NewRelationship(s.Group3, s.Computer3, ad.GenericAll)
	graphTestContext.NewRelationship(s.Group4, s.Computer4, ad.GenericAll)
}

type ESC10bPrincipalHarness struct {
	CertTemplate *graph.Node
	Computer1    *graph.Node
	Computer2    *graph.Node
	ComputerDC   *graph.Node
	Domain       *graph.Node
	EnterpriseCA *graph.Node
	Group0       *graph.Node
	Group1       *graph.Node
	Group2       *graph.Node
	Group3       *graph.Node
	Group4       *graph.Node
	Group5       *graph.Node
	Group6       *graph.Node
	NTAuthStore  *graph.Node
	RootCA       *graph.Node
}

func (s *ESC10bPrincipalHarness) Setup(graphTestContext *GraphTestContext) {
	domainSid := RandomDomainSID()
	s.CertTemplate = graphTestContext.NewActiveDirectoryCertTemplate("CertTemplate", domainSid, CertTemplateData{
		ApplicationPolicies:     []string{},
		AuthenticationEnabled:   true,
		AuthorizedSignatures:    0,
		EKUS:                    []string{},
		EnrolleeSuppliesSubject: false,
		NoSecurityExtension:     false,
		RequiresManagerApproval: false,
		SchemaVersion:           1,
		SubjectAltRequireDNS:    true,
		SubjectAltRequireEmail:  false,
		SubjectAltRequireSPN:    false,
		SubjectAltRequireUPN:    false,
	})
	s.Computer1 = graphTestContext.NewActiveDirectoryComputer("Computer1", domainSid)
	s.Computer2 = graphTestContext.NewActiveDirectoryComputer("Computer2", domainSid)
	s.ComputerDC = graphTestContext.NewActiveDirectoryComputer("ComputerDC", domainSid)
	s.Domain = graphTestContext.NewActiveDirectoryDomain("Domain", domainSid, false, true)
	s.EnterpriseCA = graphTestContext.NewActiveDirectoryEnterpriseCA("EnterpriseCA", domainSid)
	s.Group0 = graphTestContext.NewActiveDirectoryGroup("Group0", domainSid)
	s.Group1 = graphTestContext.NewActiveDirectoryGroup("Group1", domainSid)
	s.Group2 = graphTestContext.NewActiveDirectoryGroup("Group2", domainSid)
	s.Group3 = graphTestContext.NewActiveDirectoryGroup("Group3", domainSid)
	s.Group4 = graphTestContext.NewActiveDirectoryGroup("Group4", domainSid)
	s.Group5 = graphTestContext.NewActiveDirectoryGroup("Group5", domainSid)
	s.Group6 = graphTestContext.NewActiveDirectoryGroup("Group6", domainSid)
	s.NTAuthStore = graphTestContext.NewActiveDirectoryNTAuthStore("NTAuthStore", domainSid)
	s.RootCA = graphTestContext.NewActiveDirectoryRootCA("RootCA", domainSid)
	graphTestContext.NewRelationship(s.RootCA, s.Domain, ad.RootCAFor)
	graphTestContext.NewRelationship(s.EnterpriseCA, s.RootCA, ad.IssuedSignedBy)
	graphTestContext.NewRelationship(s.NTAuthStore, s.Domain, ad.NTAuthStoreFor)
	graphTestContext.NewRelationship(s.EnterpriseCA, s.NTAuthStore, ad.TrustedForNTAuth)
	graphTestContext.NewRelationship(s.EnterpriseCA, s.ComputerDC, ad.CanAbuseUPNCertMapping)
	graphTestContext.NewRelationship(s.ComputerDC, s.Domain, ad.DCFor)
	graphTestContext.NewRelationship(s.CertTemplate, s.EnterpriseCA, ad.PublishedTo)
	graphTestContext.NewRelationship(s.Group1, s.Computer1, ad.GenericAll)
	graphTestContext.NewRelationship(s.Group2, s.Computer1, ad.GenericWrite)
	graphTestContext.NewRelationship(s.Group6, s.Computer1, ad.AllExtendedRights)
	graphTestContext.NewRelationship(s.Group3, s.Computer1, ad.WriteDACL)
	graphTestContext.NewRelationship(s.Group4, s.Computer1, ad.WriteOwner)
	graphTestContext.NewRelationship(s.Group5, s.Computer1, ad.WriteOwner)
	graphTestContext.NewRelationship(s.Computer2, s.Computer2, ad.GenericAll)
	graphTestContext.NewRelationship(s.Computer1, s.Group0, ad.MemberOf)
	graphTestContext.NewRelationship(s.Computer2, s.Group0, ad.MemberOf)
	graphTestContext.NewRelationship(s.Group0, s.CertTemplate, ad.Enroll)
	graphTestContext.NewRelationship(s.Group0, s.EnterpriseCA, ad.Enroll)
}

type ESC6bHarnessTemplate1 struct{}

func (s *ESC6bHarnessTemplate1) Setup(c *GraphTestContext) {
	setupHarnessFromArrowsJson(c, "esc6b-template1")
}

type ESC6bTemplate1Harness struct {
	*graph.Node
	CertTemplate1 *graph.Node
	CertTemplate2 *graph.Node
	CertTemplate3 *graph.Node
	CertTemplate4 *graph.Node
	CertTemplate5 *graph.Node
	DC            *graph.Node
	Domain        *graph.Node
	EnterpriseCA  *graph.Node
	Group0        *graph.Node
	Group1        *graph.Node
	Group2        *graph.Node
	Group3        *graph.Node
	Group4        *graph.Node
	Group5        *graph.Node
	NTAuthStore   *graph.Node
	RootCA        *graph.Node
}

func (s *ESC6bTemplate1Harness) Setup(graphTestContext *GraphTestContext) {
	domainSid := RandomDomainSID()

	s.CertTemplate1 = graphTestContext.NewActiveDirectoryCertTemplate("CertTemplate1", domainSid, CertTemplateData{
		ApplicationPolicies:     []string{},
		AuthenticationEnabled:   true,
		AuthorizedSignatures:    0,
		EKUS:                    []string{},
		EnrolleeSuppliesSubject: false,
		NoSecurityExtension:     false,
		RequiresManagerApproval: false,
		SchemaVersion:           2,
		SubjectAltRequireSPN:    false,
		SubjectAltRequireUPN:    false,
	})
	s.CertTemplate2 = graphTestContext.NewActiveDirectoryCertTemplate("CertTemplate2", domainSid, CertTemplateData{
		ApplicationPolicies:     []string{},
		AuthenticationEnabled:   true,
		AuthorizedSignatures:    0,
		EKUS:                    []string{},
		EnrolleeSuppliesSubject: false,
		NoSecurityExtension:     false,
		RequiresManagerApproval: false,
		SchemaVersion:           1,
		SubjectAltRequireSPN:    false,
		SubjectAltRequireUPN:    false,
	})
	s.CertTemplate3 = graphTestContext.NewActiveDirectoryCertTemplate("CertTemplate3", domainSid, CertTemplateData{
		ApplicationPolicies:     []string{},
		AuthenticationEnabled:   false,
		AuthorizedSignatures:    0,
		EKUS:                    []string{},
		EnrolleeSuppliesSubject: false,
		NoSecurityExtension:     false,
		RequiresManagerApproval: false,
		SchemaVersion:           1,
		SubjectAltRequireSPN:    false,
		SubjectAltRequireUPN:    false,
	})
	s.CertTemplate4 = graphTestContext.NewActiveDirectoryCertTemplate("CertTemplate4", domainSid, CertTemplateData{
		ApplicationPolicies:     []string{},
		AuthenticationEnabled:   true,
		AuthorizedSignatures:    0,
		EKUS:                    []string{},
		EnrolleeSuppliesSubject: false,
		NoSecurityExtension:     false,
		RequiresManagerApproval: true,
		SchemaVersion:           1,
		SubjectAltRequireSPN:    false,
		SubjectAltRequireUPN:    false,
	})
	s.CertTemplate5 = graphTestContext.NewActiveDirectoryCertTemplate("CertTemplate5", domainSid, CertTemplateData{
		ApplicationPolicies:     []string{},
		AuthenticationEnabled:   true,
		AuthorizedSignatures:    1,
		EKUS:                    []string{},
		EnrolleeSuppliesSubject: false,
		NoSecurityExtension:     false,
		RequiresManagerApproval: false,
		SchemaVersion:           2,
		SubjectAltRequireSPN:    false,
		SubjectAltRequireUPN:    false,
	})
	s.DC = graphTestContext.NewActiveDirectoryComputer("DC", domainSid)
	s.Domain = graphTestContext.NewActiveDirectoryDomain("Domain", domainSid, false, true)

	s.EnterpriseCA = graphTestContext.NewActiveDirectoryEnterpriseCA("EnterpriseCA", domainSid)
	s.EnterpriseCA.Properties.Set(ad.IsUserSpecifiesSanEnabled.String(), true)
	graphTestContext.UpdateNode(s.EnterpriseCA)

	s.Group0 = graphTestContext.NewActiveDirectoryGroup("Group0", domainSid)
	s.Group1 = graphTestContext.NewActiveDirectoryGroup("Group1", domainSid)
	s.Group2 = graphTestContext.NewActiveDirectoryGroup("Group2", domainSid)
	s.Group3 = graphTestContext.NewActiveDirectoryGroup("Group3", domainSid)
	s.Group4 = graphTestContext.NewActiveDirectoryGroup("Group4", domainSid)
	s.Group5 = graphTestContext.NewActiveDirectoryGroup("Group5", domainSid)

	s.NTAuthStore = graphTestContext.NewActiveDirectoryNTAuthStore("NTAuthStore", domainSid)
	s.RootCA = graphTestContext.NewActiveDirectoryRootCA("RootCA", domainSid)

	graphTestContext.NewRelationship(s.CertTemplate2, s.EnterpriseCA, ad.PublishedTo)
	graphTestContext.NewRelationship(s.RootCA, s.Domain, ad.RootCAFor)
	graphTestContext.NewRelationship(s.EnterpriseCA, s.RootCA, ad.IssuedSignedBy)
	graphTestContext.NewRelationship(s.NTAuthStore, s.Domain, ad.NTAuthStoreFor)
	graphTestContext.NewRelationship(s.EnterpriseCA, s.NTAuthStore, ad.TrustedForNTAuth)
	graphTestContext.NewRelationship(s.EnterpriseCA, s.DC, ad.CanAbuseUPNCertMapping)
	graphTestContext.NewRelationship(s.DC, s.Domain, ad.DCFor)
	graphTestContext.NewRelationship(s.Group3, s.CertTemplate3, ad.Enroll)
	graphTestContext.NewRelationship(s.CertTemplate3, s.EnterpriseCA, ad.PublishedTo)
	graphTestContext.NewRelationship(s.CertTemplate4, s.EnterpriseCA, ad.PublishedTo)
	graphTestContext.NewRelationship(s.Group4, s.CertTemplate4, ad.Enroll)
	graphTestContext.NewRelationship(s.Group2, s.CertTemplate2, ad.Enroll)
	graphTestContext.NewRelationship(s.Group0, s.EnterpriseCA, ad.Enroll)
	graphTestContext.NewRelationship(s.Group2, s.Group0, ad.MemberOf)
	graphTestContext.NewRelationship(s.Group3, s.Group0, ad.MemberOf)
	graphTestContext.NewRelationship(s.Group4, s.Group0, ad.MemberOf)
	graphTestContext.NewRelationship(s.Group5, s.Group0, ad.MemberOf)
	graphTestContext.NewRelationship(s.Group5, s.CertTemplate5, ad.Enroll)
	graphTestContext.NewRelationship(s.CertTemplate5, s.EnterpriseCA, ad.PublishedTo)
	graphTestContext.NewRelationship(s.CertTemplate1, s.EnterpriseCA, ad.PublishedTo)
	graphTestContext.NewRelationship(s.Group1, s.CertTemplate1, ad.Enroll)
	graphTestContext.NewRelationship(s.Group1, s.Group0, ad.MemberOf)
}

type ESC6bTemplate2Harness struct {
	CertTemplate1 *graph.Node
	CertTemplate2 *graph.Node
	CertTemplate3 *graph.Node
	CertTemplate4 *graph.Node
	CertTemplate5 *graph.Node
	CertTemplate6 *graph.Node
	Computer1     *graph.Node
	Computer2     *graph.Node
	Computer3     *graph.Node
	Computer4     *graph.Node
	Computer5     *graph.Node
	Computer6     *graph.Node
	DC            *graph.Node
	Domain        *graph.Node
	EnterpriseCA  *graph.Node
	Group0        *graph.Node
	Group1        *graph.Node
	Group2        *graph.Node
	Group3        *graph.Node
	Group4        *graph.Node
	Group5        *graph.Node
	Group6        *graph.Node
	NTAuthStore   *graph.Node
	RootCA        *graph.Node
	User1         *graph.Node
	User2         *graph.Node
	User3         *graph.Node
	User4         *graph.Node
	User5         *graph.Node
	User6         *graph.Node
}

func (s *ESC6bTemplate2Harness) Setup(graphTestContext *GraphTestContext) {
	domainSid := RandomDomainSID()
	s.CertTemplate1 = graphTestContext.NewActiveDirectoryCertTemplate("CertTemplate1", domainSid, CertTemplateData{
		ApplicationPolicies:        []string{},
		AuthenticationEnabled:      true,
		AuthorizedSignatures:       0,
		EKUS:                       []string{},
		EnrolleeSuppliesSubject:    false,
		NoSecurityExtension:        false,
		RequiresManagerApproval:    false,
		SchemaVersion:              1,
		SubjectAltRequireDNS:       false,
		SubjectAltRequireDomainDNS: false,
		SubjectAltRequireSPN:       false,
		SubjectAltRequireUPN:       false,
	})
	s.CertTemplate1.Properties.Set(ad.SubjectAltRequireEmail.String(), false)
	s.CertTemplate1.Properties.Set(ad.SubjectRequireEmail.String(), false)
	graphTestContext.UpdateNode(s.CertTemplate1)

	s.CertTemplate2 = graphTestContext.NewActiveDirectoryCertTemplate("CertTemplate2", domainSid, CertTemplateData{
		ApplicationPolicies:        []string{},
		AuthenticationEnabled:      true,
		AuthorizedSignatures:       0,
		EKUS:                       []string{},
		EnrolleeSuppliesSubject:    false,
		NoSecurityExtension:        false,
		RequiresManagerApproval:    false,
		SchemaVersion:              1,
		SubjectAltRequireDNS:       true,
		SubjectAltRequireDomainDNS: false,
		SubjectAltRequireSPN:       false,
		SubjectAltRequireUPN:       false,
	})
	s.CertTemplate2.Properties.Set(ad.SubjectAltRequireEmail.String(), false)
	s.CertTemplate2.Properties.Set(ad.SubjectRequireEmail.String(), false)
	graphTestContext.UpdateNode(s.CertTemplate2)

	s.CertTemplate3 = graphTestContext.NewActiveDirectoryCertTemplate("CertTemplate3", domainSid, CertTemplateData{
		ApplicationPolicies:        []string{},
		AuthenticationEnabled:      true,
		AuthorizedSignatures:       0,
		EKUS:                       []string{},
		EnrolleeSuppliesSubject:    false,
		NoSecurityExtension:        false,
		RequiresManagerApproval:    false,
		SchemaVersion:              1,
		SubjectAltRequireDNS:       false,
		SubjectAltRequireDomainDNS: true,
		SubjectAltRequireSPN:       false,
		SubjectAltRequireUPN:       false,
	})
	s.CertTemplate3.Properties.Set(ad.SubjectAltRequireEmail.String(), false)
	s.CertTemplate3.Properties.Set(ad.SubjectRequireEmail.String(), false)
	graphTestContext.UpdateNode(s.CertTemplate3)

	s.CertTemplate4 = graphTestContext.NewActiveDirectoryCertTemplate("CertTemplate4", domainSid, CertTemplateData{
		ApplicationPolicies:        []string{},
		AuthenticationEnabled:      true,
		AuthorizedSignatures:       0,
		EKUS:                       []string{},
		EnrolleeSuppliesSubject:    false,
		NoSecurityExtension:        false,
		RequiresManagerApproval:    false,
		SchemaVersion:              1,
		SubjectAltRequireDNS:       false,
		SubjectAltRequireDomainDNS: false,
		SubjectAltRequireSPN:       false,
		SubjectAltRequireUPN:       false,
	})
	s.CertTemplate4.Properties.Set(ad.SubjectAltRequireEmail.String(), true)
	s.CertTemplate4.Properties.Set(ad.SubjectRequireEmail.String(), true)
	graphTestContext.UpdateNode(s.CertTemplate4)

	s.CertTemplate5 = graphTestContext.NewActiveDirectoryCertTemplate("CertTemplate5", domainSid, CertTemplateData{
		ApplicationPolicies:        []string{},
		AuthenticationEnabled:      true,
		AuthorizedSignatures:       0,
		EKUS:                       []string{},
		EnrolleeSuppliesSubject:    false,
		NoSecurityExtension:        false,
		RequiresManagerApproval:    false,
		SchemaVersion:              2,
		SubjectAltRequireDNS:       false,
		SubjectAltRequireDomainDNS: false,
		SubjectAltRequireSPN:       false,
		SubjectAltRequireUPN:       false,
	})
	s.CertTemplate5.Properties.Set(ad.SubjectAltRequireEmail.String(), true)
	s.CertTemplate5.Properties.Set(ad.SubjectRequireEmail.String(), false)
	graphTestContext.UpdateNode(s.CertTemplate5)

	s.CertTemplate6 = graphTestContext.NewActiveDirectoryCertTemplate("CertTemplate6", domainSid, CertTemplateData{
		ApplicationPolicies:        []string{},
		AuthenticationEnabled:      true,
		AuthorizedSignatures:       0,
		EKUS:                       []string{},
		EnrolleeSuppliesSubject:    false,
		NoSecurityExtension:        false,
		RequiresManagerApproval:    false,
		SchemaVersion:              2,
		SubjectAltRequireDNS:       false,
		SubjectAltRequireDomainDNS: false,
		SubjectAltRequireSPN:       false,
		SubjectAltRequireUPN:       false,
	})
	s.CertTemplate6.Properties.Set(ad.SubjectAltRequireEmail.String(), false)
	s.CertTemplate6.Properties.Set(ad.SubjectRequireEmail.String(), true)
	graphTestContext.UpdateNode(s.CertTemplate6)

	s.EnterpriseCA = graphTestContext.NewActiveDirectoryEnterpriseCA("EnterpriseCA", domainSid)
	s.EnterpriseCA.Properties.Set(ad.IsUserSpecifiesSanEnabled.String(), true)
	graphTestContext.UpdateNode(s.EnterpriseCA)

	s.Computer1 = graphTestContext.NewActiveDirectoryComputer("Computer1", domainSid)
	s.Computer2 = graphTestContext.NewActiveDirectoryComputer("Computer2", domainSid)
	s.Computer3 = graphTestContext.NewActiveDirectoryComputer("Computer3", domainSid)
	s.Computer4 = graphTestContext.NewActiveDirectoryComputer("Computer4", domainSid)
	s.Computer5 = graphTestContext.NewActiveDirectoryComputer("Computer5", domainSid)
	s.Computer6 = graphTestContext.NewActiveDirectoryComputer("Computer6", domainSid)
	s.DC = graphTestContext.NewActiveDirectoryComputer("DC", domainSid)
	s.Domain = graphTestContext.NewActiveDirectoryDomain("Domain", domainSid, false, true)

	s.Group0 = graphTestContext.NewActiveDirectoryGroup("Group0", domainSid)
	s.Group1 = graphTestContext.NewActiveDirectoryGroup("Group1", domainSid)
	s.Group2 = graphTestContext.NewActiveDirectoryGroup("Group2", domainSid)
	s.Group3 = graphTestContext.NewActiveDirectoryGroup("Group3", domainSid)
	s.Group4 = graphTestContext.NewActiveDirectoryGroup("Group4", domainSid)
	s.Group5 = graphTestContext.NewActiveDirectoryGroup("Group5", domainSid)
	s.Group6 = graphTestContext.NewActiveDirectoryGroup("Group6", domainSid)
	s.NTAuthStore = graphTestContext.NewActiveDirectoryNTAuthStore("NTAuthStore", domainSid)
	s.RootCA = graphTestContext.NewActiveDirectoryRootCA("RootCA", domainSid)
	s.User1 = graphTestContext.NewActiveDirectoryUser("User1", domainSid)
	s.User2 = graphTestContext.NewActiveDirectoryUser("User2", domainSid)
	s.User3 = graphTestContext.NewActiveDirectoryUser("User3", domainSid)
	s.User4 = graphTestContext.NewActiveDirectoryUser("User4", domainSid)
	s.User5 = graphTestContext.NewActiveDirectoryUser("User5", domainSid)
	s.User6 = graphTestContext.NewActiveDirectoryUser("User6", domainSid)
	graphTestContext.NewRelationship(s.RootCA, s.Domain, ad.RootCAFor)
	graphTestContext.NewRelationship(s.EnterpriseCA, s.RootCA, ad.IssuedSignedBy)
	graphTestContext.NewRelationship(s.NTAuthStore, s.Domain, ad.NTAuthStoreFor)
	graphTestContext.NewRelationship(s.EnterpriseCA, s.NTAuthStore, ad.TrustedForNTAuth)
	graphTestContext.NewRelationship(s.EnterpriseCA, s.DC, ad.CanAbuseUPNCertMapping)
	graphTestContext.NewRelationship(s.DC, s.Domain, ad.DCFor)
	graphTestContext.NewRelationship(s.Group0, s.EnterpriseCA, ad.Enroll)
	graphTestContext.NewRelationship(s.CertTemplate1, s.EnterpriseCA, ad.PublishedTo)
	graphTestContext.NewRelationship(s.Group1, s.CertTemplate1, ad.Enroll)
	graphTestContext.NewRelationship(s.Group1, s.Group0, ad.MemberOf)
	graphTestContext.NewRelationship(s.CertTemplate2, s.EnterpriseCA, ad.PublishedTo)
	graphTestContext.NewRelationship(s.CertTemplate3, s.EnterpriseCA, ad.PublishedTo)
	graphTestContext.NewRelationship(s.CertTemplate4, s.EnterpriseCA, ad.PublishedTo)
	graphTestContext.NewRelationship(s.CertTemplate5, s.EnterpriseCA, ad.PublishedTo)
	graphTestContext.NewRelationship(s.CertTemplate6, s.EnterpriseCA, ad.PublishedTo)
	graphTestContext.NewRelationship(s.Computer1, s.CertTemplate1, ad.Enroll)
	graphTestContext.NewRelationship(s.Computer1, s.Group0, ad.MemberOf)
	graphTestContext.NewRelationship(s.User1, s.CertTemplate1, ad.Enroll)
	graphTestContext.NewRelationship(s.User1, s.Group0, ad.MemberOf)
	graphTestContext.NewRelationship(s.Group2, s.Group0, ad.MemberOf)
	graphTestContext.NewRelationship(s.Computer2, s.Group0, ad.MemberOf)
	graphTestContext.NewRelationship(s.User2, s.Group0, ad.MemberOf)
	graphTestContext.NewRelationship(s.User2, s.CertTemplate2, ad.Enroll)
	graphTestContext.NewRelationship(s.Computer2, s.CertTemplate2, ad.Enroll)
	graphTestContext.NewRelationship(s.Group2, s.CertTemplate2, ad.Enroll)
	graphTestContext.NewRelationship(s.Group3, s.Group0, ad.MemberOf)
	graphTestContext.NewRelationship(s.Computer3, s.Group0, ad.MemberOf)
	graphTestContext.NewRelationship(s.User3, s.Group0, ad.MemberOf)
	graphTestContext.NewRelationship(s.Group3, s.CertTemplate3, ad.Enroll)
	graphTestContext.NewRelationship(s.Computer3, s.CertTemplate3, ad.Enroll)
	graphTestContext.NewRelationship(s.User3, s.CertTemplate3, ad.Enroll)
	graphTestContext.NewRelationship(s.Group4, s.Group0, ad.MemberOf)
	graphTestContext.NewRelationship(s.Computer4, s.Group0, ad.MemberOf)
	graphTestContext.NewRelationship(s.User4, s.Group0, ad.MemberOf)
	graphTestContext.NewRelationship(s.User4, s.CertTemplate4, ad.Enroll)
	graphTestContext.NewRelationship(s.Computer4, s.CertTemplate4, ad.Enroll)
	graphTestContext.NewRelationship(s.Group4, s.CertTemplate4, ad.Enroll)
	graphTestContext.NewRelationship(s.Group5, s.Group0, ad.MemberOf)
	graphTestContext.NewRelationship(s.Computer5, s.Group0, ad.MemberOf)
	graphTestContext.NewRelationship(s.User5, s.Group0, ad.MemberOf)
	graphTestContext.NewRelationship(s.Group6, s.Group0, ad.MemberOf)
	graphTestContext.NewRelationship(s.Computer6, s.Group0, ad.MemberOf)
	graphTestContext.NewRelationship(s.User6, s.Group0, ad.MemberOf)
	graphTestContext.NewRelationship(s.User6, s.CertTemplate6, ad.Enroll)
	graphTestContext.NewRelationship(s.Computer6, s.CertTemplate6, ad.Enroll)
	graphTestContext.NewRelationship(s.Group6, s.CertTemplate6, ad.Enroll)
	graphTestContext.NewRelationship(s.User5, s.CertTemplate5, ad.Enroll)
	graphTestContext.NewRelationship(s.Computer5, s.CertTemplate5, ad.Enroll)
	graphTestContext.NewRelationship(s.Group5, s.CertTemplate5, ad.Enroll)

}

type ESC6bECAHarness struct {
	CertTemplate0 *graph.Node
	CertTemplate1 *graph.Node
	CertTemplate2 *graph.Node
	CertTemplate3 *graph.Node
	CertTemplate4 *graph.Node
	CertTemplate5 *graph.Node
	DC0           *graph.Node
	DC1           *graph.Node
	DC2           *graph.Node
	DC3           *graph.Node
	DC4           *graph.Node
	DC5           *graph.Node
	Domain0       *graph.Node
	Domain1       *graph.Node
	Domain2       *graph.Node
	Domain3       *graph.Node
	Domain4       *graph.Node
	Domain5       *graph.Node
	EnterpriseCA0 *graph.Node
	EnterpriseCA1 *graph.Node
	EnterpriseCA2 *graph.Node
	EnterpriseCA3 *graph.Node
	EnterpriseCA4 *graph.Node
	EnterpriseCA5 *graph.Node
	Group0        *graph.Node
	Group1        *graph.Node
	Group2        *graph.Node
	Group3        *graph.Node
	Group4        *graph.Node
	Group5        *graph.Node
	NTAuthStore0  *graph.Node
	NTAuthStore1  *graph.Node
	NTAuthStore2  *graph.Node
	NTAuthStore3  *graph.Node
	NTAuthStore4  *graph.Node
	NTAuthStore5  *graph.Node
	RootCA0       *graph.Node
	RootCA1       *graph.Node
	RootCA2       *graph.Node
	RootCA3       *graph.Node
	RootCA4       *graph.Node
	RootCA5       *graph.Node
}

func (s *ESC6bECAHarness) Setup(graphTestContext *GraphTestContext) {
	domainSid0 := RandomDomainSID()
	domainSid1 := RandomDomainSID()
	domainSid2 := RandomDomainSID()
	domainSid3 := RandomDomainSID()
	domainSid4 := RandomDomainSID()
	domainSid5 := RandomDomainSID()

	s.CertTemplate0 = graphTestContext.NewActiveDirectoryCertTemplate("CertTemplate0", domainSid0, CertTemplateData{
		ApplicationPolicies:     []string{},
		AuthenticationEnabled:   true,
		AuthorizedSignatures:    0,
		EKUS:                    []string{},
		EnrolleeSuppliesSubject: false,
		NoSecurityExtension:     false,
		RequiresManagerApproval: false,
		SchemaVersion:           1,
		SubjectAltRequireSPN:    false,
		SubjectAltRequireUPN:    false,
	})
	s.CertTemplate1 = graphTestContext.NewActiveDirectoryCertTemplate("CertTemplate1", domainSid1, CertTemplateData{
		ApplicationPolicies:     []string{},
		AuthenticationEnabled:   true,
		AuthorizedSignatures:    0,
		EKUS:                    []string{},
		EnrolleeSuppliesSubject: false,
		NoSecurityExtension:     false,
		RequiresManagerApproval: false,
		SchemaVersion:           1,
		SubjectAltRequireSPN:    false,
		SubjectAltRequireUPN:    false,
	})
	s.CertTemplate2 = graphTestContext.NewActiveDirectoryCertTemplate("CertTemplate2", domainSid2, CertTemplateData{
		ApplicationPolicies:     []string{},
		AuthenticationEnabled:   true,
		AuthorizedSignatures:    0,
		EKUS:                    []string{},
		EnrolleeSuppliesSubject: false,
		NoSecurityExtension:     false,
		RequiresManagerApproval: false,
		SchemaVersion:           1,
		SubjectAltRequireSPN:    false,
		SubjectAltRequireUPN:    false,
	})
	s.CertTemplate3 = graphTestContext.NewActiveDirectoryCertTemplate("CertTemplate3", domainSid3, CertTemplateData{
		ApplicationPolicies:     []string{},
		AuthenticationEnabled:   true,
		AuthorizedSignatures:    0,
		EKUS:                    []string{},
		EnrolleeSuppliesSubject: false,
		NoSecurityExtension:     false,
		RequiresManagerApproval: false,
		SchemaVersion:           1,
		SubjectAltRequireSPN:    false,
		SubjectAltRequireUPN:    false,
	})
	s.CertTemplate4 = graphTestContext.NewActiveDirectoryCertTemplate("CertTemplate4", domainSid4, CertTemplateData{
		ApplicationPolicies:     []string{},
		AuthenticationEnabled:   true,
		AuthorizedSignatures:    0,
		EKUS:                    []string{},
		EnrolleeSuppliesSubject: false,
		NoSecurityExtension:     false,
		RequiresManagerApproval: false,
		SchemaVersion:           1,
		SubjectAltRequireSPN:    false,
		SubjectAltRequireUPN:    false,
	})
	s.CertTemplate5 = graphTestContext.NewActiveDirectoryCertTemplate("CertTemplate5", domainSid5, CertTemplateData{
		ApplicationPolicies:     []string{},
		AuthenticationEnabled:   true,
		AuthorizedSignatures:    0,
		EKUS:                    []string{},
		EnrolleeSuppliesSubject: false,
		NoSecurityExtension:     false,
		RequiresManagerApproval: false,
		SchemaVersion:           1,
		SubjectAltRequireSPN:    false,
		SubjectAltRequireUPN:    false,
	})
	s.DC0 = graphTestContext.NewActiveDirectoryComputer("DC0", domainSid0)
	s.DC1 = graphTestContext.NewActiveDirectoryComputer("DC1", domainSid1)
	s.DC2 = graphTestContext.NewActiveDirectoryComputer("DC2", domainSid2)
	s.DC3 = graphTestContext.NewActiveDirectoryComputer("DC3", domainSid3)
	s.DC4 = graphTestContext.NewActiveDirectoryComputer("DC4", domainSid4)
	s.DC5 = graphTestContext.NewActiveDirectoryComputer("DC5", domainSid5)
	s.Domain0 = graphTestContext.NewActiveDirectoryDomain("Domain0", domainSid0, false, true)
	s.Domain1 = graphTestContext.NewActiveDirectoryDomain("Domain1", domainSid1, false, true)
	s.Domain2 = graphTestContext.NewActiveDirectoryDomain("Domain2", domainSid2, false, true)
	s.Domain3 = graphTestContext.NewActiveDirectoryDomain("Domain3", domainSid3, false, true)
	s.Domain4 = graphTestContext.NewActiveDirectoryDomain("Domain4", domainSid4, false, true)
	s.Domain5 = graphTestContext.NewActiveDirectoryDomain("Domain5", domainSid5, false, true)

	s.EnterpriseCA0 = graphTestContext.NewActiveDirectoryEnterpriseCA("EnterpriseCA0", domainSid0)
	s.EnterpriseCA0.Properties.Set(ad.IsUserSpecifiesSanEnabled.String(), true)
	graphTestContext.UpdateNode(s.EnterpriseCA0)

	// leave ca1 isUserSpecifiesSanEnabled as nil
	s.EnterpriseCA1 = graphTestContext.NewActiveDirectoryEnterpriseCA("EnterpriseCA1", domainSid1)
	s.EnterpriseCA1.Properties.Set(ad.IsUserSpecifiesSanEnabled.String(), false)
	graphTestContext.UpdateNode(s.EnterpriseCA1)

	s.EnterpriseCA2 = graphTestContext.NewActiveDirectoryEnterpriseCA("EnterpriseCA2", domainSid2)
	s.EnterpriseCA2.Properties.Set(ad.IsUserSpecifiesSanEnabled.String(), true)
	graphTestContext.UpdateNode(s.EnterpriseCA2)

	s.EnterpriseCA3 = graphTestContext.NewActiveDirectoryEnterpriseCA("EnterpriseCA3", domainSid3)
	s.EnterpriseCA3.Properties.Set(ad.IsUserSpecifiesSanEnabled.String(), true)
	graphTestContext.UpdateNode(s.EnterpriseCA3)

	s.EnterpriseCA4 = graphTestContext.NewActiveDirectoryEnterpriseCA("EnterpriseCA4", domainSid4)
	s.EnterpriseCA4.Properties.Set(ad.IsUserSpecifiesSanEnabled.String(), true)
	graphTestContext.UpdateNode(s.EnterpriseCA4)

	s.EnterpriseCA5 = graphTestContext.NewActiveDirectoryEnterpriseCA("EnterpriseCA5", domainSid5)
	s.EnterpriseCA5.Properties.Set(ad.IsUserSpecifiesSanEnabled.String(), true)
	graphTestContext.UpdateNode(s.EnterpriseCA5)

	s.Group0 = graphTestContext.NewActiveDirectoryGroup("Group0", domainSid0)
	s.Group1 = graphTestContext.NewActiveDirectoryGroup("Group1", domainSid1)
	s.Group2 = graphTestContext.NewActiveDirectoryGroup("Group2", domainSid2)
	s.Group3 = graphTestContext.NewActiveDirectoryGroup("Group3", domainSid3)
	s.Group4 = graphTestContext.NewActiveDirectoryGroup("Group4", domainSid4)
	s.Group5 = graphTestContext.NewActiveDirectoryGroup("Group5", domainSid5)
	s.NTAuthStore0 = graphTestContext.NewActiveDirectoryNTAuthStore("NTAuthStore0", domainSid0)
	s.NTAuthStore1 = graphTestContext.NewActiveDirectoryNTAuthStore("NTAuthStore1", domainSid1)
	s.NTAuthStore2 = graphTestContext.NewActiveDirectoryNTAuthStore("NTAuthStore2", domainSid2)
	s.NTAuthStore3 = graphTestContext.NewActiveDirectoryNTAuthStore("NTAuthStore3", domainSid3)
	s.NTAuthStore4 = graphTestContext.NewActiveDirectoryNTAuthStore("NTAuthStore4", domainSid4)
	s.NTAuthStore5 = graphTestContext.NewActiveDirectoryNTAuthStore("NTAuthStore5", domainSid5)
	s.RootCA0 = graphTestContext.NewActiveDirectoryRootCA("RootCA0", domainSid0)
	s.RootCA1 = graphTestContext.NewActiveDirectoryRootCA("RootCA1", domainSid1)
	s.RootCA2 = graphTestContext.NewActiveDirectoryRootCA("RootCA2", domainSid2)
	s.RootCA3 = graphTestContext.NewActiveDirectoryRootCA("RootCA3", domainSid3)
	s.RootCA4 = graphTestContext.NewActiveDirectoryRootCA("RootCA4", domainSid4)
	s.RootCA5 = graphTestContext.NewActiveDirectoryRootCA("RootCA5", domainSid5)

	graphTestContext.NewRelationship(s.RootCA0, s.Domain0, ad.RootCAFor)
	graphTestContext.NewRelationship(s.NTAuthStore0, s.Domain0, ad.NTAuthStoreFor)
	graphTestContext.NewRelationship(s.DC0, s.Domain0, ad.DCFor)
	graphTestContext.NewRelationship(s.CertTemplate0, s.EnterpriseCA0, ad.PublishedTo)
	graphTestContext.NewRelationship(s.EnterpriseCA0, s.RootCA0, ad.IssuedSignedBy)
	graphTestContext.NewRelationship(s.EnterpriseCA0, s.NTAuthStore0, ad.TrustedForNTAuth)
	graphTestContext.NewRelationship(s.Group0, s.EnterpriseCA0, ad.Enroll)
	graphTestContext.NewRelationship(s.EnterpriseCA0, s.DC0, ad.CanAbuseUPNCertMapping)
	graphTestContext.NewRelationship(s.Group0, s.CertTemplate0, ad.Enroll)

	graphTestContext.NewRelationship(s.RootCA1, s.Domain1, ad.RootCAFor)
	graphTestContext.NewRelationship(s.NTAuthStore1, s.Domain1, ad.NTAuthStoreFor)
	graphTestContext.NewRelationship(s.DC1, s.Domain1, ad.DCFor)
	graphTestContext.NewRelationship(s.CertTemplate1, s.EnterpriseCA1, ad.PublishedTo)
	graphTestContext.NewRelationship(s.EnterpriseCA1, s.RootCA1, ad.IssuedSignedBy)
	graphTestContext.NewRelationship(s.EnterpriseCA1, s.NTAuthStore1, ad.TrustedForNTAuth)
	graphTestContext.NewRelationship(s.Group1, s.EnterpriseCA1, ad.Enroll)
	graphTestContext.NewRelationship(s.EnterpriseCA1, s.DC1, ad.CanAbuseUPNCertMapping)
	graphTestContext.NewRelationship(s.Group1, s.CertTemplate1, ad.Enroll)

	graphTestContext.NewRelationship(s.RootCA2, s.Domain2, ad.RootCAFor)
	graphTestContext.NewRelationship(s.NTAuthStore2, s.Domain2, ad.NTAuthStoreFor)
	graphTestContext.NewRelationship(s.DC2, s.Domain2, ad.DCFor)
	graphTestContext.NewRelationship(s.CertTemplate2, s.EnterpriseCA2, ad.PublishedTo)
	graphTestContext.NewRelationship(s.EnterpriseCA2, s.RootCA2, ad.IssuedSignedBy)
	graphTestContext.NewRelationship(s.EnterpriseCA2, s.NTAuthStore2, ad.TrustedForNTAuth)
	graphTestContext.NewRelationship(s.Group2, s.EnterpriseCA2, ad.Enroll)
	graphTestContext.NewRelationship(s.Group2, s.CertTemplate2, ad.Enroll)

	graphTestContext.NewRelationship(s.RootCA3, s.Domain3, ad.RootCAFor)
	graphTestContext.NewRelationship(s.NTAuthStore3, s.Domain3, ad.NTAuthStoreFor)
	graphTestContext.NewRelationship(s.DC3, s.Domain3, ad.DCFor)
	graphTestContext.NewRelationship(s.CertTemplate3, s.EnterpriseCA3, ad.PublishedTo)
	graphTestContext.NewRelationship(s.EnterpriseCA3, s.RootCA3, ad.IssuedSignedBy)
	graphTestContext.NewRelationship(s.Group3, s.EnterpriseCA3, ad.Enroll)
	graphTestContext.NewRelationship(s.EnterpriseCA3, s.DC3, ad.CanAbuseUPNCertMapping)
	graphTestContext.NewRelationship(s.Group3, s.CertTemplate3, ad.Enroll)

	graphTestContext.NewRelationship(s.RootCA4, s.Domain4, ad.RootCAFor)
	graphTestContext.NewRelationship(s.NTAuthStore4, s.Domain4, ad.NTAuthStoreFor)
	graphTestContext.NewRelationship(s.DC4, s.Domain4, ad.DCFor)
	graphTestContext.NewRelationship(s.CertTemplate4, s.EnterpriseCA4, ad.PublishedTo)
	graphTestContext.NewRelationship(s.EnterpriseCA4, s.NTAuthStore4, ad.TrustedForNTAuth)
	graphTestContext.NewRelationship(s.Group4, s.EnterpriseCA4, ad.Enroll)
	graphTestContext.NewRelationship(s.EnterpriseCA4, s.DC4, ad.CanAbuseUPNCertMapping)
	graphTestContext.NewRelationship(s.Group4, s.CertTemplate4, ad.Enroll)

	graphTestContext.NewRelationship(s.RootCA5, s.Domain5, ad.RootCAFor)
	graphTestContext.NewRelationship(s.NTAuthStore5, s.Domain5, ad.NTAuthStoreFor)
	graphTestContext.NewRelationship(s.DC5, s.Domain5, ad.DCFor)
	graphTestContext.NewRelationship(s.EnterpriseCA5, s.RootCA5, ad.IssuedSignedBy)
	graphTestContext.NewRelationship(s.EnterpriseCA5, s.NTAuthStore5, ad.TrustedForNTAuth)
	graphTestContext.NewRelationship(s.Group5, s.EnterpriseCA5, ad.Enroll)
	graphTestContext.NewRelationship(s.EnterpriseCA5, s.DC5, ad.CanAbuseUPNCertMapping)
	graphTestContext.NewRelationship(s.Group5, s.CertTemplate5, ad.Enroll)
}

type ESC6bPrincipalEdgesHarness struct {
	CertTemplate1 *graph.Node
	DC            *graph.Node
	Domain        *graph.Node
	EnterpriseCA  *graph.Node
	Group0        *graph.Node
	Group1        *graph.Node
	Group2        *graph.Node
	Group3        *graph.Node
	Group4        *graph.Node
	NTAuthStore   *graph.Node
	RootCA        *graph.Node
}

func (s *ESC6bPrincipalEdgesHarness) Setup(graphTestContext *GraphTestContext) {
	domainSid := RandomDomainSID()
	s.CertTemplate1 = graphTestContext.NewActiveDirectoryCertTemplate("CertTemplate1", domainSid, CertTemplateData{
		ApplicationPolicies:     []string{},
		AuthenticationEnabled:   true,
		AuthorizedSignatures:    0,
		EKUS:                    []string{},
		EnrolleeSuppliesSubject: false,
		NoSecurityExtension:     false,
		RequiresManagerApproval: false,
		SchemaVersion:           1,
		SubjectAltRequireSPN:    false,
		SubjectAltRequireUPN:    false,
	})
	s.DC = graphTestContext.NewActiveDirectoryComputer("DC", domainSid)
	s.Domain = graphTestContext.NewActiveDirectoryDomain("Domain", domainSid, false, true)

	s.EnterpriseCA = graphTestContext.NewActiveDirectoryEnterpriseCA("EnterpriseCA", domainSid)
	s.EnterpriseCA.Properties.Set(ad.IsUserSpecifiesSanEnabled.String(), true)
	graphTestContext.UpdateNode(s.EnterpriseCA)

	s.Group0 = graphTestContext.NewActiveDirectoryGroup("Group0", domainSid)
	s.Group1 = graphTestContext.NewActiveDirectoryGroup("Group1", domainSid)
	s.Group2 = graphTestContext.NewActiveDirectoryGroup("Group2", domainSid)
	s.Group3 = graphTestContext.NewActiveDirectoryGroup("Group3", domainSid)
	s.Group4 = graphTestContext.NewActiveDirectoryGroup("Group4", domainSid)
	s.NTAuthStore = graphTestContext.NewActiveDirectoryNTAuthStore("NTAuthStore", domainSid)
	s.RootCA = graphTestContext.NewActiveDirectoryRootCA("RootCA", domainSid)
	graphTestContext.NewRelationship(s.RootCA, s.Domain, ad.RootCAFor)
	graphTestContext.NewRelationship(s.EnterpriseCA, s.RootCA, ad.IssuedSignedBy)
	graphTestContext.NewRelationship(s.NTAuthStore, s.Domain, ad.NTAuthStoreFor)
	graphTestContext.NewRelationship(s.EnterpriseCA, s.NTAuthStore, ad.TrustedForNTAuth)
	graphTestContext.NewRelationship(s.EnterpriseCA, s.DC, ad.CanAbuseUPNCertMapping)
	graphTestContext.NewRelationship(s.DC, s.Domain, ad.DCFor)
	graphTestContext.NewRelationship(s.Group0, s.EnterpriseCA, ad.Enroll)
	graphTestContext.NewRelationship(s.CertTemplate1, s.EnterpriseCA, ad.PublishedTo)
	graphTestContext.NewRelationship(s.Group1, s.CertTemplate1, ad.GenericAll)
	graphTestContext.NewRelationship(s.Group1, s.Group0, ad.MemberOf)
	graphTestContext.NewRelationship(s.Group2, s.CertTemplate1, ad.AllExtendedRights)
	graphTestContext.NewRelationship(s.Group2, s.Group0, ad.MemberOf)
	graphTestContext.NewRelationship(s.Group3, s.CertTemplate1, ad.GenericWrite)
	graphTestContext.NewRelationship(s.Group3, s.Group0, ad.MemberOf)
	graphTestContext.NewRelationship(s.Group4, s.CertTemplate1, ad.Enroll)
}

type ShortcutHarness struct {
	Group1 *graph.Node
	Group2 *graph.Node
	Group3 *graph.Node
	Group4 *graph.Node
	User1  *graph.Node
}

func (s *ShortcutHarness) Setup(graphTestContext *GraphTestContext) {
	sid := RandomDomainSID()
	s.Group1 = graphTestContext.NewActiveDirectoryGroup("GROUP ONE", sid)
	s.Group2 = graphTestContext.NewActiveDirectoryGroup("GROUP TWO", sid)
	s.Group3 = graphTestContext.NewActiveDirectoryGroup("GROUP THREE", sid)
	s.Group4 = graphTestContext.NewActiveDirectoryGroup("GROUP FOUR", sid)
	s.User1 = graphTestContext.NewActiveDirectoryUser("USER ONE", sid)

	graphTestContext.NewRelationship(s.Group4, s.Group1, ad.MemberOf)
	graphTestContext.NewRelationship(s.Group3, s.Group2, ad.MemberOf)
	graphTestContext.NewRelationship(s.Group3, s.Group1, ad.MemberOf)
	graphTestContext.NewRelationship(s.User1, s.Group4, ad.MemberOf)
	graphTestContext.NewRelationship(s.User1, s.Group3, ad.MemberOf)
}

type RootADHarness struct {
	ActiveDirectoryDomainSID                string
	ActiveDirectoryDomain                   *graph.Node
	ActiveDirectoryRDPDomainGroup           *graph.Node
	ActiveDirectoryDomainUsersGroup         *graph.Node
	ActiveDirectoryUser                     *graph.Node
	ActiveDirectoryOU                       *graph.Node
	ActiveDirectoryGPO                      *graph.Node
	ActiveDirectoryDCSyncAtomicRelationship *graph.Relationship
	NumCollectedDomains                     int
}

func (s *RootADHarness) Setup(graphTestContext *GraphTestContext) {
	s.ActiveDirectoryDomainSID = RandomDomainSID()
	s.ActiveDirectoryDomain = graphTestContext.NewActiveDirectoryDomain("TESTLAB.LOCAL", s.ActiveDirectoryDomainSID, false, true)
	s.ActiveDirectoryUser = graphTestContext.NewActiveDirectoryUser("AD User", s.ActiveDirectoryDomainSID)
	s.ActiveDirectoryOU = graphTestContext.NewActiveDirectoryOU("OU", s.ActiveDirectoryDomainSID, false)
	s.ActiveDirectoryGPO = graphTestContext.NewActiveDirectoryGPO("GPO Policy", s.ActiveDirectoryDomainSID)
	s.ActiveDirectoryDomainUsersGroup = graphTestContext.NewActiveDirectoryGroup("Domain Users", s.ActiveDirectoryDomainSID)

	// Allow the user to do DCSync to the domain
	s.ActiveDirectoryDCSyncAtomicRelationship = graphTestContext.NewRelationship(s.ActiveDirectoryUser, s.ActiveDirectoryDomain, ad.DCSync, DefaultRelProperties)

	// Contain the OU and user
	graphTestContext.NewRelationship(s.ActiveDirectoryDomain, s.ActiveDirectoryOU, ad.Contains)
	graphTestContext.NewRelationship(s.ActiveDirectoryOU, s.ActiveDirectoryUser, ad.Contains)
	graphTestContext.NewRelationship(s.ActiveDirectoryUser, s.ActiveDirectoryDomainUsersGroup, ad.MemberOf)

	// Apply a GPO
	graphTestContext.NewRelationship(s.ActiveDirectoryGPO, s.ActiveDirectoryOU, ad.GPLink)
}

type ESC4Template1 struct {
	CertTemplate1 *graph.Node
	CertTemplate2 *graph.Node
	CertTemplate3 *graph.Node
	CertTemplate4 *graph.Node

	Domain       *graph.Node
	EnterpriseCA *graph.Node

	NTAuthStore *graph.Node
	RootCA      *graph.Node

	Group0  *graph.Node
	Group11 *graph.Node
	Group12 *graph.Node
	Group13 *graph.Node
	Group14 *graph.Node
	Group15 *graph.Node
	Group21 *graph.Node
	Group22 *graph.Node
	Group23 *graph.Node
	Group24 *graph.Node
	Group25 *graph.Node
	Group31 *graph.Node
	Group32 *graph.Node
	Group33 *graph.Node
	Group34 *graph.Node
	Group35 *graph.Node
	Group41 *graph.Node
	Group42 *graph.Node
	Group43 *graph.Node
	Group44 *graph.Node
	Group45 *graph.Node
}

func (s *ESC4Template1) Setup(graphTestContext *GraphTestContext) {
	domainSid := RandomDomainSID()
	s.CertTemplate1 = graphTestContext.NewActiveDirectoryCertTemplate("CertTemplate1", domainSid, CertTemplateData{
		ApplicationPolicies:     []string{},
		AuthenticationEnabled:   true,
		AuthorizedSignatures:    1,
		EKUS:                    []string{},
		EnrolleeSuppliesSubject: true,
		NoSecurityExtension:     false,
		RequiresManagerApproval: false,
		SchemaVersion:           1,
		SubjectAltRequireSPN:    false,
		SubjectAltRequireUPN:    false,
	})
	s.CertTemplate2 = graphTestContext.NewActiveDirectoryCertTemplate("CertTemplate2", domainSid, CertTemplateData{
		ApplicationPolicies:     []string{},
		AuthenticationEnabled:   false,
		AuthorizedSignatures:    1,
		EKUS:                    []string{},
		EnrolleeSuppliesSubject: true,
		NoSecurityExtension:     false,
		RequiresManagerApproval: false,
		SchemaVersion:           1,
		SubjectAltRequireSPN:    false,
		SubjectAltRequireUPN:    false,
	})
	s.CertTemplate3 = graphTestContext.NewActiveDirectoryCertTemplate("CertTemplate3", domainSid, CertTemplateData{
		ApplicationPolicies:     []string{},
		AuthenticationEnabled:   true,
		AuthorizedSignatures:    1,
		EKUS:                    []string{},
		EnrolleeSuppliesSubject: true,
		NoSecurityExtension:     false,
		RequiresManagerApproval: false,
		SchemaVersion:           2,
		SubjectAltRequireSPN:    false,
		SubjectAltRequireUPN:    false,
	})
	s.CertTemplate4 = graphTestContext.NewActiveDirectoryCertTemplate("CertTemplate4", domainSid, CertTemplateData{
		ApplicationPolicies:     []string{},
		AuthenticationEnabled:   true,
		AuthorizedSignatures:    0,
		EKUS:                    []string{},
		EnrolleeSuppliesSubject: true,
		NoSecurityExtension:     false,
		RequiresManagerApproval: false,
		SchemaVersion:           2,
		SubjectAltRequireSPN:    false,
		SubjectAltRequireUPN:    false,
	})

	s.Domain = graphTestContext.NewActiveDirectoryDomain("Domain", domainSid, false, true)
	s.EnterpriseCA = graphTestContext.NewActiveDirectoryEnterpriseCA("EnterpriseCA", domainSid)

	s.Group0 = graphTestContext.NewActiveDirectoryGroup("Group0", domainSid)
	s.Group11 = graphTestContext.NewActiveDirectoryGroup("Group11", domainSid)
	s.Group12 = graphTestContext.NewActiveDirectoryGroup("Group12", domainSid)
	s.Group13 = graphTestContext.NewActiveDirectoryGroup("Group13", domainSid)
	s.Group14 = graphTestContext.NewActiveDirectoryGroup("Group14", domainSid)
	s.Group15 = graphTestContext.NewActiveDirectoryGroup("Group15", domainSid)

	s.Group21 = graphTestContext.NewActiveDirectoryGroup("Group21", domainSid)
	s.Group22 = graphTestContext.NewActiveDirectoryGroup("Group22", domainSid)
	s.Group23 = graphTestContext.NewActiveDirectoryGroup("Group23", domainSid)
	s.Group24 = graphTestContext.NewActiveDirectoryGroup("Group24", domainSid)
	s.Group25 = graphTestContext.NewActiveDirectoryGroup("Group25", domainSid)

	s.Group31 = graphTestContext.NewActiveDirectoryGroup("Group31", domainSid)
	s.Group32 = graphTestContext.NewActiveDirectoryGroup("Group32", domainSid)
	s.Group33 = graphTestContext.NewActiveDirectoryGroup("Group33", domainSid)
	s.Group34 = graphTestContext.NewActiveDirectoryGroup("Group34", domainSid)
	s.Group35 = graphTestContext.NewActiveDirectoryGroup("Group35", domainSid)

	s.Group41 = graphTestContext.NewActiveDirectoryGroup("Group41", domainSid)
	s.Group42 = graphTestContext.NewActiveDirectoryGroup("Group42", domainSid)
	s.Group43 = graphTestContext.NewActiveDirectoryGroup("Group43", domainSid)
	s.Group44 = graphTestContext.NewActiveDirectoryGroup("Group44", domainSid)
	s.Group45 = graphTestContext.NewActiveDirectoryGroup("Group45", domainSid)

	s.NTAuthStore = graphTestContext.NewActiveDirectoryNTAuthStore("NTAuthStore", domainSid)
	s.RootCA = graphTestContext.NewActiveDirectoryRootCA("RootCA", domainSid)

	graphTestContext.NewRelationship(s.RootCA, s.Domain, ad.RootCAFor)
	graphTestContext.NewRelationship(s.EnterpriseCA, s.RootCA, ad.IssuedSignedBy)
	graphTestContext.NewRelationship(s.EnterpriseCA, s.NTAuthStore, ad.TrustedForNTAuth)
	graphTestContext.NewRelationship(s.Group0, s.EnterpriseCA, ad.Enroll)
	graphTestContext.NewRelationship(s.CertTemplate1, s.EnterpriseCA, ad.PublishedTo)
	graphTestContext.NewRelationship(s.Group11, s.CertTemplate1, ad.GenericAll)
	graphTestContext.NewRelationship(s.Group11, s.Group0, ad.MemberOf)
	graphTestContext.NewRelationship(s.Group12, s.CertTemplate1, ad.Enroll)
	graphTestContext.NewRelationship(s.Group12, s.Group0, ad.MemberOf)
	graphTestContext.NewRelationship(s.Group13, s.CertTemplate1, ad.Enroll)
	graphTestContext.NewRelationship(s.Group13, s.Group0, ad.MemberOf)
	graphTestContext.NewRelationship(s.Group12, s.CertTemplate1, ad.GenericWrite)
	graphTestContext.NewRelationship(s.Group13, s.CertTemplate1, ad.WritePKINameFlag)
	graphTestContext.NewRelationship(s.Group14, s.CertTemplate1, ad.Enroll)
	graphTestContext.NewRelationship(s.Group14, s.Group0, ad.MemberOf)
	graphTestContext.NewRelationship(s.Group14, s.CertTemplate1, ad.WritePKIEnrollmentFlag)
	graphTestContext.NewRelationship(s.NTAuthStore, s.Domain, ad.NTAuthStoreFor)
	graphTestContext.NewRelationship(s.Group15, s.CertTemplate1, ad.Enroll)
	graphTestContext.NewRelationship(s.Group15, s.Group0, ad.MemberOf)
	graphTestContext.NewRelationship(s.Group15, s.CertTemplate1, ad.WritePKIEnrollmentFlag)
	graphTestContext.NewRelationship(s.Group15, s.CertTemplate1, ad.WritePKINameFlag)
	graphTestContext.NewRelationship(s.CertTemplate2, s.EnterpriseCA, ad.PublishedTo)
	graphTestContext.NewRelationship(s.Group21, s.CertTemplate2, ad.GenericAll)
	graphTestContext.NewRelationship(s.Group21, s.Group0, ad.MemberOf)
	graphTestContext.NewRelationship(s.Group22, s.CertTemplate2, ad.Enroll)
	graphTestContext.NewRelationship(s.Group22, s.Group0, ad.MemberOf)
	graphTestContext.NewRelationship(s.Group23, s.CertTemplate2, ad.Enroll)
	graphTestContext.NewRelationship(s.Group23, s.Group0, ad.MemberOf)
	graphTestContext.NewRelationship(s.Group22, s.CertTemplate2, ad.GenericWrite)
	graphTestContext.NewRelationship(s.Group23, s.CertTemplate2, ad.WritePKINameFlag)
	graphTestContext.NewRelationship(s.Group24, s.CertTemplate2, ad.Enroll)
	graphTestContext.NewRelationship(s.Group24, s.Group0, ad.MemberOf)
	graphTestContext.NewRelationship(s.Group24, s.CertTemplate2, ad.WritePKIEnrollmentFlag)
	graphTestContext.NewRelationship(s.Group25, s.CertTemplate2, ad.Enroll)
	graphTestContext.NewRelationship(s.Group25, s.Group0, ad.MemberOf)
	graphTestContext.NewRelationship(s.Group25, s.CertTemplate2, ad.WritePKIEnrollmentFlag)
	graphTestContext.NewRelationship(s.Group25, s.CertTemplate2, ad.WritePKINameFlag)
	graphTestContext.NewRelationship(s.CertTemplate3, s.EnterpriseCA, ad.PublishedTo)
	graphTestContext.NewRelationship(s.Group31, s.CertTemplate3, ad.GenericAll)
	graphTestContext.NewRelationship(s.Group31, s.Group0, ad.MemberOf)
	graphTestContext.NewRelationship(s.Group32, s.CertTemplate3, ad.Enroll)
	graphTestContext.NewRelationship(s.Group32, s.Group0, ad.MemberOf)
	graphTestContext.NewRelationship(s.Group33, s.CertTemplate3, ad.Enroll)
	graphTestContext.NewRelationship(s.Group33, s.Group0, ad.MemberOf)
	graphTestContext.NewRelationship(s.Group32, s.CertTemplate3, ad.GenericWrite)
	graphTestContext.NewRelationship(s.Group33, s.CertTemplate3, ad.WritePKINameFlag)
	graphTestContext.NewRelationship(s.Group34, s.CertTemplate3, ad.Enroll)
	graphTestContext.NewRelationship(s.Group34, s.Group0, ad.MemberOf)
	graphTestContext.NewRelationship(s.Group34, s.CertTemplate3, ad.WritePKIEnrollmentFlag)
	graphTestContext.NewRelationship(s.Group35, s.CertTemplate3, ad.Enroll)
	graphTestContext.NewRelationship(s.Group35, s.Group0, ad.MemberOf)
	graphTestContext.NewRelationship(s.Group35, s.CertTemplate3, ad.WritePKIEnrollmentFlag)
	graphTestContext.NewRelationship(s.Group35, s.CertTemplate3, ad.WritePKINameFlag)
	graphTestContext.NewRelationship(s.CertTemplate4, s.EnterpriseCA, ad.PublishedTo)
	graphTestContext.NewRelationship(s.Group41, s.CertTemplate4, ad.GenericAll)
	graphTestContext.NewRelationship(s.Group41, s.Group0, ad.MemberOf)
	graphTestContext.NewRelationship(s.Group42, s.CertTemplate4, ad.Enroll)
	graphTestContext.NewRelationship(s.Group42, s.Group0, ad.MemberOf)
	graphTestContext.NewRelationship(s.Group43, s.CertTemplate4, ad.Enroll)
	graphTestContext.NewRelationship(s.Group43, s.Group0, ad.MemberOf)
	graphTestContext.NewRelationship(s.Group42, s.CertTemplate4, ad.GenericWrite)
	graphTestContext.NewRelationship(s.Group43, s.CertTemplate4, ad.WritePKINameFlag)
	graphTestContext.NewRelationship(s.Group44, s.CertTemplate4, ad.Enroll)
	graphTestContext.NewRelationship(s.Group44, s.Group0, ad.MemberOf)
	graphTestContext.NewRelationship(s.Group44, s.CertTemplate4, ad.WritePKIEnrollmentFlag)
	graphTestContext.NewRelationship(s.Group45, s.CertTemplate4, ad.Enroll)
	graphTestContext.NewRelationship(s.Group45, s.Group0, ad.MemberOf)
	graphTestContext.NewRelationship(s.Group45, s.CertTemplate4, ad.WritePKIEnrollmentFlag)
	graphTestContext.NewRelationship(s.Group45, s.CertTemplate4, ad.WritePKINameFlag)
}

type ESC4Template2 struct {
	CertTemplate1 *graph.Node
	CertTemplate2 *graph.Node
	CertTemplate3 *graph.Node
	CertTemplate4 *graph.Node
	CertTemplate5 *graph.Node
	Domain        *graph.Node
	EnterpriseCA  *graph.Node
	Group0        *graph.Node
	Group11       *graph.Node
	Group12       *graph.Node
	Group13       *graph.Node
	Group14       *graph.Node
	Group15       *graph.Node
	Group21       *graph.Node
	Group22       *graph.Node
	Group23       *graph.Node
	Group24       *graph.Node
	Group25       *graph.Node
	Group31       *graph.Node
	Group32       *graph.Node
	Group33       *graph.Node
	Group34       *graph.Node
	Group35       *graph.Node
	Group41       *graph.Node
	Group42       *graph.Node
	Group43       *graph.Node
	Group44       *graph.Node
	Group45       *graph.Node
	Group51       *graph.Node
	Group52       *graph.Node
	Group53       *graph.Node
	Group54       *graph.Node
	Group55       *graph.Node
	NTAuthStore   *graph.Node
	RootCA        *graph.Node
}

func (s *ESC4Template2) Setup(graphTestContext *GraphTestContext) {
	domainSid := RandomDomainSID()
	s.CertTemplate1 = graphTestContext.NewActiveDirectoryCertTemplate("CertTemplate1", domainSid, CertTemplateData{
		ApplicationPolicies:     []string{},
		AuthenticationEnabled:   false,
		AuthorizedSignatures:    0,
		EKUS:                    []string{},
		EnrolleeSuppliesSubject: false,
		NoSecurityExtension:     false,
		RequiresManagerApproval: true,
		SchemaVersion:           1,
		SubjectAltRequireSPN:    false,
		SubjectAltRequireUPN:    false,
	})
	s.CertTemplate2 = graphTestContext.NewActiveDirectoryCertTemplate("CertTemplate2", domainSid, CertTemplateData{
		ApplicationPolicies:     []string{},
		AuthenticationEnabled:   true,
		AuthorizedSignatures:    0,
		EKUS:                    []string{},
		EnrolleeSuppliesSubject: false,
		NoSecurityExtension:     false,
		RequiresManagerApproval: true,
		SchemaVersion:           1,
		SubjectAltRequireSPN:    false,
		SubjectAltRequireUPN:    false,
	})
	s.CertTemplate3 = graphTestContext.NewActiveDirectoryCertTemplate("CertTemplate3", domainSid, CertTemplateData{
		ApplicationPolicies:     []string{},
		AuthenticationEnabled:   true,
		AuthorizedSignatures:    0,
		EKUS:                    []string{},
		EnrolleeSuppliesSubject: false,
		NoSecurityExtension:     false,
		RequiresManagerApproval: false,
		SchemaVersion:           1,
		SubjectAltRequireSPN:    false,
		SubjectAltRequireUPN:    false,
	})
	s.CertTemplate4 = graphTestContext.NewActiveDirectoryCertTemplate("CertTemplate4", domainSid, CertTemplateData{
		ApplicationPolicies:     []string{},
		AuthenticationEnabled:   true,
		AuthorizedSignatures:    0,
		EKUS:                    []string{},
		EnrolleeSuppliesSubject: true,
		NoSecurityExtension:     false,
		RequiresManagerApproval: true,
		SchemaVersion:           1,
		SubjectAltRequireSPN:    false,
		SubjectAltRequireUPN:    false,
	})
	s.CertTemplate5 = graphTestContext.NewActiveDirectoryCertTemplate("CertTemplate5", domainSid, CertTemplateData{
		ApplicationPolicies:     []string{},
		AuthenticationEnabled:   true,
		AuthorizedSignatures:    0,
		EKUS:                    []string{},
		EnrolleeSuppliesSubject: true,
		NoSecurityExtension:     false,
		RequiresManagerApproval: false,
		SchemaVersion:           1,
		SubjectAltRequireSPN:    false,
		SubjectAltRequireUPN:    false,
	})
	s.Domain = graphTestContext.NewActiveDirectoryDomain("Domain", domainSid, false, true)
	s.EnterpriseCA = graphTestContext.NewActiveDirectoryEnterpriseCA("EnterpriseCA", domainSid)
	s.Group0 = graphTestContext.NewActiveDirectoryGroup("Group0", domainSid)
	s.Group11 = graphTestContext.NewActiveDirectoryGroup("Group11", domainSid)
	s.Group12 = graphTestContext.NewActiveDirectoryGroup("Group12", domainSid)
	s.Group13 = graphTestContext.NewActiveDirectoryGroup("Group13", domainSid)
	s.Group14 = graphTestContext.NewActiveDirectoryGroup("Group14", domainSid)
	s.Group15 = graphTestContext.NewActiveDirectoryGroup("Group15", domainSid)
	s.Group21 = graphTestContext.NewActiveDirectoryGroup("Group21", domainSid)
	s.Group22 = graphTestContext.NewActiveDirectoryGroup("Group22", domainSid)
	s.Group23 = graphTestContext.NewActiveDirectoryGroup("Group23", domainSid)
	s.Group24 = graphTestContext.NewActiveDirectoryGroup("Group24", domainSid)
	s.Group25 = graphTestContext.NewActiveDirectoryGroup("Group25", domainSid)
	s.Group31 = graphTestContext.NewActiveDirectoryGroup("Group31", domainSid)
	s.Group32 = graphTestContext.NewActiveDirectoryGroup("Group32", domainSid)
	s.Group33 = graphTestContext.NewActiveDirectoryGroup("Group33", domainSid)
	s.Group34 = graphTestContext.NewActiveDirectoryGroup("Group34", domainSid)
	s.Group35 = graphTestContext.NewActiveDirectoryGroup("Group35", domainSid)
	s.Group41 = graphTestContext.NewActiveDirectoryGroup("Group41", domainSid)
	s.Group42 = graphTestContext.NewActiveDirectoryGroup("Group42", domainSid)
	s.Group43 = graphTestContext.NewActiveDirectoryGroup("Group43", domainSid)
	s.Group44 = graphTestContext.NewActiveDirectoryGroup("Group44", domainSid)
	s.Group45 = graphTestContext.NewActiveDirectoryGroup("Group45", domainSid)
	s.Group51 = graphTestContext.NewActiveDirectoryGroup("Group51", domainSid)
	s.Group52 = graphTestContext.NewActiveDirectoryGroup("Group52", domainSid)
	s.Group53 = graphTestContext.NewActiveDirectoryGroup("Group53", domainSid)
	s.Group54 = graphTestContext.NewActiveDirectoryGroup("Group54", domainSid)
	s.Group55 = graphTestContext.NewActiveDirectoryGroup("Group55", domainSid)
	s.NTAuthStore = graphTestContext.NewActiveDirectoryNTAuthStore("NTAuthStore", domainSid)
	s.RootCA = graphTestContext.NewActiveDirectoryRootCA("RootCA", domainSid)
	graphTestContext.NewRelationship(s.RootCA, s.Domain, ad.RootCAFor)
	graphTestContext.NewRelationship(s.EnterpriseCA, s.RootCA, ad.IssuedSignedBy)
	graphTestContext.NewRelationship(s.EnterpriseCA, s.NTAuthStore, ad.TrustedForNTAuth)
	graphTestContext.NewRelationship(s.Group0, s.EnterpriseCA, ad.Enroll)
	graphTestContext.NewRelationship(s.CertTemplate1, s.EnterpriseCA, ad.PublishedTo)
	graphTestContext.NewRelationship(s.Group11, s.CertTemplate1, ad.GenericAll)
	graphTestContext.NewRelationship(s.Group11, s.Group0, ad.MemberOf)
	graphTestContext.NewRelationship(s.Group12, s.CertTemplate1, ad.Enroll)
	graphTestContext.NewRelationship(s.Group12, s.Group0, ad.MemberOf)
	graphTestContext.NewRelationship(s.Group13, s.CertTemplate1, ad.Enroll)
	graphTestContext.NewRelationship(s.Group13, s.Group0, ad.MemberOf)
	graphTestContext.NewRelationship(s.Group12, s.CertTemplate1, ad.GenericWrite)
	graphTestContext.NewRelationship(s.Group13, s.CertTemplate1, ad.WritePKINameFlag)
	graphTestContext.NewRelationship(s.Group14, s.CertTemplate1, ad.Enroll)
	graphTestContext.NewRelationship(s.Group14, s.Group0, ad.MemberOf)
	graphTestContext.NewRelationship(s.Group14, s.CertTemplate1, ad.WritePKIEnrollmentFlag)
	graphTestContext.NewRelationship(s.NTAuthStore, s.Domain, ad.NTAuthStoreFor)
	graphTestContext.NewRelationship(s.Group15, s.CertTemplate1, ad.Enroll)
	graphTestContext.NewRelationship(s.Group15, s.Group0, ad.MemberOf)
	graphTestContext.NewRelationship(s.Group15, s.CertTemplate1, ad.WritePKIEnrollmentFlag)
	graphTestContext.NewRelationship(s.Group15, s.CertTemplate1, ad.WritePKINameFlag)
	graphTestContext.NewRelationship(s.CertTemplate2, s.EnterpriseCA, ad.PublishedTo)
	graphTestContext.NewRelationship(s.Group21, s.CertTemplate2, ad.GenericAll)
	graphTestContext.NewRelationship(s.Group21, s.Group0, ad.MemberOf)
	graphTestContext.NewRelationship(s.Group22, s.CertTemplate2, ad.Enroll)
	graphTestContext.NewRelationship(s.Group22, s.Group0, ad.MemberOf)
	graphTestContext.NewRelationship(s.Group23, s.CertTemplate2, ad.Enroll)
	graphTestContext.NewRelationship(s.Group23, s.Group0, ad.MemberOf)
	graphTestContext.NewRelationship(s.Group22, s.CertTemplate2, ad.GenericWrite)
	graphTestContext.NewRelationship(s.Group23, s.CertTemplate2, ad.WritePKINameFlag)
	graphTestContext.NewRelationship(s.Group24, s.CertTemplate2, ad.Enroll)
	graphTestContext.NewRelationship(s.Group24, s.Group0, ad.MemberOf)
	graphTestContext.NewRelationship(s.Group24, s.CertTemplate2, ad.WritePKIEnrollmentFlag)
	graphTestContext.NewRelationship(s.Group25, s.CertTemplate2, ad.Enroll)
	graphTestContext.NewRelationship(s.Group25, s.Group0, ad.MemberOf)
	graphTestContext.NewRelationship(s.Group25, s.CertTemplate2, ad.WritePKIEnrollmentFlag)
	graphTestContext.NewRelationship(s.Group25, s.CertTemplate2, ad.WritePKINameFlag)
	graphTestContext.NewRelationship(s.CertTemplate3, s.EnterpriseCA, ad.PublishedTo)
	graphTestContext.NewRelationship(s.Group31, s.CertTemplate3, ad.GenericAll)
	graphTestContext.NewRelationship(s.Group31, s.Group0, ad.MemberOf)
	graphTestContext.NewRelationship(s.Group32, s.CertTemplate3, ad.Enroll)
	graphTestContext.NewRelationship(s.Group32, s.Group0, ad.MemberOf)
	graphTestContext.NewRelationship(s.Group33, s.CertTemplate3, ad.Enroll)
	graphTestContext.NewRelationship(s.Group33, s.Group0, ad.MemberOf)
	graphTestContext.NewRelationship(s.Group32, s.CertTemplate3, ad.GenericWrite)
	graphTestContext.NewRelationship(s.Group33, s.CertTemplate3, ad.WritePKINameFlag)
	graphTestContext.NewRelationship(s.Group34, s.CertTemplate3, ad.Enroll)
	graphTestContext.NewRelationship(s.Group34, s.Group0, ad.MemberOf)
	graphTestContext.NewRelationship(s.Group34, s.CertTemplate3, ad.WritePKIEnrollmentFlag)
	graphTestContext.NewRelationship(s.Group35, s.CertTemplate3, ad.Enroll)
	graphTestContext.NewRelationship(s.Group35, s.Group0, ad.MemberOf)
	graphTestContext.NewRelationship(s.Group35, s.CertTemplate3, ad.WritePKIEnrollmentFlag)
	graphTestContext.NewRelationship(s.Group35, s.CertTemplate3, ad.WritePKINameFlag)
	graphTestContext.NewRelationship(s.CertTemplate4, s.EnterpriseCA, ad.PublishedTo)
	graphTestContext.NewRelationship(s.Group41, s.CertTemplate4, ad.GenericAll)
	graphTestContext.NewRelationship(s.Group41, s.Group0, ad.MemberOf)
	graphTestContext.NewRelationship(s.Group42, s.CertTemplate4, ad.Enroll)
	graphTestContext.NewRelationship(s.Group42, s.Group0, ad.MemberOf)
	graphTestContext.NewRelationship(s.Group43, s.CertTemplate4, ad.Enroll)
	graphTestContext.NewRelationship(s.Group43, s.Group0, ad.MemberOf)
	graphTestContext.NewRelationship(s.Group42, s.CertTemplate4, ad.GenericWrite)
	graphTestContext.NewRelationship(s.Group43, s.CertTemplate4, ad.WritePKINameFlag)
	graphTestContext.NewRelationship(s.Group44, s.CertTemplate4, ad.Enroll)
	graphTestContext.NewRelationship(s.Group44, s.Group0, ad.MemberOf)
	graphTestContext.NewRelationship(s.Group44, s.CertTemplate4, ad.WritePKIEnrollmentFlag)
	graphTestContext.NewRelationship(s.Group45, s.CertTemplate4, ad.Enroll)
	graphTestContext.NewRelationship(s.Group45, s.Group0, ad.MemberOf)
	graphTestContext.NewRelationship(s.Group45, s.CertTemplate4, ad.WritePKIEnrollmentFlag)
	graphTestContext.NewRelationship(s.Group45, s.CertTemplate4, ad.WritePKINameFlag)
	graphTestContext.NewRelationship(s.CertTemplate5, s.EnterpriseCA, ad.PublishedTo)
	graphTestContext.NewRelationship(s.Group51, s.CertTemplate5, ad.GenericAll)
	graphTestContext.NewRelationship(s.Group51, s.Group0, ad.MemberOf)
	graphTestContext.NewRelationship(s.Group52, s.CertTemplate5, ad.Enroll)
	graphTestContext.NewRelationship(s.Group52, s.Group0, ad.MemberOf)
	graphTestContext.NewRelationship(s.Group53, s.CertTemplate5, ad.Enroll)
	graphTestContext.NewRelationship(s.Group53, s.Group0, ad.MemberOf)
	graphTestContext.NewRelationship(s.Group52, s.CertTemplate5, ad.GenericWrite)
	graphTestContext.NewRelationship(s.Group53, s.CertTemplate5, ad.WritePKINameFlag)
	graphTestContext.NewRelationship(s.Group54, s.CertTemplate5, ad.Enroll)
	graphTestContext.NewRelationship(s.Group54, s.Group0, ad.MemberOf)
	graphTestContext.NewRelationship(s.Group54, s.CertTemplate5, ad.WritePKIEnrollmentFlag)
	graphTestContext.NewRelationship(s.Group55, s.CertTemplate5, ad.Enroll)
	graphTestContext.NewRelationship(s.Group55, s.Group0, ad.MemberOf)
	graphTestContext.NewRelationship(s.Group55, s.CertTemplate5, ad.WritePKIEnrollmentFlag)
	graphTestContext.NewRelationship(s.Group55, s.CertTemplate5, ad.WritePKINameFlag)
}

type ESC4Template3 struct {
	CertTemplate1 *graph.Node
	Domain        *graph.Node
	EnterpriseCA  *graph.Node
	Group0        *graph.Node
	Group11       *graph.Node
	Group12       *graph.Node
	Group13       *graph.Node
	Group14       *graph.Node
	Group15       *graph.Node
	Group16       *graph.Node
	Group17       *graph.Node
	Group18       *graph.Node
	Group19       *graph.Node
	NTAuthStore   *graph.Node
	RootCA        *graph.Node
}

func (s *ESC4Template3) Setup(graphTestContext *GraphTestContext) {
	domainSid := RandomDomainSID()
	s.CertTemplate1 = graphTestContext.NewActiveDirectoryCertTemplate("CertTemplate1", domainSid, CertTemplateData{
		ApplicationPolicies:     []string{},
		AuthenticationEnabled:   true,
		AuthorizedSignatures:    1,
		EKUS:                    []string{},
		EnrolleeSuppliesSubject: true,
		NoSecurityExtension:     false,
		RequiresManagerApproval: false,
		SchemaVersion:           1,
		SubjectAltRequireSPN:    false,
		SubjectAltRequireUPN:    false,
	})
	s.Domain = graphTestContext.NewActiveDirectoryDomain("Domain", domainSid, false, true)
	s.EnterpriseCA = graphTestContext.NewActiveDirectoryEnterpriseCA("EnterpriseCA", domainSid)
	s.Group0 = graphTestContext.NewActiveDirectoryGroup("Group0", domainSid)
	s.Group11 = graphTestContext.NewActiveDirectoryGroup("Group11", domainSid)
	s.Group12 = graphTestContext.NewActiveDirectoryGroup("Group12", domainSid)
	s.Group13 = graphTestContext.NewActiveDirectoryGroup("Group13", domainSid)
	s.Group14 = graphTestContext.NewActiveDirectoryGroup("Group14", domainSid)
	s.Group15 = graphTestContext.NewActiveDirectoryGroup("Group15", domainSid)
	s.Group16 = graphTestContext.NewActiveDirectoryGroup("Group16", domainSid)
	s.Group17 = graphTestContext.NewActiveDirectoryGroup("Group17", domainSid)
	s.Group18 = graphTestContext.NewActiveDirectoryGroup("Group18", domainSid)
	s.Group19 = graphTestContext.NewActiveDirectoryGroup("Group19", domainSid)
	s.NTAuthStore = graphTestContext.NewActiveDirectoryNTAuthStore("NTAuthStore", domainSid)
	s.RootCA = graphTestContext.NewActiveDirectoryRootCA("RootCA", domainSid)
	graphTestContext.NewRelationship(s.RootCA, s.Domain, ad.RootCAFor)
	graphTestContext.NewRelationship(s.EnterpriseCA, s.RootCA, ad.IssuedSignedBy)
	graphTestContext.NewRelationship(s.EnterpriseCA, s.NTAuthStore, ad.TrustedForNTAuth)
	graphTestContext.NewRelationship(s.Group0, s.EnterpriseCA, ad.Enroll)
	graphTestContext.NewRelationship(s.CertTemplate1, s.EnterpriseCA, ad.PublishedTo)
	graphTestContext.NewRelationship(s.Group11, s.CertTemplate1, ad.GenericAll)
	graphTestContext.NewRelationship(s.Group11, s.Group0, ad.MemberOf)
	graphTestContext.NewRelationship(s.Group12, s.Group0, ad.MemberOf)
	graphTestContext.NewRelationship(s.Group13, s.Group0, ad.MemberOf)
	graphTestContext.NewRelationship(s.Group12, s.CertTemplate1, ad.GenericWrite)
	graphTestContext.NewRelationship(s.Group13, s.CertTemplate1, ad.WritePKINameFlag)
	graphTestContext.NewRelationship(s.Group14, s.Group0, ad.MemberOf)
	graphTestContext.NewRelationship(s.Group14, s.CertTemplate1, ad.WritePKIEnrollmentFlag)
	graphTestContext.NewRelationship(s.NTAuthStore, s.Domain, ad.NTAuthStoreFor)
	graphTestContext.NewRelationship(s.Group15, s.CertTemplate1, ad.Enroll)
	graphTestContext.NewRelationship(s.Group15, s.Group0, ad.MemberOf)
	graphTestContext.NewRelationship(s.Group16, s.CertTemplate1, ad.AllExtendedRights)
	graphTestContext.NewRelationship(s.Group16, s.Group0, ad.MemberOf)
	graphTestContext.NewRelationship(s.Group18, s.CertTemplate1, ad.WriteOwner)
	graphTestContext.NewRelationship(s.Group18, s.Group0, ad.MemberOf)
	graphTestContext.NewRelationship(s.Group17, s.CertTemplate1, ad.Owns)
	graphTestContext.NewRelationship(s.Group17, s.Group0, ad.MemberOf)
	graphTestContext.NewRelationship(s.Group19, s.CertTemplate1, ad.WriteDACL)
	graphTestContext.NewRelationship(s.Group19, s.Group0, ad.MemberOf)
}

type ESC4Template4 struct {
	CertTemplate1 *graph.Node
	Computer1     *graph.Node
	Domain        *graph.Node
	EnterpriseCA  *graph.Node
	Group0        *graph.Node
	Group1        *graph.Node
	Group12       *graph.Node
	Group13       *graph.Node
	NTAuthStore   *graph.Node
	RootCA        *graph.Node
	User1         *graph.Node
}

func (s *ESC4Template4) Setup(graphTestContext *GraphTestContext) {
	domainSid := RandomDomainSID()
	s.CertTemplate1 = graphTestContext.NewActiveDirectoryCertTemplate("CertTemplate1", domainSid, CertTemplateData{
		ApplicationPolicies:     []string{},
		AuthenticationEnabled:   true,
		AuthorizedSignatures:    0,
		EKUS:                    []string{},
		EnrolleeSuppliesSubject: true,
		NoSecurityExtension:     false,
		RequiresManagerApproval: false,
		SchemaVersion:           1,
		SubjectAltRequireSPN:    false,
		SubjectAltRequireUPN:    false,
	})
	s.Computer1 = graphTestContext.NewActiveDirectoryComputer("Computer1", domainSid)
	s.Domain = graphTestContext.NewActiveDirectoryDomain("Domain", domainSid, false, true)
	s.EnterpriseCA = graphTestContext.NewActiveDirectoryEnterpriseCA("EnterpriseCA", domainSid)
	s.Group0 = graphTestContext.NewActiveDirectoryGroup("Group0", domainSid)
	s.Group1 = graphTestContext.NewActiveDirectoryGroup("Group1", domainSid)
	s.Group12 = graphTestContext.NewActiveDirectoryGroup("Group12", domainSid)
	s.Group13 = graphTestContext.NewActiveDirectoryGroup("Group13", domainSid)
	s.NTAuthStore = graphTestContext.NewActiveDirectoryNTAuthStore("NTAuthStore", domainSid)
	s.RootCA = graphTestContext.NewActiveDirectoryRootCA("RootCA", domainSid)
	s.User1 = graphTestContext.NewActiveDirectoryUser("User1", domainSid)
	graphTestContext.NewRelationship(s.RootCA, s.Domain, ad.RootCAFor)
	graphTestContext.NewRelationship(s.EnterpriseCA, s.RootCA, ad.IssuedSignedBy)
	graphTestContext.NewRelationship(s.EnterpriseCA, s.NTAuthStore, ad.TrustedForNTAuth)
	graphTestContext.NewRelationship(s.Group0, s.EnterpriseCA, ad.Enroll)
	graphTestContext.NewRelationship(s.NTAuthStore, s.Domain, ad.NTAuthStoreFor)
	graphTestContext.NewRelationship(s.CertTemplate1, s.EnterpriseCA, ad.PublishedTo)
	graphTestContext.NewRelationship(s.Group1, s.CertTemplate1, ad.GenericAll)
	graphTestContext.NewRelationship(s.Group1, s.Group0, ad.MemberOf)
	graphTestContext.NewRelationship(s.Computer1, s.CertTemplate1, ad.AllExtendedRights)
	graphTestContext.NewRelationship(s.Computer1, s.Group0, ad.MemberOf)
	graphTestContext.NewRelationship(s.User1, s.CertTemplate1, ad.AllExtendedRights)
	graphTestContext.NewRelationship(s.User1, s.Group0, ad.MemberOf)
	graphTestContext.NewRelationship(s.Computer1, s.CertTemplate1, ad.GenericWrite)
	graphTestContext.NewRelationship(s.User1, s.CertTemplate1, ad.WritePKINameFlag)

	graphTestContext.NewRelationship(s.Group12, s.CertTemplate1, ad.AllExtendedRights)
	graphTestContext.NewRelationship(s.Group12, s.Group0, ad.MemberOf)
	graphTestContext.NewRelationship(s.Group12, s.CertTemplate1, ad.WritePKIEnrollmentFlag)

	graphTestContext.NewRelationship(s.Group13, s.CertTemplate1, ad.AllExtendedRights)
	graphTestContext.NewRelationship(s.Group13, s.Group0, ad.MemberOf)
	graphTestContext.NewRelationship(s.Group13, s.CertTemplate1, ad.WritePKIEnrollmentFlag)
	graphTestContext.NewRelationship(s.Group13, s.CertTemplate1, ad.WritePKINameFlag)
}

type ESC4ECA struct {
	CertTemplate1 *graph.Node
	CertTemplate2 *graph.Node
	CertTemplate3 *graph.Node
	CertTemplate4 *graph.Node
	CertTemplate5 *graph.Node
	CertTemplate6 *graph.Node
	CertTemplate7 *graph.Node
	Computer1     *graph.Node
	Computer2     *graph.Node
	Computer3     *graph.Node
	Computer4     *graph.Node
	Computer5     *graph.Node
	Computer6     *graph.Node
	Computer7     *graph.Node
	Domain        *graph.Node
	EnterpriseCA1 *graph.Node
	EnterpriseCA2 *graph.Node
	EnterpriseCA3 *graph.Node
	EnterpriseCA4 *graph.Node
	EnterpriseCA5 *graph.Node
	EnterpriseCA6 *graph.Node
	EnterpriseCA7 *graph.Node
	NTAuthStore1  *graph.Node
	NTAuthStore2  *graph.Node
	NTAuthStore3  *graph.Node
	NTAuthStore4  *graph.Node
	NTAuthStore5  *graph.Node
	NTAuthStore6  *graph.Node
	NTAuthStore7  *graph.Node
	RootCA1       *graph.Node
	RootCA2       *graph.Node
	RootCA3       *graph.Node
	RootCA4       *graph.Node
	RootCA5       *graph.Node
	RootCA6       *graph.Node
	RootCA7       *graph.Node
}

func (s *ESC4ECA) Setup(graphTestContext *GraphTestContext) {
	domainSid := RandomDomainSID()
	s.CertTemplate1 = graphTestContext.NewActiveDirectoryCertTemplate("CertTemplate1", domainSid, CertTemplateData{
		ApplicationPolicies:     []string{},
		AuthenticationEnabled:   true,
		AuthorizedSignatures:    0,
		EKUS:                    []string{},
		EnrolleeSuppliesSubject: false,
		NoSecurityExtension:     false,
		RequiresManagerApproval: false,
		SchemaVersion:           1,
		SubjectAltRequireSPN:    false,
		SubjectAltRequireUPN:    false,
	})
	s.CertTemplate2 = graphTestContext.NewActiveDirectoryCertTemplate("CertTemplate2", domainSid, CertTemplateData{
		ApplicationPolicies:     []string{},
		AuthenticationEnabled:   true,
		AuthorizedSignatures:    0,
		EKUS:                    []string{},
		EnrolleeSuppliesSubject: false,
		NoSecurityExtension:     false,
		RequiresManagerApproval: false,
		SchemaVersion:           1,
		SubjectAltRequireSPN:    false,
		SubjectAltRequireUPN:    false,
	})
	s.CertTemplate3 = graphTestContext.NewActiveDirectoryCertTemplate("CertTemplate3", domainSid, CertTemplateData{
		ApplicationPolicies:     []string{},
		AuthenticationEnabled:   true,
		AuthorizedSignatures:    0,
		EKUS:                    []string{},
		EnrolleeSuppliesSubject: false,
		NoSecurityExtension:     false,
		RequiresManagerApproval: false,
		SchemaVersion:           1,
		SubjectAltRequireSPN:    false,
		SubjectAltRequireUPN:    false,
	})
	s.CertTemplate4 = graphTestContext.NewActiveDirectoryCertTemplate("CertTemplate4", domainSid, CertTemplateData{
		ApplicationPolicies:     []string{},
		AuthenticationEnabled:   true,
		AuthorizedSignatures:    0,
		EKUS:                    []string{},
		EnrolleeSuppliesSubject: false,
		NoSecurityExtension:     false,
		RequiresManagerApproval: false,
		SchemaVersion:           1,
		SubjectAltRequireSPN:    false,
		SubjectAltRequireUPN:    false,
	})
	s.CertTemplate5 = graphTestContext.NewActiveDirectoryCertTemplate("CertTemplate5", domainSid, CertTemplateData{
		ApplicationPolicies:     []string{},
		AuthenticationEnabled:   true,
		AuthorizedSignatures:    0,
		EKUS:                    []string{},
		EnrolleeSuppliesSubject: false,
		NoSecurityExtension:     false,
		RequiresManagerApproval: false,
		SchemaVersion:           1,
		SubjectAltRequireSPN:    false,
		SubjectAltRequireUPN:    false,
	})
	s.CertTemplate6 = graphTestContext.NewActiveDirectoryCertTemplate("CertTemplate6", domainSid, CertTemplateData{
		ApplicationPolicies:     []string{},
		AuthenticationEnabled:   true,
		AuthorizedSignatures:    0,
		EKUS:                    []string{},
		EnrolleeSuppliesSubject: false,
		NoSecurityExtension:     false,
		RequiresManagerApproval: false,
		SchemaVersion:           1,
		SubjectAltRequireSPN:    false,
		SubjectAltRequireUPN:    false,
	})
	s.CertTemplate7 = graphTestContext.NewActiveDirectoryCertTemplate("CertTemplate7", domainSid, CertTemplateData{
		ApplicationPolicies:     []string{},
		AuthenticationEnabled:   true,
		AuthorizedSignatures:    0,
		EKUS:                    []string{},
		EnrolleeSuppliesSubject: false,
		NoSecurityExtension:     false,
		RequiresManagerApproval: false,
		SchemaVersion:           1,
		SubjectAltRequireSPN:    false,
		SubjectAltRequireUPN:    false,
	})
	s.Computer1 = graphTestContext.NewActiveDirectoryComputer("Computer1", domainSid)
	s.Computer2 = graphTestContext.NewActiveDirectoryComputer("Computer2", domainSid)
	s.Computer3 = graphTestContext.NewActiveDirectoryComputer("Computer3", domainSid)
	s.Computer4 = graphTestContext.NewActiveDirectoryComputer("Computer4", domainSid)
	s.Computer5 = graphTestContext.NewActiveDirectoryComputer("Computer5", domainSid)
	s.Computer6 = graphTestContext.NewActiveDirectoryComputer("Computer6", domainSid)
	s.Computer7 = graphTestContext.NewActiveDirectoryComputer("Computer7", domainSid)
	s.Domain = graphTestContext.NewActiveDirectoryDomain("Domain", domainSid, false, true)
	s.EnterpriseCA1 = graphTestContext.NewActiveDirectoryEnterpriseCA("EnterpriseCA1", domainSid)
	s.EnterpriseCA2 = graphTestContext.NewActiveDirectoryEnterpriseCA("EnterpriseCA2", domainSid)
	s.EnterpriseCA3 = graphTestContext.NewActiveDirectoryEnterpriseCA("EnterpriseCA3", domainSid)
	s.EnterpriseCA4 = graphTestContext.NewActiveDirectoryEnterpriseCA("EnterpriseCA4", domainSid)
	s.EnterpriseCA5 = graphTestContext.NewActiveDirectoryEnterpriseCA("EnterpriseCA5", domainSid)
	s.EnterpriseCA6 = graphTestContext.NewActiveDirectoryEnterpriseCA("EnterpriseCA6", domainSid)
	s.EnterpriseCA7 = graphTestContext.NewActiveDirectoryEnterpriseCA("EnterpriseCA7", domainSid)
	s.NTAuthStore1 = graphTestContext.NewActiveDirectoryNTAuthStore("NTAuthStore1", domainSid)
	s.NTAuthStore2 = graphTestContext.NewActiveDirectoryNTAuthStore("NTAuthStore2", domainSid)
	s.NTAuthStore3 = graphTestContext.NewActiveDirectoryNTAuthStore("NTAuthStore3", domainSid)
	s.NTAuthStore4 = graphTestContext.NewActiveDirectoryNTAuthStore("NTAuthStore4", domainSid)
	s.NTAuthStore5 = graphTestContext.NewActiveDirectoryNTAuthStore("NTAuthStore5", domainSid)
	s.NTAuthStore6 = graphTestContext.NewActiveDirectoryNTAuthStore("NTAuthStore6", domainSid)
	s.NTAuthStore7 = graphTestContext.NewActiveDirectoryNTAuthStore("NTAuthStore7", domainSid)
	s.RootCA1 = graphTestContext.NewActiveDirectoryRootCA("RootCA1", domainSid)
	s.RootCA2 = graphTestContext.NewActiveDirectoryRootCA("RootCA2", domainSid)
	s.RootCA3 = graphTestContext.NewActiveDirectoryRootCA("RootCA3", domainSid)
	s.RootCA4 = graphTestContext.NewActiveDirectoryRootCA("RootCA4", domainSid)
	s.RootCA5 = graphTestContext.NewActiveDirectoryRootCA("RootCA5", domainSid)
	s.RootCA6 = graphTestContext.NewActiveDirectoryRootCA("RootCA6", domainSid)
	s.RootCA7 = graphTestContext.NewActiveDirectoryRootCA("RootCA7", domainSid)
	graphTestContext.NewRelationship(s.RootCA1, s.Domain, ad.RootCAFor)
	graphTestContext.NewRelationship(s.NTAuthStore1, s.Domain, ad.NTAuthStoreFor)
	graphTestContext.NewRelationship(s.CertTemplate1, s.EnterpriseCA1, ad.PublishedTo)
	graphTestContext.NewRelationship(s.EnterpriseCA1, s.RootCA1, ad.IssuedSignedBy)
	graphTestContext.NewRelationship(s.EnterpriseCA1, s.NTAuthStore1, ad.TrustedForNTAuth)
	graphTestContext.NewRelationship(s.Computer1, s.EnterpriseCA1, ad.Enroll)
	graphTestContext.NewRelationship(s.Computer1, s.CertTemplate1, ad.GenericAll)
	graphTestContext.NewRelationship(s.RootCA2, s.Domain, ad.RootCAFor)
	graphTestContext.NewRelationship(s.NTAuthStore2, s.Domain, ad.NTAuthStoreFor)
	graphTestContext.NewRelationship(s.CertTemplate2, s.EnterpriseCA2, ad.PublishedTo)
	graphTestContext.NewRelationship(s.EnterpriseCA2, s.RootCA2, ad.IssuedSignedBy)
	graphTestContext.NewRelationship(s.EnterpriseCA2, s.NTAuthStore2, ad.TrustedForNTAuth)
	graphTestContext.NewRelationship(s.Computer2, s.CertTemplate2, ad.GenericAll)
	graphTestContext.NewRelationship(s.RootCA3, s.Domain, ad.RootCAFor)
	graphTestContext.NewRelationship(s.NTAuthStore3, s.Domain, ad.NTAuthStoreFor)
	graphTestContext.NewRelationship(s.EnterpriseCA3, s.RootCA3, ad.IssuedSignedBy)
	graphTestContext.NewRelationship(s.EnterpriseCA3, s.NTAuthStore3, ad.TrustedForNTAuth)
	graphTestContext.NewRelationship(s.Computer3, s.EnterpriseCA3, ad.Enroll)
	graphTestContext.NewRelationship(s.Computer3, s.CertTemplate3, ad.GenericAll)
	graphTestContext.NewRelationship(s.RootCA4, s.Domain, ad.RootCAFor)
	graphTestContext.NewRelationship(s.NTAuthStore4, s.Domain, ad.NTAuthStoreFor)
	graphTestContext.NewRelationship(s.CertTemplate4, s.EnterpriseCA4, ad.PublishedTo)
	graphTestContext.NewRelationship(s.EnterpriseCA4, s.NTAuthStore4, ad.TrustedForNTAuth)
	graphTestContext.NewRelationship(s.Computer4, s.EnterpriseCA4, ad.Enroll)
	graphTestContext.NewRelationship(s.Computer4, s.CertTemplate4, ad.GenericAll)
	graphTestContext.NewRelationship(s.RootCA5, s.Domain, ad.RootCAFor)
	graphTestContext.NewRelationship(s.NTAuthStore5, s.Domain, ad.NTAuthStoreFor)
	graphTestContext.NewRelationship(s.CertTemplate5, s.EnterpriseCA5, ad.PublishedTo)
	graphTestContext.NewRelationship(s.EnterpriseCA5, s.RootCA5, ad.IssuedSignedBy)
	graphTestContext.NewRelationship(s.Computer5, s.EnterpriseCA5, ad.Enroll)
	graphTestContext.NewRelationship(s.Computer5, s.CertTemplate5, ad.GenericAll)
	graphTestContext.NewRelationship(s.NTAuthStore6, s.Domain, ad.NTAuthStoreFor)
	graphTestContext.NewRelationship(s.CertTemplate6, s.EnterpriseCA6, ad.PublishedTo)
	graphTestContext.NewRelationship(s.EnterpriseCA6, s.RootCA6, ad.IssuedSignedBy)
	graphTestContext.NewRelationship(s.EnterpriseCA6, s.NTAuthStore6, ad.TrustedForNTAuth)
	graphTestContext.NewRelationship(s.Computer6, s.EnterpriseCA6, ad.Enroll)
	graphTestContext.NewRelationship(s.Computer6, s.CertTemplate6, ad.GenericAll)
	graphTestContext.NewRelationship(s.RootCA7, s.Domain, ad.RootCAFor)
	graphTestContext.NewRelationship(s.CertTemplate7, s.EnterpriseCA7, ad.PublishedTo)
	graphTestContext.NewRelationship(s.EnterpriseCA7, s.RootCA7, ad.IssuedSignedBy)
	graphTestContext.NewRelationship(s.EnterpriseCA7, s.NTAuthStore7, ad.TrustedForNTAuth)
	graphTestContext.NewRelationship(s.Computer7, s.EnterpriseCA7, ad.Enroll)
	graphTestContext.NewRelationship(s.Computer7, s.CertTemplate7, ad.GenericAll)
}

type ESC13Harness1 struct {
	CertTemplate1  *graph.Node
	CertTemplate2  *graph.Node
	CertTemplate3  *graph.Node
	CertTemplate4  *graph.Node
	CertTemplate5  *graph.Node
	Domain         *graph.Node
	EnterpriseCA   *graph.Node
	Group0         *graph.Node
	Group1         *graph.Node
	Group2         *graph.Node
	Group3         *graph.Node
	Group4         *graph.Node
	Group5         *graph.Node
	Group6         *graph.Node
	IssuancePolicy *graph.Node
	NTAuthStore    *graph.Node
	RootCA         *graph.Node
}

func (s *ESC13Harness1) Setup(graphTestContext *GraphTestContext) {
	domainSid := RandomDomainSID()
	s.CertTemplate1 = graphTestContext.NewActiveDirectoryCertTemplate("CertTemplate1", domainSid, CertTemplateData{
		ApplicationPolicies:     []string{},
		AuthenticationEnabled:   true,
		AuthorizedSignatures:    0,
		EKUS:                    []string{},
		EnrolleeSuppliesSubject: false,
		NoSecurityExtension:     false,
		RequiresManagerApproval: false,
		SchemaVersion:           2,
		SubjectAltRequireEmail:  false,
		SubjectAltRequireSPN:    false,
		SubjectAltRequireUPN:    false,
	})
	s.CertTemplate2 = graphTestContext.NewActiveDirectoryCertTemplate("CertTemplate2", domainSid, CertTemplateData{
		ApplicationPolicies:     []string{},
		AuthenticationEnabled:   true,
		AuthorizedSignatures:    0,
		EKUS:                    []string{},
		EnrolleeSuppliesSubject: false,
		NoSecurityExtension:     false,
		RequiresManagerApproval: false,
		SchemaVersion:           1,
		SubjectAltRequireEmail:  false,
		SubjectAltRequireSPN:    false,
		SubjectAltRequireUPN:    false,
	})
	s.CertTemplate3 = graphTestContext.NewActiveDirectoryCertTemplate("CertTemplate3", domainSid, CertTemplateData{
		ApplicationPolicies:     []string{},
		AuthenticationEnabled:   true,
		AuthorizedSignatures:    1,
		EKUS:                    []string{},
		EnrolleeSuppliesSubject: false,
		NoSecurityExtension:     false,
		RequiresManagerApproval: false,
		SchemaVersion:           2,
		SubjectAltRequireEmail:  false,
		SubjectAltRequireSPN:    false,
		SubjectAltRequireUPN:    false,
	})
	s.CertTemplate4 = graphTestContext.NewActiveDirectoryCertTemplate("CertTemplate4", domainSid, CertTemplateData{
		ApplicationPolicies:     []string{},
		AuthenticationEnabled:   true,
		AuthorizedSignatures:    0,
		EKUS:                    []string{},
		EnrolleeSuppliesSubject: false,
		NoSecurityExtension:     false,
		RequiresManagerApproval: true,
		SchemaVersion:           1,
		SubjectAltRequireEmail:  false,
		SubjectAltRequireSPN:    false,
		SubjectAltRequireUPN:    false,
	})
	s.CertTemplate5 = graphTestContext.NewActiveDirectoryCertTemplate("CertTemplate5", domainSid, CertTemplateData{
		ApplicationPolicies:     []string{},
		AuthenticationEnabled:   false,
		AuthorizedSignatures:    0,
		EKUS:                    []string{},
		EnrolleeSuppliesSubject: false,
		NoSecurityExtension:     false,
		RequiresManagerApproval: false,
		SchemaVersion:           1,
		SubjectAltRequireEmail:  false,
		SubjectAltRequireSPN:    false,
		SubjectAltRequireUPN:    false,
	})
	s.Domain = graphTestContext.NewActiveDirectoryDomain("Domain", domainSid, false, true)
	s.EnterpriseCA = graphTestContext.NewActiveDirectoryEnterpriseCA("EnterpriseCA", domainSid)
	s.Group0 = graphTestContext.NewActiveDirectoryGroup("Group0", domainSid)
	s.Group1 = graphTestContext.NewActiveDirectoryGroup("Group1", domainSid)
	s.Group2 = graphTestContext.NewActiveDirectoryGroup("Group2", domainSid)
	s.Group3 = graphTestContext.NewActiveDirectoryGroup("Group3", domainSid)
	s.Group4 = graphTestContext.NewActiveDirectoryGroup("Group4", domainSid)
	s.Group5 = graphTestContext.NewActiveDirectoryGroup("Group5", domainSid)
	s.Group6 = graphTestContext.NewActiveDirectoryGroup("Group6", domainSid)
	s.IssuancePolicy = graphTestContext.NewActiveDirectoryIssuancePolicy("IssuancePolicy", domainSid, "")
	s.NTAuthStore = graphTestContext.NewActiveDirectoryNTAuthStore("NTAuthStore", domainSid)
	s.RootCA = graphTestContext.NewActiveDirectoryRootCA("RootCA", domainSid)
	graphTestContext.NewRelationship(s.CertTemplate2, s.EnterpriseCA, ad.PublishedTo)
	graphTestContext.NewRelationship(s.RootCA, s.Domain, ad.RootCAFor)
	graphTestContext.NewRelationship(s.EnterpriseCA, s.RootCA, ad.IssuedSignedBy)
	graphTestContext.NewRelationship(s.NTAuthStore, s.Domain, ad.NTAuthStoreFor)
	graphTestContext.NewRelationship(s.EnterpriseCA, s.NTAuthStore, ad.TrustedForNTAuth)
	graphTestContext.NewRelationship(s.Group3, s.CertTemplate3, ad.Enroll)
	graphTestContext.NewRelationship(s.CertTemplate3, s.EnterpriseCA, ad.PublishedTo)
	graphTestContext.NewRelationship(s.CertTemplate4, s.EnterpriseCA, ad.PublishedTo)
	graphTestContext.NewRelationship(s.Group4, s.CertTemplate4, ad.Enroll)
	graphTestContext.NewRelationship(s.Group2, s.CertTemplate2, ad.Enroll)
	graphTestContext.NewRelationship(s.Group0, s.EnterpriseCA, ad.Enroll)
	graphTestContext.NewRelationship(s.Group2, s.Group0, ad.MemberOf)
	graphTestContext.NewRelationship(s.Group3, s.Group0, ad.MemberOf)
	graphTestContext.NewRelationship(s.Group4, s.Group0, ad.MemberOf)
	graphTestContext.NewRelationship(s.CertTemplate5, s.EnterpriseCA, ad.PublishedTo)
	graphTestContext.NewRelationship(s.Group5, s.CertTemplate5, ad.Enroll)
	graphTestContext.NewRelationship(s.Group5, s.Group0, ad.MemberOf)
	graphTestContext.NewRelationship(s.CertTemplate1, s.EnterpriseCA, ad.PublishedTo)
	graphTestContext.NewRelationship(s.Group1, s.CertTemplate1, ad.Enroll)
	graphTestContext.NewRelationship(s.Group1, s.Group0, ad.MemberOf)
	graphTestContext.NewRelationship(s.CertTemplate2, s.IssuancePolicy, ad.ExtendedByPolicy)
	graphTestContext.NewRelationship(s.IssuancePolicy, s.Group6, ad.OIDGroupLink)
	graphTestContext.NewRelationship(s.CertTemplate1, s.IssuancePolicy, ad.ExtendedByPolicy)
	graphTestContext.NewRelationship(s.CertTemplate3, s.IssuancePolicy, ad.ExtendedByPolicy)
	graphTestContext.NewRelationship(s.CertTemplate4, s.IssuancePolicy, ad.ExtendedByPolicy)
	graphTestContext.NewRelationship(s.CertTemplate5, s.IssuancePolicy, ad.ExtendedByPolicy)
	graphTestContext.NewRelationship(s.Domain, s.Group6, ad.Contains)
}

type ESC13Harness2 struct {
	CertTemplate1  *graph.Node
	CertTemplate2  *graph.Node
	CertTemplate3  *graph.Node
	Computer1      *graph.Node
	Computer2      *graph.Node
	Computer3      *graph.Node
	Domain         *graph.Node
	EnterpriseCA   *graph.Node
	Group0         *graph.Node
	Group1         *graph.Node
	Group2         *graph.Node
	Group3         *graph.Node
	Group4         *graph.Node
	IssuancePolicy *graph.Node
	NTAuthStore    *graph.Node
	RootCA         *graph.Node
	User1          *graph.Node
	User2          *graph.Node
	User3          *graph.Node
	OU             *graph.Node
}

func (s *ESC13Harness2) Setup(graphTestContext *GraphTestContext) {
	domainSid := RandomDomainSID()
	s.CertTemplate1 = graphTestContext.NewActiveDirectoryCertTemplate("CertTemplate1", domainSid, CertTemplateData{
		ApplicationPolicies:        []string{},
		AuthenticationEnabled:      true,
		AuthorizedSignatures:       0,
		EKUS:                       []string{},
		EnrolleeSuppliesSubject:    false,
		NoSecurityExtension:        false,
		RequiresManagerApproval:    false,
		SchemaVersion:              1,
		SubjectAltRequireDNS:       false,
		SubjectAltRequireDomainDNS: false,
		SubjectAltRequireEmail:     false,
		SubjectAltRequireSPN:       false,
		SubjectAltRequireUPN:       false,
	})
	s.CertTemplate2 = graphTestContext.NewActiveDirectoryCertTemplate("CertTemplate2", domainSid, CertTemplateData{
		ApplicationPolicies:        []string{},
		AuthenticationEnabled:      true,
		AuthorizedSignatures:       0,
		EKUS:                       []string{},
		EnrolleeSuppliesSubject:    false,
		NoSecurityExtension:        false,
		RequiresManagerApproval:    false,
		SchemaVersion:              1,
		SubjectAltRequireDNS:       true,
		SubjectAltRequireDomainDNS: false,
		SubjectAltRequireEmail:     false,
		SubjectAltRequireSPN:       false,
		SubjectAltRequireUPN:       false,
	})
	s.CertTemplate3 = graphTestContext.NewActiveDirectoryCertTemplate("CertTemplate3", domainSid, CertTemplateData{
		ApplicationPolicies:        []string{},
		AuthenticationEnabled:      true,
		AuthorizedSignatures:       0,
		EKUS:                       []string{},
		EnrolleeSuppliesSubject:    false,
		NoSecurityExtension:        false,
		RequiresManagerApproval:    false,
		SchemaVersion:              1,
		SubjectAltRequireDNS:       false,
		SubjectAltRequireDomainDNS: true,
		SubjectAltRequireEmail:     false,
		SubjectAltRequireSPN:       false,
		SubjectAltRequireUPN:       false,
	})
	s.Computer1 = graphTestContext.NewActiveDirectoryComputer("Computer1", domainSid)
	s.Computer2 = graphTestContext.NewActiveDirectoryComputer("Computer2", domainSid)
	s.Computer3 = graphTestContext.NewActiveDirectoryComputer("Computer3", domainSid)
	s.Domain = graphTestContext.NewActiveDirectoryDomain("Domain", domainSid, false, true)
	s.EnterpriseCA = graphTestContext.NewActiveDirectoryEnterpriseCA("EnterpriseCA", domainSid)
	s.Group0 = graphTestContext.NewActiveDirectoryGroup("Group0", domainSid)
	s.Group1 = graphTestContext.NewActiveDirectoryGroup("Group1", domainSid)
	s.Group2 = graphTestContext.NewActiveDirectoryGroup("Group2", domainSid)
	s.Group3 = graphTestContext.NewActiveDirectoryGroup("Group3", domainSid)
	s.Group4 = graphTestContext.NewActiveDirectoryGroup("Group4", domainSid)
	s.IssuancePolicy = graphTestContext.NewActiveDirectoryIssuancePolicy("IssuancePolicy", domainSid, "")
	s.NTAuthStore = graphTestContext.NewActiveDirectoryNTAuthStore("NTAuthStore", domainSid)
	s.RootCA = graphTestContext.NewActiveDirectoryRootCA("RootCA", domainSid)
	s.User1 = graphTestContext.NewActiveDirectoryUser("User1", domainSid)
	s.User2 = graphTestContext.NewActiveDirectoryUser("User2", domainSid)
	s.User3 = graphTestContext.NewActiveDirectoryUser("User3", domainSid)
	s.OU = graphTestContext.NewActiveDirectoryOU("OU", domainSid, false)
	graphTestContext.NewRelationship(s.RootCA, s.Domain, ad.RootCAFor)
	graphTestContext.NewRelationship(s.EnterpriseCA, s.RootCA, ad.IssuedSignedBy)
	graphTestContext.NewRelationship(s.NTAuthStore, s.Domain, ad.NTAuthStoreFor)
	graphTestContext.NewRelationship(s.EnterpriseCA, s.NTAuthStore, ad.TrustedForNTAuth)
	graphTestContext.NewRelationship(s.Group0, s.EnterpriseCA, ad.Enroll)
	graphTestContext.NewRelationship(s.CertTemplate1, s.EnterpriseCA, ad.PublishedTo)
	graphTestContext.NewRelationship(s.Group1, s.CertTemplate1, ad.Enroll)
	graphTestContext.NewRelationship(s.Group1, s.Group0, ad.MemberOf)
	graphTestContext.NewRelationship(s.CertTemplate2, s.EnterpriseCA, ad.PublishedTo)
	graphTestContext.NewRelationship(s.CertTemplate3, s.EnterpriseCA, ad.PublishedTo)
	graphTestContext.NewRelationship(s.Computer1, s.CertTemplate1, ad.Enroll)
	graphTestContext.NewRelationship(s.Computer1, s.Group0, ad.MemberOf)
	graphTestContext.NewRelationship(s.User1, s.CertTemplate1, ad.Enroll)
	graphTestContext.NewRelationship(s.User1, s.Group0, ad.MemberOf)
	graphTestContext.NewRelationship(s.Group2, s.Group0, ad.MemberOf)
	graphTestContext.NewRelationship(s.Computer2, s.Group0, ad.MemberOf)
	graphTestContext.NewRelationship(s.User2, s.Group0, ad.MemberOf)
	graphTestContext.NewRelationship(s.User2, s.CertTemplate2, ad.Enroll)
	graphTestContext.NewRelationship(s.Computer2, s.CertTemplate2, ad.Enroll)
	graphTestContext.NewRelationship(s.Group2, s.CertTemplate2, ad.Enroll)
	graphTestContext.NewRelationship(s.Group3, s.Group0, ad.MemberOf)
	graphTestContext.NewRelationship(s.Computer3, s.Group0, ad.MemberOf)
	graphTestContext.NewRelationship(s.User3, s.Group0, ad.MemberOf)
	graphTestContext.NewRelationship(s.Group3, s.CertTemplate3, ad.Enroll)
	graphTestContext.NewRelationship(s.Computer3, s.CertTemplate3, ad.Enroll)
	graphTestContext.NewRelationship(s.User3, s.CertTemplate3, ad.Enroll)
	graphTestContext.NewRelationship(s.CertTemplate1, s.IssuancePolicy, ad.ExtendedByPolicy)
	graphTestContext.NewRelationship(s.CertTemplate2, s.IssuancePolicy, ad.ExtendedByPolicy)
	graphTestContext.NewRelationship(s.CertTemplate3, s.IssuancePolicy, ad.ExtendedByPolicy)
	graphTestContext.NewRelationship(s.IssuancePolicy, s.Group4, ad.OIDGroupLink)
	graphTestContext.NewRelationship(s.Domain, s.OU, ad.Contains)
	graphTestContext.NewRelationship(s.OU, s.Group4, ad.Contains)
}

type ESC13HarnessECA struct {
	CertTemplate1  *graph.Node
	CertTemplate2  *graph.Node
	CertTemplate3  *graph.Node
	CertTemplate4  *graph.Node
	CertTemplate5  *graph.Node
	Domain1        *graph.Node
	Domain2        *graph.Node
	Domain3        *graph.Node
	Domain4        *graph.Node
	Domain5        *graph.Node
	EnterpriseCA1  *graph.Node
	EnterpriseCA2  *graph.Node
	EnterpriseCA3  *graph.Node
	EnterpriseCA4  *graph.Node
	EnterpriseCA5  *graph.Node
	Group1         *graph.Node
	Group11        *graph.Node
	Group2         *graph.Node
	Group3         *graph.Node
	Group4         *graph.Node
	Group5         *graph.Node
	IssuancePolicy *graph.Node
	NTAuthStore1   *graph.Node
	NTAuthStore2   *graph.Node
	NTAuthStore3   *graph.Node
	NTAuthStore4   *graph.Node
	NTAuthStore5   *graph.Node
	RootCA1        *graph.Node
	RootCA2        *graph.Node
	RootCA3        *graph.Node
	RootCA4        *graph.Node
	RootCA5        *graph.Node
}

func (s *ESC13HarnessECA) Setup(graphTestContext *GraphTestContext) {
	domainSid := RandomDomainSID()
	domainSid2 := RandomDomainSID()
	domainSid3 := RandomDomainSID()
	domainSid4 := RandomDomainSID()
	domainSid5 := RandomDomainSID()
	s.CertTemplate1 = graphTestContext.NewActiveDirectoryCertTemplate("CertTemplate1", domainSid, CertTemplateData{
		ApplicationPolicies:     []string{},
		AuthenticationEnabled:   true,
		AuthorizedSignatures:    0,
		EKUS:                    []string{},
		EnrolleeSuppliesSubject: false,
		NoSecurityExtension:     false,
		RequiresManagerApproval: false,
		SchemaVersion:           1,
		SubjectAltRequireEmail:  false,
		SubjectAltRequireSPN:    false,
		SubjectAltRequireUPN:    false,
	})
	s.CertTemplate2 = graphTestContext.NewActiveDirectoryCertTemplate("CertTemplate2", domainSid, CertTemplateData{
		ApplicationPolicies:     []string{},
		AuthenticationEnabled:   true,
		AuthorizedSignatures:    0,
		EKUS:                    []string{},
		EnrolleeSuppliesSubject: false,
		NoSecurityExtension:     false,
		RequiresManagerApproval: false,
		SchemaVersion:           1,
		SubjectAltRequireEmail:  false,
		SubjectAltRequireSPN:    false,
		SubjectAltRequireUPN:    false,
	})
	s.CertTemplate3 = graphTestContext.NewActiveDirectoryCertTemplate("CertTemplate3", domainSid, CertTemplateData{
		ApplicationPolicies:     []string{},
		AuthenticationEnabled:   true,
		AuthorizedSignatures:    0,
		EKUS:                    []string{},
		EnrolleeSuppliesSubject: false,
		NoSecurityExtension:     false,
		RequiresManagerApproval: false,
		SchemaVersion:           1,
		SubjectAltRequireEmail:  false,
		SubjectAltRequireSPN:    false,
		SubjectAltRequireUPN:    false,
	})
	s.CertTemplate4 = graphTestContext.NewActiveDirectoryCertTemplate("CertTemplate4", domainSid, CertTemplateData{
		ApplicationPolicies:     []string{},
		AuthenticationEnabled:   true,
		AuthorizedSignatures:    0,
		EKUS:                    []string{},
		EnrolleeSuppliesSubject: false,
		NoSecurityExtension:     false,
		RequiresManagerApproval: false,
		SchemaVersion:           1,
		SubjectAltRequireEmail:  false,
		SubjectAltRequireSPN:    false,
		SubjectAltRequireUPN:    false,
	})
	s.CertTemplate5 = graphTestContext.NewActiveDirectoryCertTemplate("CertTemplate5", domainSid, CertTemplateData{
		ApplicationPolicies:     []string{},
		AuthenticationEnabled:   true,
		AuthorizedSignatures:    0,
		EKUS:                    []string{},
		EnrolleeSuppliesSubject: false,
		NoSecurityExtension:     false,
		RequiresManagerApproval: false,
		SchemaVersion:           1,
		SubjectAltRequireEmail:  false,
		SubjectAltRequireSPN:    false,
		SubjectAltRequireUPN:    false,
	})
	s.Domain1 = graphTestContext.NewActiveDirectoryDomain("Domain1", domainSid, false, true)
	s.Domain2 = graphTestContext.NewActiveDirectoryDomain("Domain2", domainSid2, false, true)
	s.Domain3 = graphTestContext.NewActiveDirectoryDomain("Domain3", domainSid3, false, true)
	s.Domain4 = graphTestContext.NewActiveDirectoryDomain("Domain4", domainSid4, false, true)
	s.Domain5 = graphTestContext.NewActiveDirectoryDomain("Domain5", domainSid5, false, true)
	s.EnterpriseCA1 = graphTestContext.NewActiveDirectoryEnterpriseCA("EnterpriseCA1", domainSid)
	s.EnterpriseCA2 = graphTestContext.NewActiveDirectoryEnterpriseCA("EnterpriseCA2", domainSid2)
	s.EnterpriseCA3 = graphTestContext.NewActiveDirectoryEnterpriseCA("EnterpriseCA3", domainSid3)
	s.EnterpriseCA4 = graphTestContext.NewActiveDirectoryEnterpriseCA("EnterpriseCA4", domainSid4)
	s.EnterpriseCA5 = graphTestContext.NewActiveDirectoryEnterpriseCA("EnterpriseCA5", domainSid5)
	s.Group1 = graphTestContext.NewActiveDirectoryGroup("Group1", domainSid)
	s.Group11 = graphTestContext.NewActiveDirectoryGroup("Group11", domainSid)
	s.Group2 = graphTestContext.NewActiveDirectoryGroup("Group2", domainSid2)
	s.Group3 = graphTestContext.NewActiveDirectoryGroup("Group3", domainSid3)
	s.Group4 = graphTestContext.NewActiveDirectoryGroup("Group4", domainSid4)
	s.Group5 = graphTestContext.NewActiveDirectoryGroup("Group5", domainSid5)
	s.IssuancePolicy = graphTestContext.NewActiveDirectoryIssuancePolicy("IssuancePolicy", domainSid, "")
	s.NTAuthStore1 = graphTestContext.NewActiveDirectoryNTAuthStore("NTAuthStore1", domainSid)
	s.NTAuthStore2 = graphTestContext.NewActiveDirectoryNTAuthStore("NTAuthStore2", domainSid2)
	s.NTAuthStore3 = graphTestContext.NewActiveDirectoryNTAuthStore("NTAuthStore3", domainSid3)
	s.NTAuthStore4 = graphTestContext.NewActiveDirectoryNTAuthStore("NTAuthStore4", domainSid4)
	s.NTAuthStore5 = graphTestContext.NewActiveDirectoryNTAuthStore("NTAuthStore5", domainSid5)
	s.RootCA1 = graphTestContext.NewActiveDirectoryRootCA("RootCA1", domainSid)
	s.RootCA2 = graphTestContext.NewActiveDirectoryRootCA("RootCA2", domainSid2)
	s.RootCA3 = graphTestContext.NewActiveDirectoryRootCA("RootCA3", domainSid3)
	s.RootCA4 = graphTestContext.NewActiveDirectoryRootCA("RootCA4", domainSid4)
	s.RootCA5 = graphTestContext.NewActiveDirectoryRootCA("RootCA5", domainSid5)
	graphTestContext.NewRelationship(s.RootCA1, s.Domain1, ad.RootCAFor)
	graphTestContext.NewRelationship(s.NTAuthStore1, s.Domain1, ad.NTAuthStoreFor)
	graphTestContext.NewRelationship(s.CertTemplate1, s.EnterpriseCA1, ad.PublishedTo)
	graphTestContext.NewRelationship(s.EnterpriseCA1, s.RootCA1, ad.IssuedSignedBy)
	graphTestContext.NewRelationship(s.EnterpriseCA1, s.NTAuthStore1, ad.TrustedForNTAuth)
	graphTestContext.NewRelationship(s.Group1, s.EnterpriseCA1, ad.Enroll)
	graphTestContext.NewRelationship(s.Group1, s.CertTemplate1, ad.Enroll)
	graphTestContext.NewRelationship(s.RootCA2, s.Domain2, ad.RootCAFor)
	graphTestContext.NewRelationship(s.NTAuthStore2, s.Domain2, ad.NTAuthStoreFor)
	graphTestContext.NewRelationship(s.CertTemplate2, s.EnterpriseCA2, ad.PublishedTo)
	graphTestContext.NewRelationship(s.EnterpriseCA2, s.RootCA2, ad.IssuedSignedBy)
	graphTestContext.NewRelationship(s.EnterpriseCA2, s.NTAuthStore2, ad.TrustedForNTAuth)
	graphTestContext.NewRelationship(s.Group2, s.CertTemplate2, ad.Enroll)
	graphTestContext.NewRelationship(s.RootCA3, s.Domain3, ad.RootCAFor)
	graphTestContext.NewRelationship(s.NTAuthStore3, s.Domain3, ad.NTAuthStoreFor)
	graphTestContext.NewRelationship(s.CertTemplate3, s.EnterpriseCA3, ad.PublishedTo)
	graphTestContext.NewRelationship(s.EnterpriseCA3, s.RootCA3, ad.IssuedSignedBy)
	graphTestContext.NewRelationship(s.Group3, s.EnterpriseCA3, ad.Enroll)
	graphTestContext.NewRelationship(s.Group3, s.CertTemplate3, ad.Enroll)
	graphTestContext.NewRelationship(s.RootCA4, s.Domain4, ad.RootCAFor)
	graphTestContext.NewRelationship(s.NTAuthStore4, s.Domain4, ad.NTAuthStoreFor)
	graphTestContext.NewRelationship(s.CertTemplate4, s.EnterpriseCA4, ad.PublishedTo)
	graphTestContext.NewRelationship(s.EnterpriseCA4, s.NTAuthStore4, ad.TrustedForNTAuth)
	graphTestContext.NewRelationship(s.Group4, s.EnterpriseCA4, ad.Enroll)
	graphTestContext.NewRelationship(s.Group4, s.CertTemplate4, ad.Enroll)
	graphTestContext.NewRelationship(s.RootCA5, s.Domain5, ad.RootCAFor)
	graphTestContext.NewRelationship(s.NTAuthStore5, s.Domain5, ad.NTAuthStoreFor)
	graphTestContext.NewRelationship(s.EnterpriseCA5, s.RootCA5, ad.IssuedSignedBy)
	graphTestContext.NewRelationship(s.EnterpriseCA5, s.NTAuthStore5, ad.TrustedForNTAuth)
	graphTestContext.NewRelationship(s.Group5, s.EnterpriseCA5, ad.Enroll)
	graphTestContext.NewRelationship(s.Group5, s.CertTemplate5, ad.Enroll)
	graphTestContext.NewRelationship(s.CertTemplate1, s.IssuancePolicy, ad.ExtendedByPolicy)
	graphTestContext.NewRelationship(s.IssuancePolicy, s.Group11, ad.OIDGroupLink)
	graphTestContext.NewRelationship(s.CertTemplate2, s.IssuancePolicy, ad.ExtendedByPolicy)
	graphTestContext.NewRelationship(s.CertTemplate3, s.IssuancePolicy, ad.ExtendedByPolicy)
	graphTestContext.NewRelationship(s.CertTemplate4, s.IssuancePolicy, ad.ExtendedByPolicy)
	graphTestContext.NewRelationship(s.CertTemplate5, s.IssuancePolicy, ad.ExtendedByPolicy)
	graphTestContext.NewRelationship(s.Domain1, s.Group11, ad.Contains)
	graphTestContext.NewRelationship(s.Domain2, s.Group11, ad.Contains)
	graphTestContext.NewRelationship(s.Domain3, s.Group11, ad.Contains)
	graphTestContext.NewRelationship(s.Domain4, s.Group11, ad.Contains)
	graphTestContext.NewRelationship(s.Domain5, s.Group11, ad.Contains)
}

type AZAddSecretHarness struct {
	AZApp              *graph.Node
	AZServicePrincipal *graph.Node
	AZTenant           *graph.Node
	AppAdminRole       *graph.Node
	CloudAppAdminRole  *graph.Node
}

func (s *AZAddSecretHarness) Setup(graphTestContext *GraphTestContext) {
	tenantID := RandomObjectID(graphTestContext.testCtx)
	s.AZTenant = graphTestContext.NewAzureTenant(tenantID)

	s.AZApp = graphTestContext.NewAzureApplication("AZApp", RandomObjectID(graphTestContext.testCtx), tenantID)
	s.AZServicePrincipal = graphTestContext.NewAzureServicePrincipal("AZServicePrincipal", RandomObjectID(graphTestContext.testCtx), tenantID)

	s.AppAdminRole = graphTestContext.NewAzureRole("AppAdminRole", RandomObjectID(graphTestContext.testCtx), azure.ApplicationAdministratorRole, tenantID)
	s.CloudAppAdminRole = graphTestContext.NewAzureRole("CloudAppAdminRole", RandomObjectID(graphTestContext.testCtx), azure.CloudApplicationAdministratorRole, tenantID)

	graphTestContext.NewRelationship(s.AZTenant, s.AZApp, azure.Contains)
	graphTestContext.NewRelationship(s.AZTenant, s.AZServicePrincipal, azure.Contains)
	graphTestContext.NewRelationship(s.AZTenant, s.AppAdminRole, azure.Contains)
	graphTestContext.NewRelationship(s.AZTenant, s.CloudAppAdminRole, azure.Contains)
}

type ExtendedByPolicyHarness struct {
	IssuancePolicy0 *graph.Node
	IssuancePolicy1 *graph.Node
	IssuancePolicy2 *graph.Node
	IssuancePolicy3 *graph.Node
	IssuancePolicy4 *graph.Node

	CertTemplate1 *graph.Node
	CertTemplate2 *graph.Node
	CertTemplate3 *graph.Node
	CertTemplate4 *graph.Node

	Domain *graph.Node
}

func (s *ExtendedByPolicyHarness) Setup(graphTestContext *GraphTestContext) {
	domainSid := RandomDomainSID()

	certTemplateOIDs := []string{}
	for i := 0; i < 5; i++ {
		certTemplateOIDs = append(certTemplateOIDs, RandomObjectID(graphTestContext.testCtx))
	}

	s.IssuancePolicy0 = graphTestContext.NewActiveDirectoryIssuancePolicy("IssuancePolicy0", domainSid, certTemplateOIDs[0])
	s.IssuancePolicy1 = graphTestContext.NewActiveDirectoryIssuancePolicy("IssuancePolicy1", domainSid, certTemplateOIDs[1])
	s.IssuancePolicy2 = graphTestContext.NewActiveDirectoryIssuancePolicy("IssuancePolicy2", domainSid, certTemplateOIDs[2])
	s.IssuancePolicy3 = graphTestContext.NewActiveDirectoryIssuancePolicy("IssuancePolicy3", domainSid, certTemplateOIDs[3])
	s.IssuancePolicy4 = graphTestContext.NewActiveDirectoryIssuancePolicy("IssuancePolicy4", RandomDomainSID(), certTemplateOIDs[4])

	s.CertTemplate1 = graphTestContext.NewActiveDirectoryCertTemplate("CertTemplate1", domainSid, CertTemplateData{
		ApplicationPolicies:     []string{},
		AuthenticationEnabled:   true,
		AuthorizedSignatures:    1,
		CertificatePolicy:       []string{certTemplateOIDs[0], certTemplateOIDs[1]},
		EKUS:                    []string{},
		EnrolleeSuppliesSubject: true,
		NoSecurityExtension:     false,
		RequiresManagerApproval: false,
		SchemaVersion:           1,
		SubjectAltRequireSPN:    false,
		SubjectAltRequireUPN:    false,
	})
	s.CertTemplate2 = graphTestContext.NewActiveDirectoryCertTemplate("CertTemplate2", domainSid, CertTemplateData{
		ApplicationPolicies:     []string{},
		AuthenticationEnabled:   false,
		AuthorizedSignatures:    1,
		CertificatePolicy:       []string{certTemplateOIDs[0], certTemplateOIDs[2]},
		EKUS:                    []string{},
		EnrolleeSuppliesSubject: true,
		NoSecurityExtension:     false,
		RequiresManagerApproval: false,
		SchemaVersion:           1,
		SubjectAltRequireSPN:    false,
		SubjectAltRequireUPN:    false,
	})
	s.CertTemplate3 = graphTestContext.NewActiveDirectoryCertTemplate("CertTemplate3", domainSid, CertTemplateData{
		ApplicationPolicies:     []string{},
		AuthenticationEnabled:   true,
		AuthorizedSignatures:    1,
		CertificatePolicy:       []string{certTemplateOIDs[3]},
		EKUS:                    []string{},
		EnrolleeSuppliesSubject: true,
		NoSecurityExtension:     false,
		RequiresManagerApproval: false,
		SchemaVersion:           2,
		SubjectAltRequireSPN:    false,
		SubjectAltRequireUPN:    false,
	})
	s.CertTemplate4 = graphTestContext.NewActiveDirectoryCertTemplate("CertTemplate4", domainSid, CertTemplateData{
		ApplicationPolicies:     []string{},
		AuthenticationEnabled:   true,
		AuthorizedSignatures:    0,
		CertificatePolicy:       []string{certTemplateOIDs[4]},
		EKUS:                    []string{},
		EnrolleeSuppliesSubject: true,
		NoSecurityExtension:     false,
		RequiresManagerApproval: false,
		SchemaVersion:           2,
		SubjectAltRequireSPN:    false,
		SubjectAltRequireUPN:    false,
	})

	s.Domain = graphTestContext.NewActiveDirectoryDomain("Domain", domainSid, false, true)
}

type SyncLAPSPasswordHarness struct {
	Domain1 *graph.Node

	Group1 *graph.Node
	Group2 *graph.Node
	Group3 *graph.Node
	Group4 *graph.Node

	User1 *graph.Node
	User2 *graph.Node
	User3 *graph.Node
	User4 *graph.Node
	User5 *graph.Node
	User6 *graph.Node

	Computer1 *graph.Node
	Computer2 *graph.Node
}

func (s *SyncLAPSPasswordHarness) Setup(graphTestContext *GraphTestContext) {
	domainSID := RandomDomainSID()

	s.Domain1 = graphTestContext.NewActiveDirectoryDomain("Domain1", domainSID, false, true)

	s.Group1 = graphTestContext.NewActiveDirectoryGroup("Group1", domainSID)
	s.Group2 = graphTestContext.NewActiveDirectoryGroup("Group2", domainSID)
	s.Group3 = graphTestContext.NewActiveDirectoryGroup("Group3", domainSID)
	s.Group4 = graphTestContext.NewActiveDirectoryGroup("Group4", domainSID)

	s.User1 = graphTestContext.NewActiveDirectoryUser("User1", domainSID, false)
	s.User2 = graphTestContext.NewActiveDirectoryUser("User2", domainSID, false)
	s.User3 = graphTestContext.NewActiveDirectoryUser("User3", domainSID, false)
	s.User4 = graphTestContext.NewActiveDirectoryUser("User4", domainSID, false)
	s.User5 = graphTestContext.NewActiveDirectoryUser("User5", domainSID, false)
	s.User6 = graphTestContext.NewActiveDirectoryUser("User6", domainSID, false)

	s.Computer1 = graphTestContext.NewActiveDirectoryComputer("Computer1", domainSID)
	s.Computer2 = graphTestContext.NewActiveDirectoryComputer("Computer2", domainSID)

	s.Computer1.Properties.Set(ad.HasLAPS.String(), true)
	graphTestContext.UpdateNode(s.Computer1)

	graphTestContext.NewRelationship(s.Group1, s.Domain1, ad.GetChanges)
	graphTestContext.NewRelationship(s.Group1, s.Domain1, ad.GetChangesInFilteredSet)
	graphTestContext.NewRelationship(s.User1, s.Group1, ad.MemberOf)
	graphTestContext.NewRelationship(s.User2, s.Group1, ad.MemberOf)

	graphTestContext.NewRelationship(s.User3, s.Domain1, ad.GetChanges)
	graphTestContext.NewRelationship(s.User3, s.Domain1, ad.GetChangesInFilteredSet)

	graphTestContext.NewRelationship(s.User4, s.Domain1, ad.GetChangesInFilteredSet)

	graphTestContext.NewRelationship(s.Group2, s.Domain1, ad.GetChanges)
	graphTestContext.NewRelationship(s.Group3, s.Group2, ad.MemberOf)
	graphTestContext.NewRelationship(s.Group4, s.Group3, ad.MemberOf)
	graphTestContext.NewRelationship(s.Group4, s.Domain1, ad.GetChangesInFilteredSet)
	graphTestContext.NewRelationship(s.User5, s.Group2, ad.MemberOf)
	graphTestContext.NewRelationship(s.User5, s.Domain1, ad.GetChangesInFilteredSet)
	graphTestContext.NewRelationship(s.User6, s.Group4, ad.MemberOf)
}

<<<<<<< HEAD
type HybridAttackPaths struct {
	AZTenant       *graph.Node
	ADUser         *graph.Node
	ADUserObjectID string
	AZUser         *graph.Node
	AZUserObjectID string
}

func (s *HybridAttackPaths) Setup(graphTestContext *GraphTestContext, adUserObjectID string, azUserOnPremID string, onPremSyncEnabled bool, createADUser bool) {
	s.ADUserObjectID = adUserObjectID
	tenantID := RandomObjectID(graphTestContext.testCtx)
	domainSid := RandomDomainSID()
	azureUserProps := graph.AsProperties(graph.PropertyMap{
		common.Name:             HarnessUserName,
		azure.UserPrincipalName: HarnessUserName,
		common.Description:      HarnessUserDescription,
		common.ObjectID:         s.AZUserObjectID,
		azure.Licenses:          HarnessUserLicenses,
		azure.MFAEnabled:        HarnessUserMFAEnabled,
		azure.TenantID:          tenantID,
		azure.OnPremSyncEnabled: onPremSyncEnabled,
		azure.OnPremID:          azUserOnPremID,
	})

	s.AZTenant = graphTestContext.NewAzureTenant(tenantID)
	s.AZUser = graphTestContext.NewCustomAzureUser(azureUserProps)
	graphTestContext.NewRelationship(s.AZTenant, s.AZUser, azure.Contains)

	if createADUser {
		adUserProperties := graph.AsProperties(graph.PropertyMap{
			common.Name:     HarnessUserName,
			common.ObjectID: s.ADUserObjectID,
			ad.DomainSID:    domainSid,
		})

		s.ADUser = graphTestContext.NewCustomActiveDirectoryUser(adUserProperties)
	}
=======
type DCSyncHarness struct {
	Domain1 *graph.Node

	Group1 *graph.Node
	Group2 *graph.Node
	Group3 *graph.Node

	User1 *graph.Node
	User2 *graph.Node
	User3 *graph.Node
	User4 *graph.Node
}

func (s *DCSyncHarness) Setup(graphTestContext *GraphTestContext) {
	domainSID := RandomDomainSID()

	s.Domain1 = graphTestContext.NewActiveDirectoryDomain("Domain1", domainSID, false, true)

	s.Group1 = graphTestContext.NewActiveDirectoryGroup("Group1", domainSID)
	s.Group2 = graphTestContext.NewActiveDirectoryGroup("Group2", domainSID)
	s.Group3 = graphTestContext.NewActiveDirectoryGroup("Group3", domainSID)

	s.User1 = graphTestContext.NewActiveDirectoryUser("User1", domainSID, false)
	s.User2 = graphTestContext.NewActiveDirectoryUser("User2", domainSID, false)
	s.User3 = graphTestContext.NewActiveDirectoryUser("User3", domainSID, false)
	s.User4 = graphTestContext.NewActiveDirectoryUser("User4", domainSID, false)

	graphTestContext.NewRelationship(s.User2, s.Group1, ad.MemberOf)
	graphTestContext.NewRelationship(s.User2, s.Group2, ad.MemberOf)
	graphTestContext.NewRelationship(s.User3, s.Group2, ad.MemberOf)
	graphTestContext.NewRelationship(s.User4, s.Group3, ad.MemberOf)
	graphTestContext.NewRelationship(s.Group3, s.Group2, ad.MemberOf)

	graphTestContext.NewRelationship(s.Group1, s.Domain1, ad.GetChanges)
	graphTestContext.NewRelationship(s.User1, s.Domain1, ad.GetChanges)
	graphTestContext.NewRelationship(s.Group3, s.Domain1, ad.GetChanges)

	graphTestContext.NewRelationship(s.User1, s.Domain1, ad.GetChangesAll)
	graphTestContext.NewRelationship(s.Group2, s.Domain1, ad.GetChangesAll)
>>>>>>> b5bf10db
}

type HarnessDetails struct {
	RDP                                             RDPHarness
	RDPB                                            RDPHarness2
	GPOEnforcement                                  GPOEnforcementHarness
	Session                                         SessionHarness
	LocalGroupSQL                                   LocalGroupHarness
	OutboundControl                                 OutboundControlHarness
	InboundControl                                  InboundControlHarness
	AssetGroupComboNodeHarness                      AssetGroupComboNodeHarness
	AssetGroupNodesHarness                          AssetGroupNodesHarness
	OUHarness                                       OUContainedHarness
	MembershipHarness                               MembershipHarness
	ForeignHarness                                  ForeignDomainHarness
	TrustDCSync                                     TrustDCSyncHarness
	Completeness                                    CompletenessHarness
	AZBaseHarness                                   AZBaseHarness
	AZGroupMembership                               AZGroupMembershipHarness
	AZManagementGroup                               AZManagementGroupHarness
	AZEntityPanelHarness                            AZEntityPanelHarness
	AZMGApplicationReadWriteAllHarness              AZMGApplicationReadWriteAllHarness
	AZMGAppRoleManagementReadWriteAllHarness        AZMGAppRoleManagementReadWriteAllHarness
	AZMGDirectoryReadWriteAllHarness                AZMGDirectoryReadWriteAllHarness
	AZMGGroupReadWriteAllHarness                    AZMGGroupReadWriteAllHarness
	AZMGGroupMemberReadWriteAllHarness              AZMGGroupMemberReadWriteAllHarness
	AZMGRoleManagementReadWriteDirectoryHarness     AZMGRoleManagementReadWriteDirectoryHarness
	AZMGServicePrincipalEndpointReadWriteAllHarness AZMGServicePrincipalEndpointReadWriteAllHarness
	RootADHarness                                   RootADHarness
	SearchHarness                                   SearchHarness
	ShortcutHarness                                 ShortcutHarness
	ADCSESC1Harness                                 ADCSESC1Harness
	EnrollOnBehalfOfHarnessOne                      EnrollOnBehalfOfHarnessOne
	EnrollOnBehalfOfHarnessTwo                      EnrollOnBehalfOfHarnessTwo
	ADCSGoldenCertHarness                           ADCSGoldenCertHarness
	IssuedSignedByHarness                           IssuedSignedByHarness
	WeakCertBindingAndUPNCertMappingHarness         WeakCertBindingAndUPNCertMappingHarness
	TrustedForNTAuthHarness                         TrustedForNTAuthHarness
	NumCollectedActiveDirectoryDomains              int
	AZInboundControlHarness                         AZInboundControlHarness
	ExtendedByPolicyHarness                         ExtendedByPolicyHarness
	AZAddSecretHarness                              AZAddSecretHarness
	ESC3Harness1                                    ESC3Harness1
	ESC3Harness2                                    ESC3Harness2
	ESC3Harness3                                    ESC3Harness3
	ESC6aHarnessPrincipalEdges                      ESC6aHarnessPrincipalEdges
	ESC6aHarnessECA                                 ESC6aHarnessECA
	ESC6aHarnessTemplate1                           ESC6aHarnessTemplate1
	ESC6aHarnessTemplate2                           ESC6aHarnessTemplate2
	ESC9aPrincipalHarness                           ESC9aPrincipalHarness
	ESC9aHarness1                                   ESC9aHarness1
	ESC9aHarness2                                   ESC9aHarness2
	ESC9aHarnessVictim                              ESC9aHarnessVictim
	ESC9aHarnessECA                                 ESC9aHarnessECA
	ESC9bPrincipalHarness                           ESC9bPrincipalHarness
	ESC9bHarness1                                   ESC9bHarness1
	ESC9bHarness2                                   ESC9bHarness2
	ESC9bHarnessVictim                              ESC9bHarnessVictim
	ESC9bHarnessECA                                 ESC9bHarnessECA
	ESC10aPrincipalHarness                          ESC10aPrincipalHarness
	ESC10aHarness1                                  ESC10aHarness1
	ESC10aHarness2                                  ESC10aHarness2
	ESC10aHarnessECA                                ESC10aHarnessECA
	ESC10aHarnessVictim                             ESC10aHarnessVictim
	ESC10bPrincipalHarness                          ESC10bPrincipalHarness
	ESC10bHarness1                                  ESC10bHarness1
	ESC10bHarness2                                  ESC10bHarness2
	ESC10bHarnessECA                                ESC10bHarnessECA
	ESC10bHarnessVictim                             ESC10bHarnessVictim
	ESC6bTemplate1Harness                           ESC6bTemplate1Harness
	ESC6bECAHarness                                 ESC6bECAHarness
	ESC6bPrincipalEdgesHarness                      ESC6bPrincipalEdgesHarness
	ESC6bTemplate2Harness                           ESC6bTemplate2Harness
	ESC4Template1                                   ESC4Template1
	ESC4Template2                                   ESC4Template2
	ESC4Template3                                   ESC4Template3
	ESC4Template4                                   ESC4Template4
	ESC4ECA                                         ESC4ECA
	ESC13Harness1                                   ESC13Harness1
	ESC13Harness2                                   ESC13Harness2
	ESC13HarnessECA                                 ESC13HarnessECA
	DCSyncHarness                                   DCSyncHarness
	SyncLAPSPasswordHarness                         SyncLAPSPasswordHarness
	HybridAttackPaths                               HybridAttackPaths
}<|MERGE_RESOLUTION|>--- conflicted
+++ resolved
@@ -6921,7 +6921,6 @@
 	graphTestContext.NewRelationship(s.User6, s.Group4, ad.MemberOf)
 }
 
-<<<<<<< HEAD
 type HybridAttackPaths struct {
 	AZTenant       *graph.Node
 	ADUser         *graph.Node
@@ -6959,7 +6958,8 @@
 
 		s.ADUser = graphTestContext.NewCustomActiveDirectoryUser(adUserProperties)
 	}
-=======
+}
+
 type DCSyncHarness struct {
 	Domain1 *graph.Node
 
@@ -6999,7 +6999,6 @@
 
 	graphTestContext.NewRelationship(s.User1, s.Domain1, ad.GetChangesAll)
 	graphTestContext.NewRelationship(s.Group2, s.Domain1, ad.GetChangesAll)
->>>>>>> b5bf10db
 }
 
 type HarnessDetails struct {
