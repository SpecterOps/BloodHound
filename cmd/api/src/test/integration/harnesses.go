// Copyright 2023 Specter Ops, Inc.
//
// Licensed under the Apache License, Version 2.0
// you may not use this file except in compliance with the License.
// You may obtain a copy of the License at
//
//     http://www.apache.org/licenses/LICENSE-2.0
//
// Unless required by applicable law or agreed to in writing, software
// distributed under the License is distributed on an "AS IS" BASIS,
// WITHOUT WARRANTIES OR CONDITIONS OF ANY KIND, either express or implied.
// See the License for the specific language governing permissions and
// limitations under the License.
//
// SPDX-License-Identifier: Apache-2.0

package integration

import (
	"fmt"
	"math/rand"
	"time"

	"github.com/gofrs/uuid"
	adAnalysis "github.com/specterops/bloodhound/analysis/ad"
	"github.com/specterops/bloodhound/dawgs/graph"
	"github.com/specterops/bloodhound/graphschema/ad"
	"github.com/specterops/bloodhound/graphschema/azure"
	"github.com/specterops/bloodhound/graphschema/common"
	"github.com/specterops/bloodhound/src/test"
)

func RandomObjectID(t test.Controller) string {
	newUUID, err := uuid.NewV4()

	if err != nil {
		t.Fatalf("Failed to generate a new UUID: %v", err)
	}

	return newUUID.String()
}

func RandomDomainSID() string {
	var (
		authority     = rand.Int31()
		subAuthority1 = rand.Int31()
		subAuthority2 = rand.Int31()
	)

	return fmt.Sprintf("S-1-5-21-%d-%d-%d", authority, subAuthority1, subAuthority2)
}

const (
	HarnessUserName             = "user"
	HarnessUserDescription      = "A user"
	HarnessUserLicenses         = "licenses"
	HarnessUserMFAEnabled       = false
	HarnessAppName              = "application"
	HarnessServicePrincipalName = "service_principal"
)

type GraphTestHarness interface {
	Setup(testContext *GraphTestContext)
}

type CompletenessHarness struct {
	UserA        *graph.Node
	UserB        *graph.Node
	UserC        *graph.Node
	UserD        *graph.Node
	UserInactive *graph.Node
	ComputerA    *graph.Node
	ComputerB    *graph.Node
	ComputerC    *graph.Node
	ComputerD    *graph.Node
	Group        *graph.Node
	DomainSid    string
}

func (s *CompletenessHarness) Setup(testCtx *GraphTestContext) {
	s.DomainSid = RandomDomainSID()
	s.UserA = testCtx.NewActiveDirectoryUser("CUserA", s.DomainSid)
	s.UserB = testCtx.NewActiveDirectoryUser("CUserB", s.DomainSid)
	s.UserC = testCtx.NewActiveDirectoryUser("CUserC", s.DomainSid)
	s.UserD = testCtx.NewActiveDirectoryUser("CUserD", s.DomainSid)
	s.Group = testCtx.NewActiveDirectoryGroup("CGroup", s.DomainSid)
	s.UserInactive = testCtx.NewActiveDirectoryUser("CUserInactive", s.DomainSid)
	s.ComputerA = testCtx.NewActiveDirectoryComputer("CComputerA", s.DomainSid)
	s.ComputerB = testCtx.NewActiveDirectoryComputer("CComputerB", s.DomainSid)
	s.ComputerC = testCtx.NewActiveDirectoryComputer("CComputerC", s.DomainSid)
	s.ComputerD = testCtx.NewActiveDirectoryComputer("CComputerD", s.DomainSid)

	testCtx.NewRelationship(s.ComputerA, s.UserA, ad.HasSession)
	testCtx.NewRelationship(s.ComputerA, s.UserB, ad.HasSession)
	testCtx.NewRelationship(s.ComputerB, s.UserB, ad.HasSession)
	testCtx.NewRelationship(s.UserA, s.Group, ad.MemberOf)
	testCtx.NewRelationship(s.UserB, s.Group, ad.MemberOf)
	testCtx.NewRelationship(s.UserC, s.Group, ad.MemberOf)
	testCtx.NewRelationship(s.UserD, s.Group, ad.MemberOf)
	testCtx.NewRelationship(s.UserInactive, s.Group, ad.MemberOf)
	testCtx.NewRelationship(s.ComputerA, s.Group, ad.MemberOf)
	testCtx.NewRelationship(s.ComputerB, s.Group, ad.MemberOf)
	testCtx.NewRelationship(s.ComputerC, s.Group, ad.MemberOf)
	testCtx.NewRelationship(s.ComputerD, s.Group, ad.MemberOf)
	testCtx.NewRelationship(s.Group, s.ComputerC, ad.AdminTo)
	testCtx.NewRelationship(s.UserD, s.ComputerC, ad.AdminTo)
	s.UserA.Properties.Set(ad.LastLogonTimestamp.String(), time.Now().UTC())
	testCtx.UpdateNode(s.UserA)
	s.UserB.Properties.Set(ad.LastLogonTimestamp.String(), time.Now().UTC())
	testCtx.UpdateNode(s.UserB)
	s.UserC.Properties.Set(ad.LastLogonTimestamp.String(), time.Now().UTC())
	testCtx.UpdateNode(s.UserC)
	s.UserD.Properties.Set(ad.LastLogonTimestamp.String(), time.Now().UTC())
	testCtx.UpdateNode(s.UserD)
	s.UserInactive.Properties.Set(ad.LastLogonTimestamp.String(), time.Now().UTC().Add(-time.Hour*3000))
	testCtx.UpdateNode(s.UserInactive)
	s.ComputerC.Properties.Set(common.PasswordLastSet.String(), time.Now().UTC())
	s.ComputerC.Properties.Set(common.OperatingSystem.String(), "WINDOWS")
	testCtx.UpdateNode(s.ComputerC)
	s.ComputerD.Properties.Set(common.PasswordLastSet.String(), time.Now().UTC())
	s.ComputerD.Properties.Set(common.OperatingSystem.String(), "WINDOWS")
	testCtx.UpdateNode(s.ComputerD)
}

type TrustDCSyncHarness struct {
	DomainA *graph.Node
	DomainB *graph.Node
	DomainC *graph.Node
	DomainD *graph.Node
	GPOA    *graph.Node
	GPOB    *graph.Node
	OU      *graph.Node
	GroupA  *graph.Node
	GroupB  *graph.Node
	UserA   *graph.Node
	UserB   *graph.Node
	UserC   *graph.Node
}

func (s *TrustDCSyncHarness) Setup(testCtx *GraphTestContext) {
	s.DomainA = testCtx.NewActiveDirectoryDomain("DomainA", RandomDomainSID(), false, true)
	s.DomainB = testCtx.NewActiveDirectoryDomain("DomainB", RandomDomainSID(), false, true)
	s.DomainC = testCtx.NewActiveDirectoryDomain("DomainC", RandomDomainSID(), false, false)
	s.DomainD = testCtx.NewActiveDirectoryDomain("DomainD", RandomDomainSID(), false, false)
	s.GPOA = testCtx.NewActiveDirectoryGPO("GPOA", testCtx.Harness.RootADHarness.ActiveDirectoryDomainSID)
	s.GPOB = testCtx.NewActiveDirectoryGPO("GPOB", testCtx.Harness.RootADHarness.ActiveDirectoryDomainSID)
	s.OU = testCtx.NewActiveDirectoryOU("OU", testCtx.Harness.RootADHarness.ActiveDirectoryDomainSID, false)
	s.GroupA = testCtx.NewActiveDirectoryGroup("GroupA", testCtx.Harness.RootADHarness.ActiveDirectoryDomainSID)
	s.GroupB = testCtx.NewActiveDirectoryGroup("GroupB", testCtx.Harness.RootADHarness.ActiveDirectoryDomainSID)
	s.UserA = testCtx.NewActiveDirectoryUser("UserA", testCtx.Harness.RootADHarness.ActiveDirectoryDomainSID)
	s.UserB = testCtx.NewActiveDirectoryUser("UserB", testCtx.Harness.RootADHarness.ActiveDirectoryDomainSID)
	s.UserC = testCtx.NewActiveDirectoryUser("UserC", testCtx.Harness.RootADHarness.ActiveDirectoryDomainSID)

	testCtx.NewRelationship(s.DomainA, s.DomainB, ad.TrustedBy)
	testCtx.NewRelationship(s.DomainB, s.DomainA, ad.TrustedBy)
	testCtx.NewRelationship(s.DomainA, s.DomainC, ad.TrustedBy)

	testCtx.NewRelationship(s.DomainB, s.DomainD, ad.TrustedBy)
	testCtx.NewRelationship(s.DomainD, s.DomainB, ad.TrustedBy)

	testCtx.NewRelationship(s.GPOA, s.DomainA, ad.GPLink, graph.AsProperties(graph.PropertyMap{
		ad.Enforced: false,
	}))

	testCtx.NewRelationship(s.GPOB, s.OU, ad.GPLink, graph.AsProperties(graph.PropertyMap{
		ad.Enforced: false,
	}))

	testCtx.NewRelationship(s.DomainA, s.OU, ad.Contains)

	testCtx.NewRelationship(s.GroupA, s.DomainA, ad.GetChanges)
	testCtx.NewRelationship(s.UserA, s.DomainA, ad.GetChanges)
	testCtx.NewRelationship(s.UserA, s.DomainA, ad.GetChangesAll)
	testCtx.NewRelationship(s.GroupB, s.DomainA, ad.GetChangesAll)
	testCtx.NewRelationship(s.UserB, s.DomainA, ad.DCSync)
	testCtx.NewRelationship(s.UserA, s.DomainA, ad.DCSync)

	testCtx.NewRelationship(s.UserB, s.GroupA, ad.MemberOf)
	testCtx.NewRelationship(s.UserB, s.GroupB, ad.MemberOf)
	testCtx.NewRelationship(s.UserC, s.GroupB, ad.MemberOf)
}

type ForeignDomainHarness struct {
	LocalGPO         *graph.Node
	LocalDomain      *graph.Node
	LocalOUA         *graph.Node
	LocalOUB         *graph.Node
	LocalGroup       *graph.Node
	LocalComputer    *graph.Node
	ForeignUserA     *graph.Node
	ForeignUserB     *graph.Node
	ForeignGroup     *graph.Node
	LocalDomainSID   string
	ForeignDomainSID string
}

func (s *ForeignDomainHarness) Setup(testCtx *GraphTestContext) {
	s.LocalDomainSID = RandomDomainSID()
	s.ForeignDomainSID = RandomDomainSID()

	s.LocalGPO = testCtx.NewActiveDirectoryGPO("LocalGPO", s.LocalDomainSID)
	s.LocalDomain = testCtx.NewActiveDirectoryDomain("LocalDomain", s.LocalDomainSID, false, true)
	s.LocalOUA = testCtx.NewActiveDirectoryOU("LocalOU A", s.LocalDomainSID, false)
	s.LocalOUB = testCtx.NewActiveDirectoryOU("LocalOU B", s.LocalDomainSID, false)
	s.LocalGroup = testCtx.NewActiveDirectoryGroup("LocalGroup", s.LocalDomainSID)
	s.LocalComputer = testCtx.NewActiveDirectoryComputer("LocalComputer", s.LocalDomainSID)

	s.ForeignUserA = testCtx.NewActiveDirectoryUser("ForeignUser A", s.ForeignDomainSID)
	s.ForeignUserB = testCtx.NewActiveDirectoryUser("ForeignUser B", s.ForeignDomainSID)
	s.ForeignGroup = testCtx.NewActiveDirectoryGroup("ForeignGroup", s.ForeignDomainSID)

	testCtx.NewRelationship(s.LocalGPO, s.LocalDomain, ad.GPLink)
	testCtx.NewRelationship(s.LocalDomain, s.LocalOUA, ad.Contains)
	testCtx.NewRelationship(s.LocalOUA, s.LocalGroup, ad.Contains)
	testCtx.NewRelationship(s.LocalGroup, s.LocalComputer, ad.AdminTo)
	testCtx.NewRelationship(s.ForeignUserA, s.LocalGPO, ad.GenericAll)
	testCtx.NewRelationship(s.ForeignGroup, s.LocalGroup, ad.MemberOf)
	testCtx.NewRelationship(s.ForeignUserA, s.ForeignGroup, ad.MemberOf)
	testCtx.NewRelationship(s.ForeignUserB, s.LocalGroup, ad.MemberOf)
	testCtx.NewRelationship(s.ForeignUserB, s.LocalComputer, ad.AdminTo)
	testCtx.NewRelationship(s.ForeignGroup, s.LocalGPO, ad.GenericAll)
	testCtx.NewRelationship(s.LocalGPO, s.LocalOUB, ad.GPLink)
}

type MembershipHarness struct {
	UserA     *graph.Node
	ComputerA *graph.Node
	ComputerB *graph.Node
	GroupA    *graph.Node
	GroupB    *graph.Node
	GroupC    *graph.Node
}

func (s *MembershipHarness) Setup(testCtx *GraphTestContext) {
	s.UserA = testCtx.NewActiveDirectoryUser("User", testCtx.Harness.RootADHarness.ActiveDirectoryDomainSID)
	s.ComputerA = testCtx.NewActiveDirectoryComputer("Computer 1", testCtx.Harness.RootADHarness.ActiveDirectoryDomainSID)
	s.ComputerB = testCtx.NewActiveDirectoryComputer("Computer 2", testCtx.Harness.RootADHarness.ActiveDirectoryDomainSID)
	s.GroupA = testCtx.NewActiveDirectoryGroup("Group A", testCtx.Harness.RootADHarness.ActiveDirectoryDomainSID)
	s.GroupB = testCtx.NewActiveDirectoryGroup("Group B", testCtx.Harness.RootADHarness.ActiveDirectoryDomainSID)
	s.GroupC = testCtx.NewActiveDirectoryGroup("Group C", testCtx.Harness.RootADHarness.ActiveDirectoryDomainSID)

	testCtx.NewRelationship(s.ComputerB, s.GroupC, ad.MemberOf)
	testCtx.NewRelationship(s.UserA, s.GroupB, ad.MemberOf)
	testCtx.NewRelationship(s.ComputerA, s.GroupB, ad.MemberOf)
	testCtx.NewRelationship(s.GroupB, s.GroupA, ad.MemberOf)
	testCtx.NewRelationship(s.GroupA, s.GroupC, ad.MemberOf)
}

type OUContainedHarness struct {
	Domain *graph.Node
	OUA    *graph.Node
	OUB    *graph.Node
	OUC    *graph.Node
	OUD    *graph.Node
	OUE    *graph.Node
	UserA  *graph.Node
	UserB  *graph.Node
	UserC  *graph.Node
}

func (s *OUContainedHarness) Setup(testCtx *GraphTestContext) {
	s.Domain = testCtx.NewActiveDirectoryDomain("Domain", RandomObjectID(testCtx.testCtrl), false, true)
	s.OUA = testCtx.NewActiveDirectoryOU("OUA", testCtx.Harness.RootADHarness.ActiveDirectoryDomainSID, false)
	s.OUB = testCtx.NewActiveDirectoryOU("OUB", testCtx.Harness.RootADHarness.ActiveDirectoryDomainSID, false)
	s.OUC = testCtx.NewActiveDirectoryOU("OUC", testCtx.Harness.RootADHarness.ActiveDirectoryDomainSID, false)
	s.OUD = testCtx.NewActiveDirectoryOU("OUD", testCtx.Harness.RootADHarness.ActiveDirectoryDomainSID, false)
	s.OUE = testCtx.NewActiveDirectoryOU("OUE", testCtx.Harness.RootADHarness.ActiveDirectoryDomainSID, false)
	s.UserA = testCtx.NewActiveDirectoryUser("UserA", testCtx.Harness.RootADHarness.ActiveDirectoryDomainSID)
	s.UserB = testCtx.NewActiveDirectoryUser("UserB", testCtx.Harness.RootADHarness.ActiveDirectoryDomainSID)
	s.UserC = testCtx.NewActiveDirectoryUser("UserC", testCtx.Harness.RootADHarness.ActiveDirectoryDomainSID)

	testCtx.NewRelationship(s.Domain, s.OUA, ad.Contains)
	testCtx.NewRelationship(s.Domain, s.OUB, ad.Contains)
	testCtx.NewRelationship(s.OUA, s.UserA, ad.Contains)
	testCtx.NewRelationship(s.OUA, s.OUC, ad.Contains)
	testCtx.NewRelationship(s.OUC, s.UserB, ad.Contains)
	testCtx.NewRelationship(s.OUB, s.OUD, ad.Contains)
	testCtx.NewRelationship(s.OUD, s.OUE, ad.Contains)
	testCtx.NewRelationship(s.OUE, s.UserC, ad.Contains)
}

type LocalGroupHarness struct {
	ComputerA *graph.Node
	ComputerB *graph.Node
	ComputerC *graph.Node
	UserA     *graph.Node
	UserB     *graph.Node
	UserC     *graph.Node
	UserD     *graph.Node
	GroupA    *graph.Node
	GroupB    *graph.Node
}

func (s *LocalGroupHarness) Setup(testCtx *GraphTestContext) {
	s.ComputerA = testCtx.NewActiveDirectoryComputer("ComputerA", testCtx.Harness.RootADHarness.ActiveDirectoryDomainSID)
	s.ComputerB = testCtx.NewActiveDirectoryComputer("ComputerB", testCtx.Harness.RootADHarness.ActiveDirectoryDomainSID)
	s.ComputerC = testCtx.NewActiveDirectoryComputer("ComputerC", testCtx.Harness.RootADHarness.ActiveDirectoryDomainSID)
	s.UserA = testCtx.NewActiveDirectoryUser("UserA", testCtx.Harness.RootADHarness.ActiveDirectoryDomainSID)
	s.UserB = testCtx.NewActiveDirectoryUser("UserB", testCtx.Harness.RootADHarness.ActiveDirectoryDomainSID)
	s.UserC = testCtx.NewActiveDirectoryUser("UserC", testCtx.Harness.RootADHarness.ActiveDirectoryDomainSID)
	s.UserD = testCtx.NewActiveDirectoryUser("UserD", testCtx.Harness.RootADHarness.ActiveDirectoryDomainSID)
	s.GroupA = testCtx.NewActiveDirectoryGroup("GroupA", testCtx.Harness.RootADHarness.ActiveDirectoryDomainSID)
	s.GroupB = testCtx.NewActiveDirectoryGroup("GroupB", testCtx.Harness.RootADHarness.ActiveDirectoryDomainSID)

	testCtx.NewRelationship(s.UserB, s.GroupA, ad.MemberOf)
	testCtx.NewRelationship(s.ComputerA, s.GroupB, ad.MemberOf)
	testCtx.NewRelationship(s.GroupA, s.ComputerA, ad.AdminTo)
	testCtx.NewRelationship(s.UserA, s.ComputerA, ad.AdminTo)
	testCtx.NewRelationship(s.ComputerA, s.ComputerB, ad.AdminTo)
	testCtx.NewRelationship(s.GroupB, s.ComputerC, ad.AdminTo)
	testCtx.NewRelationship(s.UserC, s.ComputerA, ad.SQLAdmin)
	testCtx.NewRelationship(s.UserD, s.ComputerA, ad.AllowedToDelegate)
}

type AssetGroupComboNodeHarness struct {
	GroupA *graph.Node
	GroupB *graph.Node
}

func (s *AssetGroupComboNodeHarness) Setup(testCtx *GraphTestContext) {
	s.GroupA = testCtx.NewActiveDirectoryGroup("GroupA", RandomObjectID(testCtx.testCtrl))
	s.GroupB = testCtx.NewActiveDirectoryGroup("GroupB", RandomObjectID(testCtx.testCtrl))
	s.GroupB.Properties.Set(common.SystemTags.String(), ad.AdminTierZero)
	testCtx.UpdateNode(s.GroupB)

	testCtx.NewRelationship(s.GroupA, s.GroupB, ad.MemberOf)
}

type InboundControlHarness struct {
	ControlledUser  *graph.Node
	ControlledGroup *graph.Node
	GroupA          *graph.Node
	GroupB          *graph.Node
	GroupC          *graph.Node
	GroupD          *graph.Node
	UserA           *graph.Node
	UserB           *graph.Node
	UserC           *graph.Node
	UserD           *graph.Node
	UserE           *graph.Node
	UserF           *graph.Node
	UserG           *graph.Node
	UserH           *graph.Node
}

func (s *InboundControlHarness) Setup(testCtx *GraphTestContext) {
	s.ControlledUser = testCtx.NewActiveDirectoryUser("ControlledUser", testCtx.Harness.RootADHarness.ActiveDirectoryDomainSID)
	s.ControlledGroup = testCtx.NewActiveDirectoryUser("ControlledGroup", testCtx.Harness.RootADHarness.ActiveDirectoryDomainSID)
	s.GroupA = testCtx.NewActiveDirectoryGroup("GroupA", testCtx.Harness.RootADHarness.ActiveDirectoryDomainSID)
	s.GroupB = testCtx.NewActiveDirectoryGroup("GroupB", testCtx.Harness.RootADHarness.ActiveDirectoryDomainSID)
	s.GroupC = testCtx.NewActiveDirectoryGroup("GroupC", testCtx.Harness.RootADHarness.ActiveDirectoryDomainSID)
	s.GroupD = testCtx.NewActiveDirectoryGroup("GroupD", testCtx.Harness.RootADHarness.ActiveDirectoryDomainSID)
	s.UserA = testCtx.NewActiveDirectoryUser("UserA", testCtx.Harness.RootADHarness.ActiveDirectoryDomainSID)
	s.UserB = testCtx.NewActiveDirectoryUser("UserB", testCtx.Harness.RootADHarness.ActiveDirectoryDomainSID)
	s.UserC = testCtx.NewActiveDirectoryUser("UserC", testCtx.Harness.RootADHarness.ActiveDirectoryDomainSID)
	s.UserD = testCtx.NewActiveDirectoryUser("UserD", testCtx.Harness.RootADHarness.ActiveDirectoryDomainSID)
	s.UserE = testCtx.NewActiveDirectoryUser("UserE", testCtx.Harness.RootADHarness.ActiveDirectoryDomainSID)
	s.UserF = testCtx.NewActiveDirectoryUser("UserF", testCtx.Harness.RootADHarness.ActiveDirectoryDomainSID)
	s.UserG = testCtx.NewActiveDirectoryUser("UserG", testCtx.Harness.RootADHarness.ActiveDirectoryDomainSID)
	s.UserH = testCtx.NewActiveDirectoryUser("UserH", testCtx.Harness.RootADHarness.ActiveDirectoryDomainSID)

	testCtx.NewRelationship(s.GroupA, s.GroupB, ad.MemberOf)
	testCtx.NewRelationship(s.UserA, s.GroupB, ad.MemberOf)
	testCtx.NewRelationship(s.UserG, s.GroupC, ad.MemberOf)
	testCtx.NewRelationship(s.UserH, s.GroupD, ad.MemberOf)

	testCtx.NewRelationship(s.UserB, s.GroupB, ad.GenericAll)
	testCtx.NewRelationship(s.UserC, s.UserD, ad.GenericAll)
	testCtx.NewRelationship(s.UserD, s.ControlledUser, ad.GenericAll)
	testCtx.NewRelationship(s.GroupB, s.ControlledUser, ad.GenericAll)

	testCtx.NewRelationship(s.GroupC, s.ControlledGroup, ad.GenericWrite)
	testCtx.NewRelationship(s.GroupD, s.ControlledGroup, ad.GenericWrite)
	testCtx.NewRelationship(s.UserE, s.ControlledGroup, ad.GenericWrite)
	testCtx.NewRelationship(s.UserF, s.ControlledGroup, ad.GenericWrite)

	testCtx.NewRelationship(s.GroupC, s.ControlledGroup, ad.WriteDACL)
	testCtx.NewRelationship(s.GroupD, s.ControlledGroup, ad.WriteDACL)

	testCtx.NewRelationship(s.GroupC, s.ControlledGroup, ad.WriteOwner)
	testCtx.NewRelationship(s.GroupD, s.ControlledGroup, ad.WriteOwner)

	testCtx.NewRelationship(s.GroupD, s.ControlledGroup, ad.Owns)
}

type OutboundControlHarness struct {
	Controller  *graph.Node
	UserA       *graph.Node
	UserB       *graph.Node
	UserC       *graph.Node
	GroupA      *graph.Node
	GroupB      *graph.Node
	GroupC      *graph.Node
	ComputerA   *graph.Node
	ComputerB   *graph.Node
	ComputerC   *graph.Node
	ControllerB *graph.Node
	Computer1   *graph.Node
	Group1      *graph.Node
	Group2      *graph.Node
}

func (s *OutboundControlHarness) Setup(testCtx *GraphTestContext) {
	s.Controller = testCtx.NewActiveDirectoryUser("Controller", testCtx.Harness.RootADHarness.ActiveDirectoryDomainSID)
	s.UserA = testCtx.NewActiveDirectoryUser("UserA", testCtx.Harness.RootADHarness.ActiveDirectoryDomainSID)
	s.UserB = testCtx.NewActiveDirectoryUser("UserB", testCtx.Harness.RootADHarness.ActiveDirectoryDomainSID)
	s.UserC = testCtx.NewActiveDirectoryUser("UserC", testCtx.Harness.RootADHarness.ActiveDirectoryDomainSID)
	s.GroupA = testCtx.NewActiveDirectoryGroup("GroupA", testCtx.Harness.RootADHarness.ActiveDirectoryDomainSID)
	s.GroupB = testCtx.NewActiveDirectoryGroup("GroupB", testCtx.Harness.RootADHarness.ActiveDirectoryDomainSID)
	s.GroupC = testCtx.NewActiveDirectoryGroup("GroupC", testCtx.Harness.RootADHarness.ActiveDirectoryDomainSID)
	s.ComputerA = testCtx.NewActiveDirectoryComputer("ComputerA", testCtx.Harness.RootADHarness.ActiveDirectoryDomainSID)
	s.ComputerB = testCtx.NewActiveDirectoryComputer("ComputerB", testCtx.Harness.RootADHarness.ActiveDirectoryDomainSID)
	s.ComputerC = testCtx.NewActiveDirectoryComputer("ComputerC", testCtx.Harness.RootADHarness.ActiveDirectoryDomainSID)

	testCtx.NewRelationship(s.UserA, s.GroupA, ad.MemberOf)
	testCtx.NewRelationship(s.UserB, s.GroupB, ad.MemberOf)
	testCtx.NewRelationship(s.GroupA, s.GroupC, ad.MemberOf)
	testCtx.NewRelationship(s.Controller, s.GroupA, ad.MemberOf)

	testCtx.NewRelationship(s.Controller, s.UserC, ad.GenericAll)
	testCtx.NewRelationship(s.Controller, s.GroupB, ad.GenericAll)
	testCtx.NewRelationship(s.GroupA, s.ComputerA, ad.GenericAll)
	testCtx.NewRelationship(s.UserC, s.ComputerB, ad.GenericAll)
	testCtx.NewRelationship(s.GroupC, s.ComputerC, ad.GenericAll)
	testCtx.NewRelationship(s.UserC, s.GroupB, ad.MemberOf)

	s.ControllerB = testCtx.NewActiveDirectoryGroup("ControllerB", testCtx.Harness.RootADHarness.ActiveDirectoryDomainSID)
	s.Computer1 = testCtx.NewActiveDirectoryComputer("Computer1", testCtx.Harness.RootADHarness.ActiveDirectoryDomainSID)
	s.Group1 = testCtx.NewActiveDirectoryComputer("Group1", testCtx.Harness.RootADHarness.ActiveDirectoryDomainSID)
	s.Group2 = testCtx.NewActiveDirectoryComputer("Group2", testCtx.Harness.RootADHarness.ActiveDirectoryDomainSID)

	testCtx.NewRelationship(s.ControllerB, s.Computer1, ad.WriteAccountRestrictions)
	testCtx.NewRelationship(s.Computer1, s.Group1, ad.MemberOf)
	testCtx.NewRelationship(s.Computer1, s.Group2, ad.MemberOf)
}

type SessionHarness struct {
	User      *graph.Node
	ComputerA *graph.Node
	ComputerB *graph.Node
	GroupA    *graph.Node
	GroupB    *graph.Node
	GroupC    *graph.Node
}

func (s *SessionHarness) Setup(testCtx *GraphTestContext) {
	s.ComputerA = testCtx.NewActiveDirectoryComputer("ComputerA", testCtx.Harness.RootADHarness.ActiveDirectoryDomainSID)
	s.ComputerB = testCtx.NewActiveDirectoryComputer("ComputerB", testCtx.Harness.RootADHarness.ActiveDirectoryDomainSID)
	s.User = testCtx.NewActiveDirectoryUser("User", testCtx.Harness.RootADHarness.ActiveDirectoryDomainSID)
	s.GroupA = testCtx.NewActiveDirectoryGroup("GroupA", testCtx.Harness.RootADHarness.ActiveDirectoryDomainSID)
	s.GroupB = testCtx.NewActiveDirectoryGroup("GroupB", testCtx.Harness.RootADHarness.ActiveDirectoryDomainSID)
	s.GroupC = testCtx.NewActiveDirectoryGroup("GroupC", testCtx.Harness.RootADHarness.ActiveDirectoryDomainSID)

	testCtx.NewRelationship(s.ComputerA, s.User, ad.HasSession)
	testCtx.NewRelationship(s.ComputerB, s.User, ad.HasSession)
	testCtx.NewRelationship(s.User, s.GroupA, ad.MemberOf)
	testCtx.NewRelationship(s.User, s.GroupB, ad.MemberOf)
	testCtx.NewRelationship(s.GroupB, s.GroupC, ad.MemberOf)

}

type RDPHarness2 struct {
	Computer            *graph.Node
	RDPLocalGroup       *graph.Node
	UserA               *graph.Node
	UserB               *graph.Node
	UserC               *graph.Node
	RDPDomainUsersGroup *graph.Node
}

func (s *RDPHarness2) Setup(testCtx *GraphTestContext) {
	s.Computer = testCtx.NewActiveDirectoryComputer("WIN11", testCtx.Harness.RootADHarness.ActiveDirectoryDomainSID)
	s.RDPDomainUsersGroup = testCtx.NewActiveDirectoryGroup("RDP Domain Users 2", testCtx.Harness.RootADHarness.ActiveDirectoryDomainSID)
	s.RDPLocalGroup = testCtx.NewActiveDirectoryLocalGroup("Remote Desktop Users 2", testCtx.Harness.RootADHarness.ActiveDirectoryDomainSID)

	rdpLocalGroupObjectID, _ := s.RDPLocalGroup.Properties.Get(common.ObjectID.String()).String()

	s.RDPLocalGroup.Properties.Set(
		common.ObjectID.String(),
		rdpLocalGroupObjectID+adAnalysis.RDPGroupSuffix,
	)
	testCtx.UpdateNode(s.RDPLocalGroup)

	s.UserA = testCtx.NewActiveDirectoryUser("UserA", testCtx.Harness.RootADHarness.ActiveDirectoryDomainSID)
	s.UserB = testCtx.NewActiveDirectoryUser("UserB", testCtx.Harness.RootADHarness.ActiveDirectoryDomainSID)
	s.UserC = testCtx.NewActiveDirectoryUser("UserC", testCtx.Harness.RootADHarness.ActiveDirectoryDomainSID)

	testCtx.NewRelationship(s.RDPLocalGroup, s.Computer, ad.RemoteInteractiveLogonPrivilege)
	testCtx.NewRelationship(s.RDPLocalGroup, s.Computer, ad.LocalToComputer)
	testCtx.NewRelationship(s.RDPDomainUsersGroup, s.RDPLocalGroup, ad.MemberOfLocalGroup)
	testCtx.NewRelationship(s.UserA, s.RDPDomainUsersGroup, ad.MemberOf)
	testCtx.NewRelationship(s.UserB, s.RDPDomainUsersGroup, ad.MemberOf)
	testCtx.NewRelationship(s.UserC, s.RDPDomainUsersGroup, ad.MemberOf)
}

type RDPHarness struct {
	IrshadUser          *graph.Node
	EliUser             *graph.Node
	DillonUser          *graph.Node
	UliUser             *graph.Node
	AlyxUser            *graph.Node
	AndyUser            *graph.Node
	RohanUser           *graph.Node
	JohnUser            *graph.Node
	LocalGroupA         *graph.Node
	DomainGroupA        *graph.Node
	DomainGroupB        *graph.Node
	DomainGroupC        *graph.Node
	DomainGroupD        *graph.Node
	DomainGroupE        *graph.Node
	RDPLocalGroup       *graph.Node
	Computer            *graph.Node
	RDPDomainUsersGroup *graph.Node
}

func (s *RDPHarness) Setup(testCtx *GraphTestContext) {
	s.Computer = testCtx.NewActiveDirectoryComputer("WIN10", testCtx.Harness.RootADHarness.ActiveDirectoryDomainSID)
	s.RDPDomainUsersGroup = testCtx.NewActiveDirectoryGroup("RDP Domain Users", testCtx.Harness.RootADHarness.ActiveDirectoryDomainSID)
	s.RDPLocalGroup = testCtx.NewActiveDirectoryLocalGroup("Remote Desktop Users", testCtx.Harness.RootADHarness.ActiveDirectoryDomainSID)

	rdpLocalGroupObjectID, _ := s.RDPLocalGroup.Properties.Get(common.ObjectID.String()).String()

	s.RDPLocalGroup.Properties.Set(
		common.ObjectID.String(),
		rdpLocalGroupObjectID+adAnalysis.RDPGroupSuffix,
	)
	testCtx.UpdateNode(s.RDPLocalGroup)

	// Users
	s.IrshadUser = testCtx.NewActiveDirectoryUser("Irshad", testCtx.Harness.RootADHarness.ActiveDirectoryDomainSID)
	s.EliUser = testCtx.NewActiveDirectoryUser("Eli", testCtx.Harness.RootADHarness.ActiveDirectoryDomainSID)
	s.DillonUser = testCtx.NewActiveDirectoryUser("Dillon", testCtx.Harness.RootADHarness.ActiveDirectoryDomainSID)
	s.UliUser = testCtx.NewActiveDirectoryUser("Uli", testCtx.Harness.RootADHarness.ActiveDirectoryDomainSID)
	s.AlyxUser = testCtx.NewActiveDirectoryUser("Alyx", testCtx.Harness.RootADHarness.ActiveDirectoryDomainSID)
	s.AndyUser = testCtx.NewActiveDirectoryUser("Andy", testCtx.Harness.RootADHarness.ActiveDirectoryDomainSID)
	s.RohanUser = testCtx.NewActiveDirectoryUser("Rohan", testCtx.Harness.RootADHarness.ActiveDirectoryDomainSID)
	s.JohnUser = testCtx.NewActiveDirectoryUser("John", testCtx.Harness.RootADHarness.ActiveDirectoryDomainSID)

	// Groups
	s.LocalGroupA = testCtx.NewActiveDirectoryGroup("Local Group A", testCtx.Harness.RootADHarness.ActiveDirectoryDomainSID)
	s.DomainGroupA = testCtx.NewActiveDirectoryGroup("Domain Group A", testCtx.Harness.RootADHarness.ActiveDirectoryDomainSID)
	s.DomainGroupB = testCtx.NewActiveDirectoryGroup("Domain Group B", testCtx.Harness.RootADHarness.ActiveDirectoryDomainSID)
	s.DomainGroupC = testCtx.NewActiveDirectoryGroup("Domain Group C", testCtx.Harness.RootADHarness.ActiveDirectoryDomainSID)
	s.DomainGroupD = testCtx.NewActiveDirectoryGroup("Domain Group D", testCtx.Harness.RootADHarness.ActiveDirectoryDomainSID)
	s.DomainGroupE = testCtx.NewActiveDirectoryGroup("Domain Group E", testCtx.Harness.RootADHarness.ActiveDirectoryDomainSID)

	testCtx.NewRelationship(s.EliUser, s.RDPLocalGroup, ad.MemberOfLocalGroup, DefaultRelProperties)
	testCtx.NewRelationship(s.EliUser, s.Computer, ad.RemoteInteractiveLogonPrivilege, DefaultRelProperties)

	testCtx.NewRelationship(s.DomainGroupA, s.RDPLocalGroup, ad.MemberOfLocalGroup, DefaultRelProperties)
	testCtx.NewRelationship(s.DomainGroupA, s.Computer, ad.RemoteInteractiveLogonPrivilege, DefaultRelProperties)

	testCtx.NewRelationship(s.JohnUser, s.DomainGroupA, ad.MemberOf, DefaultRelProperties)
	testCtx.NewRelationship(s.RDPDomainUsersGroup, s.DomainGroupA, ad.MemberOf, DefaultRelProperties)
	testCtx.NewRelationship(s.JohnUser, s.RDPDomainUsersGroup, ad.MemberOf, DefaultRelProperties)
	testCtx.NewRelationship(s.RohanUser, s.RDPDomainUsersGroup, ad.MemberOf, DefaultRelProperties)

	testCtx.NewRelationship(s.DomainGroupB, s.Computer, ad.RemoteInteractiveLogonPrivilege, DefaultRelProperties)
	testCtx.NewRelationship(s.RohanUser, s.DomainGroupB, ad.MemberOf, DefaultRelProperties)

	testCtx.NewRelationship(s.AndyUser, s.DomainGroupB, ad.MemberOf, DefaultRelProperties)
	testCtx.NewRelationship(s.DomainGroupB, s.RDPLocalGroup, ad.MemberOfLocalGroup, DefaultRelProperties)
	testCtx.NewRelationship(s.DomainGroupB, s.Computer, ad.RemoteInteractiveLogonPrivilege, DefaultRelProperties)

	testCtx.NewRelationship(s.IrshadUser, s.RDPLocalGroup, ad.MemberOfLocalGroup, DefaultRelProperties)
	testCtx.NewRelationship(s.IrshadUser, s.DomainGroupD, ad.MemberOf, DefaultRelProperties)

	testCtx.NewRelationship(s.DomainGroupD, s.DomainGroupE, ad.MemberOf, DefaultRelProperties)

	testCtx.NewRelationship(s.DomainGroupE, s.Computer, ad.RemoteInteractiveLogonPrivilege, DefaultRelProperties)

	testCtx.NewRelationship(s.DomainGroupC, s.RDPLocalGroup, ad.MemberOfLocalGroup, DefaultRelProperties)
	testCtx.NewRelationship(s.DillonUser, s.DomainGroupC, ad.MemberOf, DefaultRelProperties)
	testCtx.NewRelationship(s.DillonUser, s.Computer, ad.RemoteInteractiveLogonPrivilege, DefaultRelProperties)

	testCtx.NewRelationship(s.UliUser, s.RDPLocalGroup, ad.MemberOfLocalGroup, DefaultRelProperties)
	testCtx.NewRelationship(s.UliUser, s.LocalGroupA, ad.MemberOfLocalGroup, DefaultRelProperties)
	testCtx.NewRelationship(s.LocalGroupA, s.Computer, ad.LocalToComputer, DefaultRelProperties)
	testCtx.NewRelationship(s.LocalGroupA, s.Computer, ad.RemoteInteractiveLogonPrivilege, DefaultRelProperties)

	testCtx.NewRelationship(s.AlyxUser, s.Computer, ad.RemoteInteractiveLogonPrivilege, DefaultRelProperties)

	testCtx.NewRelationship(s.RDPLocalGroup, s.Computer, ad.LocalToComputer, DefaultRelProperties)
}

type GPOEnforcementHarness struct {
	GPOEnforced         *graph.Node
	GPOUnenforced       *graph.Node
	Domain              *graph.Node
	OrganizationalUnitA *graph.Node
	OrganizationalUnitB *graph.Node
	OrganizationalUnitC *graph.Node
	OrganizationalUnitD *graph.Node
	UserA               *graph.Node
	UserB               *graph.Node
	UserC               *graph.Node
	UserD               *graph.Node
}

func (s *GPOEnforcementHarness) Setup(testCtx *GraphTestContext) {
	s.GPOEnforced = testCtx.NewActiveDirectoryGPO("Enforced GPO", testCtx.Harness.RootADHarness.ActiveDirectoryDomainSID)
	s.GPOUnenforced = testCtx.NewActiveDirectoryGPO("Unenforced GPO", testCtx.Harness.RootADHarness.ActiveDirectoryDomainSID)
	s.Domain = testCtx.NewActiveDirectoryDomain("TESTLAB.2", RandomDomainSID(), false, true)
	s.OrganizationalUnitA = testCtx.NewActiveDirectoryOU("OU A", testCtx.Harness.RootADHarness.ActiveDirectoryDomainSID, true)
	s.OrganizationalUnitB = testCtx.NewActiveDirectoryOU("OU B", testCtx.Harness.RootADHarness.ActiveDirectoryDomainSID, false)
	s.OrganizationalUnitC = testCtx.NewActiveDirectoryOU("OU C", testCtx.Harness.RootADHarness.ActiveDirectoryDomainSID, false)
	s.OrganizationalUnitD = testCtx.NewActiveDirectoryOU("OU D", testCtx.Harness.RootADHarness.ActiveDirectoryDomainSID, true)
	s.UserA = testCtx.NewActiveDirectoryUser("GPO Test User A", testCtx.Harness.RootADHarness.ActiveDirectoryDomainSID)
	s.UserB = testCtx.NewActiveDirectoryUser("GPO Test User B", testCtx.Harness.RootADHarness.ActiveDirectoryDomainSID)
	s.UserC = testCtx.NewActiveDirectoryUser("GPO Test User C", testCtx.Harness.RootADHarness.ActiveDirectoryDomainSID)
	s.UserD = testCtx.NewActiveDirectoryUser("GPO Test User D", testCtx.Harness.RootADHarness.ActiveDirectoryDomainSID)

	testCtx.NewRelationship(s.GPOUnenforced, s.Domain, ad.GPLink, DefaultRelProperties, graph.AsProperties(graph.PropertyMap{
		ad.Enforced: false,
	}))

	testCtx.NewRelationship(s.GPOEnforced, s.Domain, ad.GPLink, DefaultRelProperties, graph.AsProperties(graph.PropertyMap{
		ad.Enforced: true,
	}))

	testCtx.NewRelationship(s.Domain, s.OrganizationalUnitA, ad.Contains, DefaultRelProperties)
	testCtx.NewRelationship(s.Domain, s.OrganizationalUnitB, ad.Contains, DefaultRelProperties)
	testCtx.NewRelationship(s.OrganizationalUnitB, s.OrganizationalUnitD, ad.Contains, DefaultRelProperties)
	testCtx.NewRelationship(s.OrganizationalUnitA, s.OrganizationalUnitC, ad.Contains, DefaultRelProperties)
	testCtx.NewRelationship(s.OrganizationalUnitA, s.UserA, ad.Contains, DefaultRelProperties)
	testCtx.NewRelationship(s.OrganizationalUnitC, s.UserC, ad.Contains, DefaultRelProperties)
	testCtx.NewRelationship(s.OrganizationalUnitD, s.UserD, ad.Contains, DefaultRelProperties)
	testCtx.NewRelationship(s.OrganizationalUnitB, s.UserB, ad.Contains, DefaultRelProperties)
}

type AZBaseHarness struct {
	Tenant                *graph.Node
	User                  *graph.Node
	Application           *graph.Node
	ServicePrincipal      *graph.Node
	Nodes                 graph.NodeKindSet
	UserFirstDegreeGroups graph.NodeSet
	NumPaths              int
}

func (s *AZBaseHarness) Setup(testCtx *GraphTestContext) {
	const (
		numVMs    = 5
		numGroups = 5
		numRoles  = 5
	)
	tenantID := RandomObjectID(testCtx.testCtrl)

	s.Nodes = graph.NewNodeKindSet()
	s.Tenant = testCtx.NewAzureTenant(tenantID)
	s.User = testCtx.NewAzureUser(HarnessUserName, HarnessUserName, HarnessUserDescription, RandomObjectID(testCtx.testCtrl), HarnessUserLicenses, tenantID, HarnessUserMFAEnabled)
	s.Application = testCtx.NewAzureApplication(HarnessAppName, RandomObjectID(testCtx.testCtrl), tenantID)
	s.ServicePrincipal = testCtx.NewAzureServicePrincipal(HarnessServicePrincipalName, RandomObjectID(testCtx.testCtrl), tenantID)
	s.Nodes.Add(s.Tenant, s.User, s.Application, s.ServicePrincipal)
	s.UserFirstDegreeGroups = graph.NewNodeSet()
	s.NumPaths = 1287

	// Tie the user to the tenant and vice-versa
	// Note: This will cause a full re-traversal of paths outbound from the user object
	testCtx.NewRelationship(s.Tenant, s.User, azure.Contains)
	testCtx.NewRelationship(s.User, s.Tenant, azure.PrivilegedRoleAdmin)

	// Create some MemberOf relationships for the new user
	for nestingDepth := numGroups; nestingDepth > 0; nestingDepth-- {
		newGroups := s.CreateAzureNestedGroupChain(testCtx, tenantID, nestingDepth)
		s.Nodes.Add(newGroups.Slice()...)

		for _, newGroup := range newGroups {
			// Tie the groups to the tenant
			testCtx.NewRelationship(s.Tenant, newGroup, azure.Contains)
		}
	}

	// Create some VMs that the user has access to
	for vmIdx := 0; vmIdx < numVMs; vmIdx++ {
		newVM := testCtx.NewAzureVM(fmt.Sprintf("vm %d", vmIdx), RandomObjectID(testCtx.testCtrl), tenantID)
		s.Nodes.Add(newVM)

		// Tie the vm to the tenant
		testCtx.NewRelationship(s.Tenant, newVM, azure.Contains)

		// User has contributor rights to the new VM
		testCtx.NewRelationship(s.User, newVM, azure.Contributor)
	}

	// Create some role assignments for the user
	for roleIdx := 0; roleIdx < numRoles; roleIdx++ {
		var (
			objectID       = RandomObjectID(testCtx.testCtrl)
			roleTemplateID = RandomObjectID(testCtx.testCtrl)
			newRole        = testCtx.NewAzureRole(fmt.Sprintf("AZRole_%s", objectID), objectID, roleTemplateID, tenantID)
		)
		s.Nodes.Add(newRole)

		testCtx.NewRelationship(s.User, newRole, azure.HasRole)

		// Each role has contributor on all VMs, creating more attack paths
		for _, vm := range s.Nodes.Get(azure.VM) {
			testCtx.NewRelationship(newRole, vm, azure.Contributor)
		}

		// Roles may be granted by groups
		for _, group := range s.Nodes.Get(azure.Group) {
			testCtx.NewRelationship(group, newRole, azure.HasRole)
		}
	}

	// Tie the application and service principal to the user
	testCtx.NewRelationship(s.User, s.Application, azure.Owner)
	testCtx.NewRelationship(s.User, s.ServicePrincipal, azure.Owner)

	// Tie the service principal to the application
	testCtx.NewRelationship(s.Application, s.ServicePrincipal, azure.RunsAs)
}

func (s *AZBaseHarness) CreateAzureNestedGroupChain(testCtx *GraphTestContext, tenantID string, chainDepth int) graph.NodeSet {
	var (
		previousGroup *graph.Node
		groupNodes    = graph.NewNodeSet()
	)

	for groupIdx := 0; groupIdx < chainDepth; groupIdx++ {
		var (
			objectID = RandomObjectID(testCtx.testCtrl)
			newGroup = testCtx.NewAzureGroup(fmt.Sprintf("AZGroup_%s", objectID), objectID, tenantID)
		)

		if previousGroup == nil {
			testCtx.NewRelationship(s.User, newGroup, azure.MemberOf)
			s.UserFirstDegreeGroups.Add(newGroup)
		} else {
			testCtx.NewRelationship(previousGroup, newGroup, azure.MemberOf)
		}

		groupNodes.Add(newGroup)
		previousGroup = newGroup
	}

	return groupNodes
}

type AZGroupMembershipHarness struct {
	Tenant *graph.Node
	UserA  *graph.Node
	UserB  *graph.Node
	UserC  *graph.Node
	Group  *graph.Node
}

func (s *AZGroupMembershipHarness) Setup(testCtx *GraphTestContext) {
	tenantID := RandomObjectID(testCtx.testCtrl)
	s.UserA = testCtx.NewAzureUser("UserA", "UserA", "", RandomObjectID(testCtx.testCtrl), "", tenantID, false)
	s.UserB = testCtx.NewAzureUser("UserB", "UserB", "", RandomObjectID(testCtx.testCtrl), "", tenantID, false)
	s.UserC = testCtx.NewAzureUser("UserC", "UserC", "", RandomObjectID(testCtx.testCtrl), "", tenantID, false)
	s.Group = testCtx.NewAzureGroup("Group", RandomObjectID(testCtx.testCtrl), tenantID)

	testCtx.NewRelationship(s.UserA, s.Group, azure.MemberOf)
	testCtx.NewRelationship(s.UserB, s.Group, azure.MemberOf)
	testCtx.NewRelationship(s.UserC, s.Group, azure.MemberOf)
}

type AZEntityPanelHarness struct {
	Application      *graph.Node
	Device           *graph.Node
	Group            *graph.Node
	ManagementGroup  *graph.Node
	ResourceGroup    *graph.Node
	KeyVault         *graph.Node
	Role             *graph.Node
	ServicePrincipal *graph.Node
	Subscription     *graph.Node
	Tenant           *graph.Node
	User             *graph.Node
	VM               *graph.Node
}

func (s *AZEntityPanelHarness) Setup(testCtx *GraphTestContext) {
	tenantID := RandomObjectID(testCtx.testCtrl)
	s.Application = testCtx.NewAzureApplication("App", RandomObjectID(testCtx.testCtrl), tenantID)
	s.Device = testCtx.NewAzureDevice("Device", RandomObjectID(testCtx.testCtrl), RandomObjectID(testCtx.testCtrl), tenantID)
	s.Group = testCtx.NewAzureGroup("Group", RandomObjectID(testCtx.testCtrl), tenantID)
	s.ManagementGroup = testCtx.NewAzureResourceGroup("Mgmt Group", RandomObjectID(testCtx.testCtrl), tenantID)
	s.ResourceGroup = testCtx.NewAzureResourceGroup("Resource Group", RandomObjectID(testCtx.testCtrl), tenantID)
	s.KeyVault = testCtx.NewAzureKeyVault("Key Vault", RandomObjectID(testCtx.testCtrl), tenantID)
	s.Role = testCtx.NewAzureRole("Role", RandomObjectID(testCtx.testCtrl), RandomObjectID(testCtx.testCtrl), tenantID)
	s.ServicePrincipal = testCtx.NewAzureServicePrincipal("Service Principal", RandomObjectID(testCtx.testCtrl), tenantID)
	s.Subscription = testCtx.NewAzureSubscription("Sub", RandomObjectID(testCtx.testCtrl), tenantID)
	s.Tenant = testCtx.NewAzureTenant(tenantID)
	s.User = testCtx.NewAzureUser("User", "UserPrincipal", "Test User", RandomObjectID(testCtx.testCtrl), "Licenses", tenantID, false)
	s.VM = testCtx.NewAzureVM("VM", RandomObjectID(testCtx.testCtrl), tenantID)

	// Application
	testCtx.NewRelationship(s.User, s.Application, azure.Owner)

	// Device
	testCtx.NewRelationship(s.User, s.Device, azure.Owns)
	testCtx.NewRelationship(s.User, s.Device, azure.ExecuteCommand)

	// Groups
	testCtx.NewRelationship(s.User, s.Group, azure.Owns)
	testCtx.NewRelationship(s.User, s.ResourceGroup, azure.Owns)
	testCtx.NewRelationship(s.User, s.ManagementGroup, azure.Owner)

	// Key Vault
	testCtx.NewRelationship(s.User, s.KeyVault, azure.Owns)

	// Role
	testCtx.NewRelationship(s.Group, s.Role, azure.HasRole)
	testCtx.NewRelationship(s.User, s.Role, azure.HasRole)

	// Service Principal
	testCtx.NewRelationship(s.User, s.ServicePrincipal, azure.Owner)
	testCtx.NewRelationship(s.Application, s.ServicePrincipal, azure.RunsAs)

	// Subscription
	testCtx.NewRelationship(s.User, s.Subscription, azure.Owns)

	// Tenant
	testCtx.NewRelationship(s.User, s.Tenant, azure.PrivilegedRoleAdmin)

	// User
	testCtx.NewRelationship(s.Tenant, s.User, azure.Contains)

	// VM
	testCtx.NewRelationship(s.Tenant, s.VM, azure.Contains)
	testCtx.NewRelationship(s.User, s.VM, azure.Contributor)
	testCtx.NewRelationship(s.Role, s.VM, azure.Contributor)
}

type AZMGApplicationReadWriteAllHarness struct {
	Application       *graph.Node
	ServicePrincipal  *graph.Node
	ServicePrincipalB *graph.Node
	MicrosoftGraph    *graph.Node
	Tenant            *graph.Node
}

func (s *AZMGApplicationReadWriteAllHarness) Setup(testCtx *GraphTestContext) {
	tenantID := RandomObjectID(testCtx.testCtrl)
	s.Tenant = testCtx.NewAzureTenant(tenantID)
	s.MicrosoftGraph = testCtx.NewAzureServicePrincipal("Microsoft Graph", RandomObjectID(testCtx.testCtrl), tenantID)

	s.Application = testCtx.NewAzureApplication("App", RandomObjectID(testCtx.testCtrl), tenantID)
	s.ServicePrincipal = testCtx.NewAzureServicePrincipal("Service Principal", RandomObjectID(testCtx.testCtrl), tenantID)
	s.ServicePrincipalB = testCtx.NewAzureServicePrincipal("Service Principal B", RandomObjectID(testCtx.testCtrl), tenantID)

	testCtx.NewRelationship(s.Tenant, s.MicrosoftGraph, azure.Contains)
	testCtx.NewRelationship(s.Tenant, s.Application, azure.Contains)
	testCtx.NewRelationship(s.Tenant, s.ServicePrincipal, azure.Contains)
	testCtx.NewRelationship(s.Tenant, s.ServicePrincipalB, azure.Contains)

	testCtx.NewRelationship(s.ServicePrincipal, s.MicrosoftGraph, azure.ApplicationReadWriteAll)

	testCtx.NewRelationship(s.ServicePrincipal, s.MicrosoftGraph, azure.AZMGAddSecret)
	testCtx.NewRelationship(s.ServicePrincipal, s.MicrosoftGraph, azure.AZMGAddOwner)

	testCtx.NewRelationship(s.ServicePrincipal, s.Application, azure.AZMGAddSecret)
	testCtx.NewRelationship(s.ServicePrincipal, s.Application, azure.AZMGAddOwner)

	testCtx.NewRelationship(s.ServicePrincipal, s.ServicePrincipalB, azure.AZMGAddSecret)
	testCtx.NewRelationship(s.ServicePrincipal, s.ServicePrincipalB, azure.AZMGAddOwner)
}

type AZMGAppRoleManagementReadWriteAllHarness struct {
	ServicePrincipal *graph.Node
	MicrosoftGraph   *graph.Node
	Tenant           *graph.Node
}

func (s *AZMGAppRoleManagementReadWriteAllHarness) Setup(testCtx *GraphTestContext) {
	tenantID := RandomObjectID(testCtx.testCtrl)
	s.Tenant = testCtx.NewAzureTenant(tenantID)
	s.MicrosoftGraph = testCtx.NewAzureServicePrincipal("Microsoft Graph", RandomObjectID(testCtx.testCtrl), tenantID)

	s.ServicePrincipal = testCtx.NewAzureServicePrincipal("Service Principal", RandomObjectID(testCtx.testCtrl), tenantID)

	testCtx.NewRelationship(s.Tenant, s.MicrosoftGraph, azure.Contains)
	testCtx.NewRelationship(s.Tenant, s.ServicePrincipal, azure.Contains)

	testCtx.NewRelationship(s.ServicePrincipal, s.MicrosoftGraph, azure.AppRoleAssignmentReadWriteAll)

	testCtx.NewRelationship(s.ServicePrincipal, s.Tenant, azure.AZMGGrantAppRoles)
}

type AZMGDirectoryReadWriteAllHarness struct {
	Group            *graph.Node
	ServicePrincipal *graph.Node
	MicrosoftGraph   *graph.Node
	Tenant           *graph.Node
}

func (s *AZMGDirectoryReadWriteAllHarness) Setup(testCtx *GraphTestContext) {
	tenantID := RandomObjectID(testCtx.testCtrl)
	s.Tenant = testCtx.NewAzureTenant(tenantID)
	s.MicrosoftGraph = testCtx.NewAzureServicePrincipal("Microsoft Graph", RandomObjectID(testCtx.testCtrl), tenantID)

	s.Group = testCtx.NewAzureGroup("Group", RandomObjectID(testCtx.testCtrl), tenantID)
	s.ServicePrincipal = testCtx.NewAzureServicePrincipal("Service Principal", RandomObjectID(testCtx.testCtrl), tenantID)

	testCtx.NewRelationship(s.Tenant, s.MicrosoftGraph, azure.Contains)
	testCtx.NewRelationship(s.Tenant, s.Group, azure.Contains)
	testCtx.NewRelationship(s.Tenant, s.ServicePrincipal, azure.Contains)

	testCtx.NewRelationship(s.ServicePrincipal, s.MicrosoftGraph, azure.DirectoryReadWriteAll)
	testCtx.NewRelationship(s.ServicePrincipal, s.Group, azure.AZMGAddMember)
	testCtx.NewRelationship(s.ServicePrincipal, s.Group, azure.AZMGAddOwner)
}

type AZMGGroupReadWriteAllHarness struct {
	Group            *graph.Node
	ServicePrincipal *graph.Node
	MicrosoftGraph   *graph.Node
	Tenant           *graph.Node
}

func (s *AZMGGroupReadWriteAllHarness) Setup(testCtx *GraphTestContext) {
	tenantID := RandomObjectID(testCtx.testCtrl)
	s.Tenant = testCtx.NewAzureTenant(tenantID)
	s.MicrosoftGraph = testCtx.NewAzureServicePrincipal("Microsoft Graph", RandomObjectID(testCtx.testCtrl), tenantID)

	s.Group = testCtx.NewAzureGroup("Group", RandomObjectID(testCtx.testCtrl), tenantID)
	s.ServicePrincipal = testCtx.NewAzureServicePrincipal("Service Principal", RandomObjectID(testCtx.testCtrl), tenantID)

	testCtx.NewRelationship(s.Tenant, s.MicrosoftGraph, azure.Contains)
	testCtx.NewRelationship(s.Tenant, s.Group, azure.Contains)
	testCtx.NewRelationship(s.Tenant, s.ServicePrincipal, azure.Contains)

	testCtx.NewRelationship(s.ServicePrincipal, s.MicrosoftGraph, azure.GroupReadWriteAll)
	testCtx.NewRelationship(s.ServicePrincipal, s.Group, azure.AZMGAddMember)
	testCtx.NewRelationship(s.ServicePrincipal, s.Group, azure.AZMGAddOwner)
}

type AZMGGroupMemberReadWriteAllHarness struct {
	Group            *graph.Node
	ServicePrincipal *graph.Node
	MicrosoftGraph   *graph.Node
	Tenant           *graph.Node
}

func (s *AZMGGroupMemberReadWriteAllHarness) Setup(testCtx *GraphTestContext) {
	tenantID := RandomObjectID(testCtx.testCtrl)
	s.Tenant = testCtx.NewAzureTenant(tenantID)
	s.MicrosoftGraph = testCtx.NewAzureServicePrincipal("Microsoft Graph", RandomObjectID(testCtx.testCtrl), tenantID)

	s.Group = testCtx.NewAzureGroup("Group", RandomObjectID(testCtx.testCtrl), tenantID)
	s.ServicePrincipal = testCtx.NewAzureServicePrincipal("Service Principal", RandomObjectID(testCtx.testCtrl), tenantID)

	testCtx.NewRelationship(s.Tenant, s.MicrosoftGraph, azure.Contains)
	testCtx.NewRelationship(s.Tenant, s.Group, azure.Contains)
	testCtx.NewRelationship(s.Tenant, s.ServicePrincipal, azure.Contains)

	testCtx.NewRelationship(s.ServicePrincipal, s.MicrosoftGraph, azure.GroupMemberReadWriteAll)
	testCtx.NewRelationship(s.ServicePrincipal, s.Group, azure.AZMGAddMember)
	testCtx.NewRelationship(s.ServicePrincipal, s.Group, azure.AZMGAddOwner)
}

type AZMGRoleManagementReadWriteDirectoryHarness struct {
	Application       *graph.Node
	Group             *graph.Node
	Role              *graph.Node
	ServicePrincipal  *graph.Node
	ServicePrincipalB *graph.Node
	MicrosoftGraph    *graph.Node
	Tenant            *graph.Node
}

func (s *AZMGRoleManagementReadWriteDirectoryHarness) Setup(testCtx *GraphTestContext) {
	tenantID := RandomObjectID(testCtx.testCtrl)
	s.Tenant = testCtx.NewAzureTenant(tenantID)
	s.MicrosoftGraph = testCtx.NewAzureServicePrincipal("Microsoft Graph", RandomObjectID(testCtx.testCtrl), tenantID)

	s.Application = testCtx.NewAzureApplication("App", RandomObjectID(testCtx.testCtrl), tenantID)
	s.Group = testCtx.NewAzureGroup("Group", RandomObjectID(testCtx.testCtrl), tenantID)
	s.Role = testCtx.NewAzureRole("Role", RandomObjectID(testCtx.testCtrl), RandomObjectID(testCtx.testCtrl), tenantID)
	s.ServicePrincipal = testCtx.NewAzureServicePrincipal("Service Principal", RandomObjectID(testCtx.testCtrl), tenantID)
	s.ServicePrincipalB = testCtx.NewAzureServicePrincipal("Service Principal B", RandomObjectID(testCtx.testCtrl), tenantID)

	testCtx.NewRelationship(s.Tenant, s.MicrosoftGraph, azure.Contains)
	testCtx.NewRelationship(s.Tenant, s.Application, azure.Contains)
	testCtx.NewRelationship(s.Tenant, s.Role, azure.Contains)
	testCtx.NewRelationship(s.Tenant, s.Group, azure.Contains)
	testCtx.NewRelationship(s.Tenant, s.ServicePrincipal, azure.Contains)
	testCtx.NewRelationship(s.Tenant, s.ServicePrincipalB, azure.Contains)

	testCtx.NewRelationship(s.ServicePrincipal, s.MicrosoftGraph, azure.RoleManagementReadWriteDirectory)

	testCtx.NewRelationship(s.ServicePrincipal, s.MicrosoftGraph, azure.AZMGAddSecret)
	testCtx.NewRelationship(s.ServicePrincipal, s.MicrosoftGraph, azure.AZMGAddOwner)

	testCtx.NewRelationship(s.ServicePrincipal, s.ServicePrincipalB, azure.AZMGAddSecret)
	testCtx.NewRelationship(s.ServicePrincipal, s.ServicePrincipalB, azure.AZMGAddOwner)

	testCtx.NewRelationship(s.ServicePrincipal, s.Application, azure.AZMGAddSecret)
	testCtx.NewRelationship(s.ServicePrincipal, s.Application, azure.AZMGAddOwner)

	testCtx.NewRelationship(s.ServicePrincipal, s.Group, azure.AZMGAddSecret)
	testCtx.NewRelationship(s.ServicePrincipal, s.Group, azure.AZMGAddOwner)

	testCtx.NewRelationship(s.ServicePrincipal, s.Role, azure.AZMGGrantRole)
}

type AZMGServicePrincipalEndpointReadWriteAllHarness struct {
	ServicePrincipal  *graph.Node
	ServicePrincipalB *graph.Node
	MicrosoftGraph    *graph.Node
	Tenant            *graph.Node
}

func (s *AZMGServicePrincipalEndpointReadWriteAllHarness) Setup(testCtx *GraphTestContext) {
	tenantID := RandomObjectID(testCtx.testCtrl)
	s.Tenant = testCtx.NewAzureTenant(tenantID)
	s.MicrosoftGraph = testCtx.NewAzureServicePrincipal("Microsoft Graph", RandomObjectID(testCtx.testCtrl), tenantID)

	s.ServicePrincipal = testCtx.NewAzureServicePrincipal("Service Principal", RandomObjectID(testCtx.testCtrl), tenantID)
	s.ServicePrincipalB = testCtx.NewAzureServicePrincipal("Service Principal B", RandomObjectID(testCtx.testCtrl), tenantID)

	testCtx.NewRelationship(s.Tenant, s.MicrosoftGraph, azure.Contains)
	testCtx.NewRelationship(s.Tenant, s.ServicePrincipal, azure.Contains)
	testCtx.NewRelationship(s.Tenant, s.ServicePrincipalB, azure.Contains)

	testCtx.NewRelationship(s.ServicePrincipal, s.MicrosoftGraph, azure.ServicePrincipalEndpointReadWriteAll)

	testCtx.NewRelationship(s.ServicePrincipal, s.MicrosoftGraph, azure.AZMGAddOwner)

	testCtx.NewRelationship(s.ServicePrincipal, s.ServicePrincipalB, azure.AZMGAddOwner)
}

type AZInboundControlHarness struct {
	ControlledAZUser    *graph.Node
	AZAppA              *graph.Node
	AZGroupA            *graph.Node
	AZGroupB            *graph.Node
	AZUserA             *graph.Node
	AZUserB             *graph.Node
	AZServicePrincipalA *graph.Node
	AZServicePrincipalB *graph.Node
}

func (s *AZInboundControlHarness) Setup(testCtx *GraphTestContext) {
	tenantID := RandomObjectID(testCtx.testCtrl)
	s.ControlledAZUser = testCtx.NewAzureUser("Controlled AZUser", "Controlled AZUser", "", RandomObjectID(testCtx.testCtrl), HarnessUserLicenses, tenantID, HarnessUserMFAEnabled)
	s.AZAppA = testCtx.NewAzureApplication("AZAppA", RandomObjectID(testCtx.testCtrl), tenantID)
	s.AZGroupA = testCtx.NewAzureGroup("AZGroupA", RandomObjectID(testCtx.testCtrl), tenantID)
	s.AZGroupB = testCtx.NewAzureGroup("AZGroupB", RandomObjectID(testCtx.testCtrl), tenantID)
	s.AZUserA = testCtx.NewAzureUser("AZUserA", "AZUserA", "", RandomObjectID(testCtx.testCtrl), HarnessUserLicenses, tenantID, HarnessUserMFAEnabled)
	s.AZUserB = testCtx.NewAzureUser("AZUserB", "AZUserB", "", RandomObjectID(testCtx.testCtrl), HarnessUserLicenses, tenantID, HarnessUserMFAEnabled)
	s.AZServicePrincipalA = testCtx.NewAzureServicePrincipal("AZServicePrincipalA", RandomObjectID(testCtx.testCtrl), tenantID)
	s.AZServicePrincipalB = testCtx.NewAzureServicePrincipal("AZServicePrincipalB", RandomObjectID(testCtx.testCtrl), tenantID)

	testCtx.NewRelationship(s.AZUserA, s.AZGroupA, azure.MemberOf)
	testCtx.NewRelationship(s.AZServicePrincipalB, s.AZGroupB, azure.MemberOf)

	testCtx.NewRelationship(s.AZAppA, s.AZServicePrincipalA, azure.RunsAs)

	testCtx.NewRelationship(s.AZGroupA, s.ControlledAZUser, azure.ResetPassword)
	testCtx.NewRelationship(s.AZGroupB, s.ControlledAZUser, azure.ResetPassword)
	testCtx.NewRelationship(s.AZUserB, s.ControlledAZUser, azure.ResetPassword)
	testCtx.NewRelationship(s.AZServicePrincipalA, s.ControlledAZUser, azure.ResetPassword)
}

type SearchHarness struct {
	User1           *graph.Node
	User2           *graph.Node
	User3           *graph.Node
	User4           *graph.Node
	User5           *graph.Node
	LocalGroup      *graph.Node
	GroupLocalGroup *graph.Node
}

func (s *SearchHarness) Setup(graphTestContext *GraphTestContext) {
	s.User1 = graphTestContext.NewActiveDirectoryUser("USER NUMBER ONE", graphTestContext.Harness.RootADHarness.ActiveDirectoryDomainSID)
	s.User2 = graphTestContext.NewActiveDirectoryUser("USER NUMBER TWO", graphTestContext.Harness.RootADHarness.ActiveDirectoryDomainSID)
	s.User3 = graphTestContext.NewActiveDirectoryUser("USER NUMBER THREE", graphTestContext.Harness.RootADHarness.ActiveDirectoryDomainSID)
	s.User4 = graphTestContext.NewActiveDirectoryUser("USER NUMBER FOUR", graphTestContext.Harness.RootADHarness.ActiveDirectoryDomainSID)
	s.User5 = graphTestContext.NewActiveDirectoryUser("USER NUMBER FIVE", graphTestContext.Harness.RootADHarness.ActiveDirectoryDomainSID)

	s.LocalGroup = graphTestContext.NewActiveDirectoryLocalGroup("REMOTE DESKTOP USERS", graphTestContext.Harness.RootADHarness.ActiveDirectoryDomainSID)

	s.GroupLocalGroup = graphTestContext.NewActiveDirectoryLocalGroup("ACCOUNT OPERATORS", graphTestContext.Harness.RootADHarness.ActiveDirectoryDomainSID)
	s.GroupLocalGroup.AddKinds(ad.Group)
	graphTestContext.UpdateNode(s.GroupLocalGroup)
}

type ADCSESC1Harness struct {
	AuthStore1    *graph.Node
	RootCA1       *graph.Node
	EnterpriseCA1 *graph.Node
	CertTemplate1 *graph.Node
	Domain1       *graph.Node
	Group11       *graph.Node
	Group12       *graph.Node
	Group13       *graph.Node
	User11        *graph.Node
	User12        *graph.Node
	User13        *graph.Node
	User14        *graph.Node
	User15        *graph.Node

	Domain2        *graph.Node
	RootCA2        *graph.Node
	AuthStore2     *graph.Node
	CertTemplate2  *graph.Node
	EnterpriseCA21 *graph.Node
	EnterpriseCA22 *graph.Node
	Group21        *graph.Node
	Group22        *graph.Node

	Domain3        *graph.Node
	RootCA3        *graph.Node
	AuthStore3     *graph.Node
	EnterpriseCA31 *graph.Node
	EnterpriseCA32 *graph.Node
	CertTemplate3  *graph.Node
	Group31        *graph.Node
	Group32        *graph.Node

	Domain4        *graph.Node
	AuthStore4     *graph.Node
	RootCA4        *graph.Node
	Group41        *graph.Node
	Group42        *graph.Node
	Group43        *graph.Node
	Group44        *graph.Node
	Group45        *graph.Node
	Group46        *graph.Node
	EnterpriseCA4  *graph.Node
	CertTemplate41 *graph.Node
	CertTemplate42 *graph.Node
	CertTemplate43 *graph.Node
	CertTemplate44 *graph.Node
	CertTemplate45 *graph.Node
	CertTemplate46 *graph.Node
}

func (s *ADCSESC1Harness) Setup(graphTestContext *GraphTestContext) {
	emptyEkus := make([]string, 0)
	sid := RandomDomainSID()
	s.Domain1 = graphTestContext.NewActiveDirectoryDomain("domain 1", sid, false, true)
	s.AuthStore1 = graphTestContext.NewActiveDirectoryNTAuthStore("ntauthstore 1", sid)
	s.EnterpriseCA1 = graphTestContext.NewActiveDirectoryEnterpriseCA("eca 1", sid)
	s.RootCA1 = graphTestContext.NewActiveDirectoryRootCA("rca 1", sid)
	s.CertTemplate1 = graphTestContext.NewActiveDirectoryCertTemplate("certtemplate 1", sid, false, true, true, false, 1, 0, emptyEkus, emptyEkus)
	s.Group11 = graphTestContext.NewActiveDirectoryGroup("group1-1", sid)
	s.Group12 = graphTestContext.NewActiveDirectoryGroup("group1-2", sid)
	s.Group13 = graphTestContext.NewActiveDirectoryGroup("group1-3", sid)
	s.User11 = graphTestContext.NewActiveDirectoryUser("user1-1", sid)
	s.User12 = graphTestContext.NewActiveDirectoryUser("user1-2", sid)
	s.User13 = graphTestContext.NewActiveDirectoryUser("user1-3", sid)
	s.User14 = graphTestContext.NewActiveDirectoryUser("user1-4", sid)
	s.User15 = graphTestContext.NewActiveDirectoryUser("user1-5", sid)

	graphTestContext.NewRelationship(s.AuthStore1, s.Domain1, ad.NTAuthStoreFor)
	graphTestContext.NewRelationship(s.RootCA1, s.Domain1, ad.RootCAFor)
	graphTestContext.NewRelationship(s.EnterpriseCA1, s.AuthStore1, ad.TrustedForNTAuth)
	graphTestContext.NewRelationship(s.EnterpriseCA1, s.RootCA1, ad.EnterpriseCAFor)
	graphTestContext.NewRelationship(s.CertTemplate1, s.EnterpriseCA1, ad.PublishedTo)
	graphTestContext.NewRelationship(s.Group11, s.CertTemplate1, ad.Enroll)
	graphTestContext.NewRelationship(s.Group12, s.EnterpriseCA1, ad.Enroll)
	graphTestContext.NewRelationship(s.Group13, s.EnterpriseCA1, ad.Enroll)
	graphTestContext.NewRelationship(s.Group13, s.CertTemplate1, ad.Enroll)

	graphTestContext.NewRelationship(s.User15, s.Group11, ad.MemberOf)
	graphTestContext.NewRelationship(s.User13, s.Group11, ad.MemberOf)
	graphTestContext.NewRelationship(s.User11, s.Group11, ad.MemberOf)
	graphTestContext.NewRelationship(s.User13, s.Group12, ad.MemberOf)
	graphTestContext.NewRelationship(s.User14, s.Group12, ad.MemberOf)
	graphTestContext.NewRelationship(s.User12, s.Group13, ad.MemberOf)
	graphTestContext.NewRelationship(s.User11, s.Group13, ad.MemberOf)

	sid = RandomDomainSID()
	s.Domain2 = graphTestContext.NewActiveDirectoryDomain("domain 2", sid, false, true)
	s.RootCA2 = graphTestContext.NewActiveDirectoryRootCA("rca2", sid)
	s.AuthStore2 = graphTestContext.NewActiveDirectoryNTAuthStore("authstore2", sid)
	s.EnterpriseCA21 = graphTestContext.NewActiveDirectoryEnterpriseCA("eca2-1", sid)
	s.EnterpriseCA22 = graphTestContext.NewActiveDirectoryEnterpriseCA("eca2-2", sid)
	s.Group21 = graphTestContext.NewActiveDirectoryGroup("group2-1", sid)
	s.Group22 = graphTestContext.NewActiveDirectoryGroup("group2-2", sid)
	s.CertTemplate2 = graphTestContext.NewActiveDirectoryCertTemplate("certtemplate 2", sid, false, true, true, false, 1, 0, emptyEkus, emptyEkus)

	graphTestContext.NewRelationship(s.RootCA2, s.Domain2, ad.RootCAFor)
	graphTestContext.NewRelationship(s.AuthStore2, s.Domain2, ad.NTAuthStoreFor)
	graphTestContext.NewRelationship(s.EnterpriseCA21, s.AuthStore2, ad.TrustedForNTAuth)
	graphTestContext.NewRelationship(s.EnterpriseCA21, s.RootCA2, ad.EnterpriseCAFor)
	graphTestContext.NewRelationship(s.EnterpriseCA22, s.RootCA2, ad.IssuedSignedBy)
	graphTestContext.NewRelationship(s.Group21, s.EnterpriseCA22, ad.Enroll)
	graphTestContext.NewRelationship(s.Group21, s.CertTemplate2, ad.Enroll)
	graphTestContext.NewRelationship(s.CertTemplate2, s.EnterpriseCA22, ad.PublishedTo)
	graphTestContext.NewRelationship(s.CertTemplate2, s.EnterpriseCA21, ad.PublishedTo)
	graphTestContext.NewRelationship(s.Group22, s.CertTemplate2, ad.Enroll)
	graphTestContext.NewRelationship(s.Group22, s.EnterpriseCA21, ad.Enroll)

	sid = RandomDomainSID()
	s.Domain3 = graphTestContext.NewActiveDirectoryDomain("domain 3", sid, false, true)
	s.RootCA3 = graphTestContext.NewActiveDirectoryRootCA("rca3", sid)
	s.AuthStore3 = graphTestContext.NewActiveDirectoryNTAuthStore("authstore3", sid)
	s.EnterpriseCA31 = graphTestContext.NewActiveDirectoryEnterpriseCA("eca3-1", sid)
	s.EnterpriseCA32 = graphTestContext.NewActiveDirectoryEnterpriseCA("eca3-2", sid)
	s.Group31 = graphTestContext.NewActiveDirectoryGroup("group3-1", sid)
	s.Group32 = graphTestContext.NewActiveDirectoryGroup("group3-2", sid)
	s.CertTemplate3 = graphTestContext.NewActiveDirectoryCertTemplate("certtemplate 3", sid, false, true, true, false, 1, 0, emptyEkus, emptyEkus)

	graphTestContext.NewRelationship(s.RootCA3, s.Domain3, ad.RootCAFor)
	graphTestContext.NewRelationship(s.AuthStore3, s.Domain3, ad.NTAuthStoreFor)
	graphTestContext.NewRelationship(s.EnterpriseCA31, s.AuthStore3, ad.TrustedForNTAuth)
	graphTestContext.NewRelationship(s.EnterpriseCA31, s.RootCA3, ad.EnterpriseCAFor)
	graphTestContext.NewRelationship(s.EnterpriseCA32, s.AuthStore3, ad.TrustedForNTAuth)
	graphTestContext.NewRelationship(s.CertTemplate3, s.EnterpriseCA31, ad.PublishedTo)
	graphTestContext.NewRelationship(s.CertTemplate3, s.EnterpriseCA32, ad.PublishedTo)
	graphTestContext.NewRelationship(s.Group31, s.EnterpriseCA32, ad.Enroll)
	graphTestContext.NewRelationship(s.Group31, s.CertTemplate3, ad.Enroll)
	graphTestContext.NewRelationship(s.Group32, s.CertTemplate3, ad.Enroll)
	graphTestContext.NewRelationship(s.Group32, s.EnterpriseCA31, ad.Enroll)

	sid = RandomDomainSID()
	s.Domain4 = graphTestContext.NewActiveDirectoryDomain("domain 4", sid, false, true)
	s.AuthStore4 = graphTestContext.NewActiveDirectoryNTAuthStore("authstore 4", sid)
	s.RootCA4 = graphTestContext.NewActiveDirectoryRootCA("rca4", sid)
	s.EnterpriseCA4 = graphTestContext.NewActiveDirectoryEnterpriseCA("eca4", sid)
	s.Group41 = graphTestContext.NewActiveDirectoryGroup("group4-1", sid)
	s.Group42 = graphTestContext.NewActiveDirectoryGroup("group4-2", sid)
	s.Group43 = graphTestContext.NewActiveDirectoryGroup("group4-3", sid)
	s.Group44 = graphTestContext.NewActiveDirectoryGroup("group4-4", sid)
	s.Group45 = graphTestContext.NewActiveDirectoryGroup("group4-5", sid)
	s.Group46 = graphTestContext.NewActiveDirectoryGroup("group4-6", sid)
	s.CertTemplate41 = graphTestContext.NewActiveDirectoryCertTemplate("certtemplate 4-1", sid, false, true, true, false, 2, 1, emptyEkus, emptyEkus)
	s.CertTemplate42 = graphTestContext.NewActiveDirectoryCertTemplate("certtemplate 4-2", sid, false, true, true, false, 2, 0, emptyEkus, emptyEkus)
	s.CertTemplate43 = graphTestContext.NewActiveDirectoryCertTemplate("certtemplate 4-3", sid, false, true, true, false, 1, 0, emptyEkus, emptyEkus)
	s.CertTemplate44 = graphTestContext.NewActiveDirectoryCertTemplate("certtemplate 4-4", sid, true, true, true, false, 1, 0, emptyEkus, emptyEkus)
	s.CertTemplate45 = graphTestContext.NewActiveDirectoryCertTemplate("certtemplate 4-5", sid, false, false, true, false, 1, 0, emptyEkus, emptyEkus)
	s.CertTemplate46 = graphTestContext.NewActiveDirectoryCertTemplate("certtemplate 4-6", sid, false, true, false, true, 1, 0, emptyEkus, emptyEkus)

	graphTestContext.NewRelationship(s.AuthStore4, s.Domain4, ad.NTAuthStoreFor)
	graphTestContext.NewRelationship(s.RootCA4, s.Domain4, ad.RootCAFor)
	graphTestContext.NewRelationship(s.EnterpriseCA4, s.AuthStore4, ad.TrustedForNTAuth)
	graphTestContext.NewRelationship(s.EnterpriseCA4, s.RootCA4, ad.EnterpriseCAFor)
	graphTestContext.NewRelationship(s.Group41, s.EnterpriseCA4, ad.Enroll)
	graphTestContext.NewRelationship(s.Group41, s.CertTemplate41, ad.Enroll)
	graphTestContext.NewRelationship(s.Group42, s.EnterpriseCA4, ad.Enroll)
	graphTestContext.NewRelationship(s.Group42, s.CertTemplate42, ad.Enroll)
	graphTestContext.NewRelationship(s.Group43, s.EnterpriseCA4, ad.Enroll)
	graphTestContext.NewRelationship(s.Group43, s.CertTemplate43, ad.Enroll)
	graphTestContext.NewRelationship(s.Group44, s.EnterpriseCA4, ad.Enroll)
	graphTestContext.NewRelationship(s.Group44, s.CertTemplate44, ad.Enroll)
	graphTestContext.NewRelationship(s.Group45, s.EnterpriseCA4, ad.Enroll)
	graphTestContext.NewRelationship(s.Group45, s.CertTemplate45, ad.Enroll)
	graphTestContext.NewRelationship(s.Group46, s.EnterpriseCA4, ad.Enroll)
	graphTestContext.NewRelationship(s.Group46, s.CertTemplate46, ad.Enroll)
	graphTestContext.NewRelationship(s.CertTemplate41, s.EnterpriseCA4, ad.PublishedTo)
	graphTestContext.NewRelationship(s.CertTemplate42, s.EnterpriseCA4, ad.PublishedTo)
	graphTestContext.NewRelationship(s.CertTemplate43, s.EnterpriseCA4, ad.PublishedTo)
	graphTestContext.NewRelationship(s.CertTemplate44, s.EnterpriseCA4, ad.PublishedTo)
	graphTestContext.NewRelationship(s.CertTemplate45, s.EnterpriseCA4, ad.PublishedTo)
	graphTestContext.NewRelationship(s.CertTemplate46, s.EnterpriseCA4, ad.PublishedTo)
}

type EnrollOnBehalfOfHarnessTwo struct {
	Domain2        *graph.Node
	AuthStore2     *graph.Node
	RootCA2        *graph.Node
	EnterpriseCA2  *graph.Node
	CertTemplate21 *graph.Node
	CertTemplate22 *graph.Node
	CertTemplate23 *graph.Node
	CertTemplate24 *graph.Node
	CertTemplate25 *graph.Node
}

func (s *EnrollOnBehalfOfHarnessTwo) Setup(gt *GraphTestContext) {
	certRequestAgentEKU := make([]string, 0)
	certRequestAgentEKU = append(certRequestAgentEKU, adAnalysis.EkuCertRequestAgent)
	emptyAppPolicies := make([]string, 0)
	sid := RandomDomainSID()
	s.Domain2 = gt.NewActiveDirectoryDomain("domain2", sid, false, true)
	s.AuthStore2 = gt.NewActiveDirectoryNTAuthStore("authstore2", sid)
	s.RootCA2 = gt.NewActiveDirectoryRootCA("rca2", sid)
	s.EnterpriseCA2 = gt.NewActiveDirectoryEnterpriseCA("eca2", sid)
	s.CertTemplate21 = gt.NewActiveDirectoryCertTemplate("certtemplate2-1", sid, false, false, false, false, 1, 0, certRequestAgentEKU, emptyAppPolicies)
	s.CertTemplate22 = gt.NewActiveDirectoryCertTemplate("certtemplate2-2", sid, false, false, false, false, 1, 0, []string{adAnalysis.EkuCertRequestAgent, adAnalysis.EkuAnyPurpose}, emptyAppPolicies)
	s.CertTemplate23 = gt.NewActiveDirectoryCertTemplate("certtemplate2-3", sid, false, false, false, false, 2, 1, certRequestAgentEKU, []string{adAnalysis.EkuCertRequestAgent})
	s.CertTemplate24 = gt.NewActiveDirectoryCertTemplate("certtemplate2-4", sid, false, false, false, false, 2, 1, []string{}, emptyAppPolicies)
	s.CertTemplate25 = gt.NewActiveDirectoryCertTemplate("certtemplate2-5", sid, false, false, false, true, 1, 1, []string{}, emptyAppPolicies)

	gt.NewRelationship(s.AuthStore2, s.Domain2, ad.NTAuthStoreFor)
	gt.NewRelationship(s.RootCA2, s.Domain2, ad.RootCAFor)
	gt.NewRelationship(s.EnterpriseCA2, s.AuthStore2, ad.TrustedForNTAuth)
	gt.NewRelationship(s.EnterpriseCA2, s.RootCA2, ad.EnterpriseCAFor)
	gt.NewRelationship(s.CertTemplate21, s.EnterpriseCA2, ad.PublishedTo)
	gt.NewRelationship(s.CertTemplate22, s.EnterpriseCA2, ad.PublishedTo)
	gt.NewRelationship(s.CertTemplate23, s.EnterpriseCA2, ad.PublishedTo)
	gt.NewRelationship(s.CertTemplate24, s.EnterpriseCA2, ad.PublishedTo)
	gt.NewRelationship(s.CertTemplate25, s.EnterpriseCA2, ad.PublishedTo)
}

type EnrollOnBehalfOfHarnessOne struct {
	Domain1        *graph.Node
	AuthStore1     *graph.Node
	RootCA1        *graph.Node
	EnterpriseCA1  *graph.Node
	CertTemplate11 *graph.Node
	CertTemplate12 *graph.Node
	CertTemplate13 *graph.Node
}

func (s *EnrollOnBehalfOfHarnessOne) Setup(gt *GraphTestContext) {
	sid := RandomDomainSID()
	anyPurposeEkus := make([]string, 0)
	anyPurposeEkus = append(anyPurposeEkus, adAnalysis.EkuAnyPurpose)
	emptyAppPolicies := make([]string, 0)
	s.Domain1 = gt.NewActiveDirectoryDomain("domain1", sid, false, true)
	s.AuthStore1 = gt.NewActiveDirectoryNTAuthStore("authstore1", sid)
	s.RootCA1 = gt.NewActiveDirectoryRootCA("rca1", sid)
	s.EnterpriseCA1 = gt.NewActiveDirectoryEnterpriseCA("eca1", sid)
	s.CertTemplate11 = gt.NewActiveDirectoryCertTemplate("certtemplate1-1", sid, false, false, false, false, 2, 0, anyPurposeEkus, emptyAppPolicies)
	s.CertTemplate12 = gt.NewActiveDirectoryCertTemplate("certtemplate1-2", sid, false, false, false, false, 1, 0, anyPurposeEkus, emptyAppPolicies)
	s.CertTemplate13 = gt.NewActiveDirectoryCertTemplate("certtemplate1-3", sid, false, false, false, false, 2, 0, anyPurposeEkus, emptyAppPolicies)

	gt.NewRelationship(s.AuthStore1, s.Domain1, ad.NTAuthStoreFor)
	gt.NewRelationship(s.RootCA1, s.Domain1, ad.RootCAFor)
	gt.NewRelationship(s.EnterpriseCA1, s.AuthStore1, ad.TrustedForNTAuth)
	gt.NewRelationship(s.EnterpriseCA1, s.RootCA1, ad.EnterpriseCAFor)
	gt.NewRelationship(s.CertTemplate11, s.EnterpriseCA1, ad.PublishedTo)
	gt.NewRelationship(s.CertTemplate12, s.EnterpriseCA1, ad.PublishedTo)
	gt.NewRelationship(s.CertTemplate13, s.EnterpriseCA1, ad.PublishedTo)
}

type ADCSGoldenCertHarness struct {
	NTAuthStore1  *graph.Node
	RootCA1       *graph.Node
	EnterpriseCA1 *graph.Node
	Computer1     *graph.Node
	Domain1       *graph.Node

	Domain2        *graph.Node
	RootCA2        *graph.Node
	NTAuthStore2   *graph.Node
	EnterpriseCA21 *graph.Node
	EnterpriseCA22 *graph.Node
	EnterpriseCA23 *graph.Node
	Computer21     *graph.Node
	Computer22     *graph.Node
	Computer23     *graph.Node

	NTAuthStore3  *graph.Node
	RootCA3       *graph.Node
	EnterpriseCA3 *graph.Node
	Computer3     *graph.Node
	Domain3       *graph.Node
}

func (s *ADCSGoldenCertHarness) Setup(graphTestContext *GraphTestContext) {
	//Positive test cases for GoldenCert edge
	sid := RandomDomainSID()
	s.Domain1 = graphTestContext.NewActiveDirectoryDomain("domain 1", sid, false, true)
	s.RootCA1 = graphTestContext.NewActiveDirectoryRootCA("rca 1", sid)
	s.NTAuthStore1 = graphTestContext.NewActiveDirectoryNTAuthStore("ntauthstore 1", sid)
	s.EnterpriseCA1 = graphTestContext.NewActiveDirectoryEnterpriseCA("eca 1", sid)
	s.Computer1 = graphTestContext.NewActiveDirectoryComputer("computer 1", sid)

	graphTestContext.NewRelationship(s.NTAuthStore1, s.Domain1, ad.NTAuthStoreFor)
	graphTestContext.NewRelationship(s.RootCA1, s.Domain1, ad.RootCAFor)
	graphTestContext.NewRelationship(s.EnterpriseCA1, s.NTAuthStore1, ad.TrustedForNTAuth)
	graphTestContext.NewRelationship(s.EnterpriseCA1, s.RootCA1, ad.EnterpriseCAFor)
	graphTestContext.NewRelationship(s.Computer1, s.EnterpriseCA1, ad.HostsCAService)

	sid = RandomDomainSID()
	s.Domain3 = graphTestContext.NewActiveDirectoryDomain("domain 3", sid, false, true)
	s.RootCA3 = graphTestContext.NewActiveDirectoryRootCA("rca 3", sid)
	s.NTAuthStore3 = graphTestContext.NewActiveDirectoryNTAuthStore("ntauthstore 3", sid)
	s.EnterpriseCA3 = graphTestContext.NewActiveDirectoryEnterpriseCA("eca 3", sid)
	s.Computer3 = graphTestContext.NewActiveDirectoryComputer("computer 3", sid)

	graphTestContext.NewRelationship(s.NTAuthStore3, s.Domain3, ad.NTAuthStoreFor)
	graphTestContext.NewRelationship(s.RootCA3, s.Domain3, ad.RootCAFor)
	graphTestContext.NewRelationship(s.EnterpriseCA3, s.NTAuthStore3, ad.TrustedForNTAuth)
	graphTestContext.NewRelationship(s.EnterpriseCA3, s.RootCA3, ad.IssuedSignedBy)
	graphTestContext.NewRelationship(s.Computer3, s.EnterpriseCA3, ad.HostsCAService)

	//Negative test cases for GoldenCert edge
	sid = RandomDomainSID()
	s.Domain2 = graphTestContext.NewActiveDirectoryDomain("domain 2", sid, false, true)
	s.RootCA2 = graphTestContext.NewActiveDirectoryRootCA("rca2", sid)
	s.NTAuthStore2 = graphTestContext.NewActiveDirectoryNTAuthStore("authstore2", sid)
	s.EnterpriseCA21 = graphTestContext.NewActiveDirectoryEnterpriseCA("eca 3", sid)
	s.EnterpriseCA22 = graphTestContext.NewActiveDirectoryEnterpriseCA("eca 4", sid)
	s.EnterpriseCA23 = graphTestContext.NewActiveDirectoryEnterpriseCA("eca 5", sid)
	s.Computer21 = graphTestContext.NewActiveDirectoryComputer("computer 3", sid)
	s.Computer22 = graphTestContext.NewActiveDirectoryComputer("computer 4", sid)
	s.Computer23 = graphTestContext.NewActiveDirectoryComputer("computer 5", sid)

	graphTestContext.NewRelationship(s.RootCA2, s.Domain2, ad.RootCAFor)
	graphTestContext.NewRelationship(s.NTAuthStore2, s.Domain2, ad.NTAuthStoreFor)
	graphTestContext.NewRelationship(s.EnterpriseCA23, s.NTAuthStore2, ad.TrustedForNTAuth)
	graphTestContext.NewRelationship(s.EnterpriseCA21, s.RootCA2, ad.EnterpriseCAFor)
	graphTestContext.NewRelationship(s.EnterpriseCA22, s.RootCA2, ad.IssuedSignedBy)
	graphTestContext.NewRelationship(s.Computer21, s.EnterpriseCA21, ad.HostsCAService)
	graphTestContext.NewRelationship(s.Computer22, s.EnterpriseCA22, ad.HostsCAService)
	graphTestContext.NewRelationship(s.Computer23, s.EnterpriseCA23, ad.HostsCAService)

}

type ShortcutHarness struct {
	Group1 *graph.Node
	Group2 *graph.Node
	Group3 *graph.Node
	Group4 *graph.Node
	User1  *graph.Node
}

func (s *ShortcutHarness) Setup(graphTestContext *GraphTestContext) {
	sid := RandomDomainSID()
	s.Group1 = graphTestContext.NewActiveDirectoryGroup("GROUP ONE", sid)
	s.Group2 = graphTestContext.NewActiveDirectoryGroup("GROUP TWO", sid)
	s.Group3 = graphTestContext.NewActiveDirectoryGroup("GROUP THREE", sid)
	s.Group4 = graphTestContext.NewActiveDirectoryGroup("GROUP FOUR", sid)
	s.User1 = graphTestContext.NewActiveDirectoryUser("USER ONE", sid)

	graphTestContext.NewRelationship(s.Group4, s.Group1, ad.MemberOf)
	graphTestContext.NewRelationship(s.Group3, s.Group2, ad.MemberOf)
	graphTestContext.NewRelationship(s.Group3, s.Group1, ad.MemberOf)
	graphTestContext.NewRelationship(s.User1, s.Group4, ad.MemberOf)
	graphTestContext.NewRelationship(s.User1, s.Group3, ad.MemberOf)
}

type RootADHarness struct {
	TierZero                                graph.NodeSet
	ActiveDirectoryDomainSID                string
	ActiveDirectoryDomain                   *graph.Node
	ActiveDirectoryRDPDomainGroup           *graph.Node
	ActiveDirectoryDomainUsersGroup         *graph.Node
	ActiveDirectoryUser                     *graph.Node
	ActiveDirectoryOU                       *graph.Node
	ActiveDirectoryGPO                      *graph.Node
	ActiveDirectoryDCSyncMetaRelationship   *graph.Relationship
	ActiveDirectoryDCSyncAtomicRelationship *graph.Relationship
	NumCollectedDomains                     int
}

func (s *RootADHarness) Setup(graphTestContext *GraphTestContext) {
	s.ActiveDirectoryDomainSID = RandomDomainSID()
	s.ActiveDirectoryDomain = graphTestContext.NewActiveDirectoryDomain("TESTLAB.LOCAL", s.ActiveDirectoryDomainSID, false, true)
	s.ActiveDirectoryUser = graphTestContext.NewActiveDirectoryUser("AD User", s.ActiveDirectoryDomainSID)
	s.ActiveDirectoryOU = graphTestContext.NewActiveDirectoryOU("OU", s.ActiveDirectoryDomainSID, false)
	s.ActiveDirectoryGPO = graphTestContext.NewActiveDirectoryGPO("GPO Policy", s.ActiveDirectoryDomainSID)
	s.ActiveDirectoryDomainUsersGroup = graphTestContext.NewActiveDirectoryGroup("Domain Users", s.ActiveDirectoryDomainSID)

	// Allow the user to do DCSync to the domain
	s.ActiveDirectoryDCSyncAtomicRelationship = graphTestContext.NewRelationship(s.ActiveDirectoryUser, s.ActiveDirectoryDomain, ad.DCSync, DefaultRelProperties)

	// Contain the OU and user
	graphTestContext.NewRelationship(s.ActiveDirectoryDomain, s.ActiveDirectoryOU, ad.Contains)
	graphTestContext.NewRelationship(s.ActiveDirectoryOU, s.ActiveDirectoryUser, ad.Contains)
	graphTestContext.NewRelationship(s.ActiveDirectoryUser, s.ActiveDirectoryDomainUsersGroup, ad.MemberOf)

	// Apply a GPO
	graphTestContext.NewRelationship(s.ActiveDirectoryGPO, s.ActiveDirectoryOU, ad.GPLink)
}

type HarnessDetails struct {
	RDP                                             RDPHarness
	RDPB                                            RDPHarness2
	GPOEnforcement                                  GPOEnforcementHarness
	Session                                         SessionHarness
	LocalGroupSQL                                   LocalGroupHarness
	OutboundControl                                 OutboundControlHarness
	InboundControl                                  InboundControlHarness
	AssetGroupComboNodeHarness                      AssetGroupComboNodeHarness
	OUHarness                                       OUContainedHarness
	MembershipHarness                               MembershipHarness
	ForeignHarness                                  ForeignDomainHarness
	TrustDCSync                                     TrustDCSyncHarness
	Completeness                                    CompletenessHarness
	AZBaseHarness                                   AZBaseHarness
	AZGroupMembership                               AZGroupMembershipHarness
	AZEntityPanelHarness                            AZEntityPanelHarness
	AZMGApplicationReadWriteAllHarness              AZMGApplicationReadWriteAllHarness
	AZMGAppRoleManagementReadWriteAllHarness        AZMGAppRoleManagementReadWriteAllHarness
	AZMGDirectoryReadWriteAllHarness                AZMGDirectoryReadWriteAllHarness
	AZMGGroupReadWriteAllHarness                    AZMGGroupReadWriteAllHarness
	AZMGGroupMemberReadWriteAllHarness              AZMGGroupMemberReadWriteAllHarness
	AZMGRoleManagementReadWriteDirectoryHarness     AZMGRoleManagementReadWriteDirectoryHarness
	AZMGServicePrincipalEndpointReadWriteAllHarness AZMGServicePrincipalEndpointReadWriteAllHarness
	RootADHarness                                   RootADHarness
	SearchHarness                                   SearchHarness
	ShortcutHarness                                 ShortcutHarness
	ADCSESC1Harness                                 ADCSESC1Harness
<<<<<<< HEAD
	EnrollOnBehalfOfHarnessOne                      EnrollOnBehalfOfHarnessOne
	EnrollOnBehalfOfHarnessTwo                      EnrollOnBehalfOfHarnessTwo
=======
	ADCSGoldenCertHarness                           ADCSGoldenCertHarness
>>>>>>> 41156028
	NumCollectedActiveDirectoryDomains              int
	AZInboundControlHarness                         AZInboundControlHarness
}<|MERGE_RESOLUTION|>--- conflicted
+++ resolved
@@ -1484,12 +1484,9 @@
 	SearchHarness                                   SearchHarness
 	ShortcutHarness                                 ShortcutHarness
 	ADCSESC1Harness                                 ADCSESC1Harness
-<<<<<<< HEAD
 	EnrollOnBehalfOfHarnessOne                      EnrollOnBehalfOfHarnessOne
 	EnrollOnBehalfOfHarnessTwo                      EnrollOnBehalfOfHarnessTwo
-=======
 	ADCSGoldenCertHarness                           ADCSGoldenCertHarness
->>>>>>> 41156028
 	NumCollectedActiveDirectoryDomains              int
 	AZInboundControlHarness                         AZInboundControlHarness
 }