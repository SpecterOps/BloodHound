// Copyright 2023 Specter Ops, Inc.
//
// Licensed under the Apache License, Version 2.0
// you may not use this file except in compliance with the License.
// You may obtain a copy of the License at
//
//     http://www.apache.org/licenses/LICENSE-2.0
//
// Unless required by applicable law or agreed to in writing, software
// distributed under the License is distributed on an "AS IS" BASIS,
// WITHOUT WARRANTIES OR CONDITIONS OF ANY KIND, either express or implied.
// See the License for the specific language governing permissions and
// limitations under the License.
//
// SPDX-License-Identifier: Apache-2.0

package integration

import (
	"fmt"
	"math/rand"
	"strconv"
	"strings"
	"time"

	"github.com/gofrs/uuid"
	"github.com/specterops/bloodhound/analysis"
	adAnalysis "github.com/specterops/bloodhound/analysis/ad"
	"github.com/specterops/bloodhound/dawgs/graph"
	"github.com/specterops/bloodhound/graphschema/ad"
	"github.com/specterops/bloodhound/graphschema/azure"
	"github.com/specterops/bloodhound/graphschema/common"
	"github.com/specterops/bloodhound/src/test"
	"github.com/specterops/bloodhound/src/test/integration/harnesses"
)

func RandomObjectID(t test.Controller) string {
	newUUID, err := uuid.NewV4()

	if err != nil {
		t.Fatalf("Failed to generate a new UUID: %v", err)
	}

	return newUUID.String()
}

func RandomDomainSID() string {
	var (
		authority     = rand.Int31()
		subAuthority1 = rand.Int31()
		subAuthority2 = rand.Int31()
	)

	return fmt.Sprintf("S-1-5-21-%d-%d-%d", authority, subAuthority1, subAuthority2)
}

const (
	HarnessUserName             = "user"
	HarnessUserDescription      = "A user"
	HarnessUserLicenses         = "licenses"
	HarnessUserMFAEnabled       = false
	HarnessAppName              = "application"
	HarnessServicePrincipalName = "service_principal"
)

type GraphTestHarness interface {
	Setup(testContext *GraphTestContext)
}

type CompletenessHarness struct {
	UserA        *graph.Node
	UserB        *graph.Node
	UserC        *graph.Node
	UserD        *graph.Node
	UserInactive *graph.Node
	ComputerA    *graph.Node
	ComputerB    *graph.Node
	ComputerC    *graph.Node
	ComputerD    *graph.Node
	Group        *graph.Node
	DomainSid    string
}

func (s *CompletenessHarness) Setup(testCtx *GraphTestContext) {
	s.DomainSid = RandomDomainSID()
	s.UserA = testCtx.NewActiveDirectoryUser("CUserA", s.DomainSid)
	s.UserB = testCtx.NewActiveDirectoryUser("CUserB", s.DomainSid)
	s.UserC = testCtx.NewActiveDirectoryUser("CUserC", s.DomainSid)
	s.UserD = testCtx.NewActiveDirectoryUser("CUserD", s.DomainSid)
	s.Group = testCtx.NewActiveDirectoryGroup("CGroup", s.DomainSid)
	s.UserInactive = testCtx.NewActiveDirectoryUser("CUserInactive", s.DomainSid)
	s.ComputerA = testCtx.NewActiveDirectoryComputer("CComputerA", s.DomainSid)
	s.ComputerB = testCtx.NewActiveDirectoryComputer("CComputerB", s.DomainSid)
	s.ComputerC = testCtx.NewActiveDirectoryComputer("CComputerC", s.DomainSid)
	s.ComputerD = testCtx.NewActiveDirectoryComputer("CComputerD", s.DomainSid)

	testCtx.NewRelationship(s.ComputerA, s.UserA, ad.HasSession)
	testCtx.NewRelationship(s.ComputerA, s.UserB, ad.HasSession)
	testCtx.NewRelationship(s.ComputerB, s.UserB, ad.HasSession)
	testCtx.NewRelationship(s.UserA, s.Group, ad.MemberOf)
	testCtx.NewRelationship(s.UserB, s.Group, ad.MemberOf)
	testCtx.NewRelationship(s.UserC, s.Group, ad.MemberOf)
	testCtx.NewRelationship(s.UserD, s.Group, ad.MemberOf)
	testCtx.NewRelationship(s.UserInactive, s.Group, ad.MemberOf)
	testCtx.NewRelationship(s.ComputerA, s.Group, ad.MemberOf)
	testCtx.NewRelationship(s.ComputerB, s.Group, ad.MemberOf)
	testCtx.NewRelationship(s.ComputerC, s.Group, ad.MemberOf)
	testCtx.NewRelationship(s.ComputerD, s.Group, ad.MemberOf)
	testCtx.NewRelationship(s.Group, s.ComputerC, ad.AdminTo)
	testCtx.NewRelationship(s.UserD, s.ComputerC, ad.AdminTo)
	s.UserA.Properties.Set(ad.LastLogonTimestamp.String(), time.Now().UTC())
	testCtx.UpdateNode(s.UserA)
	s.UserB.Properties.Set(ad.LastLogonTimestamp.String(), time.Now().UTC())
	testCtx.UpdateNode(s.UserB)
	s.UserC.Properties.Set(ad.LastLogonTimestamp.String(), time.Now().UTC())
	testCtx.UpdateNode(s.UserC)
	s.UserD.Properties.Set(ad.LastLogonTimestamp.String(), time.Now().UTC())
	testCtx.UpdateNode(s.UserD)
	s.UserInactive.Properties.Set(ad.LastLogonTimestamp.String(), time.Now().UTC().Add(-time.Hour*3000))
	testCtx.UpdateNode(s.UserInactive)
	s.ComputerC.Properties.Set(common.PasswordLastSet.String(), time.Now().UTC())
	s.ComputerC.Properties.Set(common.OperatingSystem.String(), "WINDOWS")
	testCtx.UpdateNode(s.ComputerC)
	s.ComputerD.Properties.Set(common.PasswordLastSet.String(), time.Now().UTC())
	s.ComputerD.Properties.Set(common.OperatingSystem.String(), "WINDOWS")
	testCtx.UpdateNode(s.ComputerD)
}

type TrustDCSyncHarness struct {
	DomainA *graph.Node
	DomainB *graph.Node
	DomainC *graph.Node
	DomainD *graph.Node
	GPOA    *graph.Node
	GPOB    *graph.Node
	OU      *graph.Node
	GroupA  *graph.Node
	GroupB  *graph.Node
	UserA   *graph.Node
	UserB   *graph.Node
	UserC   *graph.Node
}

func (s *TrustDCSyncHarness) Setup(testCtx *GraphTestContext) {
	s.DomainA = testCtx.NewActiveDirectoryDomain("DomainA", RandomDomainSID(), false, true)
	s.DomainB = testCtx.NewActiveDirectoryDomain("DomainB", RandomDomainSID(), false, true)
	s.DomainC = testCtx.NewActiveDirectoryDomain("DomainC", RandomDomainSID(), false, false)
	s.DomainD = testCtx.NewActiveDirectoryDomain("DomainD", RandomDomainSID(), false, false)
	s.GPOA = testCtx.NewActiveDirectoryGPO("GPOA", testCtx.Harness.RootADHarness.ActiveDirectoryDomainSID)
	s.GPOB = testCtx.NewActiveDirectoryGPO("GPOB", testCtx.Harness.RootADHarness.ActiveDirectoryDomainSID)
	s.OU = testCtx.NewActiveDirectoryOU("OU", testCtx.Harness.RootADHarness.ActiveDirectoryDomainSID, false)
	s.GroupA = testCtx.NewActiveDirectoryGroup("GroupA", testCtx.Harness.RootADHarness.ActiveDirectoryDomainSID)
	s.GroupB = testCtx.NewActiveDirectoryGroup("GroupB", testCtx.Harness.RootADHarness.ActiveDirectoryDomainSID)
	s.UserA = testCtx.NewActiveDirectoryUser("UserA", testCtx.Harness.RootADHarness.ActiveDirectoryDomainSID)
	s.UserB = testCtx.NewActiveDirectoryUser("UserB", testCtx.Harness.RootADHarness.ActiveDirectoryDomainSID)
	s.UserC = testCtx.NewActiveDirectoryUser("UserC", testCtx.Harness.RootADHarness.ActiveDirectoryDomainSID)

	testCtx.NewRelationship(s.DomainA, s.DomainB, ad.TrustedBy)
	testCtx.NewRelationship(s.DomainB, s.DomainA, ad.TrustedBy)
	testCtx.NewRelationship(s.DomainA, s.DomainC, ad.TrustedBy)

	testCtx.NewRelationship(s.DomainB, s.DomainD, ad.TrustedBy)
	testCtx.NewRelationship(s.DomainD, s.DomainB, ad.TrustedBy)

	testCtx.NewRelationship(s.GPOA, s.DomainA, ad.GPLink, graph.AsProperties(graph.PropertyMap{
		ad.Enforced: false,
	}))

	testCtx.NewRelationship(s.GPOB, s.OU, ad.GPLink, graph.AsProperties(graph.PropertyMap{
		ad.Enforced: false,
	}))

	testCtx.NewRelationship(s.DomainA, s.OU, ad.Contains)

	testCtx.NewRelationship(s.GroupA, s.DomainA, ad.GetChanges)
	testCtx.NewRelationship(s.UserA, s.DomainA, ad.GetChanges)
	testCtx.NewRelationship(s.UserA, s.DomainA, ad.GetChangesAll)
	testCtx.NewRelationship(s.GroupB, s.DomainA, ad.GetChangesAll)
	testCtx.NewRelationship(s.UserB, s.DomainA, ad.DCSync)
	testCtx.NewRelationship(s.UserA, s.DomainA, ad.DCSync)

	testCtx.NewRelationship(s.UserB, s.GroupA, ad.MemberOf)
	testCtx.NewRelationship(s.UserB, s.GroupB, ad.MemberOf)
	testCtx.NewRelationship(s.UserC, s.GroupB, ad.MemberOf)
}

type ForeignDomainHarness struct {
	LocalGPO         *graph.Node
	LocalDomain      *graph.Node
	LocalOUA         *graph.Node
	LocalOUB         *graph.Node
	LocalGroup       *graph.Node
	LocalComputer    *graph.Node
	ForeignUserA     *graph.Node
	ForeignUserB     *graph.Node
	ForeignGroup     *graph.Node
	LocalDomainSID   string
	ForeignDomainSID string
}

func (s *ForeignDomainHarness) Setup(testCtx *GraphTestContext) {
	s.LocalDomainSID = RandomDomainSID()
	s.ForeignDomainSID = RandomDomainSID()

	s.LocalGPO = testCtx.NewActiveDirectoryGPO("LocalGPO", s.LocalDomainSID)
	s.LocalDomain = testCtx.NewActiveDirectoryDomain("LocalDomain", s.LocalDomainSID, false, true)
	s.LocalOUA = testCtx.NewActiveDirectoryOU("LocalOU A", s.LocalDomainSID, false)
	s.LocalOUB = testCtx.NewActiveDirectoryOU("LocalOU B", s.LocalDomainSID, false)
	s.LocalGroup = testCtx.NewActiveDirectoryGroup("LocalGroup", s.LocalDomainSID)
	s.LocalComputer = testCtx.NewActiveDirectoryComputer("LocalComputer", s.LocalDomainSID)

	s.ForeignUserA = testCtx.NewActiveDirectoryUser("ForeignUser A", s.ForeignDomainSID)
	s.ForeignUserB = testCtx.NewActiveDirectoryUser("ForeignUser B", s.ForeignDomainSID)
	s.ForeignGroup = testCtx.NewActiveDirectoryGroup("ForeignGroup", s.ForeignDomainSID)

	testCtx.NewRelationship(s.LocalGPO, s.LocalDomain, ad.GPLink)
	testCtx.NewRelationship(s.LocalDomain, s.LocalOUA, ad.Contains)
	testCtx.NewRelationship(s.LocalOUA, s.LocalGroup, ad.Contains)
	testCtx.NewRelationship(s.LocalGroup, s.LocalComputer, ad.AdminTo)
	testCtx.NewRelationship(s.ForeignUserA, s.LocalGPO, ad.GenericAll)
	testCtx.NewRelationship(s.ForeignGroup, s.LocalGroup, ad.MemberOf)
	testCtx.NewRelationship(s.ForeignUserA, s.ForeignGroup, ad.MemberOf)
	testCtx.NewRelationship(s.ForeignUserB, s.LocalGroup, ad.MemberOf)
	testCtx.NewRelationship(s.ForeignUserB, s.LocalComputer, ad.AdminTo)
	testCtx.NewRelationship(s.ForeignGroup, s.LocalGPO, ad.GenericAll)
	testCtx.NewRelationship(s.LocalGPO, s.LocalOUB, ad.GPLink)
}

type MembershipHarness struct {
	UserA     *graph.Node
	ComputerA *graph.Node
	ComputerB *graph.Node
	GroupA    *graph.Node
	GroupB    *graph.Node
	GroupC    *graph.Node
}

func (s *MembershipHarness) Setup(testCtx *GraphTestContext) {
	s.UserA = testCtx.NewActiveDirectoryUser("User", testCtx.Harness.RootADHarness.ActiveDirectoryDomainSID)
	s.ComputerA = testCtx.NewActiveDirectoryComputer("Computer 1", testCtx.Harness.RootADHarness.ActiveDirectoryDomainSID)
	s.ComputerB = testCtx.NewActiveDirectoryComputer("Computer 2", testCtx.Harness.RootADHarness.ActiveDirectoryDomainSID)
	s.GroupA = testCtx.NewActiveDirectoryGroup("Group A", testCtx.Harness.RootADHarness.ActiveDirectoryDomainSID)
	s.GroupB = testCtx.NewActiveDirectoryGroup("Group B", testCtx.Harness.RootADHarness.ActiveDirectoryDomainSID)
	s.GroupC = testCtx.NewActiveDirectoryGroup("Group C", testCtx.Harness.RootADHarness.ActiveDirectoryDomainSID)

	testCtx.NewRelationship(s.ComputerB, s.GroupC, ad.MemberOf)
	testCtx.NewRelationship(s.UserA, s.GroupB, ad.MemberOf)
	testCtx.NewRelationship(s.ComputerA, s.GroupB, ad.MemberOf)
	testCtx.NewRelationship(s.GroupB, s.GroupA, ad.MemberOf)
	testCtx.NewRelationship(s.GroupA, s.GroupC, ad.MemberOf)
}

type OUContainedHarness struct {
	Domain *graph.Node
	OUA    *graph.Node
	OUB    *graph.Node
	OUC    *graph.Node
	OUD    *graph.Node
	OUE    *graph.Node
	UserA  *graph.Node
	UserB  *graph.Node
	UserC  *graph.Node
}

func (s *OUContainedHarness) Setup(testCtx *GraphTestContext) {
	s.Domain = testCtx.NewActiveDirectoryDomain("Domain", RandomObjectID(testCtx.testCtx), false, true)
	s.OUA = testCtx.NewActiveDirectoryOU("OUA", testCtx.Harness.RootADHarness.ActiveDirectoryDomainSID, false)
	s.OUB = testCtx.NewActiveDirectoryOU("OUB", testCtx.Harness.RootADHarness.ActiveDirectoryDomainSID, false)
	s.OUC = testCtx.NewActiveDirectoryOU("OUC", testCtx.Harness.RootADHarness.ActiveDirectoryDomainSID, false)
	s.OUD = testCtx.NewActiveDirectoryOU("OUD", testCtx.Harness.RootADHarness.ActiveDirectoryDomainSID, false)
	s.OUE = testCtx.NewActiveDirectoryOU("OUE", testCtx.Harness.RootADHarness.ActiveDirectoryDomainSID, false)
	s.UserA = testCtx.NewActiveDirectoryUser("UserA", testCtx.Harness.RootADHarness.ActiveDirectoryDomainSID)
	s.UserB = testCtx.NewActiveDirectoryUser("UserB", testCtx.Harness.RootADHarness.ActiveDirectoryDomainSID)
	s.UserC = testCtx.NewActiveDirectoryUser("UserC", testCtx.Harness.RootADHarness.ActiveDirectoryDomainSID)

	testCtx.NewRelationship(s.Domain, s.OUA, ad.Contains)
	testCtx.NewRelationship(s.Domain, s.OUB, ad.Contains)
	testCtx.NewRelationship(s.OUA, s.UserA, ad.Contains)
	testCtx.NewRelationship(s.OUA, s.OUC, ad.Contains)
	testCtx.NewRelationship(s.OUC, s.UserB, ad.Contains)
	testCtx.NewRelationship(s.OUB, s.OUD, ad.Contains)
	testCtx.NewRelationship(s.OUD, s.OUE, ad.Contains)
	testCtx.NewRelationship(s.OUE, s.UserC, ad.Contains)
}

type LocalGroupHarness struct {
	ComputerA *graph.Node
	ComputerB *graph.Node
	ComputerC *graph.Node
	UserA     *graph.Node
	UserB     *graph.Node
	UserC     *graph.Node
	UserD     *graph.Node
	GroupA    *graph.Node
	GroupB    *graph.Node
}

func (s *LocalGroupHarness) Setup(testCtx *GraphTestContext) {
	s.ComputerA = testCtx.NewActiveDirectoryComputer("ComputerA", testCtx.Harness.RootADHarness.ActiveDirectoryDomainSID)
	s.ComputerB = testCtx.NewActiveDirectoryComputer("ComputerB", testCtx.Harness.RootADHarness.ActiveDirectoryDomainSID)
	s.ComputerC = testCtx.NewActiveDirectoryComputer("ComputerC", testCtx.Harness.RootADHarness.ActiveDirectoryDomainSID)
	s.UserA = testCtx.NewActiveDirectoryUser("UserA", testCtx.Harness.RootADHarness.ActiveDirectoryDomainSID)
	s.UserB = testCtx.NewActiveDirectoryUser("UserB", testCtx.Harness.RootADHarness.ActiveDirectoryDomainSID)
	s.UserC = testCtx.NewActiveDirectoryUser("UserC", testCtx.Harness.RootADHarness.ActiveDirectoryDomainSID)
	s.UserD = testCtx.NewActiveDirectoryUser("UserD", testCtx.Harness.RootADHarness.ActiveDirectoryDomainSID)
	s.GroupA = testCtx.NewActiveDirectoryGroup("GroupA", testCtx.Harness.RootADHarness.ActiveDirectoryDomainSID)
	s.GroupB = testCtx.NewActiveDirectoryGroup("GroupB", testCtx.Harness.RootADHarness.ActiveDirectoryDomainSID)

	testCtx.NewRelationship(s.UserB, s.GroupA, ad.MemberOf)
	testCtx.NewRelationship(s.ComputerA, s.GroupB, ad.MemberOf)
	testCtx.NewRelationship(s.GroupA, s.ComputerA, ad.AdminTo)
	testCtx.NewRelationship(s.UserA, s.ComputerA, ad.AdminTo)
	testCtx.NewRelationship(s.ComputerA, s.ComputerB, ad.AdminTo)
	testCtx.NewRelationship(s.GroupB, s.ComputerC, ad.AdminTo)
	testCtx.NewRelationship(s.UserC, s.ComputerA, ad.SQLAdmin)
	testCtx.NewRelationship(s.UserD, s.ComputerA, ad.AllowedToDelegate)
}

type AssetGroupComboNodeHarness struct {
	GroupA *graph.Node
	GroupB *graph.Node
}

func (s *AssetGroupComboNodeHarness) Setup(testCtx *GraphTestContext) {
	s.GroupA = testCtx.NewActiveDirectoryGroup("GroupA", RandomObjectID(testCtx.testCtx))
	s.GroupB = testCtx.NewActiveDirectoryGroup("GroupB", RandomObjectID(testCtx.testCtx))
	s.GroupB.Properties.Set(common.SystemTags.String(), ad.AdminTierZero)
	testCtx.UpdateNode(s.GroupB)

	testCtx.NewRelationship(s.GroupA, s.GroupB, ad.MemberOf)
}

type AssetGroupNodesHarness struct {
	GroupA      *graph.Node
	GroupB      *graph.Node
	GroupC      *graph.Node
	GroupD      *graph.Node
	GroupE      *graph.Node
	TierZeroTag string
	CustomTag1  string
	CustomTag2  string
}

func (s *AssetGroupNodesHarness) Setup(testCtx *GraphTestContext) {
	domainSID := RandomDomainSID()

	// use one tag value that contains the other as a substring to test that we only match exactly
	s.TierZeroTag = ad.AdminTierZero
	s.CustomTag1 = "custom_tag"
	s.CustomTag2 = "another_custom_tag"

	s.GroupA = testCtx.NewActiveDirectoryGroup("GroupA", domainSID)
	s.GroupB = testCtx.NewActiveDirectoryGroup("GroupB", domainSID)
	s.GroupC = testCtx.NewActiveDirectoryGroup("GroupC", domainSID)
	s.GroupD = testCtx.NewActiveDirectoryGroup("GroupD", domainSID)
	s.GroupE = testCtx.NewActiveDirectoryGroup("GroupE", domainSID)

	s.GroupB.Properties.Set(common.SystemTags.String(), s.TierZeroTag)
	s.GroupC.Properties.Set(common.SystemTags.String(), s.TierZeroTag)
	s.GroupD.Properties.Set(common.UserTags.String(), s.CustomTag1)
	s.GroupE.Properties.Set(common.UserTags.String(), s.CustomTag2)

	testCtx.UpdateNode(s.GroupB)
	testCtx.UpdateNode(s.GroupC)
	testCtx.UpdateNode(s.GroupD)
	testCtx.UpdateNode(s.GroupE)
}

type InboundControlHarness struct {
	ControlledUser  *graph.Node
	ControlledGroup *graph.Node
	GroupA          *graph.Node
	GroupB          *graph.Node
	GroupC          *graph.Node
	GroupD          *graph.Node
	UserA           *graph.Node
	UserB           *graph.Node
	UserC           *graph.Node
	UserD           *graph.Node
	UserE           *graph.Node
	UserF           *graph.Node
	UserG           *graph.Node
	UserH           *graph.Node
}

func (s *InboundControlHarness) Setup(testCtx *GraphTestContext) {
	s.ControlledUser = testCtx.NewActiveDirectoryUser("ControlledUser", testCtx.Harness.RootADHarness.ActiveDirectoryDomainSID)
	s.ControlledGroup = testCtx.NewActiveDirectoryGroup("ControlledGroup", testCtx.Harness.RootADHarness.ActiveDirectoryDomainSID)
	s.GroupA = testCtx.NewActiveDirectoryGroup("GroupA", testCtx.Harness.RootADHarness.ActiveDirectoryDomainSID)
	s.GroupB = testCtx.NewActiveDirectoryGroup("GroupB", testCtx.Harness.RootADHarness.ActiveDirectoryDomainSID)
	s.GroupC = testCtx.NewActiveDirectoryGroup("GroupC", testCtx.Harness.RootADHarness.ActiveDirectoryDomainSID)
	s.GroupD = testCtx.NewActiveDirectoryGroup("GroupD", testCtx.Harness.RootADHarness.ActiveDirectoryDomainSID)
	s.UserA = testCtx.NewActiveDirectoryUser("UserA", testCtx.Harness.RootADHarness.ActiveDirectoryDomainSID)
	s.UserB = testCtx.NewActiveDirectoryUser("UserB", testCtx.Harness.RootADHarness.ActiveDirectoryDomainSID)
	s.UserC = testCtx.NewActiveDirectoryUser("UserC", testCtx.Harness.RootADHarness.ActiveDirectoryDomainSID)
	s.UserD = testCtx.NewActiveDirectoryUser("UserD", testCtx.Harness.RootADHarness.ActiveDirectoryDomainSID)
	s.UserE = testCtx.NewActiveDirectoryUser("UserE", testCtx.Harness.RootADHarness.ActiveDirectoryDomainSID)
	s.UserF = testCtx.NewActiveDirectoryUser("UserF", testCtx.Harness.RootADHarness.ActiveDirectoryDomainSID)
	s.UserG = testCtx.NewActiveDirectoryUser("UserG", testCtx.Harness.RootADHarness.ActiveDirectoryDomainSID)
	s.UserH = testCtx.NewActiveDirectoryUser("UserH", testCtx.Harness.RootADHarness.ActiveDirectoryDomainSID)

	testCtx.NewRelationship(s.GroupA, s.GroupB, ad.MemberOf)
	testCtx.NewRelationship(s.UserA, s.GroupB, ad.MemberOf)
	testCtx.NewRelationship(s.UserG, s.ControlledGroup, ad.MemberOf)
	testCtx.NewRelationship(s.UserG, s.GroupC, ad.MemberOf)
	testCtx.NewRelationship(s.UserH, s.GroupD, ad.MemberOf)

	testCtx.NewRelationship(s.UserB, s.GroupB, ad.GenericAll)
	testCtx.NewRelationship(s.UserC, s.UserD, ad.GenericAll)
	testCtx.NewRelationship(s.UserD, s.ControlledUser, ad.GenericAll)
	testCtx.NewRelationship(s.GroupB, s.ControlledUser, ad.GenericAll)

	testCtx.NewRelationship(s.GroupC, s.ControlledGroup, ad.GenericWrite)
	testCtx.NewRelationship(s.GroupD, s.ControlledGroup, ad.GenericWrite)
	testCtx.NewRelationship(s.UserE, s.ControlledGroup, ad.GenericWrite)
	testCtx.NewRelationship(s.UserF, s.ControlledGroup, ad.GenericWrite)

	testCtx.NewRelationship(s.GroupC, s.ControlledGroup, ad.WriteDACL)
	testCtx.NewRelationship(s.GroupD, s.ControlledGroup, ad.WriteDACL)

	testCtx.NewRelationship(s.GroupC, s.ControlledGroup, ad.WriteOwner)
	testCtx.NewRelationship(s.GroupD, s.ControlledGroup, ad.WriteOwner)

	testCtx.NewRelationship(s.GroupD, s.ControlledGroup, ad.Owns)
}

type OutboundControlHarness struct {
	Controller  *graph.Node
	UserA       *graph.Node
	UserB       *graph.Node
	UserC       *graph.Node
	GroupA      *graph.Node
	GroupB      *graph.Node
	GroupC      *graph.Node
	ComputerA   *graph.Node
	ComputerB   *graph.Node
	ComputerC   *graph.Node
	ControllerB *graph.Node
	Computer1   *graph.Node
	Group1      *graph.Node
	Group2      *graph.Node
}

func (s *OutboundControlHarness) Setup(testCtx *GraphTestContext) {
	s.Controller = testCtx.NewActiveDirectoryUser("Controller", testCtx.Harness.RootADHarness.ActiveDirectoryDomainSID)
	s.UserA = testCtx.NewActiveDirectoryUser("UserA", testCtx.Harness.RootADHarness.ActiveDirectoryDomainSID)
	s.UserB = testCtx.NewActiveDirectoryUser("UserB", testCtx.Harness.RootADHarness.ActiveDirectoryDomainSID)
	s.UserC = testCtx.NewActiveDirectoryUser("UserC", testCtx.Harness.RootADHarness.ActiveDirectoryDomainSID)
	s.GroupA = testCtx.NewActiveDirectoryGroup("GroupA", testCtx.Harness.RootADHarness.ActiveDirectoryDomainSID)
	s.GroupB = testCtx.NewActiveDirectoryGroup("GroupB", testCtx.Harness.RootADHarness.ActiveDirectoryDomainSID)
	s.GroupC = testCtx.NewActiveDirectoryGroup("GroupC", testCtx.Harness.RootADHarness.ActiveDirectoryDomainSID)
	s.ComputerA = testCtx.NewActiveDirectoryComputer("ComputerA", testCtx.Harness.RootADHarness.ActiveDirectoryDomainSID)
	s.ComputerB = testCtx.NewActiveDirectoryComputer("ComputerB", testCtx.Harness.RootADHarness.ActiveDirectoryDomainSID)
	s.ComputerC = testCtx.NewActiveDirectoryComputer("ComputerC", testCtx.Harness.RootADHarness.ActiveDirectoryDomainSID)

	testCtx.NewRelationship(s.UserA, s.GroupA, ad.MemberOf)
	testCtx.NewRelationship(s.UserB, s.GroupB, ad.MemberOf)
	testCtx.NewRelationship(s.GroupA, s.GroupC, ad.MemberOf)
	testCtx.NewRelationship(s.Controller, s.GroupA, ad.MemberOf)

	testCtx.NewRelationship(s.Controller, s.UserC, ad.GenericAll)
	testCtx.NewRelationship(s.Controller, s.GroupB, ad.GenericAll)
	testCtx.NewRelationship(s.GroupA, s.ComputerA, ad.GenericAll)
	testCtx.NewRelationship(s.UserC, s.ComputerB, ad.GenericAll)
	testCtx.NewRelationship(s.GroupC, s.ComputerC, ad.GenericAll)
	testCtx.NewRelationship(s.UserC, s.GroupB, ad.MemberOf)

	s.ControllerB = testCtx.NewActiveDirectoryGroup("ControllerB", testCtx.Harness.RootADHarness.ActiveDirectoryDomainSID)
	s.Computer1 = testCtx.NewActiveDirectoryComputer("Computer1", testCtx.Harness.RootADHarness.ActiveDirectoryDomainSID)
	s.Group1 = testCtx.NewActiveDirectoryComputer("Group1", testCtx.Harness.RootADHarness.ActiveDirectoryDomainSID)
	s.Group2 = testCtx.NewActiveDirectoryComputer("Group2", testCtx.Harness.RootADHarness.ActiveDirectoryDomainSID)

	testCtx.NewRelationship(s.ControllerB, s.Computer1, ad.WriteAccountRestrictions)
	testCtx.NewRelationship(s.Computer1, s.Group1, ad.MemberOf)
	testCtx.NewRelationship(s.Computer1, s.Group2, ad.MemberOf)
}

type SessionHarness struct {
	User      *graph.Node
	ComputerA *graph.Node
	ComputerB *graph.Node
	ComputerC *graph.Node
	GroupA    *graph.Node
	GroupB    *graph.Node
	GroupC    *graph.Node
}

func (s *SessionHarness) Setup(testCtx *GraphTestContext) {
	s.ComputerA = testCtx.NewActiveDirectoryComputer("ComputerA", testCtx.Harness.RootADHarness.ActiveDirectoryDomainSID)
	s.ComputerB = testCtx.NewActiveDirectoryComputer("ComputerB", testCtx.Harness.RootADHarness.ActiveDirectoryDomainSID)
	s.ComputerC = testCtx.NewActiveDirectoryComputer("ComputerC", testCtx.Harness.RootADHarness.ActiveDirectoryDomainSID)

	s.User = testCtx.NewActiveDirectoryUser("User", testCtx.Harness.RootADHarness.ActiveDirectoryDomainSID)
	s.GroupA = testCtx.NewActiveDirectoryGroup("GroupA", testCtx.Harness.RootADHarness.ActiveDirectoryDomainSID)
	s.GroupB = testCtx.NewActiveDirectoryGroup("GroupB", testCtx.Harness.RootADHarness.ActiveDirectoryDomainSID)
	s.GroupC = testCtx.NewActiveDirectoryGroup("GroupC", testCtx.Harness.RootADHarness.ActiveDirectoryDomainSID)

	testCtx.NewRelationship(s.ComputerA, s.GroupA, ad.MemberOf)
	testCtx.NewRelationship(s.ComputerA, s.User, ad.HasSession)
	testCtx.NewRelationship(s.ComputerB, s.User, ad.HasSession)
	testCtx.NewRelationship(s.User, s.GroupA, ad.MemberOf)
	testCtx.NewRelationship(s.User, s.GroupB, ad.MemberOf)
	testCtx.NewRelationship(s.ComputerC, s.GroupA, ad.MemberOf)
	testCtx.NewRelationship(s.GroupB, s.GroupC, ad.MemberOf)

}

type RDPHarness2 struct {
	Computer            *graph.Node
	RDPLocalGroup       *graph.Node
	UserA               *graph.Node
	UserB               *graph.Node
	UserC               *graph.Node
	RDPDomainUsersGroup *graph.Node
}

func (s *RDPHarness2) Setup(testCtx *GraphTestContext) {
	s.Computer = testCtx.NewActiveDirectoryComputer("WIN11", testCtx.Harness.RootADHarness.ActiveDirectoryDomainSID)
	s.RDPDomainUsersGroup = testCtx.NewActiveDirectoryGroup("RDP Domain Users 2", testCtx.Harness.RootADHarness.ActiveDirectoryDomainSID)
	s.RDPLocalGroup = testCtx.NewActiveDirectoryLocalGroup("Remote Desktop Users 2", testCtx.Harness.RootADHarness.ActiveDirectoryDomainSID)

	rdpLocalGroupObjectID, _ := s.RDPLocalGroup.Properties.Get(common.ObjectID.String()).String()

	s.RDPLocalGroup.Properties.Set(
		common.ObjectID.String(),
		rdpLocalGroupObjectID+adAnalysis.RDPGroupSuffix,
	)
	testCtx.UpdateNode(s.RDPLocalGroup)

	s.UserA = testCtx.NewActiveDirectoryUser("UserA", testCtx.Harness.RootADHarness.ActiveDirectoryDomainSID)
	s.UserB = testCtx.NewActiveDirectoryUser("UserB", testCtx.Harness.RootADHarness.ActiveDirectoryDomainSID)
	s.UserC = testCtx.NewActiveDirectoryUser("UserC", testCtx.Harness.RootADHarness.ActiveDirectoryDomainSID)

	testCtx.NewRelationship(s.RDPLocalGroup, s.Computer, ad.RemoteInteractiveLogonPrivilege)
	testCtx.NewRelationship(s.RDPLocalGroup, s.Computer, ad.LocalToComputer)
	testCtx.NewRelationship(s.RDPDomainUsersGroup, s.RDPLocalGroup, ad.MemberOfLocalGroup)
	testCtx.NewRelationship(s.UserA, s.RDPDomainUsersGroup, ad.MemberOf)
	testCtx.NewRelationship(s.UserB, s.RDPDomainUsersGroup, ad.MemberOf)
	testCtx.NewRelationship(s.UserC, s.RDPDomainUsersGroup, ad.MemberOf)
}

type RDPHarness struct {
	IrshadUser          *graph.Node
	EliUser             *graph.Node
	DillonUser          *graph.Node
	UliUser             *graph.Node
	AlyxUser            *graph.Node
	AndyUser            *graph.Node
	RohanUser           *graph.Node
	JohnUser            *graph.Node
	LocalGroupA         *graph.Node
	DomainGroupA        *graph.Node
	DomainGroupB        *graph.Node
	DomainGroupC        *graph.Node
	DomainGroupD        *graph.Node
	DomainGroupE        *graph.Node
	RDPLocalGroup       *graph.Node
	Computer            *graph.Node
	RDPDomainUsersGroup *graph.Node
}

func (s *RDPHarness) Setup(testCtx *GraphTestContext) {
	s.Computer = testCtx.NewActiveDirectoryComputer("WIN10", testCtx.Harness.RootADHarness.ActiveDirectoryDomainSID)
	s.RDPDomainUsersGroup = testCtx.NewActiveDirectoryGroup("RDP Domain Users", testCtx.Harness.RootADHarness.ActiveDirectoryDomainSID)
	s.RDPLocalGroup = testCtx.NewActiveDirectoryLocalGroup("Remote Desktop Users", testCtx.Harness.RootADHarness.ActiveDirectoryDomainSID)

	rdpLocalGroupObjectID, _ := s.RDPLocalGroup.Properties.Get(common.ObjectID.String()).String()

	s.RDPLocalGroup.Properties.Set(
		common.ObjectID.String(),
		rdpLocalGroupObjectID+adAnalysis.RDPGroupSuffix,
	)
	testCtx.UpdateNode(s.RDPLocalGroup)

	// Users
	s.IrshadUser = testCtx.NewActiveDirectoryUser("Irshad", testCtx.Harness.RootADHarness.ActiveDirectoryDomainSID)
	s.EliUser = testCtx.NewActiveDirectoryUser("Eli", testCtx.Harness.RootADHarness.ActiveDirectoryDomainSID)
	s.DillonUser = testCtx.NewActiveDirectoryUser("Dillon", testCtx.Harness.RootADHarness.ActiveDirectoryDomainSID)
	s.UliUser = testCtx.NewActiveDirectoryUser("Uli", testCtx.Harness.RootADHarness.ActiveDirectoryDomainSID)
	s.AlyxUser = testCtx.NewActiveDirectoryUser("Alyx", testCtx.Harness.RootADHarness.ActiveDirectoryDomainSID)
	s.AndyUser = testCtx.NewActiveDirectoryUser("Andy", testCtx.Harness.RootADHarness.ActiveDirectoryDomainSID)
	s.RohanUser = testCtx.NewActiveDirectoryUser("Rohan", testCtx.Harness.RootADHarness.ActiveDirectoryDomainSID)
	s.JohnUser = testCtx.NewActiveDirectoryUser("John", testCtx.Harness.RootADHarness.ActiveDirectoryDomainSID)

	// Groups
	s.LocalGroupA = testCtx.NewActiveDirectoryGroup("Local Group A", testCtx.Harness.RootADHarness.ActiveDirectoryDomainSID)
	s.DomainGroupA = testCtx.NewActiveDirectoryGroup("Domain Group A", testCtx.Harness.RootADHarness.ActiveDirectoryDomainSID)
	s.DomainGroupB = testCtx.NewActiveDirectoryGroup("Domain Group B", testCtx.Harness.RootADHarness.ActiveDirectoryDomainSID)
	s.DomainGroupC = testCtx.NewActiveDirectoryGroup("Domain Group C", testCtx.Harness.RootADHarness.ActiveDirectoryDomainSID)
	s.DomainGroupD = testCtx.NewActiveDirectoryGroup("Domain Group D", testCtx.Harness.RootADHarness.ActiveDirectoryDomainSID)
	s.DomainGroupE = testCtx.NewActiveDirectoryGroup("Domain Group E", testCtx.Harness.RootADHarness.ActiveDirectoryDomainSID)

	testCtx.NewRelationship(s.EliUser, s.RDPLocalGroup, ad.MemberOfLocalGroup, DefaultRelProperties)
	testCtx.NewRelationship(s.EliUser, s.Computer, ad.RemoteInteractiveLogonPrivilege, DefaultRelProperties)

	testCtx.NewRelationship(s.DomainGroupA, s.RDPLocalGroup, ad.MemberOfLocalGroup, DefaultRelProperties)
	testCtx.NewRelationship(s.DomainGroupA, s.Computer, ad.RemoteInteractiveLogonPrivilege, DefaultRelProperties)

	testCtx.NewRelationship(s.JohnUser, s.DomainGroupA, ad.MemberOf, DefaultRelProperties)
	testCtx.NewRelationship(s.RDPDomainUsersGroup, s.DomainGroupA, ad.MemberOf, DefaultRelProperties)
	testCtx.NewRelationship(s.JohnUser, s.RDPDomainUsersGroup, ad.MemberOf, DefaultRelProperties)
	testCtx.NewRelationship(s.RohanUser, s.RDPDomainUsersGroup, ad.MemberOf, DefaultRelProperties)

	testCtx.NewRelationship(s.DomainGroupB, s.Computer, ad.RemoteInteractiveLogonPrivilege, DefaultRelProperties)
	testCtx.NewRelationship(s.RohanUser, s.DomainGroupB, ad.MemberOf, DefaultRelProperties)

	testCtx.NewRelationship(s.AndyUser, s.DomainGroupB, ad.MemberOf, DefaultRelProperties)
	testCtx.NewRelationship(s.DomainGroupB, s.RDPLocalGroup, ad.MemberOfLocalGroup, DefaultRelProperties)
	testCtx.NewRelationship(s.DomainGroupB, s.Computer, ad.RemoteInteractiveLogonPrivilege, DefaultRelProperties)

	testCtx.NewRelationship(s.IrshadUser, s.RDPLocalGroup, ad.MemberOfLocalGroup, DefaultRelProperties)
	testCtx.NewRelationship(s.IrshadUser, s.DomainGroupD, ad.MemberOf, DefaultRelProperties)

	testCtx.NewRelationship(s.DomainGroupD, s.DomainGroupE, ad.MemberOf, DefaultRelProperties)

	testCtx.NewRelationship(s.DomainGroupE, s.Computer, ad.RemoteInteractiveLogonPrivilege, DefaultRelProperties)

	testCtx.NewRelationship(s.DomainGroupC, s.RDPLocalGroup, ad.MemberOfLocalGroup, DefaultRelProperties)
	testCtx.NewRelationship(s.DillonUser, s.DomainGroupC, ad.MemberOf, DefaultRelProperties)
	testCtx.NewRelationship(s.DillonUser, s.Computer, ad.RemoteInteractiveLogonPrivilege, DefaultRelProperties)

	testCtx.NewRelationship(s.UliUser, s.RDPLocalGroup, ad.MemberOfLocalGroup, DefaultRelProperties)
	testCtx.NewRelationship(s.UliUser, s.LocalGroupA, ad.MemberOfLocalGroup, DefaultRelProperties)
	testCtx.NewRelationship(s.LocalGroupA, s.Computer, ad.LocalToComputer, DefaultRelProperties)
	testCtx.NewRelationship(s.LocalGroupA, s.Computer, ad.RemoteInteractiveLogonPrivilege, DefaultRelProperties)

	testCtx.NewRelationship(s.AlyxUser, s.Computer, ad.RemoteInteractiveLogonPrivilege, DefaultRelProperties)

	testCtx.NewRelationship(s.RDPLocalGroup, s.Computer, ad.LocalToComputer, DefaultRelProperties)
}

type GPOEnforcementHarness struct {
	GPOEnforced         *graph.Node
	GPOUnenforced       *graph.Node
	Domain              *graph.Node
	OrganizationalUnitA *graph.Node
	OrganizationalUnitB *graph.Node
	OrganizationalUnitC *graph.Node
	OrganizationalUnitD *graph.Node
	UserA               *graph.Node
	UserB               *graph.Node
	UserC               *graph.Node
	UserD               *graph.Node
}

func (s *GPOEnforcementHarness) Setup(testCtx *GraphTestContext) {
	s.GPOEnforced = testCtx.NewActiveDirectoryGPO("Enforced GPO", testCtx.Harness.RootADHarness.ActiveDirectoryDomainSID)
	s.GPOUnenforced = testCtx.NewActiveDirectoryGPO("Unenforced GPO", testCtx.Harness.RootADHarness.ActiveDirectoryDomainSID)
	s.Domain = testCtx.NewActiveDirectoryDomain("TESTLAB.2", RandomDomainSID(), false, true)
	s.OrganizationalUnitA = testCtx.NewActiveDirectoryOU("OU A", testCtx.Harness.RootADHarness.ActiveDirectoryDomainSID, true)
	s.OrganizationalUnitB = testCtx.NewActiveDirectoryOU("OU B", testCtx.Harness.RootADHarness.ActiveDirectoryDomainSID, false)
	s.OrganizationalUnitC = testCtx.NewActiveDirectoryOU("OU C", testCtx.Harness.RootADHarness.ActiveDirectoryDomainSID, false)
	s.OrganizationalUnitD = testCtx.NewActiveDirectoryOU("OU D", testCtx.Harness.RootADHarness.ActiveDirectoryDomainSID, true)
	s.UserA = testCtx.NewActiveDirectoryUser("GPO Test User A", testCtx.Harness.RootADHarness.ActiveDirectoryDomainSID)
	s.UserB = testCtx.NewActiveDirectoryUser("GPO Test User B", testCtx.Harness.RootADHarness.ActiveDirectoryDomainSID)
	s.UserC = testCtx.NewActiveDirectoryUser("GPO Test User C", testCtx.Harness.RootADHarness.ActiveDirectoryDomainSID)
	s.UserD = testCtx.NewActiveDirectoryUser("GPO Test User D", testCtx.Harness.RootADHarness.ActiveDirectoryDomainSID)

	testCtx.NewRelationship(s.GPOUnenforced, s.Domain, ad.GPLink, DefaultRelProperties, graph.AsProperties(graph.PropertyMap{
		ad.Enforced: false,
	}))

	testCtx.NewRelationship(s.GPOEnforced, s.Domain, ad.GPLink, DefaultRelProperties, graph.AsProperties(graph.PropertyMap{
		ad.Enforced: true,
	}))

	testCtx.NewRelationship(s.Domain, s.OrganizationalUnitA, ad.Contains, DefaultRelProperties)
	testCtx.NewRelationship(s.Domain, s.OrganizationalUnitB, ad.Contains, DefaultRelProperties)
	testCtx.NewRelationship(s.OrganizationalUnitB, s.OrganizationalUnitD, ad.Contains, DefaultRelProperties)
	testCtx.NewRelationship(s.OrganizationalUnitA, s.OrganizationalUnitC, ad.Contains, DefaultRelProperties)
	testCtx.NewRelationship(s.OrganizationalUnitA, s.UserA, ad.Contains, DefaultRelProperties)
	testCtx.NewRelationship(s.OrganizationalUnitC, s.UserC, ad.Contains, DefaultRelProperties)
	testCtx.NewRelationship(s.OrganizationalUnitD, s.UserD, ad.Contains, DefaultRelProperties)
	testCtx.NewRelationship(s.OrganizationalUnitB, s.UserB, ad.Contains, DefaultRelProperties)
}

type AZBaseHarness struct {
	Tenant                *graph.Node
	User                  *graph.Node
	Application           *graph.Node
	ServicePrincipal      *graph.Node
	Nodes                 graph.NodeKindSet
	UserFirstDegreeGroups graph.NodeSet
	NumPaths              int
}

func (s *AZBaseHarness) Setup(testCtx *GraphTestContext) {
	const (
		numVMs    = 5
		numGroups = 5
		numRoles  = 5
	)
	tenantID := RandomObjectID(testCtx.testCtx)

	s.Nodes = graph.NewNodeKindSet()
	s.Tenant = testCtx.NewAzureTenant(tenantID)
	s.User = testCtx.NewAzureUser(HarnessUserName, HarnessUserName, HarnessUserDescription, RandomObjectID(testCtx.testCtx), HarnessUserLicenses, tenantID, HarnessUserMFAEnabled)
	s.Application = testCtx.NewAzureApplication(HarnessAppName, RandomObjectID(testCtx.testCtx), tenantID)
	s.ServicePrincipal = testCtx.NewAzureServicePrincipal(HarnessServicePrincipalName, RandomObjectID(testCtx.testCtx), tenantID)
	s.Nodes.Add(s.Tenant, s.User, s.Application, s.ServicePrincipal)
	s.UserFirstDegreeGroups = graph.NewNodeSet()
	s.NumPaths = 1287

	// Tie the user to the tenant and vice-versa
	// Note: This will cause a full re-traversal of paths outbound from the user object
	testCtx.NewRelationship(s.Tenant, s.User, azure.Contains)
	testCtx.NewRelationship(s.User, s.Tenant, azure.PrivilegedRoleAdmin)

	// Create some MemberOf relationships for the new user
	for nestingDepth := numGroups; nestingDepth > 0; nestingDepth-- {
		newGroups := s.CreateAzureNestedGroupChain(testCtx, tenantID, nestingDepth)
		s.Nodes.Add(newGroups.Slice()...)

		for _, newGroup := range newGroups {
			// Tie the groups to the tenant
			testCtx.NewRelationship(s.Tenant, newGroup, azure.Contains)
		}
	}

	// Create some VMs that the user has access to
	for vmIdx := 0; vmIdx < numVMs; vmIdx++ {
		newVM := testCtx.NewAzureVM(fmt.Sprintf("vm %d", vmIdx), RandomObjectID(testCtx.testCtx), tenantID)
		s.Nodes.Add(newVM)

		// Tie the vm to the tenant
		testCtx.NewRelationship(s.Tenant, newVM, azure.Contains)

		// User has contributor rights to the new VM
		testCtx.NewRelationship(s.User, newVM, azure.Contributor)
	}

	// Create some role assignments for the user
	for roleIdx := 0; roleIdx < numRoles; roleIdx++ {
		var (
			objectID       = RandomObjectID(testCtx.testCtx)
			roleTemplateID = RandomObjectID(testCtx.testCtx)
			newRole        = testCtx.NewAzureRole(fmt.Sprintf("AZRole_%s", objectID), objectID, roleTemplateID, tenantID)
		)
		s.Nodes.Add(newRole)

		testCtx.NewRelationship(s.User, newRole, azure.HasRole)

		// Each role has contributor on all VMs, creating more attack paths
		for _, vm := range s.Nodes.Get(azure.VM) {
			testCtx.NewRelationship(newRole, vm, azure.Contributor)
		}

		// Roles may be granted by groups
		for _, group := range s.Nodes.Get(azure.Group) {
			testCtx.NewRelationship(group, newRole, azure.HasRole)
		}
	}

	// Tie the application and service principal to the user
	testCtx.NewRelationship(s.User, s.Application, azure.Owner)
	testCtx.NewRelationship(s.User, s.ServicePrincipal, azure.Owner)

	// Tie the service principal to the application
	testCtx.NewRelationship(s.Application, s.ServicePrincipal, azure.RunsAs)
}

func (s *AZBaseHarness) CreateAzureNestedGroupChain(testCtx *GraphTestContext, tenantID string, chainDepth int) graph.NodeSet {
	var (
		previousGroup *graph.Node
		groupNodes    = graph.NewNodeSet()
	)

	for groupIdx := 0; groupIdx < chainDepth; groupIdx++ {
		var (
			objectID = RandomObjectID(testCtx.testCtx)
			newGroup = testCtx.NewAzureGroup(fmt.Sprintf("AZGroup_%s", objectID), objectID, tenantID)
		)

		if previousGroup == nil {
			testCtx.NewRelationship(s.User, newGroup, azure.MemberOf)
			s.UserFirstDegreeGroups.Add(newGroup)
		} else {
			testCtx.NewRelationship(previousGroup, newGroup, azure.MemberOf)
		}

		groupNodes.Add(newGroup)
		previousGroup = newGroup
	}

	return groupNodes
}

type AZGroupMembershipHarness struct {
	Tenant *graph.Node
	UserA  *graph.Node
	UserB  *graph.Node
	UserC  *graph.Node
	Group  *graph.Node
}

func (s *AZGroupMembershipHarness) Setup(testCtx *GraphTestContext) {
	tenantID := RandomObjectID(testCtx.testCtx)
	s.Tenant = testCtx.NewAzureTenant(tenantID)
	s.UserA = testCtx.NewAzureUser("UserA", "UserA", "", RandomObjectID(testCtx.testCtx), "", tenantID, false)
	s.UserB = testCtx.NewAzureUser("UserB", "UserB", "", RandomObjectID(testCtx.testCtx), "", tenantID, false)
	s.UserC = testCtx.NewAzureUser("UserC", "UserC", "", RandomObjectID(testCtx.testCtx), "", tenantID, false)
	s.Group = testCtx.NewAzureGroup("Group", RandomObjectID(testCtx.testCtx), tenantID)

	testCtx.NewRelationship(s.Tenant, s.Group, azure.Contains)

	testCtx.NewRelationship(s.UserA, s.Group, azure.MemberOf)
	testCtx.NewRelationship(s.UserB, s.Group, azure.MemberOf)
	testCtx.NewRelationship(s.UserC, s.Group, azure.MemberOf)
}

type AZManagementGroupHarness struct {
	Tenant *graph.Node
	UserA  *graph.Node
	UserB  *graph.Node
	UserC  *graph.Node
	Group  *graph.Node
}

func (s *AZManagementGroupHarness) Setup(testCtx *GraphTestContext) {
	tenantID := RandomObjectID(testCtx.testCtx)
	s.Tenant = testCtx.NewAzureTenant(tenantID)
	s.UserA = testCtx.NewAzureUser("Batman", "Batman", "", RandomObjectID(testCtx.testCtx), "", tenantID, false)
	s.UserB = testCtx.NewAzureUser("Wonder Woman", "Wonder Woman", "", RandomObjectID(testCtx.testCtx), "", tenantID, false)
	s.UserC = testCtx.NewAzureUser("Flash", "Flash", "", RandomObjectID(testCtx.testCtx), "", tenantID, false)
	s.Group = testCtx.NewAzureManagementGroup("Justice League", RandomObjectID(testCtx.testCtx), tenantID)
	testCtx.NewRelationship(s.Tenant, s.Group, azure.Contains)

	testCtx.NewRelationship(s.UserA, s.Group, azure.ManagementGroup)
	testCtx.NewRelationship(s.UserB, s.Group, azure.ManagementGroup)
	testCtx.NewRelationship(s.UserC, s.Group, azure.ManagementGroup)
}

type AZEntityPanelHarness struct {
	Application      *graph.Node
	Device           *graph.Node
	Group            *graph.Node
	ManagementGroup  *graph.Node
	ResourceGroup    *graph.Node
	KeyVault         *graph.Node
	Role             *graph.Node
	ServicePrincipal *graph.Node
	Subscription     *graph.Node
	Tenant           *graph.Node
	User             *graph.Node
	VM               *graph.Node
}

func (s *AZEntityPanelHarness) Setup(testCtx *GraphTestContext) {
	tenantID := RandomObjectID(testCtx.testCtx)
	s.Application = testCtx.NewAzureApplication("App", RandomObjectID(testCtx.testCtx), tenantID)
	s.Device = testCtx.NewAzureDevice("Device", RandomObjectID(testCtx.testCtx), RandomObjectID(testCtx.testCtx), tenantID)
	s.Group = testCtx.NewAzureGroup("Group", RandomObjectID(testCtx.testCtx), tenantID)
	s.ManagementGroup = testCtx.NewAzureResourceGroup("Mgmt Group", RandomObjectID(testCtx.testCtx), tenantID)
	s.ResourceGroup = testCtx.NewAzureResourceGroup("Resource Group", RandomObjectID(testCtx.testCtx), tenantID)
	s.KeyVault = testCtx.NewAzureKeyVault("Key Vault", RandomObjectID(testCtx.testCtx), tenantID)
	s.Role = testCtx.NewAzureRole("Role", RandomObjectID(testCtx.testCtx), RandomObjectID(testCtx.testCtx), tenantID)
	s.ServicePrincipal = testCtx.NewAzureServicePrincipal("Service Principal", RandomObjectID(testCtx.testCtx), tenantID)
	s.Subscription = testCtx.NewAzureSubscription("Sub", RandomObjectID(testCtx.testCtx), tenantID)
	s.Tenant = testCtx.NewAzureTenant(tenantID)
	s.User = testCtx.NewAzureUser("User", "UserPrincipal", "Test User", RandomObjectID(testCtx.testCtx), "Licenses", tenantID, false)
	s.VM = testCtx.NewAzureVM("VM", RandomObjectID(testCtx.testCtx), tenantID)

	// Application
	testCtx.NewRelationship(s.User, s.Application, azure.Owner)

	// Device
	testCtx.NewRelationship(s.User, s.Device, azure.Owns)
	testCtx.NewRelationship(s.User, s.Device, azure.ExecuteCommand)

	// Groups
	testCtx.NewRelationship(s.User, s.Group, azure.Owns)
	testCtx.NewRelationship(s.User, s.ResourceGroup, azure.Owns)
	testCtx.NewRelationship(s.User, s.ManagementGroup, azure.Owner)

	// Key Vault
	testCtx.NewRelationship(s.User, s.KeyVault, azure.Owns)

	// Role
	testCtx.NewRelationship(s.Group, s.Role, azure.HasRole)
	testCtx.NewRelationship(s.User, s.Role, azure.HasRole)

	// Service Principal
	testCtx.NewRelationship(s.User, s.ServicePrincipal, azure.Owner)
	testCtx.NewRelationship(s.Application, s.ServicePrincipal, azure.RunsAs)

	// Subscription
	testCtx.NewRelationship(s.User, s.Subscription, azure.Owns)

	// Tenant
	testCtx.NewRelationship(s.User, s.Tenant, azure.PrivilegedRoleAdmin)

	// User
	testCtx.NewRelationship(s.Tenant, s.User, azure.Contains)

	// VM
	testCtx.NewRelationship(s.Tenant, s.VM, azure.Contains)
	testCtx.NewRelationship(s.User, s.VM, azure.Contributor)
	testCtx.NewRelationship(s.Role, s.VM, azure.Contributor)
}

type AZMGApplicationReadWriteAllHarness struct {
	Application       *graph.Node
	ServicePrincipal  *graph.Node
	ServicePrincipalB *graph.Node
	MicrosoftGraph    *graph.Node
	Tenant            *graph.Node
}

func (s *AZMGApplicationReadWriteAllHarness) Setup(testCtx *GraphTestContext) {
	tenantID := RandomObjectID(testCtx.testCtx)
	s.Tenant = testCtx.NewAzureTenant(tenantID)
	s.MicrosoftGraph = testCtx.NewAzureServicePrincipal("Microsoft Graph", RandomObjectID(testCtx.testCtx), tenantID)

	s.Application = testCtx.NewAzureApplication("App", RandomObjectID(testCtx.testCtx), tenantID)
	s.ServicePrincipal = testCtx.NewAzureServicePrincipal("Service Principal", RandomObjectID(testCtx.testCtx), tenantID)
	s.ServicePrincipalB = testCtx.NewAzureServicePrincipal("Service Principal B", RandomObjectID(testCtx.testCtx), tenantID)

	testCtx.NewRelationship(s.Tenant, s.MicrosoftGraph, azure.Contains)
	testCtx.NewRelationship(s.Tenant, s.Application, azure.Contains)
	testCtx.NewRelationship(s.Tenant, s.ServicePrincipal, azure.Contains)
	testCtx.NewRelationship(s.Tenant, s.ServicePrincipalB, azure.Contains)

	testCtx.NewRelationship(s.ServicePrincipal, s.MicrosoftGraph, azure.ApplicationReadWriteAll)

	testCtx.NewRelationship(s.ServicePrincipal, s.MicrosoftGraph, azure.AZMGAddSecret)
	testCtx.NewRelationship(s.ServicePrincipal, s.MicrosoftGraph, azure.AZMGAddOwner)

	testCtx.NewRelationship(s.ServicePrincipal, s.Application, azure.AZMGAddSecret)
	testCtx.NewRelationship(s.ServicePrincipal, s.Application, azure.AZMGAddOwner)

	testCtx.NewRelationship(s.ServicePrincipal, s.ServicePrincipalB, azure.AZMGAddSecret)
	testCtx.NewRelationship(s.ServicePrincipal, s.ServicePrincipalB, azure.AZMGAddOwner)
}

type AZMGAppRoleManagementReadWriteAllHarness struct {
	ServicePrincipal *graph.Node
	MicrosoftGraph   *graph.Node
	Tenant           *graph.Node
}

func (s *AZMGAppRoleManagementReadWriteAllHarness) Setup(testCtx *GraphTestContext) {
	tenantID := RandomObjectID(testCtx.testCtx)
	s.Tenant = testCtx.NewAzureTenant(tenantID)
	s.MicrosoftGraph = testCtx.NewAzureServicePrincipal("Microsoft Graph", RandomObjectID(testCtx.testCtx), tenantID)

	s.ServicePrincipal = testCtx.NewAzureServicePrincipal("Service Principal", RandomObjectID(testCtx.testCtx), tenantID)

	testCtx.NewRelationship(s.Tenant, s.MicrosoftGraph, azure.Contains)
	testCtx.NewRelationship(s.Tenant, s.ServicePrincipal, azure.Contains)

	testCtx.NewRelationship(s.ServicePrincipal, s.MicrosoftGraph, azure.AppRoleAssignmentReadWriteAll)

	testCtx.NewRelationship(s.ServicePrincipal, s.Tenant, azure.AZMGGrantAppRoles)
}

type AZMGDirectoryReadWriteAllHarness struct {
	Group            *graph.Node
	ServicePrincipal *graph.Node
	MicrosoftGraph   *graph.Node
	Tenant           *graph.Node
}

func (s *AZMGDirectoryReadWriteAllHarness) Setup(testCtx *GraphTestContext) {
	tenantID := RandomObjectID(testCtx.testCtx)
	s.Tenant = testCtx.NewAzureTenant(tenantID)
	s.MicrosoftGraph = testCtx.NewAzureServicePrincipal("Microsoft Graph", RandomObjectID(testCtx.testCtx), tenantID)

	s.Group = testCtx.NewAzureGroup("Group", RandomObjectID(testCtx.testCtx), tenantID)
	s.ServicePrincipal = testCtx.NewAzureServicePrincipal("Service Principal", RandomObjectID(testCtx.testCtx), tenantID)

	testCtx.NewRelationship(s.Tenant, s.MicrosoftGraph, azure.Contains)
	testCtx.NewRelationship(s.Tenant, s.Group, azure.Contains)
	testCtx.NewRelationship(s.Tenant, s.ServicePrincipal, azure.Contains)

	testCtx.NewRelationship(s.ServicePrincipal, s.MicrosoftGraph, azure.DirectoryReadWriteAll)
	testCtx.NewRelationship(s.ServicePrincipal, s.Group, azure.AZMGAddMember)
	testCtx.NewRelationship(s.ServicePrincipal, s.Group, azure.AZMGAddOwner)
}

type AZMGGroupReadWriteAllHarness struct {
	Group            *graph.Node
	ServicePrincipal *graph.Node
	MicrosoftGraph   *graph.Node
	Tenant           *graph.Node
}

func (s *AZMGGroupReadWriteAllHarness) Setup(testCtx *GraphTestContext) {
	tenantID := RandomObjectID(testCtx.testCtx)
	s.Tenant = testCtx.NewAzureTenant(tenantID)
	s.MicrosoftGraph = testCtx.NewAzureServicePrincipal("Microsoft Graph", RandomObjectID(testCtx.testCtx), tenantID)

	s.Group = testCtx.NewAzureGroup("Group", RandomObjectID(testCtx.testCtx), tenantID)
	s.ServicePrincipal = testCtx.NewAzureServicePrincipal("Service Principal", RandomObjectID(testCtx.testCtx), tenantID)

	testCtx.NewRelationship(s.Tenant, s.MicrosoftGraph, azure.Contains)
	testCtx.NewRelationship(s.Tenant, s.Group, azure.Contains)
	testCtx.NewRelationship(s.Tenant, s.ServicePrincipal, azure.Contains)

	testCtx.NewRelationship(s.ServicePrincipal, s.MicrosoftGraph, azure.GroupReadWriteAll)
	testCtx.NewRelationship(s.ServicePrincipal, s.Group, azure.AZMGAddMember)
	testCtx.NewRelationship(s.ServicePrincipal, s.Group, azure.AZMGAddOwner)
}

type AZMGGroupMemberReadWriteAllHarness struct {
	Group            *graph.Node
	ServicePrincipal *graph.Node
	MicrosoftGraph   *graph.Node
	Tenant           *graph.Node
}

func (s *AZMGGroupMemberReadWriteAllHarness) Setup(testCtx *GraphTestContext) {
	tenantID := RandomObjectID(testCtx.testCtx)
	s.Tenant = testCtx.NewAzureTenant(tenantID)
	s.MicrosoftGraph = testCtx.NewAzureServicePrincipal("Microsoft Graph", RandomObjectID(testCtx.testCtx), tenantID)

	s.Group = testCtx.NewAzureGroup("Group", RandomObjectID(testCtx.testCtx), tenantID)
	s.ServicePrincipal = testCtx.NewAzureServicePrincipal("Service Principal", RandomObjectID(testCtx.testCtx), tenantID)

	testCtx.NewRelationship(s.Tenant, s.MicrosoftGraph, azure.Contains)
	testCtx.NewRelationship(s.Tenant, s.Group, azure.Contains)
	testCtx.NewRelationship(s.Tenant, s.ServicePrincipal, azure.Contains)

	testCtx.NewRelationship(s.ServicePrincipal, s.MicrosoftGraph, azure.GroupMemberReadWriteAll)
	testCtx.NewRelationship(s.ServicePrincipal, s.Group, azure.AZMGAddMember)
	testCtx.NewRelationship(s.ServicePrincipal, s.Group, azure.AZMGAddOwner)
}

type AZMGRoleManagementReadWriteDirectoryHarness struct {
	Application       *graph.Node
	Group             *graph.Node
	Role              *graph.Node
	ServicePrincipal  *graph.Node
	ServicePrincipalB *graph.Node
	MicrosoftGraph    *graph.Node
	Tenant            *graph.Node
}

func (s *AZMGRoleManagementReadWriteDirectoryHarness) Setup(testCtx *GraphTestContext) {
	tenantID := RandomObjectID(testCtx.testCtx)
	s.Tenant = testCtx.NewAzureTenant(tenantID)
	s.MicrosoftGraph = testCtx.NewAzureServicePrincipal("Microsoft Graph", RandomObjectID(testCtx.testCtx), tenantID)

	s.Application = testCtx.NewAzureApplication("App", RandomObjectID(testCtx.testCtx), tenantID)
	s.Group = testCtx.NewAzureGroup("Group", RandomObjectID(testCtx.testCtx), tenantID)
	s.Role = testCtx.NewAzureRole("Role", RandomObjectID(testCtx.testCtx), RandomObjectID(testCtx.testCtx), tenantID)
	s.ServicePrincipal = testCtx.NewAzureServicePrincipal("Service Principal", RandomObjectID(testCtx.testCtx), tenantID)
	s.ServicePrincipalB = testCtx.NewAzureServicePrincipal("Service Principal B", RandomObjectID(testCtx.testCtx), tenantID)

	testCtx.NewRelationship(s.Tenant, s.MicrosoftGraph, azure.Contains)
	testCtx.NewRelationship(s.Tenant, s.Application, azure.Contains)
	testCtx.NewRelationship(s.Tenant, s.Role, azure.Contains)
	testCtx.NewRelationship(s.Tenant, s.Group, azure.Contains)
	testCtx.NewRelationship(s.Tenant, s.ServicePrincipal, azure.Contains)
	testCtx.NewRelationship(s.Tenant, s.ServicePrincipalB, azure.Contains)

	testCtx.NewRelationship(s.ServicePrincipal, s.MicrosoftGraph, azure.RoleManagementReadWriteDirectory)

	testCtx.NewRelationship(s.ServicePrincipal, s.MicrosoftGraph, azure.AZMGAddSecret)
	testCtx.NewRelationship(s.ServicePrincipal, s.MicrosoftGraph, azure.AZMGAddOwner)

	testCtx.NewRelationship(s.ServicePrincipal, s.ServicePrincipalB, azure.AZMGAddSecret)
	testCtx.NewRelationship(s.ServicePrincipal, s.ServicePrincipalB, azure.AZMGAddOwner)

	testCtx.NewRelationship(s.ServicePrincipal, s.Application, azure.AZMGAddSecret)
	testCtx.NewRelationship(s.ServicePrincipal, s.Application, azure.AZMGAddOwner)

	testCtx.NewRelationship(s.ServicePrincipal, s.Group, azure.AZMGAddSecret)
	testCtx.NewRelationship(s.ServicePrincipal, s.Group, azure.AZMGAddOwner)

	testCtx.NewRelationship(s.ServicePrincipal, s.Role, azure.AZMGGrantRole)
}

type AZMGServicePrincipalEndpointReadWriteAllHarness struct {
	ServicePrincipal  *graph.Node
	ServicePrincipalB *graph.Node
	MicrosoftGraph    *graph.Node
	Tenant            *graph.Node
}

func (s *AZMGServicePrincipalEndpointReadWriteAllHarness) Setup(testCtx *GraphTestContext) {
	tenantID := RandomObjectID(testCtx.testCtx)
	s.Tenant = testCtx.NewAzureTenant(tenantID)
	s.MicrosoftGraph = testCtx.NewAzureServicePrincipal("Microsoft Graph", RandomObjectID(testCtx.testCtx), tenantID)

	s.ServicePrincipal = testCtx.NewAzureServicePrincipal("Service Principal", RandomObjectID(testCtx.testCtx), tenantID)
	s.ServicePrincipalB = testCtx.NewAzureServicePrincipal("Service Principal B", RandomObjectID(testCtx.testCtx), tenantID)

	testCtx.NewRelationship(s.Tenant, s.MicrosoftGraph, azure.Contains)
	testCtx.NewRelationship(s.Tenant, s.ServicePrincipal, azure.Contains)
	testCtx.NewRelationship(s.Tenant, s.ServicePrincipalB, azure.Contains)

	testCtx.NewRelationship(s.ServicePrincipal, s.MicrosoftGraph, azure.ServicePrincipalEndpointReadWriteAll)

	testCtx.NewRelationship(s.ServicePrincipal, s.MicrosoftGraph, azure.AZMGAddOwner)

	testCtx.NewRelationship(s.ServicePrincipal, s.ServicePrincipalB, azure.AZMGAddOwner)
}

type AZInboundControlHarness struct {
	AZTenant            *graph.Node
	ControlledAZUser    *graph.Node
	AZAppA              *graph.Node
	AZGroupA            *graph.Node
	AZGroupB            *graph.Node
	AZUserA             *graph.Node
	AZUserB             *graph.Node
	AZServicePrincipalA *graph.Node
	AZServicePrincipalB *graph.Node
}

func (s *AZInboundControlHarness) Setup(testCtx *GraphTestContext) {
	tenantID := RandomObjectID(testCtx.testCtx)
	s.AZTenant = testCtx.NewAzureTenant(tenantID)
	s.ControlledAZUser = testCtx.NewAzureUser("Controlled AZUser", "Controlled AZUser", "", RandomObjectID(testCtx.testCtx), HarnessUserLicenses, tenantID, HarnessUserMFAEnabled)
	s.AZAppA = testCtx.NewAzureApplication("AZAppA", RandomObjectID(testCtx.testCtx), tenantID)
	s.AZGroupA = testCtx.NewAzureGroup("AZGroupA", RandomObjectID(testCtx.testCtx), tenantID)
	s.AZGroupB = testCtx.NewAzureGroup("AZGroupB", RandomObjectID(testCtx.testCtx), tenantID)
	s.AZUserA = testCtx.NewAzureUser("AZUserA", "AZUserA", "", RandomObjectID(testCtx.testCtx), HarnessUserLicenses, tenantID, HarnessUserMFAEnabled)
	s.AZUserB = testCtx.NewAzureUser("AZUserB", "AZUserB", "", RandomObjectID(testCtx.testCtx), HarnessUserLicenses, tenantID, HarnessUserMFAEnabled)
	s.AZServicePrincipalA = testCtx.NewAzureServicePrincipal("AZServicePrincipalA", RandomObjectID(testCtx.testCtx), tenantID)
	s.AZServicePrincipalB = testCtx.NewAzureServicePrincipal("AZServicePrincipalB", RandomObjectID(testCtx.testCtx), tenantID)

	testCtx.NewRelationship(s.AZTenant, s.AZGroupA, azure.Contains)

	testCtx.NewRelationship(s.AZUserA, s.AZGroupA, azure.MemberOf)
	testCtx.NewRelationship(s.AZServicePrincipalB, s.AZGroupB, azure.MemberOf)

	testCtx.NewRelationship(s.AZAppA, s.AZServicePrincipalA, azure.RunsAs)

	testCtx.NewRelationship(s.AZGroupA, s.ControlledAZUser, azure.ResetPassword)
	testCtx.NewRelationship(s.AZGroupB, s.ControlledAZUser, azure.ResetPassword)
	testCtx.NewRelationship(s.AZUserB, s.ControlledAZUser, azure.ResetPassword)
	testCtx.NewRelationship(s.AZServicePrincipalA, s.ControlledAZUser, azure.ResetPassword)
}

type SearchHarness struct {
	User1           *graph.Node
	User2           *graph.Node
	User3           *graph.Node
	User4           *graph.Node
	User5           *graph.Node
	LocalGroup      *graph.Node
	GroupLocalGroup *graph.Node
}

func (s *SearchHarness) Setup(graphTestContext *GraphTestContext) {
	s.User1 = graphTestContext.NewActiveDirectoryUser("USER NUMBER ONE", graphTestContext.Harness.RootADHarness.ActiveDirectoryDomainSID)
	s.User2 = graphTestContext.NewActiveDirectoryUser("USER NUMBER TWO", graphTestContext.Harness.RootADHarness.ActiveDirectoryDomainSID)
	s.User3 = graphTestContext.NewActiveDirectoryUser("USER NUMBER THREE", graphTestContext.Harness.RootADHarness.ActiveDirectoryDomainSID)
	s.User4 = graphTestContext.NewActiveDirectoryUser("USER NUMBER FOUR", graphTestContext.Harness.RootADHarness.ActiveDirectoryDomainSID)
	s.User5 = graphTestContext.NewActiveDirectoryUser("USER NUMBER FIVE", graphTestContext.Harness.RootADHarness.ActiveDirectoryDomainSID)

	s.LocalGroup = graphTestContext.NewActiveDirectoryLocalGroup("REMOTE DESKTOP USERS", graphTestContext.Harness.RootADHarness.ActiveDirectoryDomainSID)

	s.GroupLocalGroup = graphTestContext.NewActiveDirectoryLocalGroup("ACCOUNT OPERATORS", graphTestContext.Harness.RootADHarness.ActiveDirectoryDomainSID)
	s.GroupLocalGroup.AddKinds(ad.Group)
	graphTestContext.UpdateNode(s.GroupLocalGroup)
}

type ADCSESC1Harness struct {
	AuthStore1    *graph.Node
	RootCA1       *graph.Node
	EnterpriseCA1 *graph.Node
	CertTemplate1 *graph.Node
	Domain1       *graph.Node
	Group11       *graph.Node
	Group12       *graph.Node
	Group13       *graph.Node
	User11        *graph.Node
	User12        *graph.Node
	User13        *graph.Node
	User14        *graph.Node
	User15        *graph.Node

	Domain2        *graph.Node
	RootCA2        *graph.Node
	AuthStore2     *graph.Node
	CertTemplate2  *graph.Node
	EnterpriseCA21 *graph.Node
	EnterpriseCA22 *graph.Node
	EnterpriseCA23 *graph.Node
	Group21        *graph.Node
	Group22        *graph.Node

	Domain3        *graph.Node
	RootCA3        *graph.Node
	AuthStore3     *graph.Node
	EnterpriseCA31 *graph.Node
	EnterpriseCA32 *graph.Node
	CertTemplate3  *graph.Node
	Group31        *graph.Node
	Group32        *graph.Node

	Domain4        *graph.Node
	AuthStore4     *graph.Node
	RootCA4        *graph.Node
	Group41        *graph.Node
	Group42        *graph.Node
	Group43        *graph.Node
	Group44        *graph.Node
	Group45        *graph.Node
	Group46        *graph.Node
	Group47        *graph.Node
	EnterpriseCA4  *graph.Node
	CertTemplate41 *graph.Node
	CertTemplate42 *graph.Node
	CertTemplate43 *graph.Node
	CertTemplate44 *graph.Node
	CertTemplate45 *graph.Node
	CertTemplate46 *graph.Node
}

func (s *ADCSESC1Harness) Setup(graphTestContext *GraphTestContext) {
	emptyEkus := make([]string, 0)
	sid := RandomDomainSID()
	s.Domain1 = graphTestContext.NewActiveDirectoryDomain("domain 1", sid, false, false)
	s.AuthStore1 = graphTestContext.NewActiveDirectoryNTAuthStore("ntauthstore 1", sid)
	s.EnterpriseCA1 = graphTestContext.NewActiveDirectoryEnterpriseCA("eca 1", sid)
	s.RootCA1 = graphTestContext.NewActiveDirectoryRootCA("rca 1", sid)
	s.CertTemplate1 = graphTestContext.NewActiveDirectoryCertTemplate("certtemplate 1", sid, CertTemplateData{
		RequiresManagerApproval: false,
		AuthenticationEnabled:   true,
		EnrolleeSuppliesSubject: true,
		SubjectAltRequireUPN:    false,
		SubjectAltRequireSPN:    false,
		NoSecurityExtension:     false,
		SchemaVersion:           1,
		AuthorizedSignatures:    0,
		EKUS:                    emptyEkus,
		ApplicationPolicies:     emptyEkus,
	})
	s.Group11 = graphTestContext.NewActiveDirectoryGroup("group1-1", sid)
	s.Group12 = graphTestContext.NewActiveDirectoryGroup("group1-2", sid)
	s.Group13 = graphTestContext.NewActiveDirectoryGroup("group1-3", sid)
	s.User11 = graphTestContext.NewActiveDirectoryUser("user1-1", sid)
	s.User12 = graphTestContext.NewActiveDirectoryUser("user1-2", sid)
	s.User13 = graphTestContext.NewActiveDirectoryUser("user1-3", sid)
	s.User14 = graphTestContext.NewActiveDirectoryUser("user1-4", sid)
	s.User15 = graphTestContext.NewActiveDirectoryUser("user1-5", sid)

	graphTestContext.NewRelationship(s.AuthStore1, s.Domain1, ad.NTAuthStoreFor)
	graphTestContext.NewRelationship(s.RootCA1, s.Domain1, ad.RootCAFor)
	graphTestContext.NewRelationship(s.EnterpriseCA1, s.AuthStore1, ad.TrustedForNTAuth)
	graphTestContext.NewRelationship(s.EnterpriseCA1, s.RootCA1, ad.EnterpriseCAFor)
	graphTestContext.NewRelationship(s.CertTemplate1, s.EnterpriseCA1, ad.PublishedTo)
	graphTestContext.NewRelationship(s.Group11, s.CertTemplate1, ad.Enroll)
	graphTestContext.NewRelationship(s.Group12, s.EnterpriseCA1, ad.Enroll)
	graphTestContext.NewRelationship(s.Group13, s.EnterpriseCA1, ad.Enroll)
	graphTestContext.NewRelationship(s.Group13, s.CertTemplate1, ad.Enroll)

	graphTestContext.NewRelationship(s.User15, s.Group11, ad.MemberOf)
	graphTestContext.NewRelationship(s.User13, s.Group11, ad.MemberOf)
	graphTestContext.NewRelationship(s.User11, s.Group11, ad.MemberOf)
	graphTestContext.NewRelationship(s.User13, s.Group12, ad.MemberOf)
	graphTestContext.NewRelationship(s.User14, s.Group12, ad.MemberOf)
	graphTestContext.NewRelationship(s.User12, s.Group13, ad.MemberOf)
	graphTestContext.NewRelationship(s.User11, s.Group13, ad.MemberOf)

	sid = RandomDomainSID()
	s.Domain2 = graphTestContext.NewActiveDirectoryDomain("domain 2", sid, false, true)
	s.RootCA2 = graphTestContext.NewActiveDirectoryRootCA("rca2", sid)
	s.AuthStore2 = graphTestContext.NewActiveDirectoryNTAuthStore("authstore2", sid)
	s.EnterpriseCA21 = graphTestContext.NewActiveDirectoryEnterpriseCA("eca2-1", sid)
	s.EnterpriseCA22 = graphTestContext.NewActiveDirectoryEnterpriseCA("eca2-2", sid)
	s.EnterpriseCA23 = graphTestContext.NewActiveDirectoryEnterpriseCA("eca2-3", sid)
	s.Group21 = graphTestContext.NewActiveDirectoryGroup("group2-1", sid)
	s.Group22 = graphTestContext.NewActiveDirectoryGroup("group2-2", sid)
	s.CertTemplate2 = graphTestContext.NewActiveDirectoryCertTemplate("certtemplate 2", sid, CertTemplateData{
		RequiresManagerApproval: false,
		AuthenticationEnabled:   true,
		EnrolleeSuppliesSubject: true,
		SubjectAltRequireUPN:    false,
		SubjectAltRequireSPN:    false,
		NoSecurityExtension:     false,
		SchemaVersion:           1,
		AuthorizedSignatures:    0,
		EKUS:                    emptyEkus,
		ApplicationPolicies:     emptyEkus,
	})

	graphTestContext.NewRelationship(s.RootCA2, s.Domain2, ad.RootCAFor)
	graphTestContext.NewRelationship(s.AuthStore2, s.Domain2, ad.NTAuthStoreFor)
	graphTestContext.NewRelationship(s.EnterpriseCA21, s.EnterpriseCA23, ad.IssuedSignedBy)
	graphTestContext.NewRelationship(s.EnterpriseCA21, s.AuthStore2, ad.TrustedForNTAuth)
	graphTestContext.NewRelationship(s.EnterpriseCA22, s.RootCA2, ad.IssuedSignedBy)
	graphTestContext.NewRelationship(s.EnterpriseCA23, s.RootCA2, ad.EnterpriseCAFor)
	graphTestContext.NewRelationship(s.Group21, s.EnterpriseCA22, ad.Enroll)
	graphTestContext.NewRelationship(s.Group21, s.CertTemplate2, ad.Enroll)
	graphTestContext.NewRelationship(s.CertTemplate2, s.EnterpriseCA22, ad.PublishedTo)
	graphTestContext.NewRelationship(s.CertTemplate2, s.EnterpriseCA21, ad.PublishedTo)
	graphTestContext.NewRelationship(s.Group22, s.CertTemplate2, ad.Enroll)
	graphTestContext.NewRelationship(s.Group22, s.EnterpriseCA21, ad.Enroll)

	sid = RandomDomainSID()
	s.Domain3 = graphTestContext.NewActiveDirectoryDomain("domain 3", sid, false, true)
	s.RootCA3 = graphTestContext.NewActiveDirectoryRootCA("rca3", sid)
	s.AuthStore3 = graphTestContext.NewActiveDirectoryNTAuthStore("authstore3", sid)
	s.EnterpriseCA31 = graphTestContext.NewActiveDirectoryEnterpriseCA("eca3-1", sid)
	s.EnterpriseCA32 = graphTestContext.NewActiveDirectoryEnterpriseCA("eca3-2", sid)
	s.Group31 = graphTestContext.NewActiveDirectoryGroup("group3-1", sid)
	s.Group32 = graphTestContext.NewActiveDirectoryGroup("group3-2", sid)
	s.CertTemplate3 = graphTestContext.NewActiveDirectoryCertTemplate("certtemplate 3", sid, CertTemplateData{
		RequiresManagerApproval: false,
		AuthenticationEnabled:   true,
		EnrolleeSuppliesSubject: true,
		SubjectAltRequireUPN:    false,
		SubjectAltRequireSPN:    false,
		NoSecurityExtension:     false,
		SchemaVersion:           1,
		AuthorizedSignatures:    0,
		EKUS:                    emptyEkus,
		ApplicationPolicies:     emptyEkus,
	})

	graphTestContext.NewRelationship(s.RootCA3, s.Domain3, ad.RootCAFor)
	graphTestContext.NewRelationship(s.AuthStore3, s.Domain3, ad.NTAuthStoreFor)
	graphTestContext.NewRelationship(s.EnterpriseCA31, s.AuthStore3, ad.TrustedForNTAuth)
	graphTestContext.NewRelationship(s.EnterpriseCA31, s.RootCA3, ad.EnterpriseCAFor)
	graphTestContext.NewRelationship(s.EnterpriseCA32, s.AuthStore3, ad.TrustedForNTAuth)
	graphTestContext.NewRelationship(s.CertTemplate3, s.EnterpriseCA31, ad.PublishedTo)
	graphTestContext.NewRelationship(s.CertTemplate3, s.EnterpriseCA32, ad.PublishedTo)
	graphTestContext.NewRelationship(s.Group31, s.EnterpriseCA32, ad.Enroll)
	graphTestContext.NewRelationship(s.Group31, s.CertTemplate3, ad.Enroll)
	graphTestContext.NewRelationship(s.Group32, s.CertTemplate3, ad.Enroll)
	graphTestContext.NewRelationship(s.Group32, s.EnterpriseCA31, ad.Enroll)

	sid = RandomDomainSID()
	s.Domain4 = graphTestContext.NewActiveDirectoryDomain("domain 4", sid, false, true)
	s.AuthStore4 = graphTestContext.NewActiveDirectoryNTAuthStore("authstore 4", sid)
	s.RootCA4 = graphTestContext.NewActiveDirectoryRootCA("rca4", sid)
	s.EnterpriseCA4 = graphTestContext.NewActiveDirectoryEnterpriseCA("eca4", sid)
	s.Group41 = graphTestContext.NewActiveDirectoryGroup("group4-1", sid)
	s.Group42 = graphTestContext.NewActiveDirectoryGroup("group4-2", sid)
	s.Group43 = graphTestContext.NewActiveDirectoryGroup("group4-3", sid)
	s.Group44 = graphTestContext.NewActiveDirectoryGroup("group4-4", sid)
	s.Group45 = graphTestContext.NewActiveDirectoryGroup("group4-5", sid)
	s.Group46 = graphTestContext.NewActiveDirectoryGroup("group4-6", sid)
	s.Group47 = graphTestContext.NewActiveDirectoryGroup("group4-7", sid)
	s.CertTemplate41 = graphTestContext.NewActiveDirectoryCertTemplate("certtemplate 4-1", sid, CertTemplateData{
		RequiresManagerApproval: false,
		AuthenticationEnabled:   true,
		EnrolleeSuppliesSubject: true,
		SubjectAltRequireUPN:    false,
		SubjectAltRequireSPN:    false,
		NoSecurityExtension:     false,
		SchemaVersion:           2,
		AuthorizedSignatures:    1,
		EKUS:                    emptyEkus,
		ApplicationPolicies:     emptyEkus,
	})
	s.CertTemplate42 = graphTestContext.NewActiveDirectoryCertTemplate("certtemplate 4-2", sid, CertTemplateData{
		RequiresManagerApproval: false,
		AuthenticationEnabled:   true,
		EnrolleeSuppliesSubject: true,
		SubjectAltRequireUPN:    false,
		SubjectAltRequireSPN:    false,
		NoSecurityExtension:     false,
		SchemaVersion:           2,
		AuthorizedSignatures:    0,
		EKUS:                    emptyEkus,
		ApplicationPolicies:     emptyEkus,
	})
	s.CertTemplate43 = graphTestContext.NewActiveDirectoryCertTemplate("certtemplate 4-3", sid, CertTemplateData{
		RequiresManagerApproval: false,
		AuthenticationEnabled:   true,
		EnrolleeSuppliesSubject: true,
		SubjectAltRequireUPN:    false,
		SubjectAltRequireSPN:    false,
		NoSecurityExtension:     false,
		SchemaVersion:           1,
		AuthorizedSignatures:    0,
		EKUS:                    emptyEkus,
		ApplicationPolicies:     emptyEkus,
	})
	s.CertTemplate44 = graphTestContext.NewActiveDirectoryCertTemplate("certtemplate 4-4", sid, CertTemplateData{
		RequiresManagerApproval: true,
		AuthenticationEnabled:   true,
		EnrolleeSuppliesSubject: true,
		SubjectAltRequireUPN:    false,
		SubjectAltRequireSPN:    false,
		NoSecurityExtension:     false,
		SchemaVersion:           1,
		AuthorizedSignatures:    0,
		EKUS:                    emptyEkus,
		ApplicationPolicies:     emptyEkus,
	})
	s.CertTemplate45 = graphTestContext.NewActiveDirectoryCertTemplate("certtemplate 4-5", sid, CertTemplateData{
		RequiresManagerApproval: false,
		AuthenticationEnabled:   false,
		EnrolleeSuppliesSubject: true,
		SubjectAltRequireUPN:    false,
		SubjectAltRequireSPN:    false,
		NoSecurityExtension:     false,
		SchemaVersion:           1,
		AuthorizedSignatures:    0,
		EKUS:                    emptyEkus,
		ApplicationPolicies:     emptyEkus,
	})
	s.CertTemplate46 = graphTestContext.NewActiveDirectoryCertTemplate("certtemplate 4-6", sid, CertTemplateData{
		RequiresManagerApproval: false,
		AuthenticationEnabled:   true,
		EnrolleeSuppliesSubject: false,
		SubjectAltRequireUPN:    true,
		SubjectAltRequireSPN:    false,
		NoSecurityExtension:     false,
		SchemaVersion:           1,
		AuthorizedSignatures:    0,
		EKUS:                    emptyEkus,
		ApplicationPolicies:     emptyEkus,
	})

	graphTestContext.NewRelationship(s.AuthStore4, s.Domain4, ad.NTAuthStoreFor)
	graphTestContext.NewRelationship(s.RootCA4, s.Domain4, ad.RootCAFor)
	graphTestContext.NewRelationship(s.EnterpriseCA4, s.AuthStore4, ad.TrustedForNTAuth)
	graphTestContext.NewRelationship(s.EnterpriseCA4, s.RootCA4, ad.EnterpriseCAFor)
	graphTestContext.NewRelationship(s.Group41, s.EnterpriseCA4, ad.Enroll)
	graphTestContext.NewRelationship(s.Group41, s.CertTemplate41, ad.Enroll)
	graphTestContext.NewRelationship(s.Group42, s.EnterpriseCA4, ad.Enroll)
	graphTestContext.NewRelationship(s.Group42, s.CertTemplate42, ad.Enroll)
	graphTestContext.NewRelationship(s.Group43, s.EnterpriseCA4, ad.Enroll)
	graphTestContext.NewRelationship(s.Group43, s.CertTemplate43, ad.Enroll)
	graphTestContext.NewRelationship(s.Group44, s.EnterpriseCA4, ad.Enroll)
	graphTestContext.NewRelationship(s.Group44, s.CertTemplate44, ad.Enroll)
	graphTestContext.NewRelationship(s.Group45, s.EnterpriseCA4, ad.Enroll)
	graphTestContext.NewRelationship(s.Group45, s.CertTemplate45, ad.Enroll)
	graphTestContext.NewRelationship(s.Group46, s.EnterpriseCA4, ad.Enroll)
	graphTestContext.NewRelationship(s.Group46, s.CertTemplate46, ad.Enroll)

	graphTestContext.NewRelationship(s.Group47, s.EnterpriseCA1, ad.Enroll)
	graphTestContext.NewRelationship(s.Group47, s.CertTemplate1, ad.Enroll)

	graphTestContext.NewRelationship(s.CertTemplate41, s.EnterpriseCA4, ad.PublishedTo)
	graphTestContext.NewRelationship(s.CertTemplate42, s.EnterpriseCA4, ad.PublishedTo)
	graphTestContext.NewRelationship(s.CertTemplate43, s.EnterpriseCA4, ad.PublishedTo)
	graphTestContext.NewRelationship(s.CertTemplate44, s.EnterpriseCA4, ad.PublishedTo)
	graphTestContext.NewRelationship(s.CertTemplate45, s.EnterpriseCA4, ad.PublishedTo)
	graphTestContext.NewRelationship(s.CertTemplate46, s.EnterpriseCA4, ad.PublishedTo)
}

type EnrollOnBehalfOfHarnessTwo struct {
	Domain2        *graph.Node
	AuthStore2     *graph.Node
	RootCA2        *graph.Node
	EnterpriseCA2  *graph.Node
	CertTemplate21 *graph.Node
	CertTemplate22 *graph.Node
	CertTemplate23 *graph.Node
	CertTemplate24 *graph.Node
	CertTemplate25 *graph.Node
}

func (s *EnrollOnBehalfOfHarnessTwo) Setup(gt *GraphTestContext) {
	certRequestAgentEKU := make([]string, 0)
	certRequestAgentEKU = append(certRequestAgentEKU, adAnalysis.EkuCertRequestAgent)
	emptyAppPolicies := make([]string, 0)
	sid := RandomDomainSID()
	s.Domain2 = gt.NewActiveDirectoryDomain("domain2", sid, false, true)
	s.AuthStore2 = gt.NewActiveDirectoryNTAuthStore("authstore2", sid)
	s.RootCA2 = gt.NewActiveDirectoryRootCA("rca2", sid)
	s.EnterpriseCA2 = gt.NewActiveDirectoryEnterpriseCA("eca2", sid)
	s.CertTemplate21 = gt.NewActiveDirectoryCertTemplate("certtemplate2-1", sid, CertTemplateData{
		RequiresManagerApproval: false,
		AuthenticationEnabled:   false,
		EnrolleeSuppliesSubject: false,
		SubjectAltRequireUPN:    false,
		SubjectAltRequireSPN:    false,
		NoSecurityExtension:     false,
		SchemaVersion:           1,
		AuthorizedSignatures:    0,
		EKUS:                    certRequestAgentEKU,
		ApplicationPolicies:     emptyAppPolicies,
	})
	s.CertTemplate22 = gt.NewActiveDirectoryCertTemplate("certtemplate2-2", sid, CertTemplateData{
		RequiresManagerApproval: false,
		AuthenticationEnabled:   false,
		EnrolleeSuppliesSubject: false,
		SubjectAltRequireUPN:    false,
		SubjectAltRequireSPN:    false,
		NoSecurityExtension:     false,
		SchemaVersion:           1,
		AuthorizedSignatures:    0,
		EKUS:                    []string{adAnalysis.EkuCertRequestAgent, adAnalysis.EkuAnyPurpose},
		ApplicationPolicies:     emptyAppPolicies,
	})
	s.CertTemplate23 = gt.NewActiveDirectoryCertTemplate("certtemplate2-3", sid, CertTemplateData{
		RequiresManagerApproval: false,
		AuthenticationEnabled:   false,
		EnrolleeSuppliesSubject: false,
		SubjectAltRequireUPN:    false,
		SubjectAltRequireSPN:    false,
		NoSecurityExtension:     false,
		SchemaVersion:           2,
		AuthorizedSignatures:    1,
		EKUS:                    certRequestAgentEKU,
		ApplicationPolicies:     []string{adAnalysis.EkuCertRequestAgent},
	})
	s.CertTemplate24 = gt.NewActiveDirectoryCertTemplate("certtemplate2-4", sid, CertTemplateData{
		RequiresManagerApproval: false,
		AuthenticationEnabled:   false,
		EnrolleeSuppliesSubject: false,
		SubjectAltRequireUPN:    false,
		SubjectAltRequireSPN:    false,
		NoSecurityExtension:     false,
		SchemaVersion:           2,
		AuthorizedSignatures:    1,
		EKUS:                    emptyAppPolicies,
		ApplicationPolicies:     emptyAppPolicies,
	})
	s.CertTemplate25 = gt.NewActiveDirectoryCertTemplate("certtemplate2-5", sid, CertTemplateData{
		RequiresManagerApproval: false,
		AuthenticationEnabled:   false,
		EnrolleeSuppliesSubject: false,
		SubjectAltRequireUPN:    false,
		SubjectAltRequireSPN:    false,
		NoSecurityExtension:     false,
		SchemaVersion:           1,
		AuthorizedSignatures:    1,
		EKUS:                    emptyAppPolicies,
		ApplicationPolicies:     emptyAppPolicies,
	})

	gt.NewRelationship(s.AuthStore2, s.Domain2, ad.NTAuthStoreFor)
	gt.NewRelationship(s.RootCA2, s.Domain2, ad.RootCAFor)
	gt.NewRelationship(s.EnterpriseCA2, s.AuthStore2, ad.TrustedForNTAuth)
	gt.NewRelationship(s.EnterpriseCA2, s.RootCA2, ad.EnterpriseCAFor)
	gt.NewRelationship(s.CertTemplate21, s.EnterpriseCA2, ad.PublishedTo)
	gt.NewRelationship(s.CertTemplate22, s.EnterpriseCA2, ad.PublishedTo)
	gt.NewRelationship(s.CertTemplate23, s.EnterpriseCA2, ad.PublishedTo)
	gt.NewRelationship(s.CertTemplate24, s.EnterpriseCA2, ad.PublishedTo)
	gt.NewRelationship(s.CertTemplate25, s.EnterpriseCA2, ad.PublishedTo)
}

type EnrollOnBehalfOfHarnessOne struct {
	Domain1        *graph.Node
	AuthStore1     *graph.Node
	RootCA1        *graph.Node
	EnterpriseCA1  *graph.Node
	CertTemplate11 *graph.Node
	CertTemplate12 *graph.Node
	CertTemplate13 *graph.Node
}

func (s *EnrollOnBehalfOfHarnessOne) Setup(gt *GraphTestContext) {
	sid := RandomDomainSID()
	anyPurposeEkus := make([]string, 0)
	anyPurposeEkus = append(anyPurposeEkus, adAnalysis.EkuAnyPurpose)
	emptyAppPolicies := make([]string, 0)
	s.Domain1 = gt.NewActiveDirectoryDomain("domain1", sid, false, true)
	s.AuthStore1 = gt.NewActiveDirectoryNTAuthStore("authstore1", sid)
	s.RootCA1 = gt.NewActiveDirectoryRootCA("rca1", sid)
	s.EnterpriseCA1 = gt.NewActiveDirectoryEnterpriseCA("eca1", sid)
	s.CertTemplate11 = gt.NewActiveDirectoryCertTemplate("certtemplate1-1", sid, CertTemplateData{
		RequiresManagerApproval: false,
		AuthenticationEnabled:   false,
		EnrolleeSuppliesSubject: false,
		SubjectAltRequireUPN:    false,
		SubjectAltRequireSPN:    false,
		NoSecurityExtension:     false,
		SchemaVersion:           2,
		AuthorizedSignatures:    0,
		EKUS:                    anyPurposeEkus,
		ApplicationPolicies:     emptyAppPolicies,
	})
	s.CertTemplate12 = gt.NewActiveDirectoryCertTemplate("certtemplate1-2", sid, CertTemplateData{
		RequiresManagerApproval: false,
		AuthenticationEnabled:   false,
		EnrolleeSuppliesSubject: false,
		SubjectAltRequireUPN:    false,
		SubjectAltRequireSPN:    false,
		NoSecurityExtension:     false,
		SchemaVersion:           1,
		AuthorizedSignatures:    0,
		EKUS:                    anyPurposeEkus,
		ApplicationPolicies:     emptyAppPolicies,
	})
	s.CertTemplate13 = gt.NewActiveDirectoryCertTemplate("certtemplate1-3", sid, CertTemplateData{
		RequiresManagerApproval: false,
		AuthenticationEnabled:   false,
		EnrolleeSuppliesSubject: false,
		SubjectAltRequireUPN:    false,
		SubjectAltRequireSPN:    false,
		NoSecurityExtension:     false,
		SchemaVersion:           2,
		AuthorizedSignatures:    0,
		EKUS:                    anyPurposeEkus,
		ApplicationPolicies:     emptyAppPolicies,
	})

	gt.NewRelationship(s.AuthStore1, s.Domain1, ad.NTAuthStoreFor)
	gt.NewRelationship(s.RootCA1, s.Domain1, ad.RootCAFor)
	gt.NewRelationship(s.EnterpriseCA1, s.AuthStore1, ad.TrustedForNTAuth)
	gt.NewRelationship(s.EnterpriseCA1, s.RootCA1, ad.EnterpriseCAFor)
	gt.NewRelationship(s.CertTemplate11, s.EnterpriseCA1, ad.PublishedTo)
	gt.NewRelationship(s.CertTemplate12, s.EnterpriseCA1, ad.PublishedTo)
	gt.NewRelationship(s.CertTemplate13, s.EnterpriseCA1, ad.PublishedTo)
}

type ADCSGoldenCertHarness struct {
	NTAuthStore1  *graph.Node
	RootCA1       *graph.Node
	EnterpriseCA1 *graph.Node
	Computer1     *graph.Node
	Domain1       *graph.Node

	Domain2        *graph.Node
	RootCA2        *graph.Node
	NTAuthStore2   *graph.Node
	EnterpriseCA21 *graph.Node
	EnterpriseCA22 *graph.Node
	EnterpriseCA23 *graph.Node
	Computer21     *graph.Node
	Computer22     *graph.Node
	Computer23     *graph.Node

	NTAuthStore3  *graph.Node
	RootCA3       *graph.Node
	EnterpriseCA3 *graph.Node
	Computer3     *graph.Node
	Domain3       *graph.Node
}

func (s *ADCSGoldenCertHarness) Setup(graphTestContext *GraphTestContext) {
	//Positive test cases for GoldenCert edge
	sid := RandomDomainSID()
	s.Domain1 = graphTestContext.NewActiveDirectoryDomain("domain 1", sid, false, true)
	s.RootCA1 = graphTestContext.NewActiveDirectoryRootCA("rca 1", sid)
	s.NTAuthStore1 = graphTestContext.NewActiveDirectoryNTAuthStore("ntauthstore 1", sid)
	s.EnterpriseCA1 = graphTestContext.NewActiveDirectoryEnterpriseCA("eca 1", sid)
	s.Computer1 = graphTestContext.NewActiveDirectoryComputer("computer 1", sid)

	graphTestContext.NewRelationship(s.NTAuthStore1, s.Domain1, ad.NTAuthStoreFor)
	graphTestContext.NewRelationship(s.RootCA1, s.Domain1, ad.RootCAFor)
	graphTestContext.NewRelationship(s.EnterpriseCA1, s.NTAuthStore1, ad.TrustedForNTAuth)
	graphTestContext.NewRelationship(s.EnterpriseCA1, s.RootCA1, ad.EnterpriseCAFor)
	graphTestContext.NewRelationship(s.Computer1, s.EnterpriseCA1, ad.HostsCAService)

	sid = RandomDomainSID()
	s.Domain3 = graphTestContext.NewActiveDirectoryDomain("domain 3", sid, false, true)
	s.RootCA3 = graphTestContext.NewActiveDirectoryRootCA("rca 3", sid)
	s.NTAuthStore3 = graphTestContext.NewActiveDirectoryNTAuthStore("ntauthstore 3", sid)
	s.EnterpriseCA3 = graphTestContext.NewActiveDirectoryEnterpriseCA("eca 3", sid)
	s.Computer3 = graphTestContext.NewActiveDirectoryComputer("computer 3", sid)

	graphTestContext.NewRelationship(s.NTAuthStore3, s.Domain3, ad.NTAuthStoreFor)
	graphTestContext.NewRelationship(s.RootCA3, s.Domain3, ad.RootCAFor)
	graphTestContext.NewRelationship(s.EnterpriseCA3, s.NTAuthStore3, ad.TrustedForNTAuth)
	graphTestContext.NewRelationship(s.EnterpriseCA3, s.RootCA3, ad.IssuedSignedBy)
	graphTestContext.NewRelationship(s.Computer3, s.EnterpriseCA3, ad.HostsCAService)

	//Negative test cases for GoldenCert edge
	sid = RandomDomainSID()
	s.Domain2 = graphTestContext.NewActiveDirectoryDomain("domain 2", sid, false, true)
	s.RootCA2 = graphTestContext.NewActiveDirectoryRootCA("rca2", sid)
	s.NTAuthStore2 = graphTestContext.NewActiveDirectoryNTAuthStore("authstore2", sid)
	s.EnterpriseCA21 = graphTestContext.NewActiveDirectoryEnterpriseCA("eca 3", sid)
	s.EnterpriseCA22 = graphTestContext.NewActiveDirectoryEnterpriseCA("eca 4", sid)
	s.EnterpriseCA23 = graphTestContext.NewActiveDirectoryEnterpriseCA("eca 5", sid)
	s.Computer21 = graphTestContext.NewActiveDirectoryComputer("computer 3", sid)
	s.Computer22 = graphTestContext.NewActiveDirectoryComputer("computer 4", sid)
	s.Computer23 = graphTestContext.NewActiveDirectoryComputer("computer 5", sid)

	graphTestContext.NewRelationship(s.RootCA2, s.Domain2, ad.RootCAFor)
	graphTestContext.NewRelationship(s.NTAuthStore2, s.Domain2, ad.NTAuthStoreFor)
	graphTestContext.NewRelationship(s.EnterpriseCA23, s.NTAuthStore2, ad.TrustedForNTAuth)
	graphTestContext.NewRelationship(s.EnterpriseCA21, s.RootCA2, ad.EnterpriseCAFor)
	graphTestContext.NewRelationship(s.EnterpriseCA22, s.RootCA2, ad.IssuedSignedBy)
	graphTestContext.NewRelationship(s.Computer21, s.EnterpriseCA21, ad.HostsCAService)
	graphTestContext.NewRelationship(s.Computer22, s.EnterpriseCA22, ad.HostsCAService)
	graphTestContext.NewRelationship(s.Computer23, s.EnterpriseCA23, ad.HostsCAService)

}

type WeakCertBindingAndUPNCertMappingHarness struct {
	EnterpriseCA1 *graph.Node
	EnterpriseCA2 *graph.Node
	Computer1     *graph.Node
	Computer2     *graph.Node
	Computer3     *graph.Node
	Computer4     *graph.Node
	Computer5     *graph.Node
	Domain1       *graph.Node
	Domain2       *graph.Node
	Domain3       *graph.Node
}

func (s *WeakCertBindingAndUPNCertMappingHarness) Setup(graphTestContext *GraphTestContext) {
	domainSid1 := "S-1-5-21-2697957641-2271029196-387917394"
	domainSid2 := "S-1-5-21-2697957641-2271029196-387917395"
	domainSid3 := "S-1-5-21-2697957641-2271029196-387917396"

	// Set up ECA nodes
	s.EnterpriseCA1 = graphTestContext.NewActiveDirectoryEnterpriseCAWithThumbprint("EnterpriseCA1", domainSid1, "a")
	s.EnterpriseCA2 = graphTestContext.NewActiveDirectoryEnterpriseCAWithThumbprint("EnterpriseCA2", domainSid3, "b")

	// Set up Domain nodes
	s.Domain1 = graphTestContext.NewActiveDirectoryDomain("Domain1", domainSid1, false, true)
	s.Domain2 = graphTestContext.NewActiveDirectoryDomain("Domain2", domainSid2, false, true)
	s.Domain3 = graphTestContext.NewActiveDirectoryDomain("Domain3", domainSid3, false, true)

	// Set up Computer nodes
	s.Computer1 = graphTestContext.NewActiveDirectoryComputer("Computer1", domainSid1)
	s.Computer1.Properties.Set(ad.CertificateMappingMethodsRaw.String(), "4")
	graphTestContext.UpdateNode(s.Computer1)

	s.Computer2 = graphTestContext.NewActiveDirectoryComputer("Computer2", domainSid2)
	s.Computer2.Properties.Set(ad.CertificateMappingMethodsRaw.String(), "11")
	graphTestContext.UpdateNode(s.Computer2)

	s.Computer3 = graphTestContext.NewActiveDirectoryComputer("Computer3", domainSid2)
	s.Computer3.Properties.Set(ad.CertificateMappingMethodsRaw.String(), "31")
	graphTestContext.UpdateNode(s.Computer3)

	s.Computer4 = graphTestContext.NewActiveDirectoryComputer("Computer4", domainSid2)
	s.Computer4.Properties.Set(ad.CertificateMappingMethodsRaw.String(), "-1")
	graphTestContext.UpdateNode(s.Computer4)

	s.Computer5 = graphTestContext.NewActiveDirectoryComputer("Computer5", domainSid3)
	s.Computer5.Properties.Set(ad.CertificateMappingMethodsRaw.String(), "15")
	graphTestContext.UpdateNode(s.Computer5)

	// Set up edges from ECA nodes
	graphTestContext.NewRelationship(s.EnterpriseCA1, s.Computer1, ad.CanAbuseUPNCertMapping)
	graphTestContext.NewRelationship(s.EnterpriseCA1, s.Computer1, ad.CanAbuseWeakCertBinding)
	graphTestContext.NewRelationship(s.EnterpriseCA1, s.Computer2, ad.CanAbuseWeakCertBinding)
	graphTestContext.NewRelationship(s.EnterpriseCA1, s.Computer3, ad.CanAbuseUPNCertMapping)

	graphTestContext.NewRelationship(s.EnterpriseCA2, s.Computer5, ad.CanAbuseUPNCertMapping)

	// Set up edges from Computer nodes
	graphTestContext.NewRelationship(s.Computer1, s.Domain1, ad.DCFor)
	graphTestContext.NewRelationship(s.Computer2, s.Domain2, ad.DCFor)
	graphTestContext.NewRelationship(s.Computer3, s.Domain2, ad.DCFor)
	graphTestContext.NewRelationship(s.Computer4, s.Domain2, ad.DCFor)
	graphTestContext.NewRelationship(s.Computer5, s.Domain3, ad.DCFor)

	// Set up edges from Domain nodes
	graphTestContext.NewRelationship(s.Domain1, s.Domain2, ad.TrustedBy, graph.AsProperties(graph.PropertyMap{ad.TrustType: "ParentChild"}))
	graphTestContext.NewRelationship(s.Domain2, s.Domain3, ad.TrustedBy, graph.AsProperties(graph.PropertyMap{ad.TrustType: "External"}))
}

type IssuedSignedByHarness struct {
	RootCA1       *graph.Node
	RootCA2       *graph.Node
	EnterpriseCA1 *graph.Node
	EnterpriseCA2 *graph.Node
	EnterpriseCA3 *graph.Node
}

func (s *IssuedSignedByHarness) Setup(graphTestContext *GraphTestContext) {
	sid := RandomDomainSID()
	s.RootCA1 = graphTestContext.NewActiveDirectoryRootCAWithThumbprint("rca1", sid, "a")
	s.RootCA2 = graphTestContext.NewActiveDirectoryRootCAWithThumbprint("rca2", sid, "b")
	s.EnterpriseCA1 = graphTestContext.NewActiveDirectoryEnterpriseCAWithThumbprint("eca1", sid, "c")
	s.EnterpriseCA2 = graphTestContext.NewActiveDirectoryEnterpriseCAWithThumbprint("eca2", sid, "d")
	s.EnterpriseCA3 = graphTestContext.NewActiveDirectoryEnterpriseCAWithThumbprint("eca2", sid, "e")

	s.RootCA1.Properties.Set(ad.CertChain.String(), []string{"a"})
	s.RootCA2.Properties.Set(ad.CertChain.String(), []string{"b", "a"})
	s.EnterpriseCA1.Properties.Set(ad.CertChain.String(), []string{"c", "b", "a"})
	s.EnterpriseCA2.Properties.Set(ad.CertChain.String(), []string{"d", "c", "b", "a"})
	s.EnterpriseCA3.Properties.Set(ad.CertChain.String(), []string{"e"})

	graphTestContext.UpdateNode(s.RootCA1)
	graphTestContext.UpdateNode(s.RootCA2)
	graphTestContext.UpdateNode(s.EnterpriseCA1)
	graphTestContext.UpdateNode(s.EnterpriseCA2)
	graphTestContext.UpdateNode(s.EnterpriseCA3)
}

type TrustedForNTAuthHarness struct {
	EnterpriseCA1 *graph.Node
	EnterpriseCA2 *graph.Node
	EnterpriseCA3 *graph.Node

	NTAuthStore *graph.Node

	Domain *graph.Node
}

func (s *TrustedForNTAuthHarness) Setup(graphTestContext *GraphTestContext) {
	sid := RandomDomainSID()

	s.Domain = graphTestContext.NewActiveDirectoryDomain("domain", sid, false, true)

	s.NTAuthStore = graphTestContext.NewActiveDirectoryNTAuthStore("ntauthstore", sid)

	s.EnterpriseCA1 = graphTestContext.NewActiveDirectoryEnterpriseCAWithThumbprint("eca 1", sid, "a")

	s.EnterpriseCA2 = graphTestContext.NewActiveDirectoryEnterpriseCAWithThumbprint("eca 2", sid, "b")

	s.EnterpriseCA3 = graphTestContext.NewActiveDirectoryEnterpriseCA("eca 3", sid)
}

type ESC3Harness1 struct {
	Computer1     *graph.Node
	User1         *graph.Node
	User2         *graph.Node
	User3         *graph.Node
	Group1        *graph.Node
	Group2        *graph.Node
	CertTemplate0 *graph.Node
	CertTemplate1 *graph.Node
	CertTemplate2 *graph.Node
	CertTemplate3 *graph.Node
	EnterpriseCA1 *graph.Node
	EnterpriseCA2 *graph.Node

	NTAuthStore *graph.Node
	RootCA      *graph.Node

	Domain *graph.Node
}

func (s *ESC3Harness1) Setup(graphTestContext *GraphTestContext) {
	sid := RandomDomainSID()
	emptyEkus := make([]string, 0)
	s.Computer1 = graphTestContext.NewActiveDirectoryComputer("Computer1", sid)
	s.User1 = graphTestContext.NewActiveDirectoryUser("User1", sid)
	s.User2 = graphTestContext.NewActiveDirectoryUser("User2", sid)
	s.User3 = graphTestContext.NewActiveDirectoryUser("User3", sid)
	s.Group1 = graphTestContext.NewActiveDirectoryGroup("Group1", sid)
	s.Group2 = graphTestContext.NewActiveDirectoryGroup("Group2", sid)
	s.CertTemplate0 = graphTestContext.NewActiveDirectoryCertTemplate("CertTemplate0", sid, CertTemplateData{
		RequiresManagerApproval: false,
		AuthenticationEnabled:   true,
		EnrolleeSuppliesSubject: false,
		SubjectAltRequireUPN:    true,
		SubjectAltRequireSPN:    false,
		NoSecurityExtension:     false,
		SchemaVersion:           1,
		AuthorizedSignatures:    0,
		EKUS:                    emptyEkus,
		ApplicationPolicies:     emptyEkus,
	})
	s.CertTemplate1 = graphTestContext.NewActiveDirectoryCertTemplate("CertTemplate1", sid, CertTemplateData{
		RequiresManagerApproval: false,
		AuthenticationEnabled:   false,
		EnrolleeSuppliesSubject: false,
		SubjectAltRequireUPN:    false,
		SubjectAltRequireSPN:    false,
		NoSecurityExtension:     false,
		SchemaVersion:           2,
		AuthorizedSignatures:    0,
		EKUS:                    emptyEkus,
		ApplicationPolicies:     emptyEkus,
	})
	s.CertTemplate2 = graphTestContext.NewActiveDirectoryCertTemplate("CertTemplate2", sid, CertTemplateData{
		RequiresManagerApproval: false,
		AuthenticationEnabled:   true,
		EnrolleeSuppliesSubject: false,
		SubjectAltRequireUPN:    true,
		SubjectAltRequireSPN:    false,
		NoSecurityExtension:     false,
		SchemaVersion:           1,
		AuthorizedSignatures:    0,
		EKUS:                    emptyEkus,
		ApplicationPolicies:     emptyEkus,
	})
	s.CertTemplate3 = graphTestContext.NewActiveDirectoryCertTemplate("CertTemplate3", sid, CertTemplateData{
		RequiresManagerApproval: false,
		AuthenticationEnabled:   false,
		EnrolleeSuppliesSubject: false,
		SubjectAltRequireUPN:    false,
		SubjectAltRequireSPN:    false,
		NoSecurityExtension:     false,
		SchemaVersion:           1,
		AuthorizedSignatures:    0,
		EKUS:                    emptyEkus,
		ApplicationPolicies:     emptyEkus,
	})
	s.EnterpriseCA1 = graphTestContext.NewActiveDirectoryEnterpriseCA("EnterpriseCA1", sid)
	s.EnterpriseCA2 = graphTestContext.NewActiveDirectoryEnterpriseCA("EnterpriseCA2", sid)
	s.NTAuthStore = graphTestContext.NewActiveDirectoryNTAuthStore("NTAuthStore", sid)
	s.RootCA = graphTestContext.NewActiveDirectoryRootCA("NTAuthStore", sid)
	s.Domain = graphTestContext.NewActiveDirectoryDomain("ESC3-1Domain", sid, false, true)

	graphTestContext.NewRelationship(s.Computer1, s.CertTemplate0, ad.Enroll)
	graphTestContext.NewRelationship(s.Computer1, s.EnterpriseCA1, ad.Enroll)
	graphTestContext.NewRelationship(s.CertTemplate0, s.CertTemplate0, ad.EnrollOnBehalfOf)
	graphTestContext.NewRelationship(s.CertTemplate0, s.EnterpriseCA1, ad.PublishedTo)
	graphTestContext.NewRelationship(s.User3, s.CertTemplate1, ad.Enroll)
	graphTestContext.NewRelationship(s.Group2, s.CertTemplate1, ad.Enroll)
	graphTestContext.NewRelationship(s.Group2, s.Group1, ad.MemberOf)
	graphTestContext.NewRelationship(s.User2, s.Group1, ad.MemberOf)
	graphTestContext.NewRelationship(s.User1, s.CertTemplate3, ad.GenericAll)
	graphTestContext.NewRelationship(s.User1, s.Group1, ad.MemberOf)
	graphTestContext.NewRelationship(s.User1, s.EnterpriseCA2, ad.Enroll)
	graphTestContext.NewRelationship(s.Group1, s.EnterpriseCA1, ad.Enroll)
	graphTestContext.NewRelationship(s.Group1, s.CertTemplate2, ad.AllExtendedRights)
	graphTestContext.NewRelationship(s.CertTemplate1, s.EnterpriseCA1, ad.PublishedTo)
	graphTestContext.NewRelationship(s.CertTemplate1, s.CertTemplate2, ad.EnrollOnBehalfOf)
	graphTestContext.NewRelationship(s.CertTemplate2, s.EnterpriseCA1, ad.PublishedTo)
	graphTestContext.NewRelationship(s.CertTemplate3, s.CertTemplate2, ad.EnrollOnBehalfOf)
	graphTestContext.NewRelationship(s.CertTemplate3, s.EnterpriseCA2, ad.PublishedTo)
	graphTestContext.NewRelationship(s.EnterpriseCA1, s.NTAuthStore, ad.TrustedForNTAuth)
	graphTestContext.NewRelationship(s.EnterpriseCA1, s.RootCA, ad.IssuedSignedBy)
	graphTestContext.NewRelationship(s.NTAuthStore, s.Domain, ad.NTAuthStoreFor)
	graphTestContext.NewRelationship(s.RootCA, s.Domain, ad.RootCAFor)

	s.EnterpriseCA1.Properties.Set(ad.EnrollmentAgentRestrictionsCollected.String(), true)
	s.EnterpriseCA1.Properties.Set(ad.HasEnrollmentAgentRestrictions.String(), false)
	graphTestContext.UpdateNode(s.EnterpriseCA1)
}

type ESC3Harness2 struct {
	User1         *graph.Node
	User2         *graph.Node
	User3         *graph.Node
	Group1        *graph.Node
	CertTemplate1 *graph.Node
	CertTemplate2 *graph.Node
	CertTemplate3 *graph.Node
	CertTemplate4 *graph.Node
	EnterpriseCA1 *graph.Node

	NTAuthStore *graph.Node
	RootCA      *graph.Node

	Domain *graph.Node
}

func (s *ESC3Harness2) Setup(c *GraphTestContext) {
	sid := RandomDomainSID()
	emptyEkus := make([]string, 0)
	s.User1 = c.NewActiveDirectoryUser("User1", sid)
	s.User2 = c.NewActiveDirectoryUser("User2", sid)
	s.User3 = c.NewActiveDirectoryUser("User3", sid)
	s.Group1 = c.NewActiveDirectoryGroup("Group1", sid)
	s.CertTemplate1 = c.NewActiveDirectoryCertTemplate("CertTemplate1", sid, CertTemplateData{
		RequiresManagerApproval: false,
		AuthenticationEnabled:   true,
		EnrolleeSuppliesSubject: false,
		SubjectAltRequireUPN:    false,
		SubjectAltRequireSPN:    false,
		NoSecurityExtension:     false,
		SchemaVersion:           2,
		AuthorizedSignatures:    0,
		EKUS:                    emptyEkus,
		ApplicationPolicies:     emptyEkus,
	})
	s.CertTemplate2 = c.NewActiveDirectoryCertTemplate("CertTemplate2", sid, CertTemplateData{
		RequiresManagerApproval: false,
		AuthenticationEnabled:   true,
		EnrolleeSuppliesSubject: false,
		SubjectAltRequireUPN:    true,
		SubjectAltRequireSPN:    false,
		NoSecurityExtension:     false,
		SchemaVersion:           1,
		AuthorizedSignatures:    0,
		EKUS:                    emptyEkus,
		ApplicationPolicies:     emptyEkus,
	})
	s.CertTemplate3 = c.NewActiveDirectoryCertTemplate("CertTemplate3", sid, CertTemplateData{
		RequiresManagerApproval: false,
		AuthenticationEnabled:   true,
		EnrolleeSuppliesSubject: false,
		SubjectAltRequireUPN:    true,
		SubjectAltRequireSPN:    false,
		NoSecurityExtension:     false,
		SubjectAltRequireDNS:    true,
		SchemaVersion:           1,
		AuthorizedSignatures:    0,
		EKUS:                    emptyEkus,
		ApplicationPolicies:     emptyEkus,
	})
	s.CertTemplate4 = c.NewActiveDirectoryCertTemplate("CertTemplate4", sid, CertTemplateData{
		RequiresManagerApproval: false,
		AuthenticationEnabled:   true,
		EnrolleeSuppliesSubject: false,
		SubjectAltRequireUPN:    true,
		SubjectAltRequireSPN:    false,
		NoSecurityExtension:     false,
		SchemaVersion:           1,
		AuthorizedSignatures:    0,
		EKUS:                    emptyEkus,
		ApplicationPolicies:     emptyEkus,
	})
	s.EnterpriseCA1 = c.NewActiveDirectoryEnterpriseCA("EnterpriseCA1", sid)
	s.NTAuthStore = c.NewActiveDirectoryNTAuthStore("NTAuthStore", sid)
	s.RootCA = c.NewActiveDirectoryRootCA("RootCA", sid)
	s.Domain = c.NewActiveDirectoryDomain("ESC3-1Domain", sid, false, true)

	c.NewRelationship(s.User2, s.Group1, ad.MemberOf)
	c.NewRelationship(s.User1, s.Group1, ad.MemberOf)
	c.NewRelationship(s.User1, s.CertTemplate2, ad.DelegatedEnrollmentAgent)
	c.NewRelationship(s.User3, s.CertTemplate3, ad.DelegatedEnrollmentAgent)
	c.NewRelationship(s.Group1, s.CertTemplate1, ad.Enroll)
	c.NewRelationship(s.Group1, s.EnterpriseCA1, ad.Enroll)
	c.NewRelationship(s.Group1, s.CertTemplate2, ad.AllExtendedRights)
	c.NewRelationship(s.User3, s.CertTemplate3, ad.Enroll)
	c.NewRelationship(s.User3, s.EnterpriseCA1, ad.Enroll)
	c.NewRelationship(s.Group1, s.CertTemplate4, ad.Enroll)
	c.NewRelationship(s.CertTemplate1, s.EnterpriseCA1, ad.PublishedTo)
	c.NewRelationship(s.CertTemplate1, s.CertTemplate2, ad.EnrollOnBehalfOf)
	c.NewRelationship(s.CertTemplate1, s.CertTemplate4, ad.EnrollOnBehalfOf)
	c.NewRelationship(s.CertTemplate3, s.CertTemplate3, ad.EnrollOnBehalfOf)
	c.NewRelationship(s.CertTemplate3, s.EnterpriseCA1, ad.PublishedTo)
	c.NewRelationship(s.CertTemplate2, s.EnterpriseCA1, ad.PublishedTo)
	c.NewRelationship(s.CertTemplate4, s.EnterpriseCA1, ad.PublishedTo)
	c.NewRelationship(s.EnterpriseCA1, s.NTAuthStore, ad.TrustedForNTAuth)
	c.NewRelationship(s.EnterpriseCA1, s.RootCA, ad.IssuedSignedBy)
	c.NewRelationship(s.NTAuthStore, s.Domain, ad.NTAuthStoreFor)
	c.NewRelationship(s.RootCA, s.Domain, ad.RootCAFor)

	s.EnterpriseCA1.Properties.Set(ad.EnrollmentAgentRestrictionsCollected.String(), true)
	s.EnterpriseCA1.Properties.Set(ad.HasEnrollmentAgentRestrictions.String(), true)
	c.UpdateNode(s.EnterpriseCA1)
}

type ESC3Harness3 struct {
	CertTemplate1 *graph.Node
	CertTemplate2 *graph.Node
	Domain        *graph.Node
	EnterpriseCA1 *graph.Node
	Group1        *graph.Node
	NTAuthStore   *graph.Node
	RootCA        *graph.Node
	User2         *graph.Node
}

func (s *ESC3Harness3) Setup(c *GraphTestContext) {
	sid := RandomDomainSID()
	emptyEkus := make([]string, 0)
	s.User2 = c.NewActiveDirectoryUser("User2", sid)
	s.Group1 = c.NewActiveDirectoryGroup("Group1", sid)
	s.CertTemplate1 = c.NewActiveDirectoryCertTemplate("CertTemplate1", sid, CertTemplateData{
		RequiresManagerApproval: false,
		AuthenticationEnabled:   true,
		EnrolleeSuppliesSubject: false,
		SubjectAltRequireUPN:    false,
		SubjectAltRequireSPN:    false,
		NoSecurityExtension:     false,
		SchemaVersion:           2,
		AuthorizedSignatures:    0,
		EKUS:                    emptyEkus,
		ApplicationPolicies:     emptyEkus,
	})
	s.CertTemplate2 = c.NewActiveDirectoryCertTemplate("CertTemplate2", sid, CertTemplateData{
		RequiresManagerApproval: false,
		AuthenticationEnabled:   true,
		EnrolleeSuppliesSubject: false,
		SubjectAltRequireUPN:    true,
		SubjectAltRequireSPN:    false,
		NoSecurityExtension:     false,
		SchemaVersion:           1,
		AuthorizedSignatures:    0,
		EKUS:                    emptyEkus,
		ApplicationPolicies:     emptyEkus,
	})
	s.EnterpriseCA1 = c.NewActiveDirectoryEnterpriseCA("EnterpriseCA1", sid)
	s.NTAuthStore = c.NewActiveDirectoryNTAuthStore("NTAuthStore", sid)
	s.RootCA = c.NewActiveDirectoryRootCA("RootCA", sid)
	s.Domain = c.NewActiveDirectoryDomain("ESC3-1Domain", sid, false, true)

	c.NewRelationship(s.User2, s.Group1, ad.MemberOf)
	c.NewRelationship(s.Group1, s.CertTemplate1, ad.Enroll)
	c.NewRelationship(s.Group1, s.EnterpriseCA1, ad.Enroll)
	c.NewRelationship(s.Group1, s.CertTemplate2, ad.AllExtendedRights)
	c.NewRelationship(s.CertTemplate1, s.EnterpriseCA1, ad.PublishedTo)
	c.NewRelationship(s.CertTemplate1, s.CertTemplate2, ad.EnrollOnBehalfOf)
	c.NewRelationship(s.CertTemplate2, s.EnterpriseCA1, ad.PublishedTo)
	c.NewRelationship(s.EnterpriseCA1, s.NTAuthStore, ad.TrustedForNTAuth)
	c.NewRelationship(s.EnterpriseCA1, s.RootCA, ad.IssuedSignedBy)
	c.NewRelationship(s.NTAuthStore, s.Domain, ad.NTAuthStoreFor)
	c.NewRelationship(s.RootCA, s.Domain, ad.RootCAFor)

	s.EnterpriseCA1.Properties.Set(ad.EnrollmentAgentRestrictionsCollected.String(), false)
	c.UpdateNode(s.EnterpriseCA1)
}

type ESC9aPrincipalHarness struct {
	CertTemplate *graph.Node
	DC           *graph.Node
	Domain       *graph.Node
	EnterpriseCA *graph.Node
	Group0       *graph.Node
	Group1       *graph.Node
	Group2       *graph.Node
	Group3       *graph.Node
	Group4       *graph.Node
	Group5       *graph.Node
	Group6       *graph.Node
	NTAuthStore  *graph.Node
	RootCA       *graph.Node
	User1        *graph.Node
	User2        *graph.Node
}

func (s *ESC9aPrincipalHarness) Setup(graphTestContext *GraphTestContext) {
	domainSid := RandomDomainSID()
	s.CertTemplate = graphTestContext.NewActiveDirectoryCertTemplate("CertTemplate", domainSid, CertTemplateData{
		ApplicationPolicies:     []string{},
		AuthenticationEnabled:   true,
		AuthorizedSignatures:    0,
		EKUS:                    []string{},
		EnrolleeSuppliesSubject: false,
		NoSecurityExtension:     true,
		RequiresManagerApproval: false,
		SchemaVersion:           1,
		SubjectAltRequireEmail:  false,
		SubjectAltRequireSPN:    false,
		SubjectAltRequireUPN:    true,
	})
	s.DC = graphTestContext.NewActiveDirectoryComputer("DC", domainSid)
	s.Domain = graphTestContext.NewActiveDirectoryDomain("Domain", domainSid, false, true)
	s.EnterpriseCA = graphTestContext.NewActiveDirectoryEnterpriseCA("EnterpriseCA", domainSid)
	s.Group0 = graphTestContext.NewActiveDirectoryGroup("Group0", domainSid)
	s.Group1 = graphTestContext.NewActiveDirectoryGroup("Group1", domainSid)
	s.Group2 = graphTestContext.NewActiveDirectoryGroup("Group2", domainSid)
	s.Group3 = graphTestContext.NewActiveDirectoryGroup("Group3", domainSid)
	s.Group4 = graphTestContext.NewActiveDirectoryGroup("Group4", domainSid)
	s.Group5 = graphTestContext.NewActiveDirectoryGroup("Group5", domainSid)
	s.Group6 = graphTestContext.NewActiveDirectoryGroup("Group6", domainSid)
	s.NTAuthStore = graphTestContext.NewActiveDirectoryNTAuthStore("NTAuthStore", domainSid)
	s.RootCA = graphTestContext.NewActiveDirectoryRootCA("RootCA", domainSid)
	s.User1 = graphTestContext.NewActiveDirectoryUser("User1", domainSid)
	s.User2 = graphTestContext.NewActiveDirectoryUser("User2", domainSid)
	graphTestContext.NewRelationship(s.RootCA, s.Domain, ad.RootCAFor)
	graphTestContext.NewRelationship(s.EnterpriseCA, s.RootCA, ad.IssuedSignedBy)
	graphTestContext.NewRelationship(s.NTAuthStore, s.Domain, ad.NTAuthStoreFor)
	graphTestContext.NewRelationship(s.EnterpriseCA, s.NTAuthStore, ad.TrustedForNTAuth)
	graphTestContext.NewRelationship(s.EnterpriseCA, s.DC, ad.CanAbuseWeakCertBinding)
	graphTestContext.NewRelationship(s.DC, s.Domain, ad.DCFor)
	graphTestContext.NewRelationship(s.CertTemplate, s.EnterpriseCA, ad.PublishedTo)
	graphTestContext.NewRelationship(s.Group1, s.User1, ad.GenericAll)
	graphTestContext.NewRelationship(s.Group2, s.User1, ad.GenericWrite)
	graphTestContext.NewRelationship(s.Group6, s.User1, ad.AllExtendedRights)
	graphTestContext.NewRelationship(s.Group3, s.User1, ad.WriteDACL)
	graphTestContext.NewRelationship(s.Group4, s.User1, ad.WriteOwner)
	graphTestContext.NewRelationship(s.Group5, s.User1, ad.WriteOwner)
	graphTestContext.NewRelationship(s.User2, s.User2, ad.GenericAll)
	graphTestContext.NewRelationship(s.User1, s.Group0, ad.MemberOf)
	graphTestContext.NewRelationship(s.User2, s.Group0, ad.MemberOf)
	graphTestContext.NewRelationship(s.Group0, s.CertTemplate, ad.Enroll)
	graphTestContext.NewRelationship(s.Group0, s.EnterpriseCA, ad.Enroll)
}

type ESC9aHarness1 struct {
	CertTemplate1 *graph.Node
	CertTemplate2 *graph.Node
	CertTemplate3 *graph.Node
	CertTemplate4 *graph.Node
	CertTemplate5 *graph.Node
	CertTemplate6 *graph.Node
	CertTemplate7 *graph.Node
	CertTemplate8 *graph.Node
	DC            *graph.Node
	Domain        *graph.Node
	EnterpriseCA  *graph.Node
	Group0        *graph.Node
	Group1        *graph.Node
	Group2        *graph.Node
	Group3        *graph.Node
	Group4        *graph.Node
	Group5        *graph.Node
	Group6        *graph.Node
	Group7        *graph.Node
	Group8        *graph.Node
	NTAuthStore   *graph.Node
	RootCA        *graph.Node
	User1         *graph.Node
	User2         *graph.Node
	User3         *graph.Node
	User4         *graph.Node
	User5         *graph.Node
	User6         *graph.Node
	User7         *graph.Node
	User8         *graph.Node
}

func (s *ESC9aHarness1) Setup(graphTestContext *GraphTestContext) {
	domainSid := RandomDomainSID()
	s.CertTemplate1 = graphTestContext.NewActiveDirectoryCertTemplate("CertTemplate1", domainSid, CertTemplateData{
		ApplicationPolicies:     []string{},
		AuthenticationEnabled:   true,
		AuthorizedSignatures:    0,
		EKUS:                    []string{},
		EnrolleeSuppliesSubject: false,
		NoSecurityExtension:     true,
		RequiresManagerApproval: false,
		SchemaVersion:           2,
		SubjectAltRequireEmail:  false,
		SubjectAltRequireSPN:    false,
		SubjectAltRequireUPN:    true,
	})
	s.CertTemplate2 = graphTestContext.NewActiveDirectoryCertTemplate("CertTemplate2", domainSid, CertTemplateData{
		ApplicationPolicies:     []string{},
		AuthenticationEnabled:   true,
		AuthorizedSignatures:    0,
		EKUS:                    []string{},
		EnrolleeSuppliesSubject: false,
		NoSecurityExtension:     true,
		RequiresManagerApproval: false,
		SchemaVersion:           1,
		SubjectAltRequireEmail:  false,
		SubjectAltRequireSPN:    false,
		SubjectAltRequireUPN:    true,
	})
	s.CertTemplate3 = graphTestContext.NewActiveDirectoryCertTemplate("CertTemplate3", domainSid, CertTemplateData{
		ApplicationPolicies:     []string{},
		AuthenticationEnabled:   true,
		AuthorizedSignatures:    0,
		EKUS:                    []string{},
		EnrolleeSuppliesSubject: false,
		NoSecurityExtension:     true,
		RequiresManagerApproval: false,
		SchemaVersion:           1,
		SubjectAltRequireEmail:  false,
		SubjectAltRequireSPN:    true,
		SubjectAltRequireUPN:    false,
	})
	s.CertTemplate4 = graphTestContext.NewActiveDirectoryCertTemplate("CertTemplate4", domainSid, CertTemplateData{
		ApplicationPolicies:     []string{},
		AuthenticationEnabled:   true,
		AuthorizedSignatures:    0,
		EKUS:                    []string{},
		EnrolleeSuppliesSubject: false,
		NoSecurityExtension:     true,
		RequiresManagerApproval: true,
		SchemaVersion:           1,
		SubjectAltRequireEmail:  false,
		SubjectAltRequireSPN:    false,
		SubjectAltRequireUPN:    true,
	})
	s.CertTemplate5 = graphTestContext.NewActiveDirectoryCertTemplate("CertTemplate5", domainSid, CertTemplateData{
		ApplicationPolicies:     []string{},
		AuthenticationEnabled:   false,
		AuthorizedSignatures:    0,
		EKUS:                    []string{},
		EnrolleeSuppliesSubject: false,
		NoSecurityExtension:     true,
		RequiresManagerApproval: false,
		SchemaVersion:           1,
		SubjectAltRequireEmail:  false,
		SubjectAltRequireSPN:    false,
		SubjectAltRequireUPN:    true,
	})
	s.CertTemplate6 = graphTestContext.NewActiveDirectoryCertTemplate("CertTemplate6", domainSid, CertTemplateData{
		ApplicationPolicies:     []string{},
		AuthenticationEnabled:   true,
		AuthorizedSignatures:    1,
		EKUS:                    []string{},
		EnrolleeSuppliesSubject: false,
		NoSecurityExtension:     true,
		RequiresManagerApproval: false,
		SchemaVersion:           2,
		SubjectAltRequireEmail:  false,
		SubjectAltRequireSPN:    false,
		SubjectAltRequireUPN:    true,
	})
	s.CertTemplate7 = graphTestContext.NewActiveDirectoryCertTemplate("CertTemplate7", domainSid, CertTemplateData{
		ApplicationPolicies:     []string{},
		AuthenticationEnabled:   true,
		AuthorizedSignatures:    0,
		EKUS:                    []string{},
		EnrolleeSuppliesSubject: false,
		NoSecurityExtension:     true,
		RequiresManagerApproval: false,
		SchemaVersion:           1,
		SubjectAltRequireEmail:  false,
		SubjectAltRequireSPN:    false,
		SubjectAltRequireUPN:    false,
	})
	s.CertTemplate8 = graphTestContext.NewActiveDirectoryCertTemplate("CertTemplate8", domainSid, CertTemplateData{
		ApplicationPolicies:     []string{},
		AuthenticationEnabled:   true,
		AuthorizedSignatures:    0,
		EKUS:                    []string{},
		EnrolleeSuppliesSubject: false,
		NoSecurityExtension:     false,
		RequiresManagerApproval: false,
		SchemaVersion:           1,
		SubjectAltRequireEmail:  false,
		SubjectAltRequireSPN:    false,
		SubjectAltRequireUPN:    true,
	})
	s.DC = graphTestContext.NewActiveDirectoryComputer("DC", domainSid)
	s.Domain = graphTestContext.NewActiveDirectoryDomain("Domain", domainSid, false, true)
	s.EnterpriseCA = graphTestContext.NewActiveDirectoryEnterpriseCA("EnterpriseCA", domainSid)
	s.Group0 = graphTestContext.NewActiveDirectoryGroup("Group0", domainSid)
	s.Group1 = graphTestContext.NewActiveDirectoryGroup("Group1", domainSid)
	s.Group2 = graphTestContext.NewActiveDirectoryGroup("Group2", domainSid)
	s.Group3 = graphTestContext.NewActiveDirectoryGroup("Group3", domainSid)
	s.Group4 = graphTestContext.NewActiveDirectoryGroup("Group4", domainSid)
	s.Group5 = graphTestContext.NewActiveDirectoryGroup("Group5", domainSid)
	s.Group6 = graphTestContext.NewActiveDirectoryGroup("Group6", domainSid)
	s.Group7 = graphTestContext.NewActiveDirectoryGroup("Group7", domainSid)
	s.Group8 = graphTestContext.NewActiveDirectoryGroup("Group8", domainSid)
	s.NTAuthStore = graphTestContext.NewActiveDirectoryNTAuthStore("NTAuthStore", domainSid)
	s.RootCA = graphTestContext.NewActiveDirectoryRootCA("RootCA", domainSid)
	s.User1 = graphTestContext.NewActiveDirectoryUser("User1", domainSid)
	s.User2 = graphTestContext.NewActiveDirectoryUser("User2", domainSid)
	s.User3 = graphTestContext.NewActiveDirectoryUser("User3", domainSid)
	s.User4 = graphTestContext.NewActiveDirectoryUser("User4", domainSid)
	s.User5 = graphTestContext.NewActiveDirectoryUser("User5", domainSid)
	s.User6 = graphTestContext.NewActiveDirectoryUser("User6", domainSid)
	s.User7 = graphTestContext.NewActiveDirectoryUser("User7", domainSid)
	s.User8 = graphTestContext.NewActiveDirectoryUser("User8", domainSid)
	graphTestContext.NewRelationship(s.CertTemplate2, s.EnterpriseCA, ad.PublishedTo)
	graphTestContext.NewRelationship(s.RootCA, s.Domain, ad.RootCAFor)
	graphTestContext.NewRelationship(s.EnterpriseCA, s.RootCA, ad.IssuedSignedBy)
	graphTestContext.NewRelationship(s.NTAuthStore, s.Domain, ad.NTAuthStoreFor)
	graphTestContext.NewRelationship(s.EnterpriseCA, s.NTAuthStore, ad.TrustedForNTAuth)
	graphTestContext.NewRelationship(s.EnterpriseCA, s.DC, ad.CanAbuseWeakCertBinding)
	graphTestContext.NewRelationship(s.DC, s.Domain, ad.DCFor)
	graphTestContext.NewRelationship(s.User3, s.CertTemplate3, ad.Enroll)
	graphTestContext.NewRelationship(s.CertTemplate3, s.EnterpriseCA, ad.PublishedTo)
	graphTestContext.NewRelationship(s.CertTemplate4, s.EnterpriseCA, ad.PublishedTo)
	graphTestContext.NewRelationship(s.User4, s.CertTemplate4, ad.Enroll)
	graphTestContext.NewRelationship(s.User2, s.CertTemplate2, ad.Enroll)
	graphTestContext.NewRelationship(s.Group0, s.EnterpriseCA, ad.Enroll)
	graphTestContext.NewRelationship(s.User2, s.Group0, ad.MemberOf)
	graphTestContext.NewRelationship(s.User3, s.Group0, ad.MemberOf)
	graphTestContext.NewRelationship(s.User4, s.Group0, ad.MemberOf)
	graphTestContext.NewRelationship(s.CertTemplate5, s.EnterpriseCA, ad.PublishedTo)
	graphTestContext.NewRelationship(s.User5, s.CertTemplate5, ad.Enroll)
	graphTestContext.NewRelationship(s.User5, s.Group0, ad.MemberOf)
	graphTestContext.NewRelationship(s.User6, s.Group0, ad.MemberOf)
	graphTestContext.NewRelationship(s.User6, s.CertTemplate6, ad.Enroll)
	graphTestContext.NewRelationship(s.CertTemplate6, s.EnterpriseCA, ad.PublishedTo)
	graphTestContext.NewRelationship(s.CertTemplate1, s.EnterpriseCA, ad.PublishedTo)
	graphTestContext.NewRelationship(s.User1, s.CertTemplate1, ad.Enroll)
	graphTestContext.NewRelationship(s.User1, s.Group0, ad.MemberOf)
	graphTestContext.NewRelationship(s.CertTemplate7, s.EnterpriseCA, ad.PublishedTo)
	graphTestContext.NewRelationship(s.User7, s.CertTemplate7, ad.Enroll)
	graphTestContext.NewRelationship(s.User7, s.Group0, ad.MemberOf)
	graphTestContext.NewRelationship(s.CertTemplate8, s.EnterpriseCA, ad.PublishedTo)
	graphTestContext.NewRelationship(s.User8, s.CertTemplate8, ad.Enroll)
	graphTestContext.NewRelationship(s.User8, s.Group0, ad.MemberOf)
	graphTestContext.NewRelationship(s.Group8, s.User8, ad.GenericAll)
	graphTestContext.NewRelationship(s.Group7, s.User7, ad.GenericAll)
	graphTestContext.NewRelationship(s.Group6, s.User6, ad.GenericAll)
	graphTestContext.NewRelationship(s.Group5, s.User5, ad.GenericAll)
	graphTestContext.NewRelationship(s.Group4, s.User4, ad.GenericAll)
	graphTestContext.NewRelationship(s.Group3, s.User3, ad.GenericAll)
	graphTestContext.NewRelationship(s.Group2, s.User2, ad.GenericAll)
	graphTestContext.NewRelationship(s.Group1, s.User1, ad.GenericAll)
}

type ESC9aHarness2 struct {
	CertTemplate1 *graph.Node
	CertTemplate2 *graph.Node
	CertTemplate3 *graph.Node
	Computer1     *graph.Node
	Computer2     *graph.Node
	Computer3     *graph.Node
	Computer4     *graph.Node
	Computer5     *graph.Node
	Computer6     *graph.Node
	DC            *graph.Node
	Domain        *graph.Node
	EnterpriseCA  *graph.Node
	Group0        *graph.Node
	Group1        *graph.Node
	Group2        *graph.Node
	Group3        *graph.Node
	Group4        *graph.Node
	Group5        *graph.Node
	Group6        *graph.Node
	NTAuthStore   *graph.Node
	RootCA        *graph.Node
	User1         *graph.Node
	User2         *graph.Node
	User3         *graph.Node
	User4         *graph.Node
	User5         *graph.Node
	User6         *graph.Node
}

func (s *ESC9aHarness2) Setup(graphTestContext *GraphTestContext) {
	domainSid := RandomDomainSID()
	s.CertTemplate1 = graphTestContext.NewActiveDirectoryCertTemplate("CertTemplate1", domainSid, CertTemplateData{
		ApplicationPolicies:        []string{},
		AuthenticationEnabled:      true,
		AuthorizedSignatures:       0,
		EKUS:                       []string{},
		EnrolleeSuppliesSubject:    false,
		NoSecurityExtension:        true,
		RequiresManagerApproval:    false,
		SchemaVersion:              2,
		SubjectAltRequireDNS:       false,
		SubjectAltRequireDomainDNS: false,
		SubjectAltRequireEmail:     true,
		SubjectAltRequireSPN:       false,
		SubjectAltRequireUPN:       true,
	})
	s.CertTemplate2 = graphTestContext.NewActiveDirectoryCertTemplate("CertTemplate2", domainSid, CertTemplateData{
		ApplicationPolicies:        []string{},
		AuthenticationEnabled:      true,
		AuthorizedSignatures:       0,
		EKUS:                       []string{},
		EnrolleeSuppliesSubject:    false,
		NoSecurityExtension:        true,
		RequiresManagerApproval:    false,
		SchemaVersion:              2,
		SubjectAltRequireDNS:       true,
		SubjectAltRequireDomainDNS: false,
		SubjectAltRequireEmail:     true,
		SubjectAltRequireSPN:       false,
		SubjectAltRequireUPN:       true,
	})
	s.CertTemplate3 = graphTestContext.NewActiveDirectoryCertTemplate("CertTemplate3", domainSid, CertTemplateData{
		ApplicationPolicies:        []string{},
		AuthenticationEnabled:      true,
		AuthorizedSignatures:       0,
		EKUS:                       []string{},
		EnrolleeSuppliesSubject:    false,
		NoSecurityExtension:        true,
		RequiresManagerApproval:    false,
		SchemaVersion:              2,
		SubjectAltRequireDNS:       false,
		SubjectAltRequireDomainDNS: true,
		SubjectAltRequireEmail:     true,
		SubjectAltRequireSPN:       false,
		SubjectAltRequireUPN:       true,
	})
	s.Computer1 = graphTestContext.NewActiveDirectoryComputer("Computer1", domainSid)
	s.Computer2 = graphTestContext.NewActiveDirectoryComputer("Computer2", domainSid)
	s.Computer3 = graphTestContext.NewActiveDirectoryComputer("Computer3", domainSid)
	s.Computer4 = graphTestContext.NewActiveDirectoryComputer("Computer4", domainSid)
	s.Computer5 = graphTestContext.NewActiveDirectoryComputer("Computer5", domainSid)
	s.Computer6 = graphTestContext.NewActiveDirectoryComputer("Computer6", domainSid)
	s.DC = graphTestContext.NewActiveDirectoryComputer("DC", domainSid)
	s.Domain = graphTestContext.NewActiveDirectoryDomain("Domain", domainSid, false, true)
	s.EnterpriseCA = graphTestContext.NewActiveDirectoryEnterpriseCA("EnterpriseCA", domainSid)
	s.Group0 = graphTestContext.NewActiveDirectoryGroup("Group0", domainSid)
	s.Group1 = graphTestContext.NewActiveDirectoryGroup("Group1", domainSid)
	s.Group2 = graphTestContext.NewActiveDirectoryGroup("Group2", domainSid)
	s.Group3 = graphTestContext.NewActiveDirectoryGroup("Group3", domainSid)
	s.Group4 = graphTestContext.NewActiveDirectoryGroup("Group4", domainSid)
	s.Group5 = graphTestContext.NewActiveDirectoryGroup("Group5", domainSid)
	s.Group6 = graphTestContext.NewActiveDirectoryGroup("Group6", domainSid)
	s.NTAuthStore = graphTestContext.NewActiveDirectoryNTAuthStore("NTAuthStore", domainSid)
	s.RootCA = graphTestContext.NewActiveDirectoryRootCA("RootCA", domainSid)
	s.User1 = graphTestContext.NewActiveDirectoryUser("User1", domainSid)
	s.User2 = graphTestContext.NewActiveDirectoryUser("User2", domainSid)
	s.User3 = graphTestContext.NewActiveDirectoryUser("User3", domainSid)
	s.User4 = graphTestContext.NewActiveDirectoryUser("User4", domainSid)
	s.User5 = graphTestContext.NewActiveDirectoryUser("User5", domainSid)
	s.User6 = graphTestContext.NewActiveDirectoryUser("User6", domainSid)
	graphTestContext.NewRelationship(s.RootCA, s.Domain, ad.RootCAFor)
	graphTestContext.NewRelationship(s.EnterpriseCA, s.RootCA, ad.IssuedSignedBy)
	graphTestContext.NewRelationship(s.NTAuthStore, s.Domain, ad.NTAuthStoreFor)
	graphTestContext.NewRelationship(s.EnterpriseCA, s.NTAuthStore, ad.TrustedForNTAuth)
	graphTestContext.NewRelationship(s.EnterpriseCA, s.DC, ad.CanAbuseWeakCertBinding)
	graphTestContext.NewRelationship(s.DC, s.Domain, ad.DCFor)
	graphTestContext.NewRelationship(s.Group0, s.EnterpriseCA, ad.Enroll)
	graphTestContext.NewRelationship(s.CertTemplate1, s.EnterpriseCA, ad.PublishedTo)
	graphTestContext.NewRelationship(s.Group1, s.CertTemplate1, ad.Enroll)
	graphTestContext.NewRelationship(s.Group1, s.Group0, ad.MemberOf)
	graphTestContext.NewRelationship(s.CertTemplate2, s.EnterpriseCA, ad.PublishedTo)
	graphTestContext.NewRelationship(s.CertTemplate3, s.EnterpriseCA, ad.PublishedTo)
	graphTestContext.NewRelationship(s.Computer1, s.CertTemplate1, ad.Enroll)
	graphTestContext.NewRelationship(s.Computer1, s.Group0, ad.MemberOf)
	graphTestContext.NewRelationship(s.User1, s.CertTemplate1, ad.Enroll)
	graphTestContext.NewRelationship(s.User1, s.Group0, ad.MemberOf)
	graphTestContext.NewRelationship(s.Group2, s.Group0, ad.MemberOf)
	graphTestContext.NewRelationship(s.Computer2, s.Group0, ad.MemberOf)
	graphTestContext.NewRelationship(s.User2, s.Group0, ad.MemberOf)
	graphTestContext.NewRelationship(s.User2, s.CertTemplate2, ad.Enroll)
	graphTestContext.NewRelationship(s.Computer2, s.CertTemplate2, ad.Enroll)
	graphTestContext.NewRelationship(s.Group2, s.CertTemplate2, ad.Enroll)
	graphTestContext.NewRelationship(s.Group3, s.Group0, ad.MemberOf)
	graphTestContext.NewRelationship(s.Computer3, s.Group0, ad.MemberOf)
	graphTestContext.NewRelationship(s.User3, s.Group0, ad.MemberOf)
	graphTestContext.NewRelationship(s.Group3, s.CertTemplate3, ad.Enroll)
	graphTestContext.NewRelationship(s.Computer3, s.CertTemplate3, ad.Enroll)
	graphTestContext.NewRelationship(s.User3, s.CertTemplate3, ad.Enroll)
	graphTestContext.NewRelationship(s.User6, s.User3, ad.GenericAll)
	graphTestContext.NewRelationship(s.User5, s.Computer3, ad.GenericAll)
	graphTestContext.NewRelationship(s.User4, s.Group3, ad.GenericAll)
	graphTestContext.NewRelationship(s.Computer6, s.User2, ad.GenericAll)
	graphTestContext.NewRelationship(s.Computer5, s.Computer2, ad.GenericAll)
	graphTestContext.NewRelationship(s.Computer4, s.Group2, ad.GenericAll)
	graphTestContext.NewRelationship(s.Group6, s.User1, ad.GenericAll)
	graphTestContext.NewRelationship(s.Group5, s.Computer1, ad.GenericAll)
	graphTestContext.NewRelationship(s.Group4, s.Group1, ad.GenericAll)
}

type ESC9aHarnessVictim struct {
	CertTemplate1 *graph.Node
	DC            *graph.Node
	Domain        *graph.Node
	EnterpriseCA  *graph.Node
	Group0        *graph.Node
	Group1        *graph.Node
	Group2        *graph.Node
	Group3        *graph.Node
	Group4        *graph.Node
	NTAuthStore   *graph.Node
	RootCA        *graph.Node
	User1         *graph.Node
	User2         *graph.Node
	User3         *graph.Node
	User4         *graph.Node
}

func (s *ESC9aHarnessVictim) Setup(graphTestContext *GraphTestContext) {
	domainSid := RandomDomainSID()
	s.CertTemplate1 = graphTestContext.NewActiveDirectoryCertTemplate("CertTemplate1", domainSid, CertTemplateData{
		ApplicationPolicies:     []string{},
		AuthenticationEnabled:   true,
		AuthorizedSignatures:    0,
		EKUS:                    []string{},
		EnrolleeSuppliesSubject: false,
		NoSecurityExtension:     true,
		RequiresManagerApproval: false,
		SchemaVersion:           1,
		SubjectAltRequireEmail:  false,
		SubjectAltRequireSPN:    false,
		SubjectAltRequireUPN:    true,
	})
	s.DC = graphTestContext.NewActiveDirectoryComputer("DC", domainSid)
	s.Domain = graphTestContext.NewActiveDirectoryDomain("Domain", domainSid, false, true)
	s.EnterpriseCA = graphTestContext.NewActiveDirectoryEnterpriseCA("EnterpriseCA", domainSid)
	s.Group0 = graphTestContext.NewActiveDirectoryGroup("Group0", domainSid)
	s.Group1 = graphTestContext.NewActiveDirectoryGroup("Group1", domainSid)
	s.Group2 = graphTestContext.NewActiveDirectoryGroup("Group2", domainSid)
	s.Group3 = graphTestContext.NewActiveDirectoryGroup("Group3", domainSid)
	s.Group4 = graphTestContext.NewActiveDirectoryGroup("Group4", domainSid)
	s.NTAuthStore = graphTestContext.NewActiveDirectoryNTAuthStore("NTAuthStore", domainSid)
	s.RootCA = graphTestContext.NewActiveDirectoryRootCA("RootCA", domainSid)
	s.User1 = graphTestContext.NewActiveDirectoryUser("User1", domainSid)
	s.User2 = graphTestContext.NewActiveDirectoryUser("User2", domainSid)
	s.User3 = graphTestContext.NewActiveDirectoryUser("User3", domainSid)
	s.User4 = graphTestContext.NewActiveDirectoryUser("User4", domainSid)
	graphTestContext.NewRelationship(s.RootCA, s.Domain, ad.RootCAFor)
	graphTestContext.NewRelationship(s.EnterpriseCA, s.RootCA, ad.IssuedSignedBy)
	graphTestContext.NewRelationship(s.NTAuthStore, s.Domain, ad.NTAuthStoreFor)
	graphTestContext.NewRelationship(s.EnterpriseCA, s.NTAuthStore, ad.TrustedForNTAuth)
	graphTestContext.NewRelationship(s.EnterpriseCA, s.DC, ad.CanAbuseWeakCertBinding)
	graphTestContext.NewRelationship(s.DC, s.Domain, ad.DCFor)
	graphTestContext.NewRelationship(s.Group0, s.EnterpriseCA, ad.Enroll)
	graphTestContext.NewRelationship(s.CertTemplate1, s.EnterpriseCA, ad.PublishedTo)
	graphTestContext.NewRelationship(s.User1, s.CertTemplate1, ad.GenericAll)
	graphTestContext.NewRelationship(s.User1, s.Group0, ad.MemberOf)
	graphTestContext.NewRelationship(s.User2, s.CertTemplate1, ad.AllExtendedRights)
	graphTestContext.NewRelationship(s.User2, s.Group0, ad.MemberOf)
	graphTestContext.NewRelationship(s.User3, s.CertTemplate1, ad.GenericWrite)
	graphTestContext.NewRelationship(s.User3, s.Group0, ad.MemberOf)
	graphTestContext.NewRelationship(s.User4, s.CertTemplate1, ad.Enroll)
	graphTestContext.NewRelationship(s.Group1, s.User1, ad.GenericAll)
	graphTestContext.NewRelationship(s.Group2, s.User2, ad.GenericAll)
	graphTestContext.NewRelationship(s.Group3, s.User3, ad.GenericAll)
	graphTestContext.NewRelationship(s.Group4, s.User4, ad.GenericAll)
}

type ESC9aHarnessECA struct {
	CertTemplate1 *graph.Node
	CertTemplate2 *graph.Node
	CertTemplate3 *graph.Node
	CertTemplate4 *graph.Node
	CertTemplate5 *graph.Node
	DC1           *graph.Node
	DC2           *graph.Node
	DC3           *graph.Node
	DC4           *graph.Node
	DC5           *graph.Node
	Domain1       *graph.Node
	Domain2       *graph.Node
	Domain3       *graph.Node
	Domain4       *graph.Node
	Domain5       *graph.Node
	EnterpriseCA1 *graph.Node
	EnterpriseCA2 *graph.Node
	EnterpriseCA3 *graph.Node
	EnterpriseCA4 *graph.Node
	EnterpriseCA5 *graph.Node
	Group1        *graph.Node
	Group2        *graph.Node
	Group3        *graph.Node
	Group4        *graph.Node
	Group5        *graph.Node
	NTAuthStore1  *graph.Node
	NTAuthStore2  *graph.Node
	NTAuthStore3  *graph.Node
	NTAuthStore4  *graph.Node
	NTAuthStore5  *graph.Node
	RootCA1       *graph.Node
	RootCA2       *graph.Node
	RootCA3       *graph.Node
	RootCA4       *graph.Node
	RootCA5       *graph.Node
	User1         *graph.Node
	User2         *graph.Node
	User3         *graph.Node
	User4         *graph.Node
	User5         *graph.Node
}

func (s *ESC9aHarnessECA) Setup(graphTestContext *GraphTestContext) {
	domainSid1 := RandomDomainSID()
	domainSid2 := RandomDomainSID()
	domainSid3 := RandomDomainSID()
	domainSid4 := RandomDomainSID()
	domainSid5 := RandomDomainSID()
	s.CertTemplate1 = graphTestContext.NewActiveDirectoryCertTemplate("CertTemplate1", domainSid1, CertTemplateData{
		ApplicationPolicies:     []string{},
		AuthenticationEnabled:   true,
		AuthorizedSignatures:    0,
		EKUS:                    []string{},
		EnrolleeSuppliesSubject: false,
		NoSecurityExtension:     true,
		RequiresManagerApproval: false,
		SchemaVersion:           1,
		SubjectAltRequireEmail:  false,
		SubjectAltRequireSPN:    false,
		SubjectAltRequireUPN:    true,
	})
	s.CertTemplate2 = graphTestContext.NewActiveDirectoryCertTemplate("CertTemplate2", domainSid2, CertTemplateData{
		ApplicationPolicies:     []string{},
		AuthenticationEnabled:   true,
		AuthorizedSignatures:    0,
		EKUS:                    []string{},
		EnrolleeSuppliesSubject: false,
		NoSecurityExtension:     true,
		RequiresManagerApproval: false,
		SchemaVersion:           1,
		SubjectAltRequireEmail:  false,
		SubjectAltRequireSPN:    false,
		SubjectAltRequireUPN:    true,
	})
	s.CertTemplate3 = graphTestContext.NewActiveDirectoryCertTemplate("CertTemplate3", domainSid3, CertTemplateData{
		ApplicationPolicies:     []string{},
		AuthenticationEnabled:   true,
		AuthorizedSignatures:    0,
		EKUS:                    []string{},
		EnrolleeSuppliesSubject: false,
		NoSecurityExtension:     true,
		RequiresManagerApproval: false,
		SchemaVersion:           1,
		SubjectAltRequireEmail:  false,
		SubjectAltRequireSPN:    false,
		SubjectAltRequireUPN:    true,
	})
	s.CertTemplate4 = graphTestContext.NewActiveDirectoryCertTemplate("CertTemplate4", domainSid4, CertTemplateData{
		ApplicationPolicies:     []string{},
		AuthenticationEnabled:   true,
		AuthorizedSignatures:    0,
		EKUS:                    []string{},
		EnrolleeSuppliesSubject: false,
		NoSecurityExtension:     true,
		RequiresManagerApproval: false,
		SchemaVersion:           1,
		SubjectAltRequireEmail:  false,
		SubjectAltRequireSPN:    false,
		SubjectAltRequireUPN:    true,
	})
	s.CertTemplate5 = graphTestContext.NewActiveDirectoryCertTemplate("CertTemplate5", domainSid5, CertTemplateData{
		ApplicationPolicies:     []string{},
		AuthenticationEnabled:   true,
		AuthorizedSignatures:    0,
		EKUS:                    []string{},
		EnrolleeSuppliesSubject: false,
		NoSecurityExtension:     true,
		RequiresManagerApproval: false,
		SchemaVersion:           1,
		SubjectAltRequireEmail:  false,
		SubjectAltRequireSPN:    false,
		SubjectAltRequireUPN:    true,
	})
	s.DC1 = graphTestContext.NewActiveDirectoryComputer("DC1", domainSid1)
	s.DC2 = graphTestContext.NewActiveDirectoryComputer("DC2", domainSid2)
	s.DC3 = graphTestContext.NewActiveDirectoryComputer("DC3", domainSid3)
	s.DC4 = graphTestContext.NewActiveDirectoryComputer("DC4", domainSid4)
	s.DC5 = graphTestContext.NewActiveDirectoryComputer("DC5", domainSid5)
	s.Domain1 = graphTestContext.NewActiveDirectoryDomain("Domain1", domainSid1, false, true)
	s.Domain2 = graphTestContext.NewActiveDirectoryDomain("Domain2", domainSid2, false, true)
	s.Domain3 = graphTestContext.NewActiveDirectoryDomain("Domain3", domainSid3, false, true)
	s.Domain4 = graphTestContext.NewActiveDirectoryDomain("Domain4", domainSid4, false, true)
	s.Domain5 = graphTestContext.NewActiveDirectoryDomain("Domain5", domainSid5, false, true)
	s.EnterpriseCA1 = graphTestContext.NewActiveDirectoryEnterpriseCA("EnterpriseCA1", domainSid1)
	s.EnterpriseCA2 = graphTestContext.NewActiveDirectoryEnterpriseCA("EnterpriseCA2", domainSid2)
	s.EnterpriseCA3 = graphTestContext.NewActiveDirectoryEnterpriseCA("EnterpriseCA3", domainSid3)
	s.EnterpriseCA4 = graphTestContext.NewActiveDirectoryEnterpriseCA("EnterpriseCA4", domainSid4)
	s.EnterpriseCA5 = graphTestContext.NewActiveDirectoryEnterpriseCA("EnterpriseCA5", domainSid5)
	s.Group1 = graphTestContext.NewActiveDirectoryGroup("Group1", domainSid1)
	s.Group2 = graphTestContext.NewActiveDirectoryGroup("Group2", domainSid2)
	s.Group3 = graphTestContext.NewActiveDirectoryGroup("Group3", domainSid3)
	s.Group4 = graphTestContext.NewActiveDirectoryGroup("Group4", domainSid4)
	s.Group5 = graphTestContext.NewActiveDirectoryGroup("Group5", domainSid5)
	s.NTAuthStore1 = graphTestContext.NewActiveDirectoryNTAuthStore("NTAuthStore1", domainSid1)
	s.NTAuthStore2 = graphTestContext.NewActiveDirectoryNTAuthStore("NTAuthStore2", domainSid2)
	s.NTAuthStore3 = graphTestContext.NewActiveDirectoryNTAuthStore("NTAuthStore3", domainSid3)
	s.NTAuthStore4 = graphTestContext.NewActiveDirectoryNTAuthStore("NTAuthStore4", domainSid4)
	s.NTAuthStore5 = graphTestContext.NewActiveDirectoryNTAuthStore("NTAuthStore5", domainSid5)
	s.RootCA1 = graphTestContext.NewActiveDirectoryRootCA("RootCA1", domainSid1)
	s.RootCA2 = graphTestContext.NewActiveDirectoryRootCA("RootCA2", domainSid2)
	s.RootCA3 = graphTestContext.NewActiveDirectoryRootCA("RootCA3", domainSid3)
	s.RootCA4 = graphTestContext.NewActiveDirectoryRootCA("RootCA4", domainSid4)
	s.RootCA5 = graphTestContext.NewActiveDirectoryRootCA("RootCA5", domainSid5)
	s.User1 = graphTestContext.NewActiveDirectoryUser("User1", domainSid1)
	s.User2 = graphTestContext.NewActiveDirectoryUser("User2", domainSid2)
	s.User3 = graphTestContext.NewActiveDirectoryUser("User3", domainSid3)
	s.User4 = graphTestContext.NewActiveDirectoryUser("User4", domainSid4)
	s.User5 = graphTestContext.NewActiveDirectoryUser("User5", domainSid5)
	graphTestContext.NewRelationship(s.RootCA1, s.Domain1, ad.RootCAFor)
	graphTestContext.NewRelationship(s.NTAuthStore1, s.Domain1, ad.NTAuthStoreFor)
	graphTestContext.NewRelationship(s.DC1, s.Domain1, ad.DCFor)
	graphTestContext.NewRelationship(s.CertTemplate1, s.EnterpriseCA1, ad.PublishedTo)
	graphTestContext.NewRelationship(s.EnterpriseCA1, s.RootCA1, ad.IssuedSignedBy)
	graphTestContext.NewRelationship(s.EnterpriseCA1, s.NTAuthStore1, ad.TrustedForNTAuth)
	graphTestContext.NewRelationship(s.User1, s.EnterpriseCA1, ad.Enroll)
	graphTestContext.NewRelationship(s.EnterpriseCA1, s.DC1, ad.CanAbuseWeakCertBinding)
	graphTestContext.NewRelationship(s.User1, s.CertTemplate1, ad.Enroll)
	graphTestContext.NewRelationship(s.RootCA2, s.Domain2, ad.RootCAFor)
	graphTestContext.NewRelationship(s.NTAuthStore2, s.Domain2, ad.NTAuthStoreFor)
	graphTestContext.NewRelationship(s.DC2, s.Domain2, ad.DCFor)
	graphTestContext.NewRelationship(s.CertTemplate2, s.EnterpriseCA2, ad.PublishedTo)
	graphTestContext.NewRelationship(s.EnterpriseCA2, s.RootCA2, ad.IssuedSignedBy)
	graphTestContext.NewRelationship(s.EnterpriseCA2, s.NTAuthStore2, ad.TrustedForNTAuth)
	graphTestContext.NewRelationship(s.User2, s.EnterpriseCA2, ad.Enroll)
	graphTestContext.NewRelationship(s.User2, s.CertTemplate2, ad.Enroll)
	graphTestContext.NewRelationship(s.RootCA3, s.Domain3, ad.RootCAFor)
	graphTestContext.NewRelationship(s.NTAuthStore3, s.Domain3, ad.NTAuthStoreFor)
	graphTestContext.NewRelationship(s.DC3, s.Domain3, ad.DCFor)
	graphTestContext.NewRelationship(s.CertTemplate3, s.EnterpriseCA3, ad.PublishedTo)
	graphTestContext.NewRelationship(s.EnterpriseCA3, s.RootCA3, ad.IssuedSignedBy)
	graphTestContext.NewRelationship(s.User3, s.EnterpriseCA3, ad.Enroll)
	graphTestContext.NewRelationship(s.EnterpriseCA3, s.DC3, ad.CanAbuseWeakCertBinding)
	graphTestContext.NewRelationship(s.User3, s.CertTemplate3, ad.Enroll)
	graphTestContext.NewRelationship(s.RootCA4, s.Domain4, ad.RootCAFor)
	graphTestContext.NewRelationship(s.NTAuthStore4, s.Domain4, ad.NTAuthStoreFor)
	graphTestContext.NewRelationship(s.DC4, s.Domain4, ad.DCFor)
	graphTestContext.NewRelationship(s.CertTemplate4, s.EnterpriseCA4, ad.PublishedTo)
	graphTestContext.NewRelationship(s.EnterpriseCA4, s.NTAuthStore4, ad.TrustedForNTAuth)
	graphTestContext.NewRelationship(s.User4, s.EnterpriseCA4, ad.Enroll)
	graphTestContext.NewRelationship(s.EnterpriseCA4, s.DC4, ad.CanAbuseWeakCertBinding)
	graphTestContext.NewRelationship(s.User4, s.CertTemplate4, ad.Enroll)
	graphTestContext.NewRelationship(s.RootCA5, s.Domain5, ad.RootCAFor)
	graphTestContext.NewRelationship(s.NTAuthStore5, s.Domain5, ad.NTAuthStoreFor)
	graphTestContext.NewRelationship(s.DC5, s.Domain5, ad.DCFor)
	graphTestContext.NewRelationship(s.EnterpriseCA5, s.RootCA5, ad.IssuedSignedBy)
	graphTestContext.NewRelationship(s.EnterpriseCA5, s.NTAuthStore5, ad.TrustedForNTAuth)
	graphTestContext.NewRelationship(s.User5, s.EnterpriseCA5, ad.Enroll)
	graphTestContext.NewRelationship(s.EnterpriseCA5, s.DC5, ad.CanAbuseWeakCertBinding)
	graphTestContext.NewRelationship(s.User5, s.CertTemplate5, ad.Enroll)
	graphTestContext.NewRelationship(s.Group1, s.User1, ad.GenericAll)
	graphTestContext.NewRelationship(s.Group2, s.User2, ad.GenericAll)
	graphTestContext.NewRelationship(s.Group5, s.User5, ad.GenericAll)
	graphTestContext.NewRelationship(s.Group4, s.User4, ad.GenericAll)
	graphTestContext.NewRelationship(s.Group3, s.User3, ad.GenericAll)
}

type ESC9bPrincipalHarness struct {
	CertTemplate *graph.Node
	Computer1    *graph.Node
	Computer2    *graph.Node
	DC           *graph.Node
	Domain       *graph.Node
	EnterpriseCA *graph.Node
	Group0       *graph.Node
	Group1       *graph.Node
	Group2       *graph.Node
	Group3       *graph.Node
	Group4       *graph.Node
	Group5       *graph.Node
	Group6       *graph.Node
	NTAuthStore  *graph.Node
	RootCA       *graph.Node
}

func (s *ESC9bPrincipalHarness) Setup(graphTestContext *GraphTestContext) {
	domainSid := RandomDomainSID()
	s.CertTemplate = graphTestContext.NewActiveDirectoryCertTemplate("CertTemplate", domainSid, CertTemplateData{
		ApplicationPolicies:     []string{},
		AuthenticationEnabled:   true,
		AuthorizedSignatures:    0,
		EKUS:                    []string{},
		EnrolleeSuppliesSubject: false,
		NoSecurityExtension:     true,
		RequiresManagerApproval: false,
		SchemaVersion:           1,
		SubjectAltRequireDNS:    true,
		SubjectAltRequireEmail:  false,
		SubjectAltRequireSPN:    false,
		SubjectAltRequireUPN:    false,
	})
	s.Computer1 = graphTestContext.NewActiveDirectoryComputer("Computer1", domainSid)
	s.Computer2 = graphTestContext.NewActiveDirectoryComputer("Computer2", domainSid)
	s.DC = graphTestContext.NewActiveDirectoryComputer("DC", domainSid)
	s.Domain = graphTestContext.NewActiveDirectoryDomain("Domain", domainSid, false, true)
	s.EnterpriseCA = graphTestContext.NewActiveDirectoryEnterpriseCA("EnterpriseCA", domainSid)
	s.Group0 = graphTestContext.NewActiveDirectoryGroup("Group0", domainSid)
	s.Group1 = graphTestContext.NewActiveDirectoryGroup("Group1", domainSid)
	s.Group2 = graphTestContext.NewActiveDirectoryGroup("Group2", domainSid)
	s.Group3 = graphTestContext.NewActiveDirectoryGroup("Group3", domainSid)
	s.Group4 = graphTestContext.NewActiveDirectoryGroup("Group4", domainSid)
	s.Group5 = graphTestContext.NewActiveDirectoryGroup("Group5", domainSid)
	s.Group6 = graphTestContext.NewActiveDirectoryGroup("Group6", domainSid)
	s.NTAuthStore = graphTestContext.NewActiveDirectoryNTAuthStore("NTAuthStore", domainSid)
	s.RootCA = graphTestContext.NewActiveDirectoryRootCA("RootCA", domainSid)
	graphTestContext.NewRelationship(s.RootCA, s.Domain, ad.RootCAFor)
	graphTestContext.NewRelationship(s.EnterpriseCA, s.RootCA, ad.IssuedSignedBy)
	graphTestContext.NewRelationship(s.NTAuthStore, s.Domain, ad.NTAuthStoreFor)
	graphTestContext.NewRelationship(s.EnterpriseCA, s.NTAuthStore, ad.TrustedForNTAuth)
	graphTestContext.NewRelationship(s.EnterpriseCA, s.DC, ad.CanAbuseWeakCertBinding)
	graphTestContext.NewRelationship(s.DC, s.Domain, ad.DCFor)
	graphTestContext.NewRelationship(s.CertTemplate, s.EnterpriseCA, ad.PublishedTo)
	graphTestContext.NewRelationship(s.Group1, s.Computer1, ad.GenericAll)
	graphTestContext.NewRelationship(s.Group2, s.Computer1, ad.GenericWrite)
	graphTestContext.NewRelationship(s.Group6, s.Computer1, ad.AllExtendedRights)
	graphTestContext.NewRelationship(s.Group3, s.Computer1, ad.WriteDACL)
	graphTestContext.NewRelationship(s.Group4, s.Computer1, ad.WriteOwner)
	graphTestContext.NewRelationship(s.Group5, s.Computer1, ad.WriteOwner)
	graphTestContext.NewRelationship(s.Computer2, s.Computer2, ad.GenericAll)
	graphTestContext.NewRelationship(s.Computer1, s.Group0, ad.MemberOf)
	graphTestContext.NewRelationship(s.Computer2, s.Group0, ad.MemberOf)
	graphTestContext.NewRelationship(s.Group0, s.CertTemplate, ad.Enroll)
	graphTestContext.NewRelationship(s.Group0, s.EnterpriseCA, ad.Enroll)
}

type ESC9bHarness1 struct {
	CertTemplate1 *graph.Node
	CertTemplate2 *graph.Node
	CertTemplate3 *graph.Node
	CertTemplate4 *graph.Node
	CertTemplate5 *graph.Node
	CertTemplate6 *graph.Node
	CertTemplate7 *graph.Node
	Computer1     *graph.Node
	Computer2     *graph.Node
	Computer3     *graph.Node
	Computer4     *graph.Node
	Computer5     *graph.Node
	Computer6     *graph.Node
	Computer7     *graph.Node
	DC            *graph.Node
	Domain        *graph.Node
	EnterpriseCA  *graph.Node
	Group0        *graph.Node
	Group1        *graph.Node
	Group2        *graph.Node
	Group3        *graph.Node
	Group4        *graph.Node
	Group5        *graph.Node
	Group6        *graph.Node
	Group7        *graph.Node
	NTAuthStore   *graph.Node
	RootCA        *graph.Node
}

func (s *ESC9bHarness1) Setup(graphTestContext *GraphTestContext) {
	domainSid := RandomDomainSID()
	s.CertTemplate1 = graphTestContext.NewActiveDirectoryCertTemplate("CertTemplate1", domainSid, CertTemplateData{
		ApplicationPolicies:     []string{},
		AuthenticationEnabled:   true,
		AuthorizedSignatures:    0,
		EKUS:                    []string{},
		EnrolleeSuppliesSubject: false,
		NoSecurityExtension:     true,
		RequiresManagerApproval: false,
		SchemaVersion:           2,
		SubjectAltRequireDNS:    true,
		SubjectAltRequireEmail:  false,
		SubjectAltRequireSPN:    false,
		SubjectAltRequireUPN:    false,
	})
	s.CertTemplate2 = graphTestContext.NewActiveDirectoryCertTemplate("CertTemplate2", domainSid, CertTemplateData{
		ApplicationPolicies:     []string{},
		AuthenticationEnabled:   true,
		AuthorizedSignatures:    0,
		EKUS:                    []string{},
		EnrolleeSuppliesSubject: false,
		NoSecurityExtension:     true,
		RequiresManagerApproval: false,
		SchemaVersion:           1,
		SubjectAltRequireDNS:    true,
		SubjectAltRequireEmail:  false,
		SubjectAltRequireSPN:    false,
		SubjectAltRequireUPN:    false,
	})
	s.CertTemplate3 = graphTestContext.NewActiveDirectoryCertTemplate("CertTemplate3", domainSid, CertTemplateData{
		ApplicationPolicies:     []string{},
		AuthenticationEnabled:   true,
		AuthorizedSignatures:    0,
		EKUS:                    []string{},
		EnrolleeSuppliesSubject: false,
		NoSecurityExtension:     false,
		RequiresManagerApproval: false,
		SchemaVersion:           1,
		SubjectAltRequireDNS:    true,
		SubjectAltRequireEmail:  false,
		SubjectAltRequireSPN:    false,
		SubjectAltRequireUPN:    false,
	})
	s.CertTemplate4 = graphTestContext.NewActiveDirectoryCertTemplate("CertTemplate4", domainSid, CertTemplateData{
		ApplicationPolicies:     []string{},
		AuthenticationEnabled:   true,
		AuthorizedSignatures:    0,
		EKUS:                    []string{},
		EnrolleeSuppliesSubject: false,
		NoSecurityExtension:     true,
		RequiresManagerApproval: true,
		SchemaVersion:           1,
		SubjectAltRequireDNS:    true,
		SubjectAltRequireEmail:  false,
		SubjectAltRequireSPN:    false,
		SubjectAltRequireUPN:    false,
	})
	s.CertTemplate5 = graphTestContext.NewActiveDirectoryCertTemplate("CertTemplate5", domainSid, CertTemplateData{
		ApplicationPolicies:     []string{},
		AuthenticationEnabled:   false,
		AuthorizedSignatures:    0,
		EKUS:                    []string{},
		EnrolleeSuppliesSubject: false,
		NoSecurityExtension:     true,
		RequiresManagerApproval: false,
		SchemaVersion:           1,
		SubjectAltRequireDNS:    true,
		SubjectAltRequireEmail:  false,
		SubjectAltRequireSPN:    false,
		SubjectAltRequireUPN:    false,
	})
	s.CertTemplate6 = graphTestContext.NewActiveDirectoryCertTemplate("CertTemplate6", domainSid, CertTemplateData{
		ApplicationPolicies:     []string{},
		AuthenticationEnabled:   true,
		AuthorizedSignatures:    1,
		EKUS:                    []string{},
		EnrolleeSuppliesSubject: false,
		NoSecurityExtension:     true,
		RequiresManagerApproval: false,
		SchemaVersion:           2,
		SubjectAltRequireDNS:    true,
		SubjectAltRequireEmail:  false,
		SubjectAltRequireSPN:    false,
		SubjectAltRequireUPN:    false,
	})
	s.CertTemplate7 = graphTestContext.NewActiveDirectoryCertTemplate("CertTemplate7", domainSid, CertTemplateData{
		ApplicationPolicies:     []string{},
		AuthenticationEnabled:   true,
		AuthorizedSignatures:    0,
		EKUS:                    []string{},
		EnrolleeSuppliesSubject: false,
		NoSecurityExtension:     true,
		RequiresManagerApproval: false,
		SchemaVersion:           1,
		SubjectAltRequireDNS:    false,
		SubjectAltRequireEmail:  false,
		SubjectAltRequireSPN:    false,
		SubjectAltRequireUPN:    false,
	})
	s.Computer1 = graphTestContext.NewActiveDirectoryComputer("Computer1", domainSid)
	s.Computer2 = graphTestContext.NewActiveDirectoryComputer("Computer2", domainSid)
	s.Computer3 = graphTestContext.NewActiveDirectoryComputer("Computer3", domainSid)
	s.Computer4 = graphTestContext.NewActiveDirectoryComputer("Computer4", domainSid)
	s.Computer5 = graphTestContext.NewActiveDirectoryComputer("Computer5", domainSid)
	s.Computer6 = graphTestContext.NewActiveDirectoryComputer("Computer6", domainSid)
	s.Computer7 = graphTestContext.NewActiveDirectoryComputer("Computer7", domainSid)
	s.DC = graphTestContext.NewActiveDirectoryComputer("DC", domainSid)
	s.Domain = graphTestContext.NewActiveDirectoryDomain("Domain", domainSid, false, true)
	s.EnterpriseCA = graphTestContext.NewActiveDirectoryEnterpriseCA("EnterpriseCA", domainSid)
	s.Group0 = graphTestContext.NewActiveDirectoryGroup("Group0", domainSid)
	s.Group1 = graphTestContext.NewActiveDirectoryGroup("Group1", domainSid)
	s.Group2 = graphTestContext.NewActiveDirectoryGroup("Group2", domainSid)
	s.Group3 = graphTestContext.NewActiveDirectoryGroup("Group3", domainSid)
	s.Group4 = graphTestContext.NewActiveDirectoryGroup("Group4", domainSid)
	s.Group5 = graphTestContext.NewActiveDirectoryGroup("Group5", domainSid)
	s.Group6 = graphTestContext.NewActiveDirectoryGroup("Group6", domainSid)
	s.Group7 = graphTestContext.NewActiveDirectoryGroup("Group7", domainSid)
	s.NTAuthStore = graphTestContext.NewActiveDirectoryNTAuthStore("NTAuthStore", domainSid)
	s.RootCA = graphTestContext.NewActiveDirectoryRootCA("RootCA", domainSid)
	graphTestContext.NewRelationship(s.CertTemplate2, s.EnterpriseCA, ad.PublishedTo)
	graphTestContext.NewRelationship(s.RootCA, s.Domain, ad.RootCAFor)
	graphTestContext.NewRelationship(s.EnterpriseCA, s.RootCA, ad.IssuedSignedBy)
	graphTestContext.NewRelationship(s.NTAuthStore, s.Domain, ad.NTAuthStoreFor)
	graphTestContext.NewRelationship(s.EnterpriseCA, s.NTAuthStore, ad.TrustedForNTAuth)
	graphTestContext.NewRelationship(s.EnterpriseCA, s.DC, ad.CanAbuseWeakCertBinding)
	graphTestContext.NewRelationship(s.DC, s.Domain, ad.DCFor)
	graphTestContext.NewRelationship(s.Computer3, s.CertTemplate3, ad.Enroll)
	graphTestContext.NewRelationship(s.CertTemplate3, s.EnterpriseCA, ad.PublishedTo)
	graphTestContext.NewRelationship(s.CertTemplate4, s.EnterpriseCA, ad.PublishedTo)
	graphTestContext.NewRelationship(s.Computer4, s.CertTemplate4, ad.Enroll)
	graphTestContext.NewRelationship(s.Computer2, s.CertTemplate2, ad.Enroll)
	graphTestContext.NewRelationship(s.Group0, s.EnterpriseCA, ad.Enroll)
	graphTestContext.NewRelationship(s.Computer2, s.Group0, ad.MemberOf)
	graphTestContext.NewRelationship(s.Computer3, s.Group0, ad.MemberOf)
	graphTestContext.NewRelationship(s.Computer4, s.Group0, ad.MemberOf)
	graphTestContext.NewRelationship(s.CertTemplate5, s.EnterpriseCA, ad.PublishedTo)
	graphTestContext.NewRelationship(s.Computer5, s.CertTemplate5, ad.Enroll)
	graphTestContext.NewRelationship(s.Computer5, s.Group0, ad.MemberOf)
	graphTestContext.NewRelationship(s.Computer6, s.Group0, ad.MemberOf)
	graphTestContext.NewRelationship(s.Computer6, s.CertTemplate6, ad.Enroll)
	graphTestContext.NewRelationship(s.CertTemplate6, s.EnterpriseCA, ad.PublishedTo)
	graphTestContext.NewRelationship(s.CertTemplate1, s.EnterpriseCA, ad.PublishedTo)
	graphTestContext.NewRelationship(s.Computer1, s.CertTemplate1, ad.Enroll)
	graphTestContext.NewRelationship(s.Computer1, s.Group0, ad.MemberOf)
	graphTestContext.NewRelationship(s.CertTemplate7, s.EnterpriseCA, ad.PublishedTo)
	graphTestContext.NewRelationship(s.Computer7, s.CertTemplate7, ad.Enroll)
	graphTestContext.NewRelationship(s.Computer7, s.Group0, ad.MemberOf)
	graphTestContext.NewRelationship(s.Group7, s.Computer7, ad.GenericAll)
	graphTestContext.NewRelationship(s.Group6, s.Computer6, ad.GenericAll)
	graphTestContext.NewRelationship(s.Group5, s.Computer5, ad.GenericAll)
	graphTestContext.NewRelationship(s.Group4, s.Computer4, ad.GenericAll)
	graphTestContext.NewRelationship(s.Group3, s.Computer3, ad.GenericAll)
	graphTestContext.NewRelationship(s.Group2, s.Computer2, ad.GenericAll)
	graphTestContext.NewRelationship(s.Group1, s.Computer1, ad.GenericAll)
}

type ESC9bHarness2 struct {
	CertTemplate1 *graph.Node
	CertTemplate2 *graph.Node
	CertTemplate3 *graph.Node
	Computer1     *graph.Node
	Computer2     *graph.Node
	Computer3     *graph.Node
	Computer4     *graph.Node
	Computer5     *graph.Node
	Computer6     *graph.Node
	DC            *graph.Node
	Domain        *graph.Node
	EnterpriseCA  *graph.Node
	Group0        *graph.Node
	Group1        *graph.Node
	Group2        *graph.Node
	Group3        *graph.Node
	Group4        *graph.Node
	Group5        *graph.Node
	Group6        *graph.Node
	NTAuthStore   *graph.Node
	RootCA        *graph.Node
	User1         *graph.Node
	User2         *graph.Node
	User3         *graph.Node
	User4         *graph.Node
	User5         *graph.Node
	User6         *graph.Node
}

func (s *ESC9bHarness2) Setup(graphTestContext *GraphTestContext) {
	domainSid := RandomDomainSID()
	s.CertTemplate1 = graphTestContext.NewActiveDirectoryCertTemplate("CertTemplate1", domainSid, CertTemplateData{
		ApplicationPolicies:        []string{},
		AuthenticationEnabled:      true,
		AuthorizedSignatures:       0,
		EKUS:                       []string{},
		EnrolleeSuppliesSubject:    false,
		NoSecurityExtension:        true,
		RequiresManagerApproval:    false,
		SchemaVersion:              2,
		SubjectAltRequireDNS:       false,
		SubjectAltRequireDomainDNS: true,
		SubjectAltRequireEmail:     true,
		SubjectAltRequireSPN:       false,
		SubjectAltRequireUPN:       false,
	})
	s.CertTemplate2 = graphTestContext.NewActiveDirectoryCertTemplate("CertTemplate2", domainSid, CertTemplateData{
		ApplicationPolicies:        []string{},
		AuthenticationEnabled:      true,
		AuthorizedSignatures:       0,
		EKUS:                       []string{},
		EnrolleeSuppliesSubject:    false,
		NoSecurityExtension:        true,
		RequiresManagerApproval:    false,
		SchemaVersion:              2,
		SubjectAltRequireDNS:       true,
		SubjectAltRequireDomainDNS: false,
		SubjectAltRequireEmail:     true,
		SubjectAltRequireSPN:       false,
		SubjectAltRequireUPN:       false,
	})
	s.CertTemplate3 = graphTestContext.NewActiveDirectoryCertTemplate("CertTemplate3", domainSid, CertTemplateData{
		ApplicationPolicies:        []string{},
		AuthenticationEnabled:      true,
		AuthorizedSignatures:       0,
		EKUS:                       []string{},
		EnrolleeSuppliesSubject:    false,
		NoSecurityExtension:        true,
		RequiresManagerApproval:    false,
		SchemaVersion:              2,
		SubjectAltRequireDNS:       true,
		SubjectAltRequireDomainDNS: true,
		SubjectAltRequireEmail:     true,
		SubjectAltRequireSPN:       false,
		SubjectAltRequireUPN:       false,
	})
	s.Computer1 = graphTestContext.NewActiveDirectoryComputer("Computer1", domainSid)
	s.Computer2 = graphTestContext.NewActiveDirectoryComputer("Computer2", domainSid)
	s.Computer3 = graphTestContext.NewActiveDirectoryComputer("Computer3", domainSid)
	s.Computer4 = graphTestContext.NewActiveDirectoryComputer("Computer4", domainSid)
	s.Computer5 = graphTestContext.NewActiveDirectoryComputer("Computer5", domainSid)
	s.Computer6 = graphTestContext.NewActiveDirectoryComputer("Computer6", domainSid)
	s.DC = graphTestContext.NewActiveDirectoryComputer("DC", domainSid)
	s.Domain = graphTestContext.NewActiveDirectoryDomain("Domain", domainSid, false, true)
	s.EnterpriseCA = graphTestContext.NewActiveDirectoryEnterpriseCA("EnterpriseCA", domainSid)
	s.Group0 = graphTestContext.NewActiveDirectoryGroup("Group0", domainSid)
	s.Group1 = graphTestContext.NewActiveDirectoryGroup("Group1", domainSid)
	s.Group2 = graphTestContext.NewActiveDirectoryGroup("Group2", domainSid)
	s.Group3 = graphTestContext.NewActiveDirectoryGroup("Group3", domainSid)
	s.Group4 = graphTestContext.NewActiveDirectoryGroup("Group4", domainSid)
	s.Group5 = graphTestContext.NewActiveDirectoryGroup("Group5", domainSid)
	s.Group6 = graphTestContext.NewActiveDirectoryGroup("Group6", domainSid)
	s.NTAuthStore = graphTestContext.NewActiveDirectoryNTAuthStore("NTAuthStore", domainSid)
	s.RootCA = graphTestContext.NewActiveDirectoryRootCA("RootCA", domainSid)
	s.User1 = graphTestContext.NewActiveDirectoryUser("User1", domainSid)
	s.User2 = graphTestContext.NewActiveDirectoryUser("User2", domainSid)
	s.User3 = graphTestContext.NewActiveDirectoryUser("User3", domainSid)
	s.User4 = graphTestContext.NewActiveDirectoryUser("User4", domainSid)
	s.User5 = graphTestContext.NewActiveDirectoryUser("User5", domainSid)
	s.User6 = graphTestContext.NewActiveDirectoryUser("User6", domainSid)
	graphTestContext.NewRelationship(s.RootCA, s.Domain, ad.RootCAFor)
	graphTestContext.NewRelationship(s.EnterpriseCA, s.RootCA, ad.IssuedSignedBy)
	graphTestContext.NewRelationship(s.NTAuthStore, s.Domain, ad.NTAuthStoreFor)
	graphTestContext.NewRelationship(s.EnterpriseCA, s.NTAuthStore, ad.TrustedForNTAuth)
	graphTestContext.NewRelationship(s.EnterpriseCA, s.DC, ad.CanAbuseWeakCertBinding)
	graphTestContext.NewRelationship(s.DC, s.Domain, ad.DCFor)
	graphTestContext.NewRelationship(s.Group0, s.EnterpriseCA, ad.Enroll)
	graphTestContext.NewRelationship(s.CertTemplate1, s.EnterpriseCA, ad.PublishedTo)
	graphTestContext.NewRelationship(s.Group1, s.CertTemplate1, ad.Enroll)
	graphTestContext.NewRelationship(s.Group1, s.Group0, ad.MemberOf)
	graphTestContext.NewRelationship(s.CertTemplate2, s.EnterpriseCA, ad.PublishedTo)
	graphTestContext.NewRelationship(s.CertTemplate3, s.EnterpriseCA, ad.PublishedTo)
	graphTestContext.NewRelationship(s.Computer1, s.CertTemplate1, ad.Enroll)
	graphTestContext.NewRelationship(s.Computer1, s.Group0, ad.MemberOf)
	graphTestContext.NewRelationship(s.User1, s.CertTemplate1, ad.Enroll)
	graphTestContext.NewRelationship(s.User1, s.Group0, ad.MemberOf)
	graphTestContext.NewRelationship(s.Group2, s.Group0, ad.MemberOf)
	graphTestContext.NewRelationship(s.Computer2, s.Group0, ad.MemberOf)
	graphTestContext.NewRelationship(s.User2, s.Group0, ad.MemberOf)
	graphTestContext.NewRelationship(s.User2, s.CertTemplate2, ad.Enroll)
	graphTestContext.NewRelationship(s.Computer2, s.CertTemplate2, ad.Enroll)
	graphTestContext.NewRelationship(s.Group2, s.CertTemplate2, ad.Enroll)
	graphTestContext.NewRelationship(s.Group3, s.Group0, ad.MemberOf)
	graphTestContext.NewRelationship(s.Computer3, s.Group0, ad.MemberOf)
	graphTestContext.NewRelationship(s.User3, s.Group0, ad.MemberOf)
	graphTestContext.NewRelationship(s.Group3, s.CertTemplate3, ad.Enroll)
	graphTestContext.NewRelationship(s.Computer3, s.CertTemplate3, ad.Enroll)
	graphTestContext.NewRelationship(s.User3, s.CertTemplate3, ad.Enroll)
	graphTestContext.NewRelationship(s.User6, s.User3, ad.GenericAll)
	graphTestContext.NewRelationship(s.User5, s.Computer3, ad.GenericAll)
	graphTestContext.NewRelationship(s.User4, s.Group3, ad.GenericAll)
	graphTestContext.NewRelationship(s.Computer6, s.User2, ad.GenericAll)
	graphTestContext.NewRelationship(s.Computer5, s.Computer2, ad.GenericAll)
	graphTestContext.NewRelationship(s.Computer4, s.Group2, ad.GenericAll)
	graphTestContext.NewRelationship(s.Group6, s.User1, ad.GenericAll)
	graphTestContext.NewRelationship(s.Group5, s.Computer1, ad.GenericAll)
	graphTestContext.NewRelationship(s.Group4, s.Group1, ad.GenericAll)
}

type ESC9bHarnessVictim struct {
	CertTemplate1 *graph.Node
	Computer1     *graph.Node
	Computer2     *graph.Node
	Computer3     *graph.Node
	Computer4     *graph.Node
	DC            *graph.Node
	Domain        *graph.Node
	EnterpriseCA  *graph.Node
	Group0        *graph.Node
	Group1        *graph.Node
	Group2        *graph.Node
	Group3        *graph.Node
	Group4        *graph.Node
	NTAuthStore   *graph.Node
	RootCA        *graph.Node
}

func (s *ESC9bHarnessVictim) Setup(graphTestContext *GraphTestContext) {
	domainSid := RandomDomainSID()
	s.CertTemplate1 = graphTestContext.NewActiveDirectoryCertTemplate("CertTemplate1", domainSid, CertTemplateData{
		ApplicationPolicies:     []string{},
		AuthenticationEnabled:   true,
		AuthorizedSignatures:    0,
		EKUS:                    []string{},
		EnrolleeSuppliesSubject: false,
		NoSecurityExtension:     true,
		RequiresManagerApproval: false,
		SchemaVersion:           1,
		SubjectAltRequireDNS:    true,
		SubjectAltRequireEmail:  false,
		SubjectAltRequireSPN:    false,
		SubjectAltRequireUPN:    false,
	})
	s.Computer1 = graphTestContext.NewActiveDirectoryComputer("Computer1", domainSid)
	s.Computer2 = graphTestContext.NewActiveDirectoryComputer("Computer2", domainSid)
	s.Computer3 = graphTestContext.NewActiveDirectoryComputer("Computer3", domainSid)
	s.Computer4 = graphTestContext.NewActiveDirectoryComputer("Computer4", domainSid)
	s.DC = graphTestContext.NewActiveDirectoryComputer("DC", domainSid)
	s.Domain = graphTestContext.NewActiveDirectoryDomain("Domain", domainSid, false, true)
	s.EnterpriseCA = graphTestContext.NewActiveDirectoryEnterpriseCA("EnterpriseCA", domainSid)
	s.Group0 = graphTestContext.NewActiveDirectoryGroup("Group0", domainSid)
	s.Group1 = graphTestContext.NewActiveDirectoryGroup("Group1", domainSid)
	s.Group2 = graphTestContext.NewActiveDirectoryGroup("Group2", domainSid)
	s.Group3 = graphTestContext.NewActiveDirectoryGroup("Group3", domainSid)
	s.Group4 = graphTestContext.NewActiveDirectoryGroup("Group4", domainSid)
	s.NTAuthStore = graphTestContext.NewActiveDirectoryNTAuthStore("NTAuthStore", domainSid)
	s.RootCA = graphTestContext.NewActiveDirectoryRootCA("RootCA", domainSid)
	graphTestContext.NewRelationship(s.RootCA, s.Domain, ad.RootCAFor)
	graphTestContext.NewRelationship(s.EnterpriseCA, s.RootCA, ad.IssuedSignedBy)
	graphTestContext.NewRelationship(s.NTAuthStore, s.Domain, ad.NTAuthStoreFor)
	graphTestContext.NewRelationship(s.EnterpriseCA, s.NTAuthStore, ad.TrustedForNTAuth)
	graphTestContext.NewRelationship(s.EnterpriseCA, s.DC, ad.CanAbuseWeakCertBinding)
	graphTestContext.NewRelationship(s.DC, s.Domain, ad.DCFor)
	graphTestContext.NewRelationship(s.Group0, s.EnterpriseCA, ad.Enroll)
	graphTestContext.NewRelationship(s.CertTemplate1, s.EnterpriseCA, ad.PublishedTo)
	graphTestContext.NewRelationship(s.Computer1, s.CertTemplate1, ad.GenericAll)
	graphTestContext.NewRelationship(s.Computer1, s.Group0, ad.MemberOf)
	graphTestContext.NewRelationship(s.Computer2, s.CertTemplate1, ad.AllExtendedRights)
	graphTestContext.NewRelationship(s.Computer2, s.Group0, ad.MemberOf)
	graphTestContext.NewRelationship(s.Computer3, s.CertTemplate1, ad.GenericWrite)
	graphTestContext.NewRelationship(s.Computer3, s.Group0, ad.MemberOf)
	graphTestContext.NewRelationship(s.Computer4, s.CertTemplate1, ad.Enroll)
	graphTestContext.NewRelationship(s.Group1, s.Computer1, ad.GenericAll)
	graphTestContext.NewRelationship(s.Group2, s.Computer2, ad.GenericAll)
	graphTestContext.NewRelationship(s.Group3, s.Computer3, ad.GenericAll)
	graphTestContext.NewRelationship(s.Group4, s.Computer4, ad.GenericAll)
}

type ESC9bHarnessECA struct {
	CertTemplate1 *graph.Node
	CertTemplate2 *graph.Node
	CertTemplate3 *graph.Node
	CertTemplate4 *graph.Node
	CertTemplate5 *graph.Node
	Computer1     *graph.Node
	Computer2     *graph.Node
	Computer3     *graph.Node
	Computer4     *graph.Node
	Computer5     *graph.Node
	DC1           *graph.Node
	DC2           *graph.Node
	DC3           *graph.Node
	DC4           *graph.Node
	DC5           *graph.Node
	Domain1       *graph.Node
	Domain2       *graph.Node
	Domain3       *graph.Node
	Domain4       *graph.Node
	Domain5       *graph.Node
	EnterpriseCA1 *graph.Node
	EnterpriseCA2 *graph.Node
	EnterpriseCA3 *graph.Node
	EnterpriseCA4 *graph.Node
	EnterpriseCA5 *graph.Node
	Group1        *graph.Node
	Group2        *graph.Node
	Group3        *graph.Node
	Group4        *graph.Node
	Group5        *graph.Node
	NTAuthStore1  *graph.Node
	NTAuthStore2  *graph.Node
	NTAuthStore3  *graph.Node
	NTAuthStore4  *graph.Node
	NTAuthStore5  *graph.Node
	RootCA1       *graph.Node
	RootCA2       *graph.Node
	RootCA3       *graph.Node
	RootCA4       *graph.Node
	RootCA5       *graph.Node
}

func (s *ESC9bHarnessECA) Setup(graphTestContext *GraphTestContext) {
	domainSid1 := RandomDomainSID()
	domainSid2 := RandomDomainSID()
	domainSid3 := RandomDomainSID()
	domainSid4 := RandomDomainSID()
	domainSid5 := RandomDomainSID()
	s.CertTemplate1 = graphTestContext.NewActiveDirectoryCertTemplate("CertTemplate1", domainSid1, CertTemplateData{
		ApplicationPolicies:     []string{},
		AuthenticationEnabled:   true,
		AuthorizedSignatures:    0,
		EKUS:                    []string{},
		EnrolleeSuppliesSubject: false,
		NoSecurityExtension:     true,
		RequiresManagerApproval: false,
		SchemaVersion:           1,
		SubjectAltRequireDNS:    true,
		SubjectAltRequireEmail:  false,
		SubjectAltRequireSPN:    false,
		SubjectAltRequireUPN:    false,
	})
	s.CertTemplate2 = graphTestContext.NewActiveDirectoryCertTemplate("CertTemplate2", domainSid2, CertTemplateData{
		ApplicationPolicies:     []string{},
		AuthenticationEnabled:   true,
		AuthorizedSignatures:    0,
		EKUS:                    []string{},
		EnrolleeSuppliesSubject: false,
		NoSecurityExtension:     true,
		RequiresManagerApproval: false,
		SchemaVersion:           1,
		SubjectAltRequireDNS:    true,
		SubjectAltRequireEmail:  false,
		SubjectAltRequireSPN:    false,
		SubjectAltRequireUPN:    false,
	})
	s.CertTemplate3 = graphTestContext.NewActiveDirectoryCertTemplate("CertTemplate3", domainSid3, CertTemplateData{
		ApplicationPolicies:     []string{},
		AuthenticationEnabled:   true,
		AuthorizedSignatures:    0,
		EKUS:                    []string{},
		EnrolleeSuppliesSubject: false,
		NoSecurityExtension:     true,
		RequiresManagerApproval: false,
		SchemaVersion:           1,
		SubjectAltRequireDNS:    true,
		SubjectAltRequireEmail:  false,
		SubjectAltRequireSPN:    false,
		SubjectAltRequireUPN:    false,
	})
	s.CertTemplate4 = graphTestContext.NewActiveDirectoryCertTemplate("CertTemplate4", domainSid4, CertTemplateData{
		ApplicationPolicies:     []string{},
		AuthenticationEnabled:   true,
		AuthorizedSignatures:    0,
		EKUS:                    []string{},
		EnrolleeSuppliesSubject: false,
		NoSecurityExtension:     true,
		RequiresManagerApproval: false,
		SchemaVersion:           1,
		SubjectAltRequireDNS:    true,
		SubjectAltRequireEmail:  false,
		SubjectAltRequireSPN:    false,
		SubjectAltRequireUPN:    false,
	})
	s.CertTemplate5 = graphTestContext.NewActiveDirectoryCertTemplate("CertTemplate5", domainSid5, CertTemplateData{
		ApplicationPolicies:     []string{},
		AuthenticationEnabled:   true,
		AuthorizedSignatures:    0,
		EKUS:                    []string{},
		EnrolleeSuppliesSubject: false,
		NoSecurityExtension:     true,
		RequiresManagerApproval: false,
		SchemaVersion:           1,
		SubjectAltRequireDNS:    true,
		SubjectAltRequireEmail:  false,
		SubjectAltRequireSPN:    false,
		SubjectAltRequireUPN:    false,
	})
	s.Computer1 = graphTestContext.NewActiveDirectoryComputer("Computer1", domainSid1)
	s.Computer2 = graphTestContext.NewActiveDirectoryComputer("Computer2", domainSid2)
	s.Computer3 = graphTestContext.NewActiveDirectoryComputer("Computer3", domainSid3)
	s.Computer4 = graphTestContext.NewActiveDirectoryComputer("Computer4", domainSid4)
	s.Computer5 = graphTestContext.NewActiveDirectoryComputer("Computer5", domainSid5)
	s.DC1 = graphTestContext.NewActiveDirectoryComputer("DC1", domainSid1)
	s.DC2 = graphTestContext.NewActiveDirectoryComputer("DC2", domainSid2)
	s.DC3 = graphTestContext.NewActiveDirectoryComputer("DC3", domainSid3)
	s.DC4 = graphTestContext.NewActiveDirectoryComputer("DC4", domainSid4)
	s.DC5 = graphTestContext.NewActiveDirectoryComputer("DC5", domainSid5)
	s.Domain1 = graphTestContext.NewActiveDirectoryDomain("Domain1", domainSid1, false, true)
	s.Domain2 = graphTestContext.NewActiveDirectoryDomain("Domain2", domainSid2, false, true)
	s.Domain3 = graphTestContext.NewActiveDirectoryDomain("Domain3", domainSid3, false, true)
	s.Domain4 = graphTestContext.NewActiveDirectoryDomain("Domain4", domainSid4, false, true)
	s.Domain5 = graphTestContext.NewActiveDirectoryDomain("Domain5", domainSid5, false, true)
	s.EnterpriseCA1 = graphTestContext.NewActiveDirectoryEnterpriseCA("EnterpriseCA1", domainSid1)
	s.EnterpriseCA2 = graphTestContext.NewActiveDirectoryEnterpriseCA("EnterpriseCA2", domainSid2)
	s.EnterpriseCA3 = graphTestContext.NewActiveDirectoryEnterpriseCA("EnterpriseCA3", domainSid3)
	s.EnterpriseCA4 = graphTestContext.NewActiveDirectoryEnterpriseCA("EnterpriseCA4", domainSid4)
	s.EnterpriseCA5 = graphTestContext.NewActiveDirectoryEnterpriseCA("EnterpriseCA5", domainSid5)
	s.Group1 = graphTestContext.NewActiveDirectoryGroup("Group1", domainSid1)
	s.Group2 = graphTestContext.NewActiveDirectoryGroup("Group2", domainSid2)
	s.Group3 = graphTestContext.NewActiveDirectoryGroup("Group3", domainSid3)
	s.Group4 = graphTestContext.NewActiveDirectoryGroup("Group4", domainSid4)
	s.Group5 = graphTestContext.NewActiveDirectoryGroup("Group5", domainSid5)
	s.NTAuthStore1 = graphTestContext.NewActiveDirectoryNTAuthStore("NTAuthStore1", domainSid1)
	s.NTAuthStore2 = graphTestContext.NewActiveDirectoryNTAuthStore("NTAuthStore2", domainSid2)
	s.NTAuthStore3 = graphTestContext.NewActiveDirectoryNTAuthStore("NTAuthStore3", domainSid3)
	s.NTAuthStore4 = graphTestContext.NewActiveDirectoryNTAuthStore("NTAuthStore4", domainSid4)
	s.NTAuthStore5 = graphTestContext.NewActiveDirectoryNTAuthStore("NTAuthStore5", domainSid5)
	s.RootCA1 = graphTestContext.NewActiveDirectoryRootCA("RootCA1", domainSid1)
	s.RootCA2 = graphTestContext.NewActiveDirectoryRootCA("RootCA2", domainSid2)
	s.RootCA3 = graphTestContext.NewActiveDirectoryRootCA("RootCA3", domainSid3)
	s.RootCA4 = graphTestContext.NewActiveDirectoryRootCA("RootCA4", domainSid4)
	s.RootCA5 = graphTestContext.NewActiveDirectoryRootCA("RootCA5", domainSid5)
	graphTestContext.NewRelationship(s.RootCA1, s.Domain1, ad.RootCAFor)
	graphTestContext.NewRelationship(s.NTAuthStore1, s.Domain1, ad.NTAuthStoreFor)
	graphTestContext.NewRelationship(s.DC1, s.Domain1, ad.DCFor)
	graphTestContext.NewRelationship(s.CertTemplate1, s.EnterpriseCA1, ad.PublishedTo)
	graphTestContext.NewRelationship(s.EnterpriseCA1, s.RootCA1, ad.IssuedSignedBy)
	graphTestContext.NewRelationship(s.EnterpriseCA1, s.NTAuthStore1, ad.TrustedForNTAuth)
	graphTestContext.NewRelationship(s.Computer1, s.EnterpriseCA1, ad.Enroll)
	graphTestContext.NewRelationship(s.EnterpriseCA1, s.DC1, ad.CanAbuseWeakCertBinding)
	graphTestContext.NewRelationship(s.Computer1, s.CertTemplate1, ad.Enroll)
	graphTestContext.NewRelationship(s.RootCA2, s.Domain2, ad.RootCAFor)
	graphTestContext.NewRelationship(s.NTAuthStore2, s.Domain2, ad.NTAuthStoreFor)
	graphTestContext.NewRelationship(s.DC2, s.Domain2, ad.DCFor)
	graphTestContext.NewRelationship(s.CertTemplate2, s.EnterpriseCA2, ad.PublishedTo)
	graphTestContext.NewRelationship(s.EnterpriseCA2, s.RootCA2, ad.IssuedSignedBy)
	graphTestContext.NewRelationship(s.EnterpriseCA2, s.NTAuthStore2, ad.TrustedForNTAuth)
	graphTestContext.NewRelationship(s.Computer2, s.EnterpriseCA2, ad.Enroll)
	graphTestContext.NewRelationship(s.Computer2, s.CertTemplate2, ad.Enroll)
	graphTestContext.NewRelationship(s.RootCA3, s.Domain3, ad.RootCAFor)
	graphTestContext.NewRelationship(s.NTAuthStore3, s.Domain3, ad.NTAuthStoreFor)
	graphTestContext.NewRelationship(s.DC3, s.Domain3, ad.DCFor)
	graphTestContext.NewRelationship(s.CertTemplate3, s.EnterpriseCA3, ad.PublishedTo)
	graphTestContext.NewRelationship(s.EnterpriseCA3, s.RootCA3, ad.IssuedSignedBy)
	graphTestContext.NewRelationship(s.Computer3, s.EnterpriseCA3, ad.Enroll)
	graphTestContext.NewRelationship(s.EnterpriseCA3, s.DC3, ad.CanAbuseWeakCertBinding)
	graphTestContext.NewRelationship(s.Computer3, s.CertTemplate3, ad.Enroll)
	graphTestContext.NewRelationship(s.RootCA4, s.Domain4, ad.RootCAFor)
	graphTestContext.NewRelationship(s.NTAuthStore4, s.Domain4, ad.NTAuthStoreFor)
	graphTestContext.NewRelationship(s.DC4, s.Domain4, ad.DCFor)
	graphTestContext.NewRelationship(s.CertTemplate4, s.EnterpriseCA4, ad.PublishedTo)
	graphTestContext.NewRelationship(s.EnterpriseCA4, s.NTAuthStore4, ad.TrustedForNTAuth)
	graphTestContext.NewRelationship(s.Computer4, s.EnterpriseCA4, ad.Enroll)
	graphTestContext.NewRelationship(s.EnterpriseCA4, s.DC4, ad.CanAbuseWeakCertBinding)
	graphTestContext.NewRelationship(s.Computer4, s.CertTemplate4, ad.Enroll)
	graphTestContext.NewRelationship(s.RootCA5, s.Domain5, ad.RootCAFor)
	graphTestContext.NewRelationship(s.NTAuthStore5, s.Domain5, ad.NTAuthStoreFor)
	graphTestContext.NewRelationship(s.DC5, s.Domain5, ad.DCFor)
	graphTestContext.NewRelationship(s.EnterpriseCA5, s.RootCA5, ad.IssuedSignedBy)
	graphTestContext.NewRelationship(s.EnterpriseCA5, s.NTAuthStore5, ad.TrustedForNTAuth)
	graphTestContext.NewRelationship(s.Computer5, s.EnterpriseCA5, ad.Enroll)
	graphTestContext.NewRelationship(s.EnterpriseCA5, s.DC5, ad.CanAbuseWeakCertBinding)
	graphTestContext.NewRelationship(s.Computer5, s.CertTemplate5, ad.Enroll)
	graphTestContext.NewRelationship(s.Group1, s.Computer1, ad.GenericAll)
	graphTestContext.NewRelationship(s.Group2, s.Computer2, ad.GenericAll)
	graphTestContext.NewRelationship(s.Group5, s.Computer5, ad.GenericAll)
	graphTestContext.NewRelationship(s.Group4, s.Computer4, ad.GenericAll)
	graphTestContext.NewRelationship(s.Group3, s.Computer3, ad.GenericAll)
}

type ESC6aHarnessPrincipalEdges struct {
	Group0        *graph.Node
	Group1        *graph.Node
	Group2        *graph.Node
	Group3        *graph.Node
	Group4        *graph.Node
	CertTemplate1 *graph.Node
	EnterpriseCA1 *graph.Node

	NTAuthStore *graph.Node
	RootCA      *graph.Node
	DC          *graph.Node

	Domain *graph.Node
}

func (s *ESC6aHarnessPrincipalEdges) Setup(c *GraphTestContext) {
	sid := RandomDomainSID()
	s.Group0 = c.NewActiveDirectoryGroup("Group0", sid)
	s.Group1 = c.NewActiveDirectoryGroup("Group1", sid)
	s.Group2 = c.NewActiveDirectoryGroup("Group2", sid)
	s.Group3 = c.NewActiveDirectoryGroup("Group3", sid)
	s.Group4 = c.NewActiveDirectoryGroup("Group4", sid)
	s.CertTemplate1 = c.NewActiveDirectoryCertTemplate("CertTemplate1", sid, CertTemplateData{
		RequiresManagerApproval: false,
		AuthenticationEnabled:   true,
		EnrolleeSuppliesSubject: false,
		SubjectAltRequireUPN:    false,
		SubjectAltRequireSPN:    false,
		NoSecurityExtension:     true,
		SchemaVersion:           1,
		AuthorizedSignatures:    0,
		EKUS:                    []string{},
		ApplicationPolicies:     []string{},
	})
	s.EnterpriseCA1 = c.NewActiveDirectoryEnterpriseCA("EnterpriseCA1", sid)
	s.NTAuthStore = c.NewActiveDirectoryNTAuthStore("NTAuthStore", sid)
	s.RootCA = c.NewActiveDirectoryRootCA("RootCA", sid)
	s.DC = c.NewActiveDirectoryComputer("DC", sid)
	s.Domain = c.NewActiveDirectoryDomain("ESC6a", sid, false, true)

	c.NewRelationship(s.Group0, s.EnterpriseCA1, ad.Enroll)
	c.NewRelationship(s.Group1, s.Group0, ad.MemberOf)
	c.NewRelationship(s.Group2, s.Group0, ad.MemberOf)
	c.NewRelationship(s.Group3, s.Group0, ad.MemberOf)

	c.NewRelationship(s.Group4, s.CertTemplate1, ad.Enroll)
	c.NewRelationship(s.Group3, s.CertTemplate1, ad.GenericWrite)
	c.NewRelationship(s.Group2, s.CertTemplate1, ad.AllExtendedRights)
	c.NewRelationship(s.Group1, s.CertTemplate1, ad.GenericAll)

	c.NewRelationship(s.CertTemplate1, s.EnterpriseCA1, ad.PublishedTo)

	c.NewRelationship(s.EnterpriseCA1, s.NTAuthStore, ad.TrustedForNTAuth)
	c.NewRelationship(s.EnterpriseCA1, s.RootCA, ad.IssuedSignedBy)
	c.NewRelationship(s.EnterpriseCA1, s.DC, ad.CanAbuseWeakCertBinding)

	c.NewRelationship(s.NTAuthStore, s.Domain, ad.NTAuthStoreFor)
	c.NewRelationship(s.RootCA, s.Domain, ad.RootCAFor)
	c.NewRelationship(s.DC, s.Domain, ad.DCFor)

	s.EnterpriseCA1.Properties.Set(ad.IsUserSpecifiesSanEnabled.String(), true)
	c.UpdateNode(s.EnterpriseCA1)
}

// This function relies on having the "kind" property set for nodes in the json from arrows.app
// If the edges that are being tested have been set within the diagram, adding "asserted": "true" to the relationship property will skip creating that edge from the diagram
func setupHarnessFromArrowsJson(c *GraphTestContext, fileName string) {
	sid := RandomDomainSID()

	if data, err := harnesses.ReadHarness(fileName); err != nil {
		c.testCtx.Errorf("failed %s setup: %v", fileName, err)
	} else {
		nodeMap := initHarnessNodes(c, data.Nodes, sid)
		initHarnessRelationships(c, nodeMap, data.Relationships)
	}
}

func initHarnessNodes(c *GraphTestContext, nodes []harnesses.Node, sid string) map[string]*graph.Node {
	nodeMap := map[string]*graph.Node{}

	ctData := CertTemplateData{
		RequiresManagerApproval: false,
		AuthenticationEnabled:   true,
		EnrolleeSuppliesSubject: false,
		SubjectAltRequireUPN:    false,
		SubjectAltRequireSPN:    false,
		NoSecurityExtension:     true,
		SchemaVersion:           1,
		AuthorizedSignatures:    0,
		EKUS:                    []string{},
		ApplicationPolicies:     []string{},
	}

	for _, node := range nodes {
		if kind, ok := node.Properties["kind"]; !ok {
			continue
		} else {
			//The rest of the node kinds need handlers for initialization
			switch kind {
			case ad.Group.String():
				nodeMap[node.ID] = c.NewActiveDirectoryGroup(node.Caption, sid)
			case ad.CertTemplate.String():
				nodeMap[node.ID] = c.NewActiveDirectoryCertTemplate(node.Caption, sid, ctData)
			case ad.EnterpriseCA.String():
				nodeMap[node.ID] = c.NewActiveDirectoryEnterpriseCA(node.Caption, sid)
			case ad.NTAuthStore.String():
				nodeMap[node.ID] = c.NewActiveDirectoryNTAuthStore(node.Caption, sid)
			case ad.RootCA.String():
				nodeMap[node.ID] = c.NewActiveDirectoryRootCA(node.Caption, sid)
			case ad.Computer.String():
				nodeMap[node.ID] = c.NewActiveDirectoryComputer(node.Caption, sid)
			case ad.User.String():
				nodeMap[node.ID] = c.NewActiveDirectoryUser(node.Caption, sid)
			case ad.Domain.String():
				//Unable to assign the same sid to a new domain
				//It is probably best to segment isolated graphs into their own files or ensure a domainsid property is present if the test relies on pivoting off of it
				sid := RandomDomainSID()
				nodeMap[node.ID] = c.NewActiveDirectoryDomain(node.Caption, sid, false, true)
			default:
				c.testCtx.Errorf("invalid node kind: %s", kind)
			}

			initHarnessNodeProperties(c, nodeMap, node)
		}
	}
	return nodeMap
}

func initHarnessNodeProperties(c *GraphTestContext, nodeMap map[string]*graph.Node, node harnesses.Node) {
	for key, value := range node.Properties {
		//Unfortunately, all properties set within arrows.app are output as strings so we have to do a type dance here
		//It would be best to define value types for all node properties to avoid handling them this way
		if strings.ToLower(value) == "null" {
			continue
		}

		//This is an exception for schemaVersion which should not be a boolean
		if value == "1" || value == "0" || value == "2" {
			intValue, _ := strconv.ParseInt(value, 10, 32)
			nodeMap[node.ID].Properties.Set(strings.ToLower(key), float64(intValue))
		} else if boolValue, err := strconv.ParseBool(value); err != nil {
			nodeMap[node.ID].Properties.Set(strings.ToLower(key), value)
		} else {
			nodeMap[node.ID].Properties.Set(strings.ToLower(key), boolValue)
		}
	}
	c.UpdateNode(nodeMap[node.ID])
}

func initHarnessRelationships(c *GraphTestContext, nodeMap map[string]*graph.Node, relationships []harnesses.Relationship) {
	for _, relationship := range relationships {
		if kind, err := analysis.ParseKind(relationship.Kind); err != nil {
			c.testCtx.Errorf("invalid relationship kind: %s", kind)
			continue
		} else if asserting, ok := relationship.Properties["asserted"]; !ok {
			c.NewRelationship(nodeMap[relationship.From], nodeMap[relationship.To], kind)
		} else {
			if skip, err := strconv.ParseBool(asserting); err != nil {
				c.testCtx.Errorf("invalid assertion property: %s; %v", asserting, err)
			} else if !skip {
				c.NewRelationship(nodeMap[relationship.From], nodeMap[relationship.To], kind)
			}
		}
	}
}

type ESC6aHarnessECA struct{}

func (s *ESC6aHarnessECA) Setup(c *GraphTestContext) {
	setupHarnessFromArrowsJson(c, "esc6a-eca")
}

type ESC6aHarnessTemplate1 struct{}

func (s *ESC6aHarnessTemplate1) Setup(c *GraphTestContext) {
	setupHarnessFromArrowsJson(c, "esc6a-template1")
}

type ESC6aHarnessTemplate2 struct{}

func (s *ESC6aHarnessTemplate2) Setup(c *GraphTestContext) {
	setupHarnessFromArrowsJson(c, "esc6a-template2")
}

type ESC10aPrincipalHarness struct {
	Domain       *graph.Node
	NTAuthStore  *graph.Node
	RootCA       *graph.Node
	EnterpriseCA *graph.Node
	DC           *graph.Node
	CertTemplate *graph.Node
	User1        *graph.Node
	Group1       *graph.Node
	Group2       *graph.Node
	Group6       *graph.Node
	Group3       *graph.Node
	Group4       *graph.Node
	Group5       *graph.Node
	User2        *graph.Node
	Group0       *graph.Node
}

func (s *ESC10aPrincipalHarness) Setup(graphTestContext *GraphTestContext) {
	domainSid := RandomDomainSID()
	s.Domain = graphTestContext.NewActiveDirectoryDomain("Domain", domainSid, false, true)
	s.NTAuthStore = graphTestContext.NewActiveDirectoryNTAuthStore("NTAuthStore", domainSid)
	s.RootCA = graphTestContext.NewActiveDirectoryRootCA("RootCA", domainSid)
	s.EnterpriseCA = graphTestContext.NewActiveDirectoryEnterpriseCA("EnterpriseCA", domainSid)
	s.DC = graphTestContext.NewActiveDirectoryComputer("DC", domainSid)
	s.CertTemplate = graphTestContext.NewActiveDirectoryCertTemplate("CertTemplate", domainSid, CertTemplateData{
		ApplicationPolicies:     []string{},
		AuthenticationEnabled:   true,
		AuthorizedSignatures:    0,
		EKUS:                    []string{},
		EnrolleeSuppliesSubject: false,
		NoSecurityExtension:     false,
		RequiresManagerApproval: false,
		SchemaVersion:           1,
		SubjectAltRequireSPN:    false,
		SubjectAltRequireUPN:    true,
	})
	s.User1 = graphTestContext.NewActiveDirectoryUser("User1", domainSid)
	s.Group1 = graphTestContext.NewActiveDirectoryGroup("Group1", domainSid)
	s.Group2 = graphTestContext.NewActiveDirectoryGroup("Group2", domainSid)
	s.Group6 = graphTestContext.NewActiveDirectoryGroup("Group6", domainSid)
	s.Group3 = graphTestContext.NewActiveDirectoryGroup("Group3", domainSid)
	s.Group4 = graphTestContext.NewActiveDirectoryGroup("Group4", domainSid)
	s.Group5 = graphTestContext.NewActiveDirectoryGroup("Group5", domainSid)
	s.User2 = graphTestContext.NewActiveDirectoryUser("User2", domainSid)
	s.Group0 = graphTestContext.NewActiveDirectoryGroup("Group0", domainSid)
	graphTestContext.NewRelationship(s.RootCA, s.Domain, ad.RootCAFor)
	graphTestContext.NewRelationship(s.EnterpriseCA, s.RootCA, ad.IssuedSignedBy)
	graphTestContext.NewRelationship(s.NTAuthStore, s.Domain, ad.NTAuthStoreFor)
	graphTestContext.NewRelationship(s.EnterpriseCA, s.NTAuthStore, ad.TrustedForNTAuth)
	graphTestContext.NewRelationship(s.EnterpriseCA, s.DC, ad.CanAbuseUPNCertMapping)
	graphTestContext.NewRelationship(s.DC, s.Domain, ad.DCFor)
	graphTestContext.NewRelationship(s.CertTemplate, s.EnterpriseCA, ad.PublishedTo)
	graphTestContext.NewRelationship(s.Group1, s.User1, ad.GenericAll)
	graphTestContext.NewRelationship(s.Group2, s.User1, ad.GenericWrite)
	graphTestContext.NewRelationship(s.Group6, s.User1, ad.AllExtendedRights)
	graphTestContext.NewRelationship(s.Group3, s.User1, ad.WriteDACL)
	graphTestContext.NewRelationship(s.Group4, s.User1, ad.WriteOwner)
	graphTestContext.NewRelationship(s.Group5, s.User1, ad.WriteOwner)
	graphTestContext.NewRelationship(s.User2, s.User2, ad.GenericAll)
	graphTestContext.NewRelationship(s.User1, s.Group0, ad.MemberOf)
	graphTestContext.NewRelationship(s.User2, s.Group0, ad.MemberOf)
	graphTestContext.NewRelationship(s.Group0, s.CertTemplate, ad.Enroll)
	graphTestContext.NewRelationship(s.Group0, s.EnterpriseCA, ad.Enroll)
}

type ESC10aHarness1 struct {
	CertTemplate1 *graph.Node
	CertTemplate2 *graph.Node
	CertTemplate3 *graph.Node
	CertTemplate4 *graph.Node
	CertTemplate5 *graph.Node
	CertTemplate6 *graph.Node
	CertTemplate7 *graph.Node
	DC            *graph.Node
	Domain        *graph.Node
	EnterpriseCA  *graph.Node
	Group0        *graph.Node
	Group1        *graph.Node
	Group2        *graph.Node
	Group3        *graph.Node
	Group4        *graph.Node
	Group5        *graph.Node
	Group6        *graph.Node
	Group7        *graph.Node
	NTAuthStore   *graph.Node
	RootCA        *graph.Node
	User1         *graph.Node
	User2         *graph.Node
	User3         *graph.Node
	User4         *graph.Node
	User5         *graph.Node
	User6         *graph.Node
	User7         *graph.Node
}

func (s *ESC10aHarness1) Setup(graphTestContext *GraphTestContext) {
	domainSid := RandomDomainSID()
	s.CertTemplate1 = graphTestContext.NewActiveDirectoryCertTemplate("CertTemplate1", domainSid, CertTemplateData{
		ApplicationPolicies:     []string{},
		AuthenticationEnabled:   true,
		AuthorizedSignatures:    0,
		EKUS:                    []string{},
		EnrolleeSuppliesSubject: false,
		NoSecurityExtension:     false,
		RequiresManagerApproval: false,
		SchemaVersion:           2,
		SubjectAltRequireSPN:    false,
		SubjectAltRequireUPN:    true,
	})
	s.CertTemplate2 = graphTestContext.NewActiveDirectoryCertTemplate("CertTemplate2", domainSid, CertTemplateData{
		ApplicationPolicies:     []string{},
		AuthenticationEnabled:   true,
		AuthorizedSignatures:    0,
		EKUS:                    []string{},
		EnrolleeSuppliesSubject: false,
		NoSecurityExtension:     true,
		RequiresManagerApproval: false,
		SchemaVersion:           1,
		SubjectAltRequireSPN:    false,
		SubjectAltRequireUPN:    true,
	})
	s.CertTemplate3 = graphTestContext.NewActiveDirectoryCertTemplate("CertTemplate3", domainSid, CertTemplateData{
		ApplicationPolicies:     []string{},
		AuthenticationEnabled:   true,
		AuthorizedSignatures:    0,
		EKUS:                    []string{},
		EnrolleeSuppliesSubject: false,
		NoSecurityExtension:     false,
		RequiresManagerApproval: false,
		SchemaVersion:           1,
		SubjectAltRequireSPN:    true,
		SubjectAltRequireUPN:    false,
	})
	s.CertTemplate4 = graphTestContext.NewActiveDirectoryCertTemplate("CertTemplate4", domainSid, CertTemplateData{
		ApplicationPolicies:     []string{},
		AuthenticationEnabled:   true,
		AuthorizedSignatures:    0,
		EKUS:                    []string{},
		EnrolleeSuppliesSubject: false,
		NoSecurityExtension:     false,
		RequiresManagerApproval: true,
		SchemaVersion:           1,
		SubjectAltRequireSPN:    false,
		SubjectAltRequireUPN:    true,
	})
	s.CertTemplate5 = graphTestContext.NewActiveDirectoryCertTemplate("CertTemplate5", domainSid, CertTemplateData{
		ApplicationPolicies:     []string{},
		AuthenticationEnabled:   false,
		AuthorizedSignatures:    0,
		EKUS:                    []string{},
		EnrolleeSuppliesSubject: false,
		NoSecurityExtension:     false,
		RequiresManagerApproval: false,
		SchemaVersion:           1,
		SubjectAltRequireSPN:    false,
		SubjectAltRequireUPN:    true,
	})
	s.CertTemplate6 = graphTestContext.NewActiveDirectoryCertTemplate("CertTemplate6", domainSid, CertTemplateData{
		ApplicationPolicies:     []string{},
		AuthenticationEnabled:   true,
		AuthorizedSignatures:    1,
		EKUS:                    []string{},
		EnrolleeSuppliesSubject: false,
		NoSecurityExtension:     false,
		RequiresManagerApproval: false,
		SchemaVersion:           2,
		SubjectAltRequireSPN:    false,
		SubjectAltRequireUPN:    true,
	})
	s.CertTemplate7 = graphTestContext.NewActiveDirectoryCertTemplate("CertTemplate7", domainSid, CertTemplateData{
		ApplicationPolicies:     []string{},
		AuthenticationEnabled:   true,
		AuthorizedSignatures:    0,
		EKUS:                    []string{},
		EnrolleeSuppliesSubject: false,
		NoSecurityExtension:     false,
		RequiresManagerApproval: false,
		SchemaVersion:           1,
		SubjectAltRequireSPN:    false,
		SubjectAltRequireUPN:    false,
	})
	s.DC = graphTestContext.NewActiveDirectoryComputer("DC", domainSid)
	s.Domain = graphTestContext.NewActiveDirectoryDomain("Domain", domainSid, false, true)
	s.EnterpriseCA = graphTestContext.NewActiveDirectoryEnterpriseCA("EnterpriseCA", domainSid)
	s.Group0 = graphTestContext.NewActiveDirectoryGroup("Group0", domainSid)
	s.Group1 = graphTestContext.NewActiveDirectoryGroup("Group1", domainSid)
	s.Group2 = graphTestContext.NewActiveDirectoryGroup("Group2", domainSid)
	s.Group3 = graphTestContext.NewActiveDirectoryGroup("Group3", domainSid)
	s.Group4 = graphTestContext.NewActiveDirectoryGroup("Group4", domainSid)
	s.Group5 = graphTestContext.NewActiveDirectoryGroup("Group5", domainSid)
	s.Group6 = graphTestContext.NewActiveDirectoryGroup("Group6", domainSid)
	s.Group7 = graphTestContext.NewActiveDirectoryGroup("Group7", domainSid)
	s.NTAuthStore = graphTestContext.NewActiveDirectoryNTAuthStore("NTAuthStore", domainSid)
	s.RootCA = graphTestContext.NewActiveDirectoryRootCA("RootCA", domainSid)
	s.User1 = graphTestContext.NewActiveDirectoryUser("User1", domainSid)
	s.User2 = graphTestContext.NewActiveDirectoryUser("User2", domainSid)
	s.User3 = graphTestContext.NewActiveDirectoryUser("User3", domainSid)
	s.User4 = graphTestContext.NewActiveDirectoryUser("User4", domainSid)
	s.User5 = graphTestContext.NewActiveDirectoryUser("User5", domainSid)
	s.User6 = graphTestContext.NewActiveDirectoryUser("User6", domainSid)
	s.User7 = graphTestContext.NewActiveDirectoryUser("User7", domainSid)
	graphTestContext.NewRelationship(s.CertTemplate2, s.EnterpriseCA, ad.PublishedTo)
	graphTestContext.NewRelationship(s.RootCA, s.Domain, ad.RootCAFor)
	graphTestContext.NewRelationship(s.EnterpriseCA, s.RootCA, ad.IssuedSignedBy)
	graphTestContext.NewRelationship(s.NTAuthStore, s.Domain, ad.NTAuthStoreFor)
	graphTestContext.NewRelationship(s.EnterpriseCA, s.NTAuthStore, ad.TrustedForNTAuth)
	graphTestContext.NewRelationship(s.EnterpriseCA, s.DC, ad.CanAbuseUPNCertMapping)
	graphTestContext.NewRelationship(s.DC, s.Domain, ad.DCFor)
	graphTestContext.NewRelationship(s.User3, s.CertTemplate3, ad.Enroll)
	graphTestContext.NewRelationship(s.CertTemplate3, s.EnterpriseCA, ad.PublishedTo)
	graphTestContext.NewRelationship(s.CertTemplate4, s.EnterpriseCA, ad.PublishedTo)
	graphTestContext.NewRelationship(s.User4, s.CertTemplate4, ad.Enroll)
	graphTestContext.NewRelationship(s.User2, s.CertTemplate2, ad.Enroll)
	graphTestContext.NewRelationship(s.Group0, s.EnterpriseCA, ad.Enroll)
	graphTestContext.NewRelationship(s.User2, s.Group0, ad.MemberOf)
	graphTestContext.NewRelationship(s.User3, s.Group0, ad.MemberOf)
	graphTestContext.NewRelationship(s.User4, s.Group0, ad.MemberOf)
	graphTestContext.NewRelationship(s.CertTemplate5, s.EnterpriseCA, ad.PublishedTo)
	graphTestContext.NewRelationship(s.User5, s.CertTemplate5, ad.Enroll)
	graphTestContext.NewRelationship(s.User5, s.Group0, ad.MemberOf)
	graphTestContext.NewRelationship(s.User6, s.Group0, ad.MemberOf)
	graphTestContext.NewRelationship(s.User6, s.CertTemplate6, ad.Enroll)
	graphTestContext.NewRelationship(s.CertTemplate6, s.EnterpriseCA, ad.PublishedTo)
	graphTestContext.NewRelationship(s.CertTemplate1, s.EnterpriseCA, ad.PublishedTo)
	graphTestContext.NewRelationship(s.User1, s.CertTemplate1, ad.Enroll)
	graphTestContext.NewRelationship(s.User1, s.Group0, ad.MemberOf)
	graphTestContext.NewRelationship(s.CertTemplate7, s.EnterpriseCA, ad.PublishedTo)
	graphTestContext.NewRelationship(s.User7, s.CertTemplate7, ad.Enroll)
	graphTestContext.NewRelationship(s.User7, s.Group0, ad.MemberOf)
	graphTestContext.NewRelationship(s.Group7, s.User7, ad.GenericAll)
	graphTestContext.NewRelationship(s.Group6, s.User6, ad.GenericAll)
	graphTestContext.NewRelationship(s.Group5, s.User5, ad.GenericAll)
	graphTestContext.NewRelationship(s.Group4, s.User4, ad.GenericAll)
	graphTestContext.NewRelationship(s.Group3, s.User3, ad.GenericAll)
	graphTestContext.NewRelationship(s.Group2, s.User2, ad.GenericAll)
	graphTestContext.NewRelationship(s.Group1, s.User1, ad.GenericAll)
}

type ESC10aHarness2 struct {
	CertTemplate1 *graph.Node
	CertTemplate2 *graph.Node
	CertTemplate3 *graph.Node
	Computer1     *graph.Node
	Computer2     *graph.Node
	Computer3     *graph.Node
	Computer4     *graph.Node
	Computer5     *graph.Node
	Computer6     *graph.Node
	DC            *graph.Node
	Domain        *graph.Node
	EnterpriseCA  *graph.Node
	Group0        *graph.Node
	Group1        *graph.Node
	Group2        *graph.Node
	Group3        *graph.Node
	Group4        *graph.Node
	Group5        *graph.Node
	Group6        *graph.Node
	NTAuthStore   *graph.Node
	RootCA        *graph.Node
	User1         *graph.Node
	User2         *graph.Node
	User3         *graph.Node
	User4         *graph.Node
	User5         *graph.Node
	User6         *graph.Node
}

func (s *ESC10aHarness2) Setup(graphTestContext *GraphTestContext) {
	domainSid := RandomDomainSID()
	s.CertTemplate1 = graphTestContext.NewActiveDirectoryCertTemplate("CertTemplate1", domainSid, CertTemplateData{
		ApplicationPolicies:        []string{},
		AuthenticationEnabled:      true,
		AuthorizedSignatures:       0,
		EKUS:                       []string{},
		EnrolleeSuppliesSubject:    false,
		NoSecurityExtension:        false,
		RequiresManagerApproval:    false,
		SchemaVersion:              2,
		SubjectAltRequireDNS:       false,
		SubjectAltRequireDomainDNS: false,
		SubjectAltRequireEmail:     true,
		SubjectAltRequireSPN:       false,
		SubjectAltRequireUPN:       true,
	})
	s.CertTemplate2 = graphTestContext.NewActiveDirectoryCertTemplate("CertTemplate2", domainSid, CertTemplateData{
		ApplicationPolicies:        []string{},
		AuthenticationEnabled:      true,
		AuthorizedSignatures:       0,
		EKUS:                       []string{},
		EnrolleeSuppliesSubject:    false,
		NoSecurityExtension:        false,
		RequiresManagerApproval:    false,
		SchemaVersion:              2,
		SubjectAltRequireDNS:       true,
		SubjectAltRequireDomainDNS: false,
		SubjectAltRequireEmail:     true,
		SubjectAltRequireSPN:       false,
		SubjectAltRequireUPN:       true,
	})
	s.CertTemplate3 = graphTestContext.NewActiveDirectoryCertTemplate("CertTemplate3", domainSid, CertTemplateData{
		ApplicationPolicies:        []string{},
		AuthenticationEnabled:      true,
		AuthorizedSignatures:       0,
		EKUS:                       []string{},
		EnrolleeSuppliesSubject:    false,
		NoSecurityExtension:        false,
		RequiresManagerApproval:    false,
		SchemaVersion:              2,
		SubjectAltRequireDNS:       false,
		SubjectAltRequireDomainDNS: true,
		SubjectAltRequireEmail:     true,
		SubjectAltRequireSPN:       false,
		SubjectAltRequireUPN:       true,
	})
	s.Computer1 = graphTestContext.NewActiveDirectoryComputer("Computer1", domainSid)
	s.Computer2 = graphTestContext.NewActiveDirectoryComputer("Computer2", domainSid)
	s.Computer3 = graphTestContext.NewActiveDirectoryComputer("Computer3", domainSid)
	s.Computer4 = graphTestContext.NewActiveDirectoryComputer("Computer4", domainSid)
	s.Computer5 = graphTestContext.NewActiveDirectoryComputer("Computer5", domainSid)
	s.Computer6 = graphTestContext.NewActiveDirectoryComputer("Computer6", domainSid)
	s.DC = graphTestContext.NewActiveDirectoryComputer("DC", domainSid)
	s.Domain = graphTestContext.NewActiveDirectoryDomain("Domain", domainSid, false, true)
	s.EnterpriseCA = graphTestContext.NewActiveDirectoryEnterpriseCA("EnterpriseCA", domainSid)
	s.Group0 = graphTestContext.NewActiveDirectoryGroup("Group0", domainSid)
	s.Group1 = graphTestContext.NewActiveDirectoryGroup("Group1", domainSid)
	s.Group2 = graphTestContext.NewActiveDirectoryGroup("Group2", domainSid)
	s.Group3 = graphTestContext.NewActiveDirectoryGroup("Group3", domainSid)
	s.Group4 = graphTestContext.NewActiveDirectoryGroup("Group4", domainSid)
	s.Group5 = graphTestContext.NewActiveDirectoryGroup("Group5", domainSid)
	s.Group6 = graphTestContext.NewActiveDirectoryGroup("Group6", domainSid)
	s.NTAuthStore = graphTestContext.NewActiveDirectoryNTAuthStore("NTAuthStore", domainSid)
	s.RootCA = graphTestContext.NewActiveDirectoryRootCA("RootCA", domainSid)
	s.User1 = graphTestContext.NewActiveDirectoryUser("User1", domainSid)
	s.User2 = graphTestContext.NewActiveDirectoryUser("User2", domainSid)
	s.User3 = graphTestContext.NewActiveDirectoryUser("User3", domainSid)
	s.User4 = graphTestContext.NewActiveDirectoryUser("User4", domainSid)
	s.User5 = graphTestContext.NewActiveDirectoryUser("User5", domainSid)
	s.User6 = graphTestContext.NewActiveDirectoryUser("User6", domainSid)
	graphTestContext.NewRelationship(s.RootCA, s.Domain, ad.RootCAFor)
	graphTestContext.NewRelationship(s.EnterpriseCA, s.RootCA, ad.IssuedSignedBy)
	graphTestContext.NewRelationship(s.NTAuthStore, s.Domain, ad.NTAuthStoreFor)
	graphTestContext.NewRelationship(s.EnterpriseCA, s.NTAuthStore, ad.TrustedForNTAuth)
	graphTestContext.NewRelationship(s.EnterpriseCA, s.DC, ad.CanAbuseUPNCertMapping)
	graphTestContext.NewRelationship(s.DC, s.Domain, ad.DCFor)
	graphTestContext.NewRelationship(s.Group0, s.EnterpriseCA, ad.Enroll)
	graphTestContext.NewRelationship(s.CertTemplate1, s.EnterpriseCA, ad.PublishedTo)
	graphTestContext.NewRelationship(s.Group1, s.CertTemplate1, ad.Enroll)
	graphTestContext.NewRelationship(s.Group1, s.Group0, ad.MemberOf)
	graphTestContext.NewRelationship(s.CertTemplate2, s.EnterpriseCA, ad.PublishedTo)
	graphTestContext.NewRelationship(s.CertTemplate3, s.EnterpriseCA, ad.PublishedTo)
	graphTestContext.NewRelationship(s.Computer1, s.CertTemplate1, ad.Enroll)
	graphTestContext.NewRelationship(s.Computer1, s.Group0, ad.MemberOf)
	graphTestContext.NewRelationship(s.User1, s.CertTemplate1, ad.Enroll)
	graphTestContext.NewRelationship(s.User1, s.Group0, ad.MemberOf)
	graphTestContext.NewRelationship(s.Group2, s.Group0, ad.MemberOf)
	graphTestContext.NewRelationship(s.Computer2, s.Group0, ad.MemberOf)
	graphTestContext.NewRelationship(s.User2, s.Group0, ad.MemberOf)
	graphTestContext.NewRelationship(s.User2, s.CertTemplate2, ad.Enroll)
	graphTestContext.NewRelationship(s.Computer2, s.CertTemplate2, ad.Enroll)
	graphTestContext.NewRelationship(s.Group2, s.CertTemplate2, ad.Enroll)
	graphTestContext.NewRelationship(s.Group3, s.Group0, ad.MemberOf)
	graphTestContext.NewRelationship(s.Computer3, s.Group0, ad.MemberOf)
	graphTestContext.NewRelationship(s.User3, s.Group0, ad.MemberOf)
	graphTestContext.NewRelationship(s.Group3, s.CertTemplate3, ad.Enroll)
	graphTestContext.NewRelationship(s.Computer3, s.CertTemplate3, ad.Enroll)
	graphTestContext.NewRelationship(s.User3, s.CertTemplate3, ad.Enroll)
	graphTestContext.NewRelationship(s.User6, s.User3, ad.GenericAll)
	graphTestContext.NewRelationship(s.User5, s.Computer3, ad.GenericAll)
	graphTestContext.NewRelationship(s.User4, s.Group3, ad.GenericAll)
	graphTestContext.NewRelationship(s.Computer6, s.User2, ad.GenericAll)
	graphTestContext.NewRelationship(s.Computer5, s.Computer2, ad.GenericAll)
	graphTestContext.NewRelationship(s.Computer4, s.Group2, ad.GenericAll)
	graphTestContext.NewRelationship(s.Group6, s.User1, ad.GenericAll)
	graphTestContext.NewRelationship(s.Group5, s.Computer1, ad.GenericAll)
	graphTestContext.NewRelationship(s.Group4, s.Group1, ad.GenericAll)
}

type ESC10aHarnessECA struct {
	CertTemplate1 *graph.Node
	CertTemplate2 *graph.Node
	CertTemplate3 *graph.Node
	CertTemplate4 *graph.Node
	CertTemplate5 *graph.Node
	DC1           *graph.Node
	DC2           *graph.Node
	DC3           *graph.Node
	DC4           *graph.Node
	DC5           *graph.Node
	Domain1       *graph.Node
	Domain2       *graph.Node
	Domain3       *graph.Node
	Domain4       *graph.Node
	Domain5       *graph.Node
	EnterpriseCA1 *graph.Node
	EnterpriseCA2 *graph.Node
	EnterpriseCA3 *graph.Node
	EnterpriseCA4 *graph.Node
	EnterpriseCA5 *graph.Node
	Group1        *graph.Node
	Group2        *graph.Node
	Group3        *graph.Node
	Group4        *graph.Node
	Group5        *graph.Node
	NTAuthStore1  *graph.Node
	NTAuthStore2  *graph.Node
	NTAuthStore3  *graph.Node
	NTAuthStore4  *graph.Node
	NTAuthStore5  *graph.Node
	RootCA1       *graph.Node
	RootCA2       *graph.Node
	RootCA3       *graph.Node
	RootCA4       *graph.Node
	RootCA5       *graph.Node
	User1         *graph.Node
	User2         *graph.Node
	User3         *graph.Node
	User4         *graph.Node
	User5         *graph.Node
}

func (s *ESC10aHarnessECA) Setup(graphTestContext *GraphTestContext) {
	domainSid1 := RandomDomainSID()
	domainSid2 := RandomDomainSID()
	domainSid3 := RandomDomainSID()
	domainSid4 := RandomDomainSID()
	domainSid5 := RandomDomainSID()
	s.CertTemplate1 = graphTestContext.NewActiveDirectoryCertTemplate("CertTemplate1", domainSid1, CertTemplateData{
		ApplicationPolicies:     []string{},
		AuthenticationEnabled:   true,
		AuthorizedSignatures:    0,
		EKUS:                    []string{},
		EnrolleeSuppliesSubject: false,
		NoSecurityExtension:     false,
		RequiresManagerApproval: false,
		SchemaVersion:           1,
		SubjectAltRequireEmail:  false,
		SubjectAltRequireSPN:    false,
		SubjectAltRequireUPN:    true,
	})
	s.CertTemplate2 = graphTestContext.NewActiveDirectoryCertTemplate("CertTemplate2", domainSid2, CertTemplateData{
		ApplicationPolicies:     []string{},
		AuthenticationEnabled:   true,
		AuthorizedSignatures:    0,
		EKUS:                    []string{},
		EnrolleeSuppliesSubject: false,
		NoSecurityExtension:     false,
		RequiresManagerApproval: false,
		SchemaVersion:           1,
		SubjectAltRequireEmail:  false,
		SubjectAltRequireSPN:    false,
		SubjectAltRequireUPN:    true,
	})
	s.CertTemplate3 = graphTestContext.NewActiveDirectoryCertTemplate("CertTemplate3", domainSid3, CertTemplateData{
		ApplicationPolicies:     []string{},
		AuthenticationEnabled:   true,
		AuthorizedSignatures:    0,
		EKUS:                    []string{},
		EnrolleeSuppliesSubject: false,
		NoSecurityExtension:     false,
		RequiresManagerApproval: false,
		SchemaVersion:           1,
		SubjectAltRequireEmail:  false,
		SubjectAltRequireSPN:    false,
		SubjectAltRequireUPN:    true,
	})
	s.CertTemplate4 = graphTestContext.NewActiveDirectoryCertTemplate("CertTemplate4", domainSid4, CertTemplateData{
		ApplicationPolicies:     []string{},
		AuthenticationEnabled:   true,
		AuthorizedSignatures:    0,
		EKUS:                    []string{},
		EnrolleeSuppliesSubject: false,
		NoSecurityExtension:     false,
		RequiresManagerApproval: false,
		SchemaVersion:           1,
		SubjectAltRequireEmail:  false,
		SubjectAltRequireSPN:    false,
		SubjectAltRequireUPN:    true,
	})
	s.CertTemplate5 = graphTestContext.NewActiveDirectoryCertTemplate("CertTemplate5", domainSid5, CertTemplateData{
		ApplicationPolicies:     []string{},
		AuthenticationEnabled:   true,
		AuthorizedSignatures:    0,
		EKUS:                    []string{},
		EnrolleeSuppliesSubject: false,
		NoSecurityExtension:     false,
		RequiresManagerApproval: false,
		SchemaVersion:           1,
		SubjectAltRequireEmail:  false,
		SubjectAltRequireSPN:    false,
		SubjectAltRequireUPN:    true,
	})
	s.DC1 = graphTestContext.NewActiveDirectoryComputer("DC1", domainSid1)
	s.DC2 = graphTestContext.NewActiveDirectoryComputer("DC2", domainSid2)
	s.DC3 = graphTestContext.NewActiveDirectoryComputer("DC3", domainSid3)
	s.DC4 = graphTestContext.NewActiveDirectoryComputer("DC4", domainSid4)
	s.DC5 = graphTestContext.NewActiveDirectoryComputer("DC5", domainSid5)
	s.Domain1 = graphTestContext.NewActiveDirectoryDomain("Domain1", domainSid1, false, true)
	s.Domain2 = graphTestContext.NewActiveDirectoryDomain("Domain2", domainSid2, false, true)
	s.Domain3 = graphTestContext.NewActiveDirectoryDomain("Domain3", domainSid3, false, true)
	s.Domain4 = graphTestContext.NewActiveDirectoryDomain("Domain4", domainSid4, false, true)
	s.Domain5 = graphTestContext.NewActiveDirectoryDomain("Domain5", domainSid5, false, true)
	s.EnterpriseCA1 = graphTestContext.NewActiveDirectoryEnterpriseCA("EnterpriseCA1", domainSid1)
	s.EnterpriseCA2 = graphTestContext.NewActiveDirectoryEnterpriseCA("EnterpriseCA2", domainSid2)
	s.EnterpriseCA3 = graphTestContext.NewActiveDirectoryEnterpriseCA("EnterpriseCA3", domainSid3)
	s.EnterpriseCA4 = graphTestContext.NewActiveDirectoryEnterpriseCA("EnterpriseCA4", domainSid4)
	s.EnterpriseCA5 = graphTestContext.NewActiveDirectoryEnterpriseCA("EnterpriseCA5", domainSid5)
	s.Group1 = graphTestContext.NewActiveDirectoryGroup("Group1", domainSid1)
	s.Group2 = graphTestContext.NewActiveDirectoryGroup("Group2", domainSid2)
	s.Group3 = graphTestContext.NewActiveDirectoryGroup("Group3", domainSid3)
	s.Group4 = graphTestContext.NewActiveDirectoryGroup("Group4", domainSid4)
	s.Group5 = graphTestContext.NewActiveDirectoryGroup("Group5", domainSid5)
	s.NTAuthStore1 = graphTestContext.NewActiveDirectoryNTAuthStore("NTAuthStore1", domainSid1)
	s.NTAuthStore2 = graphTestContext.NewActiveDirectoryNTAuthStore("NTAuthStore2", domainSid2)
	s.NTAuthStore3 = graphTestContext.NewActiveDirectoryNTAuthStore("NTAuthStore3", domainSid3)
	s.NTAuthStore4 = graphTestContext.NewActiveDirectoryNTAuthStore("NTAuthStore4", domainSid4)
	s.NTAuthStore5 = graphTestContext.NewActiveDirectoryNTAuthStore("NTAuthStore5", domainSid5)
	s.RootCA1 = graphTestContext.NewActiveDirectoryRootCA("RootCA1", domainSid1)
	s.RootCA2 = graphTestContext.NewActiveDirectoryRootCA("RootCA2", domainSid2)
	s.RootCA3 = graphTestContext.NewActiveDirectoryRootCA("RootCA3", domainSid3)
	s.RootCA4 = graphTestContext.NewActiveDirectoryRootCA("RootCA4", domainSid4)
	s.RootCA5 = graphTestContext.NewActiveDirectoryRootCA("RootCA5", domainSid5)
	s.User1 = graphTestContext.NewActiveDirectoryUser("User1", domainSid1)
	s.User2 = graphTestContext.NewActiveDirectoryUser("User2", domainSid2)
	s.User3 = graphTestContext.NewActiveDirectoryUser("User3", domainSid3)
	s.User4 = graphTestContext.NewActiveDirectoryUser("User4", domainSid4)
	s.User5 = graphTestContext.NewActiveDirectoryUser("User5", domainSid5)
	graphTestContext.NewRelationship(s.RootCA1, s.Domain1, ad.RootCAFor)
	graphTestContext.NewRelationship(s.NTAuthStore1, s.Domain1, ad.NTAuthStoreFor)
	graphTestContext.NewRelationship(s.DC1, s.Domain1, ad.DCFor)
	graphTestContext.NewRelationship(s.CertTemplate1, s.EnterpriseCA1, ad.PublishedTo)
	graphTestContext.NewRelationship(s.EnterpriseCA1, s.RootCA1, ad.IssuedSignedBy)
	graphTestContext.NewRelationship(s.EnterpriseCA1, s.NTAuthStore1, ad.TrustedForNTAuth)
	graphTestContext.NewRelationship(s.User1, s.EnterpriseCA1, ad.Enroll)
	graphTestContext.NewRelationship(s.EnterpriseCA1, s.DC1, ad.CanAbuseUPNCertMapping)
	graphTestContext.NewRelationship(s.User1, s.CertTemplate1, ad.Enroll)
	graphTestContext.NewRelationship(s.RootCA2, s.Domain2, ad.RootCAFor)
	graphTestContext.NewRelationship(s.NTAuthStore2, s.Domain2, ad.NTAuthStoreFor)
	graphTestContext.NewRelationship(s.DC2, s.Domain2, ad.DCFor)
	graphTestContext.NewRelationship(s.CertTemplate2, s.EnterpriseCA2, ad.PublishedTo)
	graphTestContext.NewRelationship(s.EnterpriseCA2, s.RootCA2, ad.IssuedSignedBy)
	graphTestContext.NewRelationship(s.EnterpriseCA2, s.NTAuthStore2, ad.TrustedForNTAuth)
	graphTestContext.NewRelationship(s.User2, s.EnterpriseCA2, ad.Enroll)
	graphTestContext.NewRelationship(s.User2, s.CertTemplate2, ad.Enroll)
	graphTestContext.NewRelationship(s.RootCA3, s.Domain3, ad.RootCAFor)
	graphTestContext.NewRelationship(s.NTAuthStore3, s.Domain3, ad.NTAuthStoreFor)
	graphTestContext.NewRelationship(s.DC3, s.Domain3, ad.DCFor)
	graphTestContext.NewRelationship(s.CertTemplate3, s.EnterpriseCA3, ad.PublishedTo)
	graphTestContext.NewRelationship(s.EnterpriseCA3, s.RootCA3, ad.IssuedSignedBy)
	graphTestContext.NewRelationship(s.User3, s.EnterpriseCA3, ad.Enroll)
	graphTestContext.NewRelationship(s.EnterpriseCA3, s.DC3, ad.CanAbuseUPNCertMapping)
	graphTestContext.NewRelationship(s.User3, s.CertTemplate3, ad.Enroll)
	graphTestContext.NewRelationship(s.RootCA4, s.Domain4, ad.RootCAFor)
	graphTestContext.NewRelationship(s.NTAuthStore4, s.Domain4, ad.NTAuthStoreFor)
	graphTestContext.NewRelationship(s.DC4, s.Domain4, ad.DCFor)
	graphTestContext.NewRelationship(s.CertTemplate4, s.EnterpriseCA4, ad.PublishedTo)
	graphTestContext.NewRelationship(s.EnterpriseCA4, s.NTAuthStore4, ad.TrustedForNTAuth)
	graphTestContext.NewRelationship(s.User4, s.EnterpriseCA4, ad.Enroll)
	graphTestContext.NewRelationship(s.EnterpriseCA4, s.DC4, ad.CanAbuseUPNCertMapping)
	graphTestContext.NewRelationship(s.User4, s.CertTemplate4, ad.Enroll)
	graphTestContext.NewRelationship(s.RootCA5, s.Domain5, ad.RootCAFor)
	graphTestContext.NewRelationship(s.NTAuthStore5, s.Domain5, ad.NTAuthStoreFor)
	graphTestContext.NewRelationship(s.DC5, s.Domain5, ad.DCFor)
	graphTestContext.NewRelationship(s.EnterpriseCA5, s.RootCA5, ad.IssuedSignedBy)
	graphTestContext.NewRelationship(s.EnterpriseCA5, s.NTAuthStore5, ad.TrustedForNTAuth)
	graphTestContext.NewRelationship(s.User5, s.EnterpriseCA5, ad.Enroll)
	graphTestContext.NewRelationship(s.EnterpriseCA5, s.DC5, ad.CanAbuseUPNCertMapping)
	graphTestContext.NewRelationship(s.User5, s.CertTemplate5, ad.Enroll)
	graphTestContext.NewRelationship(s.Group1, s.User1, ad.GenericAll)
	graphTestContext.NewRelationship(s.Group2, s.User2, ad.GenericAll)
	graphTestContext.NewRelationship(s.Group5, s.User5, ad.GenericAll)
	graphTestContext.NewRelationship(s.Group4, s.User4, ad.GenericAll)
	graphTestContext.NewRelationship(s.Group3, s.User3, ad.GenericAll)
}

type ESC10aHarnessVictim struct {
	CertTemplate1 *graph.Node
	DC            *graph.Node
	Domain        *graph.Node
	EnterpriseCA  *graph.Node
	Group0        *graph.Node
	Group1        *graph.Node
	Group2        *graph.Node
	Group3        *graph.Node
	Group4        *graph.Node
	NTAuthStore   *graph.Node
	RootCA        *graph.Node
	User1         *graph.Node
	User2         *graph.Node
	User3         *graph.Node
	User4         *graph.Node
}

func (s *ESC10aHarnessVictim) Setup(graphTestContext *GraphTestContext) {
	domainSid := RandomDomainSID()
	s.CertTemplate1 = graphTestContext.NewActiveDirectoryCertTemplate("CertTemplate1", domainSid, CertTemplateData{
		ApplicationPolicies:     []string{},
		AuthenticationEnabled:   true,
		AuthorizedSignatures:    0,
		EKUS:                    []string{},
		EnrolleeSuppliesSubject: false,
		NoSecurityExtension:     false,
		RequiresManagerApproval: false,
		SchemaVersion:           1,
		SubjectAltRequireEmail:  false,
		SubjectAltRequireSPN:    false,
		SubjectAltRequireUPN:    true,
	})
	s.DC = graphTestContext.NewActiveDirectoryComputer("DC", domainSid)
	s.Domain = graphTestContext.NewActiveDirectoryDomain("Domain", domainSid, false, true)
	s.EnterpriseCA = graphTestContext.NewActiveDirectoryEnterpriseCA("EnterpriseCA", domainSid)
	s.Group0 = graphTestContext.NewActiveDirectoryGroup("Group0", domainSid)
	s.Group1 = graphTestContext.NewActiveDirectoryGroup("Group1", domainSid)
	s.Group2 = graphTestContext.NewActiveDirectoryGroup("Group2", domainSid)
	s.Group3 = graphTestContext.NewActiveDirectoryGroup("Group3", domainSid)
	s.Group4 = graphTestContext.NewActiveDirectoryGroup("Group4", domainSid)
	s.NTAuthStore = graphTestContext.NewActiveDirectoryNTAuthStore("NTAuthStore", domainSid)
	s.RootCA = graphTestContext.NewActiveDirectoryRootCA("RootCA", domainSid)
	s.User1 = graphTestContext.NewActiveDirectoryUser("User1", domainSid)
	s.User2 = graphTestContext.NewActiveDirectoryUser("User2", domainSid)
	s.User3 = graphTestContext.NewActiveDirectoryUser("User3", domainSid)
	s.User4 = graphTestContext.NewActiveDirectoryUser("User4", domainSid)
	graphTestContext.NewRelationship(s.RootCA, s.Domain, ad.RootCAFor)
	graphTestContext.NewRelationship(s.EnterpriseCA, s.RootCA, ad.IssuedSignedBy)
	graphTestContext.NewRelationship(s.NTAuthStore, s.Domain, ad.NTAuthStoreFor)
	graphTestContext.NewRelationship(s.EnterpriseCA, s.NTAuthStore, ad.TrustedForNTAuth)
	graphTestContext.NewRelationship(s.EnterpriseCA, s.DC, ad.CanAbuseUPNCertMapping)
	graphTestContext.NewRelationship(s.DC, s.Domain, ad.DCFor)
	graphTestContext.NewRelationship(s.Group0, s.EnterpriseCA, ad.Enroll)
	graphTestContext.NewRelationship(s.CertTemplate1, s.EnterpriseCA, ad.PublishedTo)
	graphTestContext.NewRelationship(s.User1, s.CertTemplate1, ad.GenericAll)
	graphTestContext.NewRelationship(s.User1, s.Group0, ad.MemberOf)
	graphTestContext.NewRelationship(s.User2, s.CertTemplate1, ad.AllExtendedRights)
	graphTestContext.NewRelationship(s.User2, s.Group0, ad.MemberOf)
	graphTestContext.NewRelationship(s.User3, s.CertTemplate1, ad.GenericWrite)
	graphTestContext.NewRelationship(s.User3, s.Group0, ad.MemberOf)
	graphTestContext.NewRelationship(s.User4, s.CertTemplate1, ad.Enroll)
	graphTestContext.NewRelationship(s.Group1, s.User1, ad.GenericAll)
	graphTestContext.NewRelationship(s.Group2, s.User2, ad.GenericAll)
	graphTestContext.NewRelationship(s.Group3, s.User3, ad.GenericAll)
	graphTestContext.NewRelationship(s.Group4, s.User4, ad.GenericAll)
}

type ESC10bHarness1 struct {
	CertTemplate1 *graph.Node
	CertTemplate2 *graph.Node
	CertTemplate3 *graph.Node
	CertTemplate4 *graph.Node
	CertTemplate5 *graph.Node
	CertTemplate6 *graph.Node
	Computer1     *graph.Node
	Computer2     *graph.Node
	Computer3     *graph.Node
	Computer4     *graph.Node
	Computer5     *graph.Node
	Computer6     *graph.Node
	ComputerDC    *graph.Node
	Domain        *graph.Node
	EnterpriseCA  *graph.Node
	Group0        *graph.Node
	Group1        *graph.Node
	Group2        *graph.Node
	Group3        *graph.Node
	Group4        *graph.Node
	Group5        *graph.Node
	Group6        *graph.Node
	NTAuthStore   *graph.Node
	RootCA        *graph.Node
}

func (s *ESC10bHarness1) Setup(graphTestContext *GraphTestContext) {
	domainSid := RandomDomainSID()
	s.CertTemplate1 = graphTestContext.NewActiveDirectoryCertTemplate("CertTemplate1", domainSid, CertTemplateData{
		ApplicationPolicies:     []string{},
		AuthenticationEnabled:   true,
		AuthorizedSignatures:    0,
		EKUS:                    []string{},
		EnrolleeSuppliesSubject: false,
		NoSecurityExtension:     false,
		RequiresManagerApproval: false,
		SchemaVersion:           2,
		SubjectAltRequireDNS:    true,
		SubjectAltRequireEmail:  false,
		SubjectAltRequireSPN:    false,
		SubjectAltRequireUPN:    false,
	})
	s.CertTemplate2 = graphTestContext.NewActiveDirectoryCertTemplate("CertTemplate2", domainSid, CertTemplateData{
		ApplicationPolicies:     []string{},
		AuthenticationEnabled:   true,
		AuthorizedSignatures:    0,
		EKUS:                    []string{},
		EnrolleeSuppliesSubject: false,
		NoSecurityExtension:     false,
		RequiresManagerApproval: false,
		SchemaVersion:           1,
		SubjectAltRequireDNS:    true,
		SubjectAltRequireEmail:  false,
		SubjectAltRequireSPN:    false,
		SubjectAltRequireUPN:    false,
	})
	s.CertTemplate3 = graphTestContext.NewActiveDirectoryCertTemplate("CertTemplate3", domainSid, CertTemplateData{
		ApplicationPolicies:     []string{},
		AuthenticationEnabled:   true,
		AuthorizedSignatures:    0,
		EKUS:                    []string{},
		EnrolleeSuppliesSubject: false,
		NoSecurityExtension:     false,
		RequiresManagerApproval: false,
		SchemaVersion:           1,
		SubjectAltRequireDNS:    false,
		SubjectAltRequireEmail:  false,
		SubjectAltRequireSPN:    false,
		SubjectAltRequireUPN:    false,
	})
	s.CertTemplate4 = graphTestContext.NewActiveDirectoryCertTemplate("CertTemplate4", domainSid, CertTemplateData{
		ApplicationPolicies:     []string{},
		AuthenticationEnabled:   true,
		AuthorizedSignatures:    0,
		EKUS:                    []string{},
		EnrolleeSuppliesSubject: false,
		NoSecurityExtension:     false,
		RequiresManagerApproval: true,
		SchemaVersion:           1,
		SubjectAltRequireDNS:    true,
		SubjectAltRequireEmail:  false,
		SubjectAltRequireSPN:    false,
		SubjectAltRequireUPN:    false,
	})
	s.CertTemplate5 = graphTestContext.NewActiveDirectoryCertTemplate("CertTemplate5", domainSid, CertTemplateData{
		ApplicationPolicies:     []string{},
		AuthenticationEnabled:   false,
		AuthorizedSignatures:    0,
		EKUS:                    []string{},
		EnrolleeSuppliesSubject: false,
		NoSecurityExtension:     false,
		RequiresManagerApproval: false,
		SchemaVersion:           1,
		SubjectAltRequireDNS:    true,
		SubjectAltRequireEmail:  false,
		SubjectAltRequireSPN:    false,
		SubjectAltRequireUPN:    false,
	})
	s.CertTemplate6 = graphTestContext.NewActiveDirectoryCertTemplate("CertTemplate6", domainSid, CertTemplateData{
		ApplicationPolicies:     []string{},
		AuthenticationEnabled:   true,
		AuthorizedSignatures:    1,
		EKUS:                    []string{},
		EnrolleeSuppliesSubject: false,
		NoSecurityExtension:     false,
		RequiresManagerApproval: false,
		SchemaVersion:           2,
		SubjectAltRequireDNS:    true,
		SubjectAltRequireEmail:  false,
		SubjectAltRequireSPN:    false,
		SubjectAltRequireUPN:    false,
	})
	s.Computer1 = graphTestContext.NewActiveDirectoryComputer("Computer1", domainSid)
	s.Computer2 = graphTestContext.NewActiveDirectoryComputer("Computer2", domainSid)
	s.Computer3 = graphTestContext.NewActiveDirectoryComputer("Computer3", domainSid)
	s.Computer4 = graphTestContext.NewActiveDirectoryComputer("Computer4", domainSid)
	s.Computer5 = graphTestContext.NewActiveDirectoryComputer("Computer5", domainSid)
	s.Computer6 = graphTestContext.NewActiveDirectoryComputer("Computer6", domainSid)
	s.ComputerDC = graphTestContext.NewActiveDirectoryComputer("ComputerDC", domainSid)
	s.Domain = graphTestContext.NewActiveDirectoryDomain("Domain", domainSid, false, true)
	s.EnterpriseCA = graphTestContext.NewActiveDirectoryEnterpriseCA("EnterpriseCA", domainSid)
	s.Group0 = graphTestContext.NewActiveDirectoryGroup("Group0", domainSid)
	s.Group1 = graphTestContext.NewActiveDirectoryGroup("Group1", domainSid)
	s.Group2 = graphTestContext.NewActiveDirectoryGroup("Group2", domainSid)
	s.Group3 = graphTestContext.NewActiveDirectoryGroup("Group3", domainSid)
	s.Group4 = graphTestContext.NewActiveDirectoryGroup("Group4", domainSid)
	s.Group5 = graphTestContext.NewActiveDirectoryGroup("Group5", domainSid)
	s.Group6 = graphTestContext.NewActiveDirectoryGroup("Group6", domainSid)
	s.NTAuthStore = graphTestContext.NewActiveDirectoryNTAuthStore("NTAuthStore", domainSid)
	s.RootCA = graphTestContext.NewActiveDirectoryRootCA("RootCA", domainSid)
	graphTestContext.NewRelationship(s.CertTemplate2, s.EnterpriseCA, ad.PublishedTo)
	graphTestContext.NewRelationship(s.RootCA, s.Domain, ad.RootCAFor)
	graphTestContext.NewRelationship(s.EnterpriseCA, s.RootCA, ad.IssuedSignedBy)
	graphTestContext.NewRelationship(s.NTAuthStore, s.Domain, ad.NTAuthStoreFor)
	graphTestContext.NewRelationship(s.EnterpriseCA, s.NTAuthStore, ad.TrustedForNTAuth)
	graphTestContext.NewRelationship(s.EnterpriseCA, s.ComputerDC, ad.CanAbuseUPNCertMapping)
	graphTestContext.NewRelationship(s.ComputerDC, s.Domain, ad.DCFor)
	graphTestContext.NewRelationship(s.Computer3, s.CertTemplate3, ad.Enroll)
	graphTestContext.NewRelationship(s.CertTemplate3, s.EnterpriseCA, ad.PublishedTo)
	graphTestContext.NewRelationship(s.CertTemplate4, s.EnterpriseCA, ad.PublishedTo)
	graphTestContext.NewRelationship(s.Computer4, s.CertTemplate4, ad.Enroll)
	graphTestContext.NewRelationship(s.Computer2, s.CertTemplate2, ad.Enroll)
	graphTestContext.NewRelationship(s.Group0, s.EnterpriseCA, ad.Enroll)
	graphTestContext.NewRelationship(s.Computer2, s.Group0, ad.MemberOf)
	graphTestContext.NewRelationship(s.Computer3, s.Group0, ad.MemberOf)
	graphTestContext.NewRelationship(s.Computer4, s.Group0, ad.MemberOf)
	graphTestContext.NewRelationship(s.CertTemplate5, s.EnterpriseCA, ad.PublishedTo)
	graphTestContext.NewRelationship(s.Computer5, s.CertTemplate5, ad.Enroll)
	graphTestContext.NewRelationship(s.Computer5, s.Group0, ad.MemberOf)
	graphTestContext.NewRelationship(s.Computer6, s.Group0, ad.MemberOf)
	graphTestContext.NewRelationship(s.Computer6, s.CertTemplate6, ad.Enroll)
	graphTestContext.NewRelationship(s.CertTemplate6, s.EnterpriseCA, ad.PublishedTo)
	graphTestContext.NewRelationship(s.CertTemplate1, s.EnterpriseCA, ad.PublishedTo)
	graphTestContext.NewRelationship(s.Computer1, s.CertTemplate1, ad.Enroll)
	graphTestContext.NewRelationship(s.Computer1, s.Group0, ad.MemberOf)
	graphTestContext.NewRelationship(s.Group6, s.Computer6, ad.GenericAll)
	graphTestContext.NewRelationship(s.Group5, s.Computer5, ad.GenericAll)
	graphTestContext.NewRelationship(s.Group4, s.Computer4, ad.GenericAll)
	graphTestContext.NewRelationship(s.Group3, s.Computer3, ad.GenericAll)
	graphTestContext.NewRelationship(s.Group2, s.Computer2, ad.GenericAll)
	graphTestContext.NewRelationship(s.Group1, s.Computer1, ad.GenericAll)
}

type ESC10bHarness2 struct {
	CertTemplate1 *graph.Node
	CertTemplate2 *graph.Node
	CertTemplate3 *graph.Node
	Computer1     *graph.Node
	Computer2     *graph.Node
	Computer3     *graph.Node
	Computer4     *graph.Node
	Computer5     *graph.Node
	Computer6     *graph.Node
	ComputerDC    *graph.Node
	Domain        *graph.Node
	EnterpriseCA  *graph.Node
	Group0        *graph.Node
	Group1        *graph.Node
	Group2        *graph.Node
	Group3        *graph.Node
	Group4        *graph.Node
	Group5        *graph.Node
	Group6        *graph.Node
	NTAuthStore   *graph.Node
	RootCA        *graph.Node
	User1         *graph.Node
	User2         *graph.Node
	User3         *graph.Node
	User4         *graph.Node
	User5         *graph.Node
	User6         *graph.Node
}

func (s *ESC10bHarness2) Setup(graphTestContext *GraphTestContext) {
	domainSid := RandomDomainSID()
	s.CertTemplate1 = graphTestContext.NewActiveDirectoryCertTemplate("CertTemplate1", domainSid, CertTemplateData{
		ApplicationPolicies:        []string{},
		AuthenticationEnabled:      true,
		AuthorizedSignatures:       0,
		EKUS:                       []string{},
		EnrolleeSuppliesSubject:    false,
		NoSecurityExtension:        false,
		RequiresManagerApproval:    false,
		SchemaVersion:              2,
		SubjectAltRequireDNS:       false,
		SubjectAltRequireDomainDNS: true,
		SubjectAltRequireEmail:     true,
		SubjectAltRequireSPN:       false,
		SubjectAltRequireUPN:       false,
	})
	s.CertTemplate2 = graphTestContext.NewActiveDirectoryCertTemplate("CertTemplate2", domainSid, CertTemplateData{
		ApplicationPolicies:        []string{},
		AuthenticationEnabled:      true,
		AuthorizedSignatures:       0,
		EKUS:                       []string{},
		EnrolleeSuppliesSubject:    false,
		NoSecurityExtension:        false,
		RequiresManagerApproval:    false,
		SchemaVersion:              2,
		SubjectAltRequireDNS:       true,
		SubjectAltRequireDomainDNS: false,
		SubjectAltRequireEmail:     true,
		SubjectAltRequireSPN:       false,
		SubjectAltRequireUPN:       false,
	})
	s.CertTemplate3 = graphTestContext.NewActiveDirectoryCertTemplate("CertTemplate3", domainSid, CertTemplateData{
		ApplicationPolicies:        []string{},
		AuthenticationEnabled:      true,
		AuthorizedSignatures:       0,
		EKUS:                       []string{},
		EnrolleeSuppliesSubject:    false,
		NoSecurityExtension:        false,
		RequiresManagerApproval:    false,
		SchemaVersion:              2,
		SubjectAltRequireDNS:       true,
		SubjectAltRequireDomainDNS: true,
		SubjectAltRequireEmail:     true,
		SubjectAltRequireSPN:       false,
		SubjectAltRequireUPN:       false,
	})
	s.Computer1 = graphTestContext.NewActiveDirectoryComputer("Computer1", domainSid)
	s.Computer2 = graphTestContext.NewActiveDirectoryComputer("Computer2", domainSid)
	s.Computer3 = graphTestContext.NewActiveDirectoryComputer("Computer3", domainSid)
	s.Computer4 = graphTestContext.NewActiveDirectoryComputer("Computer4", domainSid)
	s.Computer5 = graphTestContext.NewActiveDirectoryComputer("Computer5", domainSid)
	s.Computer6 = graphTestContext.NewActiveDirectoryComputer("Computer6", domainSid)
	s.ComputerDC = graphTestContext.NewActiveDirectoryComputer("ComputerDC", domainSid)
	s.Domain = graphTestContext.NewActiveDirectoryDomain("Domain", domainSid, false, true)
	s.EnterpriseCA = graphTestContext.NewActiveDirectoryEnterpriseCA("EnterpriseCA", domainSid)
	s.Group0 = graphTestContext.NewActiveDirectoryGroup("Group0", domainSid)
	s.Group1 = graphTestContext.NewActiveDirectoryGroup("Group1", domainSid)
	s.Group2 = graphTestContext.NewActiveDirectoryGroup("Group2", domainSid)
	s.Group3 = graphTestContext.NewActiveDirectoryGroup("Group3", domainSid)
	s.Group4 = graphTestContext.NewActiveDirectoryGroup("Group4", domainSid)
	s.Group5 = graphTestContext.NewActiveDirectoryGroup("Group5", domainSid)
	s.Group6 = graphTestContext.NewActiveDirectoryGroup("Group6", domainSid)
	s.NTAuthStore = graphTestContext.NewActiveDirectoryNTAuthStore("NTAuthStore", domainSid)
	s.RootCA = graphTestContext.NewActiveDirectoryRootCA("RootCA", domainSid)
	s.User1 = graphTestContext.NewActiveDirectoryUser("User1", domainSid)
	s.User2 = graphTestContext.NewActiveDirectoryUser("User2", domainSid)
	s.User3 = graphTestContext.NewActiveDirectoryUser("User3", domainSid)
	s.User4 = graphTestContext.NewActiveDirectoryUser("User4", domainSid)
	s.User5 = graphTestContext.NewActiveDirectoryUser("User5", domainSid)
	s.User6 = graphTestContext.NewActiveDirectoryUser("User6", domainSid)
	graphTestContext.NewRelationship(s.RootCA, s.Domain, ad.RootCAFor)
	graphTestContext.NewRelationship(s.EnterpriseCA, s.RootCA, ad.IssuedSignedBy)
	graphTestContext.NewRelationship(s.NTAuthStore, s.Domain, ad.NTAuthStoreFor)
	graphTestContext.NewRelationship(s.EnterpriseCA, s.NTAuthStore, ad.TrustedForNTAuth)
	graphTestContext.NewRelationship(s.EnterpriseCA, s.ComputerDC, ad.CanAbuseUPNCertMapping)
	graphTestContext.NewRelationship(s.ComputerDC, s.Domain, ad.DCFor)
	graphTestContext.NewRelationship(s.Group0, s.EnterpriseCA, ad.Enroll)
	graphTestContext.NewRelationship(s.CertTemplate1, s.EnterpriseCA, ad.PublishedTo)
	graphTestContext.NewRelationship(s.Group1, s.CertTemplate1, ad.Enroll)
	graphTestContext.NewRelationship(s.Group1, s.Group0, ad.MemberOf)
	graphTestContext.NewRelationship(s.CertTemplate2, s.EnterpriseCA, ad.PublishedTo)
	graphTestContext.NewRelationship(s.CertTemplate3, s.EnterpriseCA, ad.PublishedTo)
	graphTestContext.NewRelationship(s.Computer1, s.CertTemplate1, ad.Enroll)
	graphTestContext.NewRelationship(s.Computer1, s.Group0, ad.MemberOf)
	graphTestContext.NewRelationship(s.User1, s.CertTemplate1, ad.Enroll)
	graphTestContext.NewRelationship(s.User1, s.Group0, ad.MemberOf)
	graphTestContext.NewRelationship(s.Group2, s.Group0, ad.MemberOf)
	graphTestContext.NewRelationship(s.Computer2, s.Group0, ad.MemberOf)
	graphTestContext.NewRelationship(s.User2, s.Group0, ad.MemberOf)
	graphTestContext.NewRelationship(s.User2, s.CertTemplate2, ad.Enroll)
	graphTestContext.NewRelationship(s.Computer2, s.CertTemplate2, ad.Enroll)
	graphTestContext.NewRelationship(s.Group2, s.CertTemplate2, ad.Enroll)
	graphTestContext.NewRelationship(s.Group3, s.Group0, ad.MemberOf)
	graphTestContext.NewRelationship(s.Computer3, s.Group0, ad.MemberOf)
	graphTestContext.NewRelationship(s.User3, s.Group0, ad.MemberOf)
	graphTestContext.NewRelationship(s.Group3, s.CertTemplate3, ad.Enroll)
	graphTestContext.NewRelationship(s.Computer3, s.CertTemplate3, ad.Enroll)
	graphTestContext.NewRelationship(s.User3, s.CertTemplate3, ad.Enroll)
	graphTestContext.NewRelationship(s.User6, s.User3, ad.GenericAll)
	graphTestContext.NewRelationship(s.User5, s.Computer3, ad.GenericAll)
	graphTestContext.NewRelationship(s.User4, s.Group3, ad.GenericAll)
	graphTestContext.NewRelationship(s.Computer6, s.User2, ad.GenericAll)
	graphTestContext.NewRelationship(s.Computer5, s.Computer2, ad.GenericAll)
	graphTestContext.NewRelationship(s.Computer4, s.Group2, ad.GenericAll)
	graphTestContext.NewRelationship(s.Group6, s.User1, ad.GenericAll)
	graphTestContext.NewRelationship(s.Group5, s.Computer1, ad.GenericAll)
	graphTestContext.NewRelationship(s.Group4, s.Group1, ad.GenericAll)
}

type ESC10bHarnessECA struct {
	CertTemplate1 *graph.Node
	CertTemplate2 *graph.Node
	CertTemplate3 *graph.Node
	CertTemplate4 *graph.Node
	CertTemplate5 *graph.Node
	Computer1     *graph.Node
	Computer2     *graph.Node
	Computer3     *graph.Node
	Computer4     *graph.Node
	Computer5     *graph.Node
	ComputerDC1   *graph.Node
	ComputerDC2   *graph.Node
	ComputerDC3   *graph.Node
	ComputerDC4   *graph.Node
	ComputerDC5   *graph.Node
	Domain1       *graph.Node
	Domain2       *graph.Node
	Domain3       *graph.Node
	Domain4       *graph.Node
	Domain5       *graph.Node
	EnterpriseCA1 *graph.Node
	EnterpriseCA2 *graph.Node
	EnterpriseCA3 *graph.Node
	EnterpriseCA4 *graph.Node
	EnterpriseCA5 *graph.Node
	Group1        *graph.Node
	Group2        *graph.Node
	Group3        *graph.Node
	Group4        *graph.Node
	Group5        *graph.Node
	NTAuthStore1  *graph.Node
	NTAuthStore2  *graph.Node
	NTAuthStore3  *graph.Node
	NTAuthStore4  *graph.Node
	NTAuthStore5  *graph.Node
	RootCA1       *graph.Node
	RootCA2       *graph.Node
	RootCA3       *graph.Node
	RootCA4       *graph.Node
	RootCA5       *graph.Node
}

func (s *ESC10bHarnessECA) Setup(graphTestContext *GraphTestContext) {
	domainSid1 := RandomDomainSID()
	domainSid2 := RandomDomainSID()
	domainSid3 := RandomDomainSID()
	domainSid4 := RandomDomainSID()
	domainSid5 := RandomDomainSID()
	s.CertTemplate1 = graphTestContext.NewActiveDirectoryCertTemplate("CertTemplate1", domainSid1, CertTemplateData{
		ApplicationPolicies:     []string{},
		AuthenticationEnabled:   true,
		AuthorizedSignatures:    0,
		EKUS:                    []string{},
		EnrolleeSuppliesSubject: false,
		NoSecurityExtension:     false,
		RequiresManagerApproval: false,
		SchemaVersion:           1,
		SubjectAltRequireDNS:    true,
		SubjectAltRequireEmail:  false,
		SubjectAltRequireSPN:    false,
		SubjectAltRequireUPN:    false,
	})
	s.CertTemplate2 = graphTestContext.NewActiveDirectoryCertTemplate("CertTemplate2", domainSid2, CertTemplateData{
		ApplicationPolicies:     []string{},
		AuthenticationEnabled:   true,
		AuthorizedSignatures:    0,
		EKUS:                    []string{},
		EnrolleeSuppliesSubject: false,
		NoSecurityExtension:     false,
		RequiresManagerApproval: false,
		SchemaVersion:           1,
		SubjectAltRequireDNS:    true,
		SubjectAltRequireEmail:  false,
		SubjectAltRequireSPN:    false,
		SubjectAltRequireUPN:    false,
	})
	s.CertTemplate3 = graphTestContext.NewActiveDirectoryCertTemplate("CertTemplate3", domainSid3, CertTemplateData{
		ApplicationPolicies:     []string{},
		AuthenticationEnabled:   true,
		AuthorizedSignatures:    0,
		EKUS:                    []string{},
		EnrolleeSuppliesSubject: false,
		NoSecurityExtension:     false,
		RequiresManagerApproval: false,
		SchemaVersion:           1,
		SubjectAltRequireDNS:    true,
		SubjectAltRequireEmail:  false,
		SubjectAltRequireSPN:    false,
		SubjectAltRequireUPN:    false,
	})
	s.CertTemplate4 = graphTestContext.NewActiveDirectoryCertTemplate("CertTemplate4", domainSid4, CertTemplateData{
		ApplicationPolicies:     []string{},
		AuthenticationEnabled:   true,
		AuthorizedSignatures:    0,
		EKUS:                    []string{},
		EnrolleeSuppliesSubject: false,
		NoSecurityExtension:     false,
		RequiresManagerApproval: false,
		SchemaVersion:           1,
		SubjectAltRequireDNS:    true,
		SubjectAltRequireEmail:  false,
		SubjectAltRequireSPN:    false,
		SubjectAltRequireUPN:    false,
	})
	s.CertTemplate5 = graphTestContext.NewActiveDirectoryCertTemplate("CertTemplate5", domainSid5, CertTemplateData{
		ApplicationPolicies:     []string{},
		AuthenticationEnabled:   true,
		AuthorizedSignatures:    0,
		EKUS:                    []string{},
		EnrolleeSuppliesSubject: false,
		NoSecurityExtension:     false,
		RequiresManagerApproval: false,
		SchemaVersion:           1,
		SubjectAltRequireDNS:    true,
		SubjectAltRequireEmail:  false,
		SubjectAltRequireSPN:    false,
		SubjectAltRequireUPN:    false,
	})
	s.Computer1 = graphTestContext.NewActiveDirectoryComputer("Computer1", domainSid1)
	s.Computer2 = graphTestContext.NewActiveDirectoryComputer("Computer2", domainSid2)
	s.Computer3 = graphTestContext.NewActiveDirectoryComputer("Computer3", domainSid3)
	s.Computer4 = graphTestContext.NewActiveDirectoryComputer("Computer4", domainSid4)
	s.Computer5 = graphTestContext.NewActiveDirectoryComputer("Computer5", domainSid5)
	s.ComputerDC1 = graphTestContext.NewActiveDirectoryComputer("ComputerDC1", domainSid1)
	s.ComputerDC2 = graphTestContext.NewActiveDirectoryComputer("ComputerDC2", domainSid2)
	s.ComputerDC3 = graphTestContext.NewActiveDirectoryComputer("ComputerDC3", domainSid3)
	s.ComputerDC4 = graphTestContext.NewActiveDirectoryComputer("ComputerDC4", domainSid4)
	s.ComputerDC5 = graphTestContext.NewActiveDirectoryComputer("ComputerDC5", domainSid5)
	s.Domain1 = graphTestContext.NewActiveDirectoryDomain("Domain1", domainSid1, false, true)
	s.Domain2 = graphTestContext.NewActiveDirectoryDomain("Domain2", domainSid2, false, true)
	s.Domain3 = graphTestContext.NewActiveDirectoryDomain("Domain3", domainSid3, false, true)
	s.Domain4 = graphTestContext.NewActiveDirectoryDomain("Domain4", domainSid4, false, true)
	s.Domain5 = graphTestContext.NewActiveDirectoryDomain("Domain5", domainSid5, false, true)
	s.EnterpriseCA1 = graphTestContext.NewActiveDirectoryEnterpriseCA("EnterpriseCA1", domainSid1)
	s.EnterpriseCA2 = graphTestContext.NewActiveDirectoryEnterpriseCA("EnterpriseCA2", domainSid2)
	s.EnterpriseCA3 = graphTestContext.NewActiveDirectoryEnterpriseCA("EnterpriseCA3", domainSid3)
	s.EnterpriseCA4 = graphTestContext.NewActiveDirectoryEnterpriseCA("EnterpriseCA4", domainSid4)
	s.EnterpriseCA5 = graphTestContext.NewActiveDirectoryEnterpriseCA("EnterpriseCA5", domainSid5)
	s.Group1 = graphTestContext.NewActiveDirectoryGroup("Group1", domainSid1)
	s.Group2 = graphTestContext.NewActiveDirectoryGroup("Group2", domainSid2)
	s.Group3 = graphTestContext.NewActiveDirectoryGroup("Group3", domainSid3)
	s.Group4 = graphTestContext.NewActiveDirectoryGroup("Group4", domainSid4)
	s.Group5 = graphTestContext.NewActiveDirectoryGroup("Group5", domainSid5)
	s.NTAuthStore1 = graphTestContext.NewActiveDirectoryNTAuthStore("NTAuthStore1", domainSid1)
	s.NTAuthStore2 = graphTestContext.NewActiveDirectoryNTAuthStore("NTAuthStore2", domainSid2)
	s.NTAuthStore3 = graphTestContext.NewActiveDirectoryNTAuthStore("NTAuthStore3", domainSid3)
	s.NTAuthStore4 = graphTestContext.NewActiveDirectoryNTAuthStore("NTAuthStore4", domainSid4)
	s.NTAuthStore5 = graphTestContext.NewActiveDirectoryNTAuthStore("NTAuthStore5", domainSid5)
	s.RootCA1 = graphTestContext.NewActiveDirectoryRootCA("RootCA1", domainSid1)
	s.RootCA2 = graphTestContext.NewActiveDirectoryRootCA("RootCA2", domainSid2)
	s.RootCA3 = graphTestContext.NewActiveDirectoryRootCA("RootCA3", domainSid3)
	s.RootCA4 = graphTestContext.NewActiveDirectoryRootCA("RootCA4", domainSid4)
	s.RootCA5 = graphTestContext.NewActiveDirectoryRootCA("RootCA5", domainSid5)
	graphTestContext.NewRelationship(s.RootCA1, s.Domain1, ad.RootCAFor)
	graphTestContext.NewRelationship(s.NTAuthStore1, s.Domain1, ad.NTAuthStoreFor)
	graphTestContext.NewRelationship(s.ComputerDC1, s.Domain1, ad.DCFor)
	graphTestContext.NewRelationship(s.CertTemplate1, s.EnterpriseCA1, ad.PublishedTo)
	graphTestContext.NewRelationship(s.EnterpriseCA1, s.RootCA1, ad.IssuedSignedBy)
	graphTestContext.NewRelationship(s.EnterpriseCA1, s.NTAuthStore1, ad.TrustedForNTAuth)
	graphTestContext.NewRelationship(s.Computer1, s.EnterpriseCA1, ad.Enroll)
	graphTestContext.NewRelationship(s.EnterpriseCA1, s.ComputerDC1, ad.CanAbuseUPNCertMapping)
	graphTestContext.NewRelationship(s.Computer1, s.CertTemplate1, ad.Enroll)
	graphTestContext.NewRelationship(s.RootCA2, s.Domain2, ad.RootCAFor)
	graphTestContext.NewRelationship(s.NTAuthStore2, s.Domain2, ad.NTAuthStoreFor)
	graphTestContext.NewRelationship(s.ComputerDC2, s.Domain2, ad.DCFor)
	graphTestContext.NewRelationship(s.CertTemplate2, s.EnterpriseCA2, ad.PublishedTo)
	graphTestContext.NewRelationship(s.EnterpriseCA2, s.RootCA2, ad.IssuedSignedBy)
	graphTestContext.NewRelationship(s.EnterpriseCA2, s.NTAuthStore2, ad.TrustedForNTAuth)
	graphTestContext.NewRelationship(s.Computer2, s.EnterpriseCA2, ad.Enroll)
	graphTestContext.NewRelationship(s.Computer2, s.CertTemplate2, ad.Enroll)
	graphTestContext.NewRelationship(s.RootCA3, s.Domain3, ad.RootCAFor)
	graphTestContext.NewRelationship(s.NTAuthStore3, s.Domain3, ad.NTAuthStoreFor)
	graphTestContext.NewRelationship(s.ComputerDC3, s.Domain3, ad.DCFor)
	graphTestContext.NewRelationship(s.CertTemplate3, s.EnterpriseCA3, ad.PublishedTo)
	graphTestContext.NewRelationship(s.EnterpriseCA3, s.RootCA3, ad.IssuedSignedBy)
	graphTestContext.NewRelationship(s.Computer3, s.EnterpriseCA3, ad.Enroll)
	graphTestContext.NewRelationship(s.EnterpriseCA3, s.ComputerDC3, ad.CanAbuseUPNCertMapping)
	graphTestContext.NewRelationship(s.Computer3, s.CertTemplate3, ad.Enroll)
	graphTestContext.NewRelationship(s.RootCA4, s.Domain4, ad.RootCAFor)
	graphTestContext.NewRelationship(s.NTAuthStore4, s.Domain4, ad.NTAuthStoreFor)
	graphTestContext.NewRelationship(s.ComputerDC4, s.Domain4, ad.DCFor)
	graphTestContext.NewRelationship(s.CertTemplate4, s.EnterpriseCA4, ad.PublishedTo)
	graphTestContext.NewRelationship(s.EnterpriseCA4, s.NTAuthStore4, ad.TrustedForNTAuth)
	graphTestContext.NewRelationship(s.Computer4, s.EnterpriseCA4, ad.Enroll)
	graphTestContext.NewRelationship(s.EnterpriseCA4, s.ComputerDC4, ad.CanAbuseUPNCertMapping)
	graphTestContext.NewRelationship(s.Computer4, s.CertTemplate4, ad.Enroll)
	graphTestContext.NewRelationship(s.RootCA5, s.Domain5, ad.RootCAFor)
	graphTestContext.NewRelationship(s.NTAuthStore5, s.Domain5, ad.NTAuthStoreFor)
	graphTestContext.NewRelationship(s.ComputerDC5, s.Domain5, ad.DCFor)
	graphTestContext.NewRelationship(s.EnterpriseCA5, s.RootCA5, ad.IssuedSignedBy)
	graphTestContext.NewRelationship(s.EnterpriseCA5, s.NTAuthStore5, ad.TrustedForNTAuth)
	graphTestContext.NewRelationship(s.Computer5, s.EnterpriseCA5, ad.Enroll)
	graphTestContext.NewRelationship(s.EnterpriseCA5, s.ComputerDC5, ad.CanAbuseUPNCertMapping)
	graphTestContext.NewRelationship(s.Computer5, s.CertTemplate5, ad.Enroll)
	graphTestContext.NewRelationship(s.Group1, s.Computer1, ad.GenericAll)
	graphTestContext.NewRelationship(s.Group2, s.Computer2, ad.GenericAll)
	graphTestContext.NewRelationship(s.Group5, s.Computer5, ad.GenericAll)
	graphTestContext.NewRelationship(s.Group4, s.Computer4, ad.GenericAll)
	graphTestContext.NewRelationship(s.Group3, s.Computer3, ad.GenericAll)
}

type ESC10bHarnessVictim struct {
	CertTemplate1 *graph.Node
	Computer1     *graph.Node
	Computer2     *graph.Node
	Computer3     *graph.Node
	Computer4     *graph.Node
	ComputerDC    *graph.Node
	Domain        *graph.Node
	EnterpriseCA  *graph.Node
	Group0        *graph.Node
	Group1        *graph.Node
	Group2        *graph.Node
	Group3        *graph.Node
	Group4        *graph.Node
	NTAuthStore   *graph.Node
	RootCA        *graph.Node
}

func (s *ESC10bHarnessVictim) Setup(graphTestContext *GraphTestContext) {
	domainSid := RandomDomainSID()
	s.CertTemplate1 = graphTestContext.NewActiveDirectoryCertTemplate("CertTemplate1", domainSid, CertTemplateData{
		ApplicationPolicies:     []string{},
		AuthenticationEnabled:   true,
		AuthorizedSignatures:    0,
		EKUS:                    []string{},
		EnrolleeSuppliesSubject: false,
		NoSecurityExtension:     false,
		RequiresManagerApproval: false,
		SchemaVersion:           1,
		SubjectAltRequireDNS:    true,
		SubjectAltRequireEmail:  false,
		SubjectAltRequireSPN:    false,
		SubjectAltRequireUPN:    false,
	})
	s.Computer1 = graphTestContext.NewActiveDirectoryComputer("Computer1", domainSid)
	s.Computer2 = graphTestContext.NewActiveDirectoryComputer("Computer2", domainSid)
	s.Computer3 = graphTestContext.NewActiveDirectoryComputer("Computer3", domainSid)
	s.Computer4 = graphTestContext.NewActiveDirectoryComputer("Computer4", domainSid)
	s.ComputerDC = graphTestContext.NewActiveDirectoryComputer("ComputerDC", domainSid)
	s.Domain = graphTestContext.NewActiveDirectoryDomain("Domain", domainSid, false, true)
	s.EnterpriseCA = graphTestContext.NewActiveDirectoryEnterpriseCA("EnterpriseCA", domainSid)
	s.Group0 = graphTestContext.NewActiveDirectoryGroup("Group0", domainSid)
	s.Group1 = graphTestContext.NewActiveDirectoryGroup("Group1", domainSid)
	s.Group2 = graphTestContext.NewActiveDirectoryGroup("Group2", domainSid)
	s.Group3 = graphTestContext.NewActiveDirectoryGroup("Group3", domainSid)
	s.Group4 = graphTestContext.NewActiveDirectoryGroup("Group4", domainSid)
	s.NTAuthStore = graphTestContext.NewActiveDirectoryNTAuthStore("NTAuthStore", domainSid)
	s.RootCA = graphTestContext.NewActiveDirectoryRootCA("RootCA", domainSid)
	graphTestContext.NewRelationship(s.RootCA, s.Domain, ad.RootCAFor)
	graphTestContext.NewRelationship(s.EnterpriseCA, s.RootCA, ad.IssuedSignedBy)
	graphTestContext.NewRelationship(s.NTAuthStore, s.Domain, ad.NTAuthStoreFor)
	graphTestContext.NewRelationship(s.EnterpriseCA, s.NTAuthStore, ad.TrustedForNTAuth)
	graphTestContext.NewRelationship(s.EnterpriseCA, s.ComputerDC, ad.CanAbuseUPNCertMapping)
	graphTestContext.NewRelationship(s.ComputerDC, s.Domain, ad.DCFor)
	graphTestContext.NewRelationship(s.Group0, s.EnterpriseCA, ad.Enroll)
	graphTestContext.NewRelationship(s.CertTemplate1, s.EnterpriseCA, ad.PublishedTo)
	graphTestContext.NewRelationship(s.Computer1, s.CertTemplate1, ad.GenericAll)
	graphTestContext.NewRelationship(s.Computer1, s.Group0, ad.MemberOf)
	graphTestContext.NewRelationship(s.Computer2, s.CertTemplate1, ad.AllExtendedRights)
	graphTestContext.NewRelationship(s.Computer2, s.Group0, ad.MemberOf)
	graphTestContext.NewRelationship(s.Computer3, s.CertTemplate1, ad.GenericWrite)
	graphTestContext.NewRelationship(s.Computer3, s.Group0, ad.MemberOf)
	graphTestContext.NewRelationship(s.Computer4, s.CertTemplate1, ad.Enroll)
	graphTestContext.NewRelationship(s.Group1, s.Computer1, ad.GenericAll)
	graphTestContext.NewRelationship(s.Group2, s.Computer2, ad.GenericAll)
	graphTestContext.NewRelationship(s.Group3, s.Computer3, ad.GenericAll)
	graphTestContext.NewRelationship(s.Group4, s.Computer4, ad.GenericAll)
}

type ESC10bPrincipalHarness struct {
	CertTemplate *graph.Node
	Computer1    *graph.Node
	Computer2    *graph.Node
	ComputerDC   *graph.Node
	Domain       *graph.Node
	EnterpriseCA *graph.Node
	Group0       *graph.Node
	Group1       *graph.Node
	Group2       *graph.Node
	Group3       *graph.Node
	Group4       *graph.Node
	Group5       *graph.Node
	Group6       *graph.Node
	NTAuthStore  *graph.Node
	RootCA       *graph.Node
}

func (s *ESC10bPrincipalHarness) Setup(graphTestContext *GraphTestContext) {
	domainSid := RandomDomainSID()
	s.CertTemplate = graphTestContext.NewActiveDirectoryCertTemplate("CertTemplate", domainSid, CertTemplateData{
		ApplicationPolicies:     []string{},
		AuthenticationEnabled:   true,
		AuthorizedSignatures:    0,
		EKUS:                    []string{},
		EnrolleeSuppliesSubject: false,
		NoSecurityExtension:     false,
		RequiresManagerApproval: false,
		SchemaVersion:           1,
		SubjectAltRequireDNS:    true,
		SubjectAltRequireEmail:  false,
		SubjectAltRequireSPN:    false,
		SubjectAltRequireUPN:    false,
	})
	s.Computer1 = graphTestContext.NewActiveDirectoryComputer("Computer1", domainSid)
	s.Computer2 = graphTestContext.NewActiveDirectoryComputer("Computer2", domainSid)
	s.ComputerDC = graphTestContext.NewActiveDirectoryComputer("ComputerDC", domainSid)
	s.Domain = graphTestContext.NewActiveDirectoryDomain("Domain", domainSid, false, true)
	s.EnterpriseCA = graphTestContext.NewActiveDirectoryEnterpriseCA("EnterpriseCA", domainSid)
	s.Group0 = graphTestContext.NewActiveDirectoryGroup("Group0", domainSid)
	s.Group1 = graphTestContext.NewActiveDirectoryGroup("Group1", domainSid)
	s.Group2 = graphTestContext.NewActiveDirectoryGroup("Group2", domainSid)
	s.Group3 = graphTestContext.NewActiveDirectoryGroup("Group3", domainSid)
	s.Group4 = graphTestContext.NewActiveDirectoryGroup("Group4", domainSid)
	s.Group5 = graphTestContext.NewActiveDirectoryGroup("Group5", domainSid)
	s.Group6 = graphTestContext.NewActiveDirectoryGroup("Group6", domainSid)
	s.NTAuthStore = graphTestContext.NewActiveDirectoryNTAuthStore("NTAuthStore", domainSid)
	s.RootCA = graphTestContext.NewActiveDirectoryRootCA("RootCA", domainSid)
	graphTestContext.NewRelationship(s.RootCA, s.Domain, ad.RootCAFor)
	graphTestContext.NewRelationship(s.EnterpriseCA, s.RootCA, ad.IssuedSignedBy)
	graphTestContext.NewRelationship(s.NTAuthStore, s.Domain, ad.NTAuthStoreFor)
	graphTestContext.NewRelationship(s.EnterpriseCA, s.NTAuthStore, ad.TrustedForNTAuth)
	graphTestContext.NewRelationship(s.EnterpriseCA, s.ComputerDC, ad.CanAbuseUPNCertMapping)
	graphTestContext.NewRelationship(s.ComputerDC, s.Domain, ad.DCFor)
	graphTestContext.NewRelationship(s.CertTemplate, s.EnterpriseCA, ad.PublishedTo)
	graphTestContext.NewRelationship(s.Group1, s.Computer1, ad.GenericAll)
	graphTestContext.NewRelationship(s.Group2, s.Computer1, ad.GenericWrite)
	graphTestContext.NewRelationship(s.Group6, s.Computer1, ad.AllExtendedRights)
	graphTestContext.NewRelationship(s.Group3, s.Computer1, ad.WriteDACL)
	graphTestContext.NewRelationship(s.Group4, s.Computer1, ad.WriteOwner)
	graphTestContext.NewRelationship(s.Group5, s.Computer1, ad.WriteOwner)
	graphTestContext.NewRelationship(s.Computer2, s.Computer2, ad.GenericAll)
	graphTestContext.NewRelationship(s.Computer1, s.Group0, ad.MemberOf)
	graphTestContext.NewRelationship(s.Computer2, s.Group0, ad.MemberOf)
	graphTestContext.NewRelationship(s.Group0, s.CertTemplate, ad.Enroll)
	graphTestContext.NewRelationship(s.Group0, s.EnterpriseCA, ad.Enroll)
}

type ESC6bHarnessTemplate1 struct{}

func (s *ESC6bHarnessTemplate1) Setup(c *GraphTestContext) {
	setupHarnessFromArrowsJson(c, "esc6b-template1")
}

type ESC6bTemplate1Harness struct {
	*graph.Node
	CertTemplate1 *graph.Node
	CertTemplate2 *graph.Node
	CertTemplate3 *graph.Node
	CertTemplate4 *graph.Node
	CertTemplate5 *graph.Node
	DC            *graph.Node
	Domain        *graph.Node
	EnterpriseCA  *graph.Node
	Group0        *graph.Node
	Group1        *graph.Node
	Group2        *graph.Node
	Group3        *graph.Node
	Group4        *graph.Node
	Group5        *graph.Node
	NTAuthStore   *graph.Node
	RootCA        *graph.Node
}

func (s *ESC6bTemplate1Harness) Setup(graphTestContext *GraphTestContext) {
	domainSid := RandomDomainSID()

	s.CertTemplate1 = graphTestContext.NewActiveDirectoryCertTemplate("CertTemplate1", domainSid, CertTemplateData{
		ApplicationPolicies:     []string{},
		AuthenticationEnabled:   true,
		AuthorizedSignatures:    0,
		EKUS:                    []string{},
		EnrolleeSuppliesSubject: false,
		NoSecurityExtension:     false,
		RequiresManagerApproval: false,
		SchemaVersion:           2,
		SubjectAltRequireSPN:    false,
		SubjectAltRequireUPN:    false,
	})
	s.CertTemplate2 = graphTestContext.NewActiveDirectoryCertTemplate("CertTemplate2", domainSid, CertTemplateData{
		ApplicationPolicies:     []string{},
		AuthenticationEnabled:   true,
		AuthorizedSignatures:    0,
		EKUS:                    []string{},
		EnrolleeSuppliesSubject: false,
		NoSecurityExtension:     false,
		RequiresManagerApproval: false,
		SchemaVersion:           1,
		SubjectAltRequireSPN:    false,
		SubjectAltRequireUPN:    false,
	})
	s.CertTemplate3 = graphTestContext.NewActiveDirectoryCertTemplate("CertTemplate3", domainSid, CertTemplateData{
		ApplicationPolicies:     []string{},
		AuthenticationEnabled:   false,
		AuthorizedSignatures:    0,
		EKUS:                    []string{},
		EnrolleeSuppliesSubject: false,
		NoSecurityExtension:     false,
		RequiresManagerApproval: false,
		SchemaVersion:           1,
		SubjectAltRequireSPN:    false,
		SubjectAltRequireUPN:    false,
	})
	s.CertTemplate4 = graphTestContext.NewActiveDirectoryCertTemplate("CertTemplate4", domainSid, CertTemplateData{
		ApplicationPolicies:     []string{},
		AuthenticationEnabled:   true,
		AuthorizedSignatures:    0,
		EKUS:                    []string{},
		EnrolleeSuppliesSubject: false,
		NoSecurityExtension:     false,
		RequiresManagerApproval: true,
		SchemaVersion:           1,
		SubjectAltRequireSPN:    false,
		SubjectAltRequireUPN:    false,
	})
	s.CertTemplate5 = graphTestContext.NewActiveDirectoryCertTemplate("CertTemplate5", domainSid, CertTemplateData{
		ApplicationPolicies:     []string{},
		AuthenticationEnabled:   true,
		AuthorizedSignatures:    1,
		EKUS:                    []string{},
		EnrolleeSuppliesSubject: false,
		NoSecurityExtension:     false,
		RequiresManagerApproval: false,
		SchemaVersion:           2,
		SubjectAltRequireSPN:    false,
		SubjectAltRequireUPN:    false,
	})
	s.DC = graphTestContext.NewActiveDirectoryComputer("DC", domainSid)
	s.Domain = graphTestContext.NewActiveDirectoryDomain("Domain", domainSid, false, true)

	s.EnterpriseCA = graphTestContext.NewActiveDirectoryEnterpriseCA("EnterpriseCA", domainSid)
	s.EnterpriseCA.Properties.Set(ad.IsUserSpecifiesSanEnabled.String(), true)
	graphTestContext.UpdateNode(s.EnterpriseCA)

	s.Group0 = graphTestContext.NewActiveDirectoryGroup("Group0", domainSid)
	s.Group1 = graphTestContext.NewActiveDirectoryGroup("Group1", domainSid)
	s.Group2 = graphTestContext.NewActiveDirectoryGroup("Group2", domainSid)
	s.Group3 = graphTestContext.NewActiveDirectoryGroup("Group3", domainSid)
	s.Group4 = graphTestContext.NewActiveDirectoryGroup("Group4", domainSid)
	s.Group5 = graphTestContext.NewActiveDirectoryGroup("Group5", domainSid)

	s.NTAuthStore = graphTestContext.NewActiveDirectoryNTAuthStore("NTAuthStore", domainSid)
	s.RootCA = graphTestContext.NewActiveDirectoryRootCA("RootCA", domainSid)

	graphTestContext.NewRelationship(s.CertTemplate2, s.EnterpriseCA, ad.PublishedTo)
	graphTestContext.NewRelationship(s.RootCA, s.Domain, ad.RootCAFor)
	graphTestContext.NewRelationship(s.EnterpriseCA, s.RootCA, ad.IssuedSignedBy)
	graphTestContext.NewRelationship(s.NTAuthStore, s.Domain, ad.NTAuthStoreFor)
	graphTestContext.NewRelationship(s.EnterpriseCA, s.NTAuthStore, ad.TrustedForNTAuth)
	graphTestContext.NewRelationship(s.EnterpriseCA, s.DC, ad.CanAbuseUPNCertMapping)
	graphTestContext.NewRelationship(s.DC, s.Domain, ad.DCFor)
	graphTestContext.NewRelationship(s.Group3, s.CertTemplate3, ad.Enroll)
	graphTestContext.NewRelationship(s.CertTemplate3, s.EnterpriseCA, ad.PublishedTo)
	graphTestContext.NewRelationship(s.CertTemplate4, s.EnterpriseCA, ad.PublishedTo)
	graphTestContext.NewRelationship(s.Group4, s.CertTemplate4, ad.Enroll)
	graphTestContext.NewRelationship(s.Group2, s.CertTemplate2, ad.Enroll)
	graphTestContext.NewRelationship(s.Group0, s.EnterpriseCA, ad.Enroll)
	graphTestContext.NewRelationship(s.Group2, s.Group0, ad.MemberOf)
	graphTestContext.NewRelationship(s.Group3, s.Group0, ad.MemberOf)
	graphTestContext.NewRelationship(s.Group4, s.Group0, ad.MemberOf)
	graphTestContext.NewRelationship(s.Group5, s.Group0, ad.MemberOf)
	graphTestContext.NewRelationship(s.Group5, s.CertTemplate5, ad.Enroll)
	graphTestContext.NewRelationship(s.CertTemplate5, s.EnterpriseCA, ad.PublishedTo)
	graphTestContext.NewRelationship(s.CertTemplate1, s.EnterpriseCA, ad.PublishedTo)
	graphTestContext.NewRelationship(s.Group1, s.CertTemplate1, ad.Enroll)
	graphTestContext.NewRelationship(s.Group1, s.Group0, ad.MemberOf)
}

type ESC6bTemplate2Harness struct {
	CertTemplate1 *graph.Node
	CertTemplate2 *graph.Node
	CertTemplate3 *graph.Node
	CertTemplate4 *graph.Node
	CertTemplate5 *graph.Node
	CertTemplate6 *graph.Node
	Computer1     *graph.Node
	Computer2     *graph.Node
	Computer3     *graph.Node
	Computer4     *graph.Node
	Computer5     *graph.Node
	Computer6     *graph.Node
	DC            *graph.Node
	Domain        *graph.Node
	EnterpriseCA  *graph.Node
	Group0        *graph.Node
	Group1        *graph.Node
	Group2        *graph.Node
	Group3        *graph.Node
	Group4        *graph.Node
	Group5        *graph.Node
	Group6        *graph.Node
	NTAuthStore   *graph.Node
	RootCA        *graph.Node
	User1         *graph.Node
	User2         *graph.Node
	User3         *graph.Node
	User4         *graph.Node
	User5         *graph.Node
	User6         *graph.Node
}

func (s *ESC6bTemplate2Harness) Setup(graphTestContext *GraphTestContext) {
	domainSid := RandomDomainSID()
	s.CertTemplate1 = graphTestContext.NewActiveDirectoryCertTemplate("CertTemplate1", domainSid, CertTemplateData{
		ApplicationPolicies:        []string{},
		AuthenticationEnabled:      true,
		AuthorizedSignatures:       0,
		EKUS:                       []string{},
		EnrolleeSuppliesSubject:    false,
		NoSecurityExtension:        false,
		RequiresManagerApproval:    false,
		SchemaVersion:              1,
		SubjectAltRequireDNS:       false,
		SubjectAltRequireDomainDNS: false,
		SubjectAltRequireSPN:       false,
		SubjectAltRequireUPN:       false,
	})
	s.CertTemplate1.Properties.Set(ad.SubjectAltRequireEmail.String(), false)
	s.CertTemplate1.Properties.Set(ad.SubjectRequireEmail.String(), false)
	graphTestContext.UpdateNode(s.CertTemplate1)

	s.CertTemplate2 = graphTestContext.NewActiveDirectoryCertTemplate("CertTemplate2", domainSid, CertTemplateData{
		ApplicationPolicies:        []string{},
		AuthenticationEnabled:      true,
		AuthorizedSignatures:       0,
		EKUS:                       []string{},
		EnrolleeSuppliesSubject:    false,
		NoSecurityExtension:        false,
		RequiresManagerApproval:    false,
		SchemaVersion:              1,
		SubjectAltRequireDNS:       true,
		SubjectAltRequireDomainDNS: false,
		SubjectAltRequireSPN:       false,
		SubjectAltRequireUPN:       false,
	})
	s.CertTemplate2.Properties.Set(ad.SubjectAltRequireEmail.String(), false)
	s.CertTemplate2.Properties.Set(ad.SubjectRequireEmail.String(), false)
	graphTestContext.UpdateNode(s.CertTemplate2)

	s.CertTemplate3 = graphTestContext.NewActiveDirectoryCertTemplate("CertTemplate3", domainSid, CertTemplateData{
		ApplicationPolicies:        []string{},
		AuthenticationEnabled:      true,
		AuthorizedSignatures:       0,
		EKUS:                       []string{},
		EnrolleeSuppliesSubject:    false,
		NoSecurityExtension:        false,
		RequiresManagerApproval:    false,
		SchemaVersion:              1,
		SubjectAltRequireDNS:       false,
		SubjectAltRequireDomainDNS: true,
		SubjectAltRequireSPN:       false,
		SubjectAltRequireUPN:       false,
	})
	s.CertTemplate3.Properties.Set(ad.SubjectAltRequireEmail.String(), false)
	s.CertTemplate3.Properties.Set(ad.SubjectRequireEmail.String(), false)
	graphTestContext.UpdateNode(s.CertTemplate3)

	s.CertTemplate4 = graphTestContext.NewActiveDirectoryCertTemplate("CertTemplate4", domainSid, CertTemplateData{
		ApplicationPolicies:        []string{},
		AuthenticationEnabled:      true,
		AuthorizedSignatures:       0,
		EKUS:                       []string{},
		EnrolleeSuppliesSubject:    false,
		NoSecurityExtension:        false,
		RequiresManagerApproval:    false,
		SchemaVersion:              1,
		SubjectAltRequireDNS:       false,
		SubjectAltRequireDomainDNS: false,
		SubjectAltRequireSPN:       false,
		SubjectAltRequireUPN:       false,
	})
	s.CertTemplate4.Properties.Set(ad.SubjectAltRequireEmail.String(), true)
	s.CertTemplate4.Properties.Set(ad.SubjectRequireEmail.String(), true)
	graphTestContext.UpdateNode(s.CertTemplate4)

	s.CertTemplate5 = graphTestContext.NewActiveDirectoryCertTemplate("CertTemplate5", domainSid, CertTemplateData{
		ApplicationPolicies:        []string{},
		AuthenticationEnabled:      true,
		AuthorizedSignatures:       0,
		EKUS:                       []string{},
		EnrolleeSuppliesSubject:    false,
		NoSecurityExtension:        false,
		RequiresManagerApproval:    false,
		SchemaVersion:              2,
		SubjectAltRequireDNS:       false,
		SubjectAltRequireDomainDNS: false,
		SubjectAltRequireSPN:       false,
		SubjectAltRequireUPN:       false,
	})
	s.CertTemplate5.Properties.Set(ad.SubjectAltRequireEmail.String(), true)
	s.CertTemplate5.Properties.Set(ad.SubjectRequireEmail.String(), false)
	graphTestContext.UpdateNode(s.CertTemplate5)

	s.CertTemplate6 = graphTestContext.NewActiveDirectoryCertTemplate("CertTemplate6", domainSid, CertTemplateData{
		ApplicationPolicies:        []string{},
		AuthenticationEnabled:      true,
		AuthorizedSignatures:       0,
		EKUS:                       []string{},
		EnrolleeSuppliesSubject:    false,
		NoSecurityExtension:        false,
		RequiresManagerApproval:    false,
		SchemaVersion:              2,
		SubjectAltRequireDNS:       false,
		SubjectAltRequireDomainDNS: false,
		SubjectAltRequireSPN:       false,
		SubjectAltRequireUPN:       false,
	})
	s.CertTemplate6.Properties.Set(ad.SubjectAltRequireEmail.String(), false)
	s.CertTemplate6.Properties.Set(ad.SubjectRequireEmail.String(), true)
	graphTestContext.UpdateNode(s.CertTemplate6)

	s.EnterpriseCA = graphTestContext.NewActiveDirectoryEnterpriseCA("EnterpriseCA", domainSid)
	s.EnterpriseCA.Properties.Set(ad.IsUserSpecifiesSanEnabled.String(), true)
	graphTestContext.UpdateNode(s.EnterpriseCA)

	s.Computer1 = graphTestContext.NewActiveDirectoryComputer("Computer1", domainSid)
	s.Computer2 = graphTestContext.NewActiveDirectoryComputer("Computer2", domainSid)
	s.Computer3 = graphTestContext.NewActiveDirectoryComputer("Computer3", domainSid)
	s.Computer4 = graphTestContext.NewActiveDirectoryComputer("Computer4", domainSid)
	s.Computer5 = graphTestContext.NewActiveDirectoryComputer("Computer5", domainSid)
	s.Computer6 = graphTestContext.NewActiveDirectoryComputer("Computer6", domainSid)
	s.DC = graphTestContext.NewActiveDirectoryComputer("DC", domainSid)
	s.Domain = graphTestContext.NewActiveDirectoryDomain("Domain", domainSid, false, true)

	s.Group0 = graphTestContext.NewActiveDirectoryGroup("Group0", domainSid)
	s.Group1 = graphTestContext.NewActiveDirectoryGroup("Group1", domainSid)
	s.Group2 = graphTestContext.NewActiveDirectoryGroup("Group2", domainSid)
	s.Group3 = graphTestContext.NewActiveDirectoryGroup("Group3", domainSid)
	s.Group4 = graphTestContext.NewActiveDirectoryGroup("Group4", domainSid)
	s.Group5 = graphTestContext.NewActiveDirectoryGroup("Group5", domainSid)
	s.Group6 = graphTestContext.NewActiveDirectoryGroup("Group6", domainSid)
	s.NTAuthStore = graphTestContext.NewActiveDirectoryNTAuthStore("NTAuthStore", domainSid)
	s.RootCA = graphTestContext.NewActiveDirectoryRootCA("RootCA", domainSid)
	s.User1 = graphTestContext.NewActiveDirectoryUser("User1", domainSid)
	s.User2 = graphTestContext.NewActiveDirectoryUser("User2", domainSid)
	s.User3 = graphTestContext.NewActiveDirectoryUser("User3", domainSid)
	s.User4 = graphTestContext.NewActiveDirectoryUser("User4", domainSid)
	s.User5 = graphTestContext.NewActiveDirectoryUser("User5", domainSid)
	s.User6 = graphTestContext.NewActiveDirectoryUser("User6", domainSid)
	graphTestContext.NewRelationship(s.RootCA, s.Domain, ad.RootCAFor)
	graphTestContext.NewRelationship(s.EnterpriseCA, s.RootCA, ad.IssuedSignedBy)
	graphTestContext.NewRelationship(s.NTAuthStore, s.Domain, ad.NTAuthStoreFor)
	graphTestContext.NewRelationship(s.EnterpriseCA, s.NTAuthStore, ad.TrustedForNTAuth)
	graphTestContext.NewRelationship(s.EnterpriseCA, s.DC, ad.CanAbuseUPNCertMapping)
	graphTestContext.NewRelationship(s.DC, s.Domain, ad.DCFor)
	graphTestContext.NewRelationship(s.Group0, s.EnterpriseCA, ad.Enroll)
	graphTestContext.NewRelationship(s.CertTemplate1, s.EnterpriseCA, ad.PublishedTo)
	graphTestContext.NewRelationship(s.Group1, s.CertTemplate1, ad.Enroll)
	graphTestContext.NewRelationship(s.Group1, s.Group0, ad.MemberOf)
	graphTestContext.NewRelationship(s.CertTemplate2, s.EnterpriseCA, ad.PublishedTo)
	graphTestContext.NewRelationship(s.CertTemplate3, s.EnterpriseCA, ad.PublishedTo)
	graphTestContext.NewRelationship(s.CertTemplate4, s.EnterpriseCA, ad.PublishedTo)
	graphTestContext.NewRelationship(s.CertTemplate5, s.EnterpriseCA, ad.PublishedTo)
	graphTestContext.NewRelationship(s.CertTemplate6, s.EnterpriseCA, ad.PublishedTo)
	graphTestContext.NewRelationship(s.Computer1, s.CertTemplate1, ad.Enroll)
	graphTestContext.NewRelationship(s.Computer1, s.Group0, ad.MemberOf)
	graphTestContext.NewRelationship(s.User1, s.CertTemplate1, ad.Enroll)
	graphTestContext.NewRelationship(s.User1, s.Group0, ad.MemberOf)
	graphTestContext.NewRelationship(s.Group2, s.Group0, ad.MemberOf)
	graphTestContext.NewRelationship(s.Computer2, s.Group0, ad.MemberOf)
	graphTestContext.NewRelationship(s.User2, s.Group0, ad.MemberOf)
	graphTestContext.NewRelationship(s.User2, s.CertTemplate2, ad.Enroll)
	graphTestContext.NewRelationship(s.Computer2, s.CertTemplate2, ad.Enroll)
	graphTestContext.NewRelationship(s.Group2, s.CertTemplate2, ad.Enroll)
	graphTestContext.NewRelationship(s.Group3, s.Group0, ad.MemberOf)
	graphTestContext.NewRelationship(s.Computer3, s.Group0, ad.MemberOf)
	graphTestContext.NewRelationship(s.User3, s.Group0, ad.MemberOf)
	graphTestContext.NewRelationship(s.Group3, s.CertTemplate3, ad.Enroll)
	graphTestContext.NewRelationship(s.Computer3, s.CertTemplate3, ad.Enroll)
	graphTestContext.NewRelationship(s.User3, s.CertTemplate3, ad.Enroll)
	graphTestContext.NewRelationship(s.Group4, s.Group0, ad.MemberOf)
	graphTestContext.NewRelationship(s.Computer4, s.Group0, ad.MemberOf)
	graphTestContext.NewRelationship(s.User4, s.Group0, ad.MemberOf)
	graphTestContext.NewRelationship(s.User4, s.CertTemplate4, ad.Enroll)
	graphTestContext.NewRelationship(s.Computer4, s.CertTemplate4, ad.Enroll)
	graphTestContext.NewRelationship(s.Group4, s.CertTemplate4, ad.Enroll)
	graphTestContext.NewRelationship(s.Group5, s.Group0, ad.MemberOf)
	graphTestContext.NewRelationship(s.Computer5, s.Group0, ad.MemberOf)
	graphTestContext.NewRelationship(s.User5, s.Group0, ad.MemberOf)
	graphTestContext.NewRelationship(s.Group6, s.Group0, ad.MemberOf)
	graphTestContext.NewRelationship(s.Computer6, s.Group0, ad.MemberOf)
	graphTestContext.NewRelationship(s.User6, s.Group0, ad.MemberOf)
	graphTestContext.NewRelationship(s.User6, s.CertTemplate6, ad.Enroll)
	graphTestContext.NewRelationship(s.Computer6, s.CertTemplate6, ad.Enroll)
	graphTestContext.NewRelationship(s.Group6, s.CertTemplate6, ad.Enroll)
	graphTestContext.NewRelationship(s.User5, s.CertTemplate5, ad.Enroll)
	graphTestContext.NewRelationship(s.Computer5, s.CertTemplate5, ad.Enroll)
	graphTestContext.NewRelationship(s.Group5, s.CertTemplate5, ad.Enroll)

}

type ESC6bECAHarness struct {
	CertTemplate0 *graph.Node
	CertTemplate1 *graph.Node
	CertTemplate2 *graph.Node
	CertTemplate3 *graph.Node
	CertTemplate4 *graph.Node
	CertTemplate5 *graph.Node
	DC0           *graph.Node
	DC1           *graph.Node
	DC2           *graph.Node
	DC3           *graph.Node
	DC4           *graph.Node
	DC5           *graph.Node
	Domain0       *graph.Node
	Domain1       *graph.Node
	Domain2       *graph.Node
	Domain3       *graph.Node
	Domain4       *graph.Node
	Domain5       *graph.Node
	EnterpriseCA0 *graph.Node
	EnterpriseCA1 *graph.Node
	EnterpriseCA2 *graph.Node
	EnterpriseCA3 *graph.Node
	EnterpriseCA4 *graph.Node
	EnterpriseCA5 *graph.Node
	Group0        *graph.Node
	Group1        *graph.Node
	Group2        *graph.Node
	Group3        *graph.Node
	Group4        *graph.Node
	Group5        *graph.Node
	NTAuthStore0  *graph.Node
	NTAuthStore1  *graph.Node
	NTAuthStore2  *graph.Node
	NTAuthStore3  *graph.Node
	NTAuthStore4  *graph.Node
	NTAuthStore5  *graph.Node
	RootCA0       *graph.Node
	RootCA1       *graph.Node
	RootCA2       *graph.Node
	RootCA3       *graph.Node
	RootCA4       *graph.Node
	RootCA5       *graph.Node
}

func (s *ESC6bECAHarness) Setup(graphTestContext *GraphTestContext) {
	domainSid0 := RandomDomainSID()
	domainSid1 := RandomDomainSID()
	domainSid2 := RandomDomainSID()
	domainSid3 := RandomDomainSID()
	domainSid4 := RandomDomainSID()
	domainSid5 := RandomDomainSID()

	s.CertTemplate0 = graphTestContext.NewActiveDirectoryCertTemplate("CertTemplate0", domainSid0, CertTemplateData{
		ApplicationPolicies:     []string{},
		AuthenticationEnabled:   true,
		AuthorizedSignatures:    0,
		EKUS:                    []string{},
		EnrolleeSuppliesSubject: false,
		NoSecurityExtension:     false,
		RequiresManagerApproval: false,
		SchemaVersion:           1,
		SubjectAltRequireSPN:    false,
		SubjectAltRequireUPN:    false,
	})
	s.CertTemplate1 = graphTestContext.NewActiveDirectoryCertTemplate("CertTemplate1", domainSid1, CertTemplateData{
		ApplicationPolicies:     []string{},
		AuthenticationEnabled:   true,
		AuthorizedSignatures:    0,
		EKUS:                    []string{},
		EnrolleeSuppliesSubject: false,
		NoSecurityExtension:     false,
		RequiresManagerApproval: false,
		SchemaVersion:           1,
		SubjectAltRequireSPN:    false,
		SubjectAltRequireUPN:    false,
	})
	s.CertTemplate2 = graphTestContext.NewActiveDirectoryCertTemplate("CertTemplate2", domainSid2, CertTemplateData{
		ApplicationPolicies:     []string{},
		AuthenticationEnabled:   true,
		AuthorizedSignatures:    0,
		EKUS:                    []string{},
		EnrolleeSuppliesSubject: false,
		NoSecurityExtension:     false,
		RequiresManagerApproval: false,
		SchemaVersion:           1,
		SubjectAltRequireSPN:    false,
		SubjectAltRequireUPN:    false,
	})
	s.CertTemplate3 = graphTestContext.NewActiveDirectoryCertTemplate("CertTemplate3", domainSid3, CertTemplateData{
		ApplicationPolicies:     []string{},
		AuthenticationEnabled:   true,
		AuthorizedSignatures:    0,
		EKUS:                    []string{},
		EnrolleeSuppliesSubject: false,
		NoSecurityExtension:     false,
		RequiresManagerApproval: false,
		SchemaVersion:           1,
		SubjectAltRequireSPN:    false,
		SubjectAltRequireUPN:    false,
	})
	s.CertTemplate4 = graphTestContext.NewActiveDirectoryCertTemplate("CertTemplate4", domainSid4, CertTemplateData{
		ApplicationPolicies:     []string{},
		AuthenticationEnabled:   true,
		AuthorizedSignatures:    0,
		EKUS:                    []string{},
		EnrolleeSuppliesSubject: false,
		NoSecurityExtension:     false,
		RequiresManagerApproval: false,
		SchemaVersion:           1,
		SubjectAltRequireSPN:    false,
		SubjectAltRequireUPN:    false,
	})
	s.CertTemplate5 = graphTestContext.NewActiveDirectoryCertTemplate("CertTemplate5", domainSid5, CertTemplateData{
		ApplicationPolicies:     []string{},
		AuthenticationEnabled:   true,
		AuthorizedSignatures:    0,
		EKUS:                    []string{},
		EnrolleeSuppliesSubject: false,
		NoSecurityExtension:     false,
		RequiresManagerApproval: false,
		SchemaVersion:           1,
		SubjectAltRequireSPN:    false,
		SubjectAltRequireUPN:    false,
	})
	s.DC0 = graphTestContext.NewActiveDirectoryComputer("DC0", domainSid0)
	s.DC1 = graphTestContext.NewActiveDirectoryComputer("DC1", domainSid1)
	s.DC2 = graphTestContext.NewActiveDirectoryComputer("DC2", domainSid2)
	s.DC3 = graphTestContext.NewActiveDirectoryComputer("DC3", domainSid3)
	s.DC4 = graphTestContext.NewActiveDirectoryComputer("DC4", domainSid4)
	s.DC5 = graphTestContext.NewActiveDirectoryComputer("DC5", domainSid5)
	s.Domain0 = graphTestContext.NewActiveDirectoryDomain("Domain0", domainSid0, false, true)
	s.Domain1 = graphTestContext.NewActiveDirectoryDomain("Domain1", domainSid1, false, true)
	s.Domain2 = graphTestContext.NewActiveDirectoryDomain("Domain2", domainSid2, false, true)
	s.Domain3 = graphTestContext.NewActiveDirectoryDomain("Domain3", domainSid3, false, true)
	s.Domain4 = graphTestContext.NewActiveDirectoryDomain("Domain4", domainSid4, false, true)
	s.Domain5 = graphTestContext.NewActiveDirectoryDomain("Domain5", domainSid5, false, true)

	s.EnterpriseCA0 = graphTestContext.NewActiveDirectoryEnterpriseCA("EnterpriseCA0", domainSid0)
	s.EnterpriseCA0.Properties.Set(ad.IsUserSpecifiesSanEnabled.String(), true)
	graphTestContext.UpdateNode(s.EnterpriseCA0)

	// leave ca1 isUserSpecifiesSanEnabled as nil
	s.EnterpriseCA1 = graphTestContext.NewActiveDirectoryEnterpriseCA("EnterpriseCA1", domainSid1)
	s.EnterpriseCA1.Properties.Set(ad.IsUserSpecifiesSanEnabled.String(), false)
	graphTestContext.UpdateNode(s.EnterpriseCA1)

	s.EnterpriseCA2 = graphTestContext.NewActiveDirectoryEnterpriseCA("EnterpriseCA2", domainSid2)
	s.EnterpriseCA2.Properties.Set(ad.IsUserSpecifiesSanEnabled.String(), true)
	graphTestContext.UpdateNode(s.EnterpriseCA2)

	s.EnterpriseCA3 = graphTestContext.NewActiveDirectoryEnterpriseCA("EnterpriseCA3", domainSid3)
	s.EnterpriseCA3.Properties.Set(ad.IsUserSpecifiesSanEnabled.String(), true)
	graphTestContext.UpdateNode(s.EnterpriseCA3)

	s.EnterpriseCA4 = graphTestContext.NewActiveDirectoryEnterpriseCA("EnterpriseCA4", domainSid4)
	s.EnterpriseCA4.Properties.Set(ad.IsUserSpecifiesSanEnabled.String(), true)
	graphTestContext.UpdateNode(s.EnterpriseCA4)

	s.EnterpriseCA5 = graphTestContext.NewActiveDirectoryEnterpriseCA("EnterpriseCA5", domainSid5)
	s.EnterpriseCA5.Properties.Set(ad.IsUserSpecifiesSanEnabled.String(), true)
	graphTestContext.UpdateNode(s.EnterpriseCA5)

	s.Group0 = graphTestContext.NewActiveDirectoryGroup("Group0", domainSid0)
	s.Group1 = graphTestContext.NewActiveDirectoryGroup("Group1", domainSid1)
	s.Group2 = graphTestContext.NewActiveDirectoryGroup("Group2", domainSid2)
	s.Group3 = graphTestContext.NewActiveDirectoryGroup("Group3", domainSid3)
	s.Group4 = graphTestContext.NewActiveDirectoryGroup("Group4", domainSid4)
	s.Group5 = graphTestContext.NewActiveDirectoryGroup("Group5", domainSid5)
	s.NTAuthStore0 = graphTestContext.NewActiveDirectoryNTAuthStore("NTAuthStore0", domainSid0)
	s.NTAuthStore1 = graphTestContext.NewActiveDirectoryNTAuthStore("NTAuthStore1", domainSid1)
	s.NTAuthStore2 = graphTestContext.NewActiveDirectoryNTAuthStore("NTAuthStore2", domainSid2)
	s.NTAuthStore3 = graphTestContext.NewActiveDirectoryNTAuthStore("NTAuthStore3", domainSid3)
	s.NTAuthStore4 = graphTestContext.NewActiveDirectoryNTAuthStore("NTAuthStore4", domainSid4)
	s.NTAuthStore5 = graphTestContext.NewActiveDirectoryNTAuthStore("NTAuthStore5", domainSid5)
	s.RootCA0 = graphTestContext.NewActiveDirectoryRootCA("RootCA0", domainSid0)
	s.RootCA1 = graphTestContext.NewActiveDirectoryRootCA("RootCA1", domainSid1)
	s.RootCA2 = graphTestContext.NewActiveDirectoryRootCA("RootCA2", domainSid2)
	s.RootCA3 = graphTestContext.NewActiveDirectoryRootCA("RootCA3", domainSid3)
	s.RootCA4 = graphTestContext.NewActiveDirectoryRootCA("RootCA4", domainSid4)
	s.RootCA5 = graphTestContext.NewActiveDirectoryRootCA("RootCA5", domainSid5)

	graphTestContext.NewRelationship(s.RootCA0, s.Domain0, ad.RootCAFor)
	graphTestContext.NewRelationship(s.NTAuthStore0, s.Domain0, ad.NTAuthStoreFor)
	graphTestContext.NewRelationship(s.DC0, s.Domain0, ad.DCFor)
	graphTestContext.NewRelationship(s.CertTemplate0, s.EnterpriseCA0, ad.PublishedTo)
	graphTestContext.NewRelationship(s.EnterpriseCA0, s.RootCA0, ad.IssuedSignedBy)
	graphTestContext.NewRelationship(s.EnterpriseCA0, s.NTAuthStore0, ad.TrustedForNTAuth)
	graphTestContext.NewRelationship(s.Group0, s.EnterpriseCA0, ad.Enroll)
	graphTestContext.NewRelationship(s.EnterpriseCA0, s.DC0, ad.CanAbuseUPNCertMapping)
	graphTestContext.NewRelationship(s.Group0, s.CertTemplate0, ad.Enroll)

	graphTestContext.NewRelationship(s.RootCA1, s.Domain1, ad.RootCAFor)
	graphTestContext.NewRelationship(s.NTAuthStore1, s.Domain1, ad.NTAuthStoreFor)
	graphTestContext.NewRelationship(s.DC1, s.Domain1, ad.DCFor)
	graphTestContext.NewRelationship(s.CertTemplate1, s.EnterpriseCA1, ad.PublishedTo)
	graphTestContext.NewRelationship(s.EnterpriseCA1, s.RootCA1, ad.IssuedSignedBy)
	graphTestContext.NewRelationship(s.EnterpriseCA1, s.NTAuthStore1, ad.TrustedForNTAuth)
	graphTestContext.NewRelationship(s.Group1, s.EnterpriseCA1, ad.Enroll)
	graphTestContext.NewRelationship(s.EnterpriseCA1, s.DC1, ad.CanAbuseUPNCertMapping)
	graphTestContext.NewRelationship(s.Group1, s.CertTemplate1, ad.Enroll)

	graphTestContext.NewRelationship(s.RootCA2, s.Domain2, ad.RootCAFor)
	graphTestContext.NewRelationship(s.NTAuthStore2, s.Domain2, ad.NTAuthStoreFor)
	graphTestContext.NewRelationship(s.DC2, s.Domain2, ad.DCFor)
	graphTestContext.NewRelationship(s.CertTemplate2, s.EnterpriseCA2, ad.PublishedTo)
	graphTestContext.NewRelationship(s.EnterpriseCA2, s.RootCA2, ad.IssuedSignedBy)
	graphTestContext.NewRelationship(s.EnterpriseCA2, s.NTAuthStore2, ad.TrustedForNTAuth)
	graphTestContext.NewRelationship(s.Group2, s.EnterpriseCA2, ad.Enroll)
	graphTestContext.NewRelationship(s.Group2, s.CertTemplate2, ad.Enroll)

	graphTestContext.NewRelationship(s.RootCA3, s.Domain3, ad.RootCAFor)
	graphTestContext.NewRelationship(s.NTAuthStore3, s.Domain3, ad.NTAuthStoreFor)
	graphTestContext.NewRelationship(s.DC3, s.Domain3, ad.DCFor)
	graphTestContext.NewRelationship(s.CertTemplate3, s.EnterpriseCA3, ad.PublishedTo)
	graphTestContext.NewRelationship(s.EnterpriseCA3, s.RootCA3, ad.IssuedSignedBy)
	graphTestContext.NewRelationship(s.Group3, s.EnterpriseCA3, ad.Enroll)
	graphTestContext.NewRelationship(s.EnterpriseCA3, s.DC3, ad.CanAbuseUPNCertMapping)
	graphTestContext.NewRelationship(s.Group3, s.CertTemplate3, ad.Enroll)

	graphTestContext.NewRelationship(s.RootCA4, s.Domain4, ad.RootCAFor)
	graphTestContext.NewRelationship(s.NTAuthStore4, s.Domain4, ad.NTAuthStoreFor)
	graphTestContext.NewRelationship(s.DC4, s.Domain4, ad.DCFor)
	graphTestContext.NewRelationship(s.CertTemplate4, s.EnterpriseCA4, ad.PublishedTo)
	graphTestContext.NewRelationship(s.EnterpriseCA4, s.NTAuthStore4, ad.TrustedForNTAuth)
	graphTestContext.NewRelationship(s.Group4, s.EnterpriseCA4, ad.Enroll)
	graphTestContext.NewRelationship(s.EnterpriseCA4, s.DC4, ad.CanAbuseUPNCertMapping)
	graphTestContext.NewRelationship(s.Group4, s.CertTemplate4, ad.Enroll)

	graphTestContext.NewRelationship(s.RootCA5, s.Domain5, ad.RootCAFor)
	graphTestContext.NewRelationship(s.NTAuthStore5, s.Domain5, ad.NTAuthStoreFor)
	graphTestContext.NewRelationship(s.DC5, s.Domain5, ad.DCFor)
	graphTestContext.NewRelationship(s.EnterpriseCA5, s.RootCA5, ad.IssuedSignedBy)
	graphTestContext.NewRelationship(s.EnterpriseCA5, s.NTAuthStore5, ad.TrustedForNTAuth)
	graphTestContext.NewRelationship(s.Group5, s.EnterpriseCA5, ad.Enroll)
	graphTestContext.NewRelationship(s.EnterpriseCA5, s.DC5, ad.CanAbuseUPNCertMapping)
	graphTestContext.NewRelationship(s.Group5, s.CertTemplate5, ad.Enroll)
}

type ESC6bPrincipalEdgesHarness struct {
	CertTemplate1 *graph.Node
	DC            *graph.Node
	Domain        *graph.Node
	EnterpriseCA  *graph.Node
	Group0        *graph.Node
	Group1        *graph.Node
	Group2        *graph.Node
	Group3        *graph.Node
	Group4        *graph.Node
	NTAuthStore   *graph.Node
	RootCA        *graph.Node
}

func (s *ESC6bPrincipalEdgesHarness) Setup(graphTestContext *GraphTestContext) {
	domainSid := RandomDomainSID()
	s.CertTemplate1 = graphTestContext.NewActiveDirectoryCertTemplate("CertTemplate1", domainSid, CertTemplateData{
		ApplicationPolicies:     []string{},
		AuthenticationEnabled:   true,
		AuthorizedSignatures:    0,
		EKUS:                    []string{},
		EnrolleeSuppliesSubject: false,
		NoSecurityExtension:     false,
		RequiresManagerApproval: false,
		SchemaVersion:           1,
		SubjectAltRequireSPN:    false,
		SubjectAltRequireUPN:    false,
	})
	s.DC = graphTestContext.NewActiveDirectoryComputer("DC", domainSid)
	s.Domain = graphTestContext.NewActiveDirectoryDomain("Domain", domainSid, false, true)

	s.EnterpriseCA = graphTestContext.NewActiveDirectoryEnterpriseCA("EnterpriseCA", domainSid)
	s.EnterpriseCA.Properties.Set(ad.IsUserSpecifiesSanEnabled.String(), true)
	graphTestContext.UpdateNode(s.EnterpriseCA)

	s.Group0 = graphTestContext.NewActiveDirectoryGroup("Group0", domainSid)
	s.Group1 = graphTestContext.NewActiveDirectoryGroup("Group1", domainSid)
	s.Group2 = graphTestContext.NewActiveDirectoryGroup("Group2", domainSid)
	s.Group3 = graphTestContext.NewActiveDirectoryGroup("Group3", domainSid)
	s.Group4 = graphTestContext.NewActiveDirectoryGroup("Group4", domainSid)
	s.NTAuthStore = graphTestContext.NewActiveDirectoryNTAuthStore("NTAuthStore", domainSid)
	s.RootCA = graphTestContext.NewActiveDirectoryRootCA("RootCA", domainSid)
	graphTestContext.NewRelationship(s.RootCA, s.Domain, ad.RootCAFor)
	graphTestContext.NewRelationship(s.EnterpriseCA, s.RootCA, ad.IssuedSignedBy)
	graphTestContext.NewRelationship(s.NTAuthStore, s.Domain, ad.NTAuthStoreFor)
	graphTestContext.NewRelationship(s.EnterpriseCA, s.NTAuthStore, ad.TrustedForNTAuth)
	graphTestContext.NewRelationship(s.EnterpriseCA, s.DC, ad.CanAbuseUPNCertMapping)
	graphTestContext.NewRelationship(s.DC, s.Domain, ad.DCFor)
	graphTestContext.NewRelationship(s.Group0, s.EnterpriseCA, ad.Enroll)
	graphTestContext.NewRelationship(s.CertTemplate1, s.EnterpriseCA, ad.PublishedTo)
	graphTestContext.NewRelationship(s.Group1, s.CertTemplate1, ad.GenericAll)
	graphTestContext.NewRelationship(s.Group1, s.Group0, ad.MemberOf)
	graphTestContext.NewRelationship(s.Group2, s.CertTemplate1, ad.AllExtendedRights)
	graphTestContext.NewRelationship(s.Group2, s.Group0, ad.MemberOf)
	graphTestContext.NewRelationship(s.Group3, s.CertTemplate1, ad.GenericWrite)
	graphTestContext.NewRelationship(s.Group3, s.Group0, ad.MemberOf)
	graphTestContext.NewRelationship(s.Group4, s.CertTemplate1, ad.Enroll)
}

type ShortcutHarness struct {
	Group1 *graph.Node
	Group2 *graph.Node
	Group3 *graph.Node
	Group4 *graph.Node
	User1  *graph.Node
}

func (s *ShortcutHarness) Setup(graphTestContext *GraphTestContext) {
	sid := RandomDomainSID()
	s.Group1 = graphTestContext.NewActiveDirectoryGroup("GROUP ONE", sid)
	s.Group2 = graphTestContext.NewActiveDirectoryGroup("GROUP TWO", sid)
	s.Group3 = graphTestContext.NewActiveDirectoryGroup("GROUP THREE", sid)
	s.Group4 = graphTestContext.NewActiveDirectoryGroup("GROUP FOUR", sid)
	s.User1 = graphTestContext.NewActiveDirectoryUser("USER ONE", sid)

	graphTestContext.NewRelationship(s.Group4, s.Group1, ad.MemberOf)
	graphTestContext.NewRelationship(s.Group3, s.Group2, ad.MemberOf)
	graphTestContext.NewRelationship(s.Group3, s.Group1, ad.MemberOf)
	graphTestContext.NewRelationship(s.User1, s.Group4, ad.MemberOf)
	graphTestContext.NewRelationship(s.User1, s.Group3, ad.MemberOf)
}

type RootADHarness struct {
	ActiveDirectoryDomainSID                string
	ActiveDirectoryDomain                   *graph.Node
	ActiveDirectoryRDPDomainGroup           *graph.Node
	ActiveDirectoryDomainUsersGroup         *graph.Node
	ActiveDirectoryUser                     *graph.Node
	ActiveDirectoryOU                       *graph.Node
	ActiveDirectoryGPO                      *graph.Node
	ActiveDirectoryDCSyncAtomicRelationship *graph.Relationship
	NumCollectedDomains                     int
}

func (s *RootADHarness) Setup(graphTestContext *GraphTestContext) {
	s.ActiveDirectoryDomainSID = RandomDomainSID()
	s.ActiveDirectoryDomain = graphTestContext.NewActiveDirectoryDomain("TESTLAB.LOCAL", s.ActiveDirectoryDomainSID, false, true)
	s.ActiveDirectoryUser = graphTestContext.NewActiveDirectoryUser("AD User", s.ActiveDirectoryDomainSID)
	s.ActiveDirectoryOU = graphTestContext.NewActiveDirectoryOU("OU", s.ActiveDirectoryDomainSID, false)
	s.ActiveDirectoryGPO = graphTestContext.NewActiveDirectoryGPO("GPO Policy", s.ActiveDirectoryDomainSID)
	s.ActiveDirectoryDomainUsersGroup = graphTestContext.NewActiveDirectoryGroup("Domain Users", s.ActiveDirectoryDomainSID)

	// Allow the user to do DCSync to the domain
	s.ActiveDirectoryDCSyncAtomicRelationship = graphTestContext.NewRelationship(s.ActiveDirectoryUser, s.ActiveDirectoryDomain, ad.DCSync, DefaultRelProperties)

	// Contain the OU and user
	graphTestContext.NewRelationship(s.ActiveDirectoryDomain, s.ActiveDirectoryOU, ad.Contains)
	graphTestContext.NewRelationship(s.ActiveDirectoryOU, s.ActiveDirectoryUser, ad.Contains)
	graphTestContext.NewRelationship(s.ActiveDirectoryUser, s.ActiveDirectoryDomainUsersGroup, ad.MemberOf)

	// Apply a GPO
	graphTestContext.NewRelationship(s.ActiveDirectoryGPO, s.ActiveDirectoryOU, ad.GPLink)
}

type ESC4Template1 struct {
	CertTemplate1 *graph.Node
	CertTemplate2 *graph.Node
	CertTemplate3 *graph.Node
	CertTemplate4 *graph.Node

	Domain       *graph.Node
	EnterpriseCA *graph.Node

	NTAuthStore *graph.Node
	RootCA      *graph.Node

	Group0  *graph.Node
	Group11 *graph.Node
	Group12 *graph.Node
	Group13 *graph.Node
	Group14 *graph.Node
	Group15 *graph.Node
	Group21 *graph.Node
	Group22 *graph.Node
	Group23 *graph.Node
	Group24 *graph.Node
	Group25 *graph.Node
	Group31 *graph.Node
	Group32 *graph.Node
	Group33 *graph.Node
	Group34 *graph.Node
	Group35 *graph.Node
	Group41 *graph.Node
	Group42 *graph.Node
	Group43 *graph.Node
	Group44 *graph.Node
	Group45 *graph.Node
}

func (s *ESC4Template1) Setup(graphTestContext *GraphTestContext) {
	domainSid := RandomDomainSID()
	s.CertTemplate1 = graphTestContext.NewActiveDirectoryCertTemplate("CertTemplate1", domainSid, CertTemplateData{
		ApplicationPolicies:     []string{},
		AuthenticationEnabled:   true,
		AuthorizedSignatures:    1,
		EKUS:                    []string{},
		EnrolleeSuppliesSubject: true,
		NoSecurityExtension:     false,
		RequiresManagerApproval: false,
		SchemaVersion:           1,
		SubjectAltRequireSPN:    false,
		SubjectAltRequireUPN:    false,
	})
	s.CertTemplate2 = graphTestContext.NewActiveDirectoryCertTemplate("CertTemplate2", domainSid, CertTemplateData{
		ApplicationPolicies:     []string{},
		AuthenticationEnabled:   false,
		AuthorizedSignatures:    1,
		EKUS:                    []string{},
		EnrolleeSuppliesSubject: true,
		NoSecurityExtension:     false,
		RequiresManagerApproval: false,
		SchemaVersion:           1,
		SubjectAltRequireSPN:    false,
		SubjectAltRequireUPN:    false,
	})
	s.CertTemplate3 = graphTestContext.NewActiveDirectoryCertTemplate("CertTemplate3", domainSid, CertTemplateData{
		ApplicationPolicies:     []string{},
		AuthenticationEnabled:   true,
		AuthorizedSignatures:    1,
		EKUS:                    []string{},
		EnrolleeSuppliesSubject: true,
		NoSecurityExtension:     false,
		RequiresManagerApproval: false,
		SchemaVersion:           2,
		SubjectAltRequireSPN:    false,
		SubjectAltRequireUPN:    false,
	})
	s.CertTemplate4 = graphTestContext.NewActiveDirectoryCertTemplate("CertTemplate4", domainSid, CertTemplateData{
		ApplicationPolicies:     []string{},
		AuthenticationEnabled:   true,
		AuthorizedSignatures:    0,
		EKUS:                    []string{},
		EnrolleeSuppliesSubject: true,
		NoSecurityExtension:     false,
		RequiresManagerApproval: false,
		SchemaVersion:           2,
		SubjectAltRequireSPN:    false,
		SubjectAltRequireUPN:    false,
	})

	s.Domain = graphTestContext.NewActiveDirectoryDomain("Domain", domainSid, false, true)
	s.EnterpriseCA = graphTestContext.NewActiveDirectoryEnterpriseCA("EnterpriseCA", domainSid)

	s.Group0 = graphTestContext.NewActiveDirectoryGroup("Group0", domainSid)
	s.Group11 = graphTestContext.NewActiveDirectoryGroup("Group11", domainSid)
	s.Group12 = graphTestContext.NewActiveDirectoryGroup("Group12", domainSid)
	s.Group13 = graphTestContext.NewActiveDirectoryGroup("Group13", domainSid)
	s.Group14 = graphTestContext.NewActiveDirectoryGroup("Group14", domainSid)
	s.Group15 = graphTestContext.NewActiveDirectoryGroup("Group15", domainSid)

	s.Group21 = graphTestContext.NewActiveDirectoryGroup("Group21", domainSid)
	s.Group22 = graphTestContext.NewActiveDirectoryGroup("Group22", domainSid)
	s.Group23 = graphTestContext.NewActiveDirectoryGroup("Group23", domainSid)
	s.Group24 = graphTestContext.NewActiveDirectoryGroup("Group24", domainSid)
	s.Group25 = graphTestContext.NewActiveDirectoryGroup("Group25", domainSid)

	s.Group31 = graphTestContext.NewActiveDirectoryGroup("Group31", domainSid)
	s.Group32 = graphTestContext.NewActiveDirectoryGroup("Group32", domainSid)
	s.Group33 = graphTestContext.NewActiveDirectoryGroup("Group33", domainSid)
	s.Group34 = graphTestContext.NewActiveDirectoryGroup("Group34", domainSid)
	s.Group35 = graphTestContext.NewActiveDirectoryGroup("Group35", domainSid)

	s.Group41 = graphTestContext.NewActiveDirectoryGroup("Group41", domainSid)
	s.Group42 = graphTestContext.NewActiveDirectoryGroup("Group42", domainSid)
	s.Group43 = graphTestContext.NewActiveDirectoryGroup("Group43", domainSid)
	s.Group44 = graphTestContext.NewActiveDirectoryGroup("Group44", domainSid)
	s.Group45 = graphTestContext.NewActiveDirectoryGroup("Group45", domainSid)

	s.NTAuthStore = graphTestContext.NewActiveDirectoryNTAuthStore("NTAuthStore", domainSid)
	s.RootCA = graphTestContext.NewActiveDirectoryRootCA("RootCA", domainSid)

	graphTestContext.NewRelationship(s.RootCA, s.Domain, ad.RootCAFor)
	graphTestContext.NewRelationship(s.EnterpriseCA, s.RootCA, ad.IssuedSignedBy)
	graphTestContext.NewRelationship(s.EnterpriseCA, s.NTAuthStore, ad.TrustedForNTAuth)
	graphTestContext.NewRelationship(s.Group0, s.EnterpriseCA, ad.Enroll)
	graphTestContext.NewRelationship(s.CertTemplate1, s.EnterpriseCA, ad.PublishedTo)
	graphTestContext.NewRelationship(s.Group11, s.CertTemplate1, ad.GenericAll)
	graphTestContext.NewRelationship(s.Group11, s.Group0, ad.MemberOf)
	graphTestContext.NewRelationship(s.Group12, s.CertTemplate1, ad.Enroll)
	graphTestContext.NewRelationship(s.Group12, s.Group0, ad.MemberOf)
	graphTestContext.NewRelationship(s.Group13, s.CertTemplate1, ad.Enroll)
	graphTestContext.NewRelationship(s.Group13, s.Group0, ad.MemberOf)
	graphTestContext.NewRelationship(s.Group12, s.CertTemplate1, ad.GenericWrite)
	graphTestContext.NewRelationship(s.Group13, s.CertTemplate1, ad.WritePKINameFlag)
	graphTestContext.NewRelationship(s.Group14, s.CertTemplate1, ad.Enroll)
	graphTestContext.NewRelationship(s.Group14, s.Group0, ad.MemberOf)
	graphTestContext.NewRelationship(s.Group14, s.CertTemplate1, ad.WritePKIEnrollmentFlag)
	graphTestContext.NewRelationship(s.NTAuthStore, s.Domain, ad.NTAuthStoreFor)
	graphTestContext.NewRelationship(s.Group15, s.CertTemplate1, ad.Enroll)
	graphTestContext.NewRelationship(s.Group15, s.Group0, ad.MemberOf)
	graphTestContext.NewRelationship(s.Group15, s.CertTemplate1, ad.WritePKIEnrollmentFlag)
	graphTestContext.NewRelationship(s.Group15, s.CertTemplate1, ad.WritePKINameFlag)
	graphTestContext.NewRelationship(s.CertTemplate2, s.EnterpriseCA, ad.PublishedTo)
	graphTestContext.NewRelationship(s.Group21, s.CertTemplate2, ad.GenericAll)
	graphTestContext.NewRelationship(s.Group21, s.Group0, ad.MemberOf)
	graphTestContext.NewRelationship(s.Group22, s.CertTemplate2, ad.Enroll)
	graphTestContext.NewRelationship(s.Group22, s.Group0, ad.MemberOf)
	graphTestContext.NewRelationship(s.Group23, s.CertTemplate2, ad.Enroll)
	graphTestContext.NewRelationship(s.Group23, s.Group0, ad.MemberOf)
	graphTestContext.NewRelationship(s.Group22, s.CertTemplate2, ad.GenericWrite)
	graphTestContext.NewRelationship(s.Group23, s.CertTemplate2, ad.WritePKINameFlag)
	graphTestContext.NewRelationship(s.Group24, s.CertTemplate2, ad.Enroll)
	graphTestContext.NewRelationship(s.Group24, s.Group0, ad.MemberOf)
	graphTestContext.NewRelationship(s.Group24, s.CertTemplate2, ad.WritePKIEnrollmentFlag)
	graphTestContext.NewRelationship(s.Group25, s.CertTemplate2, ad.Enroll)
	graphTestContext.NewRelationship(s.Group25, s.Group0, ad.MemberOf)
	graphTestContext.NewRelationship(s.Group25, s.CertTemplate2, ad.WritePKIEnrollmentFlag)
	graphTestContext.NewRelationship(s.Group25, s.CertTemplate2, ad.WritePKINameFlag)
	graphTestContext.NewRelationship(s.CertTemplate3, s.EnterpriseCA, ad.PublishedTo)
	graphTestContext.NewRelationship(s.Group31, s.CertTemplate3, ad.GenericAll)
	graphTestContext.NewRelationship(s.Group31, s.Group0, ad.MemberOf)
	graphTestContext.NewRelationship(s.Group32, s.CertTemplate3, ad.Enroll)
	graphTestContext.NewRelationship(s.Group32, s.Group0, ad.MemberOf)
	graphTestContext.NewRelationship(s.Group33, s.CertTemplate3, ad.Enroll)
	graphTestContext.NewRelationship(s.Group33, s.Group0, ad.MemberOf)
	graphTestContext.NewRelationship(s.Group32, s.CertTemplate3, ad.GenericWrite)
	graphTestContext.NewRelationship(s.Group33, s.CertTemplate3, ad.WritePKINameFlag)
	graphTestContext.NewRelationship(s.Group34, s.CertTemplate3, ad.Enroll)
	graphTestContext.NewRelationship(s.Group34, s.Group0, ad.MemberOf)
	graphTestContext.NewRelationship(s.Group34, s.CertTemplate3, ad.WritePKIEnrollmentFlag)
	graphTestContext.NewRelationship(s.Group35, s.CertTemplate3, ad.Enroll)
	graphTestContext.NewRelationship(s.Group35, s.Group0, ad.MemberOf)
	graphTestContext.NewRelationship(s.Group35, s.CertTemplate3, ad.WritePKIEnrollmentFlag)
	graphTestContext.NewRelationship(s.Group35, s.CertTemplate3, ad.WritePKINameFlag)
	graphTestContext.NewRelationship(s.CertTemplate4, s.EnterpriseCA, ad.PublishedTo)
	graphTestContext.NewRelationship(s.Group41, s.CertTemplate4, ad.GenericAll)
	graphTestContext.NewRelationship(s.Group41, s.Group0, ad.MemberOf)
	graphTestContext.NewRelationship(s.Group42, s.CertTemplate4, ad.Enroll)
	graphTestContext.NewRelationship(s.Group42, s.Group0, ad.MemberOf)
	graphTestContext.NewRelationship(s.Group43, s.CertTemplate4, ad.Enroll)
	graphTestContext.NewRelationship(s.Group43, s.Group0, ad.MemberOf)
	graphTestContext.NewRelationship(s.Group42, s.CertTemplate4, ad.GenericWrite)
	graphTestContext.NewRelationship(s.Group43, s.CertTemplate4, ad.WritePKINameFlag)
	graphTestContext.NewRelationship(s.Group44, s.CertTemplate4, ad.Enroll)
	graphTestContext.NewRelationship(s.Group44, s.Group0, ad.MemberOf)
	graphTestContext.NewRelationship(s.Group44, s.CertTemplate4, ad.WritePKIEnrollmentFlag)
	graphTestContext.NewRelationship(s.Group45, s.CertTemplate4, ad.Enroll)
	graphTestContext.NewRelationship(s.Group45, s.Group0, ad.MemberOf)
	graphTestContext.NewRelationship(s.Group45, s.CertTemplate4, ad.WritePKIEnrollmentFlag)
	graphTestContext.NewRelationship(s.Group45, s.CertTemplate4, ad.WritePKINameFlag)
}

type ESC4Template2 struct {
	CertTemplate1 *graph.Node
	CertTemplate2 *graph.Node
	CertTemplate3 *graph.Node
	CertTemplate4 *graph.Node
	CertTemplate5 *graph.Node
	Domain        *graph.Node
	EnterpriseCA  *graph.Node
	Group0        *graph.Node
	Group11       *graph.Node
	Group12       *graph.Node
	Group13       *graph.Node
	Group14       *graph.Node
	Group15       *graph.Node
	Group21       *graph.Node
	Group22       *graph.Node
	Group23       *graph.Node
	Group24       *graph.Node
	Group25       *graph.Node
	Group31       *graph.Node
	Group32       *graph.Node
	Group33       *graph.Node
	Group34       *graph.Node
	Group35       *graph.Node
	Group41       *graph.Node
	Group42       *graph.Node
	Group43       *graph.Node
	Group44       *graph.Node
	Group45       *graph.Node
	Group51       *graph.Node
	Group52       *graph.Node
	Group53       *graph.Node
	Group54       *graph.Node
	Group55       *graph.Node
	NTAuthStore   *graph.Node
	RootCA        *graph.Node
}

func (s *ESC4Template2) Setup(graphTestContext *GraphTestContext) {
	domainSid := RandomDomainSID()
	s.CertTemplate1 = graphTestContext.NewActiveDirectoryCertTemplate("CertTemplate1", domainSid, CertTemplateData{
		ApplicationPolicies:     []string{},
		AuthenticationEnabled:   false,
		AuthorizedSignatures:    0,
		EKUS:                    []string{},
		EnrolleeSuppliesSubject: false,
		NoSecurityExtension:     false,
		RequiresManagerApproval: true,
		SchemaVersion:           1,
		SubjectAltRequireSPN:    false,
		SubjectAltRequireUPN:    false,
	})
	s.CertTemplate2 = graphTestContext.NewActiveDirectoryCertTemplate("CertTemplate2", domainSid, CertTemplateData{
		ApplicationPolicies:     []string{},
		AuthenticationEnabled:   true,
		AuthorizedSignatures:    0,
		EKUS:                    []string{},
		EnrolleeSuppliesSubject: false,
		NoSecurityExtension:     false,
		RequiresManagerApproval: true,
		SchemaVersion:           1,
		SubjectAltRequireSPN:    false,
		SubjectAltRequireUPN:    false,
	})
	s.CertTemplate3 = graphTestContext.NewActiveDirectoryCertTemplate("CertTemplate3", domainSid, CertTemplateData{
		ApplicationPolicies:     []string{},
		AuthenticationEnabled:   true,
		AuthorizedSignatures:    0,
		EKUS:                    []string{},
		EnrolleeSuppliesSubject: false,
		NoSecurityExtension:     false,
		RequiresManagerApproval: false,
		SchemaVersion:           1,
		SubjectAltRequireSPN:    false,
		SubjectAltRequireUPN:    false,
	})
	s.CertTemplate4 = graphTestContext.NewActiveDirectoryCertTemplate("CertTemplate4", domainSid, CertTemplateData{
		ApplicationPolicies:     []string{},
		AuthenticationEnabled:   true,
		AuthorizedSignatures:    0,
		EKUS:                    []string{},
		EnrolleeSuppliesSubject: true,
		NoSecurityExtension:     false,
		RequiresManagerApproval: true,
		SchemaVersion:           1,
		SubjectAltRequireSPN:    false,
		SubjectAltRequireUPN:    false,
	})
	s.CertTemplate5 = graphTestContext.NewActiveDirectoryCertTemplate("CertTemplate5", domainSid, CertTemplateData{
		ApplicationPolicies:     []string{},
		AuthenticationEnabled:   true,
		AuthorizedSignatures:    0,
		EKUS:                    []string{},
		EnrolleeSuppliesSubject: true,
		NoSecurityExtension:     false,
		RequiresManagerApproval: false,
		SchemaVersion:           1,
		SubjectAltRequireSPN:    false,
		SubjectAltRequireUPN:    false,
	})
	s.Domain = graphTestContext.NewActiveDirectoryDomain("Domain", domainSid, false, true)
	s.EnterpriseCA = graphTestContext.NewActiveDirectoryEnterpriseCA("EnterpriseCA", domainSid)
	s.Group0 = graphTestContext.NewActiveDirectoryGroup("Group0", domainSid)
	s.Group11 = graphTestContext.NewActiveDirectoryGroup("Group11", domainSid)
	s.Group12 = graphTestContext.NewActiveDirectoryGroup("Group12", domainSid)
	s.Group13 = graphTestContext.NewActiveDirectoryGroup("Group13", domainSid)
	s.Group14 = graphTestContext.NewActiveDirectoryGroup("Group14", domainSid)
	s.Group15 = graphTestContext.NewActiveDirectoryGroup("Group15", domainSid)
	s.Group21 = graphTestContext.NewActiveDirectoryGroup("Group21", domainSid)
	s.Group22 = graphTestContext.NewActiveDirectoryGroup("Group22", domainSid)
	s.Group23 = graphTestContext.NewActiveDirectoryGroup("Group23", domainSid)
	s.Group24 = graphTestContext.NewActiveDirectoryGroup("Group24", domainSid)
	s.Group25 = graphTestContext.NewActiveDirectoryGroup("Group25", domainSid)
	s.Group31 = graphTestContext.NewActiveDirectoryGroup("Group31", domainSid)
	s.Group32 = graphTestContext.NewActiveDirectoryGroup("Group32", domainSid)
	s.Group33 = graphTestContext.NewActiveDirectoryGroup("Group33", domainSid)
	s.Group34 = graphTestContext.NewActiveDirectoryGroup("Group34", domainSid)
	s.Group35 = graphTestContext.NewActiveDirectoryGroup("Group35", domainSid)
	s.Group41 = graphTestContext.NewActiveDirectoryGroup("Group41", domainSid)
	s.Group42 = graphTestContext.NewActiveDirectoryGroup("Group42", domainSid)
	s.Group43 = graphTestContext.NewActiveDirectoryGroup("Group43", domainSid)
	s.Group44 = graphTestContext.NewActiveDirectoryGroup("Group44", domainSid)
	s.Group45 = graphTestContext.NewActiveDirectoryGroup("Group45", domainSid)
	s.Group51 = graphTestContext.NewActiveDirectoryGroup("Group51", domainSid)
	s.Group52 = graphTestContext.NewActiveDirectoryGroup("Group52", domainSid)
	s.Group53 = graphTestContext.NewActiveDirectoryGroup("Group53", domainSid)
	s.Group54 = graphTestContext.NewActiveDirectoryGroup("Group54", domainSid)
	s.Group55 = graphTestContext.NewActiveDirectoryGroup("Group55", domainSid)
	s.NTAuthStore = graphTestContext.NewActiveDirectoryNTAuthStore("NTAuthStore", domainSid)
	s.RootCA = graphTestContext.NewActiveDirectoryRootCA("RootCA", domainSid)
	graphTestContext.NewRelationship(s.RootCA, s.Domain, ad.RootCAFor)
	graphTestContext.NewRelationship(s.EnterpriseCA, s.RootCA, ad.IssuedSignedBy)
	graphTestContext.NewRelationship(s.EnterpriseCA, s.NTAuthStore, ad.TrustedForNTAuth)
	graphTestContext.NewRelationship(s.Group0, s.EnterpriseCA, ad.Enroll)
	graphTestContext.NewRelationship(s.CertTemplate1, s.EnterpriseCA, ad.PublishedTo)
	graphTestContext.NewRelationship(s.Group11, s.CertTemplate1, ad.GenericAll)
	graphTestContext.NewRelationship(s.Group11, s.Group0, ad.MemberOf)
	graphTestContext.NewRelationship(s.Group12, s.CertTemplate1, ad.Enroll)
	graphTestContext.NewRelationship(s.Group12, s.Group0, ad.MemberOf)
	graphTestContext.NewRelationship(s.Group13, s.CertTemplate1, ad.Enroll)
	graphTestContext.NewRelationship(s.Group13, s.Group0, ad.MemberOf)
	graphTestContext.NewRelationship(s.Group12, s.CertTemplate1, ad.GenericWrite)
	graphTestContext.NewRelationship(s.Group13, s.CertTemplate1, ad.WritePKINameFlag)
	graphTestContext.NewRelationship(s.Group14, s.CertTemplate1, ad.Enroll)
	graphTestContext.NewRelationship(s.Group14, s.Group0, ad.MemberOf)
	graphTestContext.NewRelationship(s.Group14, s.CertTemplate1, ad.WritePKIEnrollmentFlag)
	graphTestContext.NewRelationship(s.NTAuthStore, s.Domain, ad.NTAuthStoreFor)
	graphTestContext.NewRelationship(s.Group15, s.CertTemplate1, ad.Enroll)
	graphTestContext.NewRelationship(s.Group15, s.Group0, ad.MemberOf)
	graphTestContext.NewRelationship(s.Group15, s.CertTemplate1, ad.WritePKIEnrollmentFlag)
	graphTestContext.NewRelationship(s.Group15, s.CertTemplate1, ad.WritePKINameFlag)
	graphTestContext.NewRelationship(s.CertTemplate2, s.EnterpriseCA, ad.PublishedTo)
	graphTestContext.NewRelationship(s.Group21, s.CertTemplate2, ad.GenericAll)
	graphTestContext.NewRelationship(s.Group21, s.Group0, ad.MemberOf)
	graphTestContext.NewRelationship(s.Group22, s.CertTemplate2, ad.Enroll)
	graphTestContext.NewRelationship(s.Group22, s.Group0, ad.MemberOf)
	graphTestContext.NewRelationship(s.Group23, s.CertTemplate2, ad.Enroll)
	graphTestContext.NewRelationship(s.Group23, s.Group0, ad.MemberOf)
	graphTestContext.NewRelationship(s.Group22, s.CertTemplate2, ad.GenericWrite)
	graphTestContext.NewRelationship(s.Group23, s.CertTemplate2, ad.WritePKINameFlag)
	graphTestContext.NewRelationship(s.Group24, s.CertTemplate2, ad.Enroll)
	graphTestContext.NewRelationship(s.Group24, s.Group0, ad.MemberOf)
	graphTestContext.NewRelationship(s.Group24, s.CertTemplate2, ad.WritePKIEnrollmentFlag)
	graphTestContext.NewRelationship(s.Group25, s.CertTemplate2, ad.Enroll)
	graphTestContext.NewRelationship(s.Group25, s.Group0, ad.MemberOf)
	graphTestContext.NewRelationship(s.Group25, s.CertTemplate2, ad.WritePKIEnrollmentFlag)
	graphTestContext.NewRelationship(s.Group25, s.CertTemplate2, ad.WritePKINameFlag)
	graphTestContext.NewRelationship(s.CertTemplate3, s.EnterpriseCA, ad.PublishedTo)
	graphTestContext.NewRelationship(s.Group31, s.CertTemplate3, ad.GenericAll)
	graphTestContext.NewRelationship(s.Group31, s.Group0, ad.MemberOf)
	graphTestContext.NewRelationship(s.Group32, s.CertTemplate3, ad.Enroll)
	graphTestContext.NewRelationship(s.Group32, s.Group0, ad.MemberOf)
	graphTestContext.NewRelationship(s.Group33, s.CertTemplate3, ad.Enroll)
	graphTestContext.NewRelationship(s.Group33, s.Group0, ad.MemberOf)
	graphTestContext.NewRelationship(s.Group32, s.CertTemplate3, ad.GenericWrite)
	graphTestContext.NewRelationship(s.Group33, s.CertTemplate3, ad.WritePKINameFlag)
	graphTestContext.NewRelationship(s.Group34, s.CertTemplate3, ad.Enroll)
	graphTestContext.NewRelationship(s.Group34, s.Group0, ad.MemberOf)
	graphTestContext.NewRelationship(s.Group34, s.CertTemplate3, ad.WritePKIEnrollmentFlag)
	graphTestContext.NewRelationship(s.Group35, s.CertTemplate3, ad.Enroll)
	graphTestContext.NewRelationship(s.Group35, s.Group0, ad.MemberOf)
	graphTestContext.NewRelationship(s.Group35, s.CertTemplate3, ad.WritePKIEnrollmentFlag)
	graphTestContext.NewRelationship(s.Group35, s.CertTemplate3, ad.WritePKINameFlag)
	graphTestContext.NewRelationship(s.CertTemplate4, s.EnterpriseCA, ad.PublishedTo)
	graphTestContext.NewRelationship(s.Group41, s.CertTemplate4, ad.GenericAll)
	graphTestContext.NewRelationship(s.Group41, s.Group0, ad.MemberOf)
	graphTestContext.NewRelationship(s.Group42, s.CertTemplate4, ad.Enroll)
	graphTestContext.NewRelationship(s.Group42, s.Group0, ad.MemberOf)
	graphTestContext.NewRelationship(s.Group43, s.CertTemplate4, ad.Enroll)
	graphTestContext.NewRelationship(s.Group43, s.Group0, ad.MemberOf)
	graphTestContext.NewRelationship(s.Group42, s.CertTemplate4, ad.GenericWrite)
	graphTestContext.NewRelationship(s.Group43, s.CertTemplate4, ad.WritePKINameFlag)
	graphTestContext.NewRelationship(s.Group44, s.CertTemplate4, ad.Enroll)
	graphTestContext.NewRelationship(s.Group44, s.Group0, ad.MemberOf)
	graphTestContext.NewRelationship(s.Group44, s.CertTemplate4, ad.WritePKIEnrollmentFlag)
	graphTestContext.NewRelationship(s.Group45, s.CertTemplate4, ad.Enroll)
	graphTestContext.NewRelationship(s.Group45, s.Group0, ad.MemberOf)
	graphTestContext.NewRelationship(s.Group45, s.CertTemplate4, ad.WritePKIEnrollmentFlag)
	graphTestContext.NewRelationship(s.Group45, s.CertTemplate4, ad.WritePKINameFlag)
	graphTestContext.NewRelationship(s.CertTemplate5, s.EnterpriseCA, ad.PublishedTo)
	graphTestContext.NewRelationship(s.Group51, s.CertTemplate5, ad.GenericAll)
	graphTestContext.NewRelationship(s.Group51, s.Group0, ad.MemberOf)
	graphTestContext.NewRelationship(s.Group52, s.CertTemplate5, ad.Enroll)
	graphTestContext.NewRelationship(s.Group52, s.Group0, ad.MemberOf)
	graphTestContext.NewRelationship(s.Group53, s.CertTemplate5, ad.Enroll)
	graphTestContext.NewRelationship(s.Group53, s.Group0, ad.MemberOf)
	graphTestContext.NewRelationship(s.Group52, s.CertTemplate5, ad.GenericWrite)
	graphTestContext.NewRelationship(s.Group53, s.CertTemplate5, ad.WritePKINameFlag)
	graphTestContext.NewRelationship(s.Group54, s.CertTemplate5, ad.Enroll)
	graphTestContext.NewRelationship(s.Group54, s.Group0, ad.MemberOf)
	graphTestContext.NewRelationship(s.Group54, s.CertTemplate5, ad.WritePKIEnrollmentFlag)
	graphTestContext.NewRelationship(s.Group55, s.CertTemplate5, ad.Enroll)
	graphTestContext.NewRelationship(s.Group55, s.Group0, ad.MemberOf)
	graphTestContext.NewRelationship(s.Group55, s.CertTemplate5, ad.WritePKIEnrollmentFlag)
	graphTestContext.NewRelationship(s.Group55, s.CertTemplate5, ad.WritePKINameFlag)
}

type ESC4Template3 struct {
	CertTemplate1 *graph.Node
	Domain        *graph.Node
	EnterpriseCA  *graph.Node
	Group0        *graph.Node
	Group11       *graph.Node
	Group12       *graph.Node
	Group13       *graph.Node
	Group14       *graph.Node
	Group15       *graph.Node
	Group16       *graph.Node
	Group17       *graph.Node
	Group18       *graph.Node
	Group19       *graph.Node
	NTAuthStore   *graph.Node
	RootCA        *graph.Node
}

func (s *ESC4Template3) Setup(graphTestContext *GraphTestContext) {
	domainSid := RandomDomainSID()
	s.CertTemplate1 = graphTestContext.NewActiveDirectoryCertTemplate("CertTemplate1", domainSid, CertTemplateData{
		ApplicationPolicies:     []string{},
		AuthenticationEnabled:   true,
		AuthorizedSignatures:    1,
		EKUS:                    []string{},
		EnrolleeSuppliesSubject: true,
		NoSecurityExtension:     false,
		RequiresManagerApproval: false,
		SchemaVersion:           1,
		SubjectAltRequireSPN:    false,
		SubjectAltRequireUPN:    false,
	})
	s.Domain = graphTestContext.NewActiveDirectoryDomain("Domain", domainSid, false, true)
	s.EnterpriseCA = graphTestContext.NewActiveDirectoryEnterpriseCA("EnterpriseCA", domainSid)
	s.Group0 = graphTestContext.NewActiveDirectoryGroup("Group0", domainSid)
	s.Group11 = graphTestContext.NewActiveDirectoryGroup("Group11", domainSid)
	s.Group12 = graphTestContext.NewActiveDirectoryGroup("Group12", domainSid)
	s.Group13 = graphTestContext.NewActiveDirectoryGroup("Group13", domainSid)
	s.Group14 = graphTestContext.NewActiveDirectoryGroup("Group14", domainSid)
	s.Group15 = graphTestContext.NewActiveDirectoryGroup("Group15", domainSid)
	s.Group16 = graphTestContext.NewActiveDirectoryGroup("Group16", domainSid)
	s.Group17 = graphTestContext.NewActiveDirectoryGroup("Group17", domainSid)
	s.Group18 = graphTestContext.NewActiveDirectoryGroup("Group18", domainSid)
	s.Group19 = graphTestContext.NewActiveDirectoryGroup("Group19", domainSid)
	s.NTAuthStore = graphTestContext.NewActiveDirectoryNTAuthStore("NTAuthStore", domainSid)
	s.RootCA = graphTestContext.NewActiveDirectoryRootCA("RootCA", domainSid)
	graphTestContext.NewRelationship(s.RootCA, s.Domain, ad.RootCAFor)
	graphTestContext.NewRelationship(s.EnterpriseCA, s.RootCA, ad.IssuedSignedBy)
	graphTestContext.NewRelationship(s.EnterpriseCA, s.NTAuthStore, ad.TrustedForNTAuth)
	graphTestContext.NewRelationship(s.Group0, s.EnterpriseCA, ad.Enroll)
	graphTestContext.NewRelationship(s.CertTemplate1, s.EnterpriseCA, ad.PublishedTo)
	graphTestContext.NewRelationship(s.Group11, s.CertTemplate1, ad.GenericAll)
	graphTestContext.NewRelationship(s.Group11, s.Group0, ad.MemberOf)
	graphTestContext.NewRelationship(s.Group12, s.Group0, ad.MemberOf)
	graphTestContext.NewRelationship(s.Group13, s.Group0, ad.MemberOf)
	graphTestContext.NewRelationship(s.Group12, s.CertTemplate1, ad.GenericWrite)
	graphTestContext.NewRelationship(s.Group13, s.CertTemplate1, ad.WritePKINameFlag)
	graphTestContext.NewRelationship(s.Group14, s.Group0, ad.MemberOf)
	graphTestContext.NewRelationship(s.Group14, s.CertTemplate1, ad.WritePKIEnrollmentFlag)
	graphTestContext.NewRelationship(s.NTAuthStore, s.Domain, ad.NTAuthStoreFor)
	graphTestContext.NewRelationship(s.Group15, s.CertTemplate1, ad.Enroll)
	graphTestContext.NewRelationship(s.Group15, s.Group0, ad.MemberOf)
	graphTestContext.NewRelationship(s.Group16, s.CertTemplate1, ad.AllExtendedRights)
	graphTestContext.NewRelationship(s.Group16, s.Group0, ad.MemberOf)
	graphTestContext.NewRelationship(s.Group18, s.CertTemplate1, ad.WriteOwner)
	graphTestContext.NewRelationship(s.Group18, s.Group0, ad.MemberOf)
	graphTestContext.NewRelationship(s.Group17, s.CertTemplate1, ad.Owns)
	graphTestContext.NewRelationship(s.Group17, s.Group0, ad.MemberOf)
	graphTestContext.NewRelationship(s.Group19, s.CertTemplate1, ad.WriteDACL)
	graphTestContext.NewRelationship(s.Group19, s.Group0, ad.MemberOf)
}

type ESC4Template4 struct {
	CertTemplate1 *graph.Node
	Computer1     *graph.Node
	Domain        *graph.Node
	EnterpriseCA  *graph.Node
	Group0        *graph.Node
	Group1        *graph.Node
	Group12       *graph.Node
	Group13       *graph.Node
	NTAuthStore   *graph.Node
	RootCA        *graph.Node
	User1         *graph.Node
}

func (s *ESC4Template4) Setup(graphTestContext *GraphTestContext) {
	domainSid := RandomDomainSID()
	s.CertTemplate1 = graphTestContext.NewActiveDirectoryCertTemplate("CertTemplate1", domainSid, CertTemplateData{
		ApplicationPolicies:     []string{},
		AuthenticationEnabled:   true,
		AuthorizedSignatures:    0,
		EKUS:                    []string{},
		EnrolleeSuppliesSubject: true,
		NoSecurityExtension:     false,
		RequiresManagerApproval: false,
		SchemaVersion:           1,
		SubjectAltRequireSPN:    false,
		SubjectAltRequireUPN:    false,
	})
	s.Computer1 = graphTestContext.NewActiveDirectoryComputer("Computer1", domainSid)
	s.Domain = graphTestContext.NewActiveDirectoryDomain("Domain", domainSid, false, true)
	s.EnterpriseCA = graphTestContext.NewActiveDirectoryEnterpriseCA("EnterpriseCA", domainSid)
	s.Group0 = graphTestContext.NewActiveDirectoryGroup("Group0", domainSid)
	s.Group1 = graphTestContext.NewActiveDirectoryGroup("Group1", domainSid)
	s.Group12 = graphTestContext.NewActiveDirectoryGroup("Group12", domainSid)
	s.Group13 = graphTestContext.NewActiveDirectoryGroup("Group13", domainSid)
	s.NTAuthStore = graphTestContext.NewActiveDirectoryNTAuthStore("NTAuthStore", domainSid)
	s.RootCA = graphTestContext.NewActiveDirectoryRootCA("RootCA", domainSid)
	s.User1 = graphTestContext.NewActiveDirectoryUser("User1", domainSid)
	graphTestContext.NewRelationship(s.RootCA, s.Domain, ad.RootCAFor)
	graphTestContext.NewRelationship(s.EnterpriseCA, s.RootCA, ad.IssuedSignedBy)
	graphTestContext.NewRelationship(s.EnterpriseCA, s.NTAuthStore, ad.TrustedForNTAuth)
	graphTestContext.NewRelationship(s.Group0, s.EnterpriseCA, ad.Enroll)
	graphTestContext.NewRelationship(s.NTAuthStore, s.Domain, ad.NTAuthStoreFor)
	graphTestContext.NewRelationship(s.CertTemplate1, s.EnterpriseCA, ad.PublishedTo)
	graphTestContext.NewRelationship(s.Group1, s.CertTemplate1, ad.GenericAll)
	graphTestContext.NewRelationship(s.Group1, s.Group0, ad.MemberOf)
	graphTestContext.NewRelationship(s.Computer1, s.CertTemplate1, ad.AllExtendedRights)
	graphTestContext.NewRelationship(s.Computer1, s.Group0, ad.MemberOf)
	graphTestContext.NewRelationship(s.User1, s.CertTemplate1, ad.AllExtendedRights)
	graphTestContext.NewRelationship(s.User1, s.Group0, ad.MemberOf)
	graphTestContext.NewRelationship(s.Computer1, s.CertTemplate1, ad.GenericWrite)
	graphTestContext.NewRelationship(s.User1, s.CertTemplate1, ad.WritePKINameFlag)

	graphTestContext.NewRelationship(s.Group12, s.CertTemplate1, ad.AllExtendedRights)
	graphTestContext.NewRelationship(s.Group12, s.Group0, ad.MemberOf)
	graphTestContext.NewRelationship(s.Group12, s.CertTemplate1, ad.WritePKIEnrollmentFlag)

	graphTestContext.NewRelationship(s.Group13, s.CertTemplate1, ad.AllExtendedRights)
	graphTestContext.NewRelationship(s.Group13, s.Group0, ad.MemberOf)
	graphTestContext.NewRelationship(s.Group13, s.CertTemplate1, ad.WritePKIEnrollmentFlag)
	graphTestContext.NewRelationship(s.Group13, s.CertTemplate1, ad.WritePKINameFlag)
}

type ESC4ECA struct {
	CertTemplate1 *graph.Node
	CertTemplate2 *graph.Node
	CertTemplate3 *graph.Node
	CertTemplate4 *graph.Node
	CertTemplate5 *graph.Node
	CertTemplate6 *graph.Node
	CertTemplate7 *graph.Node
	Computer1     *graph.Node
	Computer2     *graph.Node
	Computer3     *graph.Node
	Computer4     *graph.Node
	Computer5     *graph.Node
	Computer6     *graph.Node
	Computer7     *graph.Node
	Domain        *graph.Node
	EnterpriseCA1 *graph.Node
	EnterpriseCA2 *graph.Node
	EnterpriseCA3 *graph.Node
	EnterpriseCA4 *graph.Node
	EnterpriseCA5 *graph.Node
	EnterpriseCA6 *graph.Node
	EnterpriseCA7 *graph.Node
	NTAuthStore1  *graph.Node
	NTAuthStore2  *graph.Node
	NTAuthStore3  *graph.Node
	NTAuthStore4  *graph.Node
	NTAuthStore5  *graph.Node
	NTAuthStore6  *graph.Node
	NTAuthStore7  *graph.Node
	RootCA1       *graph.Node
	RootCA2       *graph.Node
	RootCA3       *graph.Node
	RootCA4       *graph.Node
	RootCA5       *graph.Node
	RootCA6       *graph.Node
	RootCA7       *graph.Node
}

func (s *ESC4ECA) Setup(graphTestContext *GraphTestContext) {
	domainSid := RandomDomainSID()
	s.CertTemplate1 = graphTestContext.NewActiveDirectoryCertTemplate("CertTemplate1", domainSid, CertTemplateData{
		ApplicationPolicies:     []string{},
		AuthenticationEnabled:   true,
		AuthorizedSignatures:    0,
		EKUS:                    []string{},
		EnrolleeSuppliesSubject: false,
		NoSecurityExtension:     false,
		RequiresManagerApproval: false,
		SchemaVersion:           1,
		SubjectAltRequireSPN:    false,
		SubjectAltRequireUPN:    false,
	})
	s.CertTemplate2 = graphTestContext.NewActiveDirectoryCertTemplate("CertTemplate2", domainSid, CertTemplateData{
		ApplicationPolicies:     []string{},
		AuthenticationEnabled:   true,
		AuthorizedSignatures:    0,
		EKUS:                    []string{},
		EnrolleeSuppliesSubject: false,
		NoSecurityExtension:     false,
		RequiresManagerApproval: false,
		SchemaVersion:           1,
		SubjectAltRequireSPN:    false,
		SubjectAltRequireUPN:    false,
	})
	s.CertTemplate3 = graphTestContext.NewActiveDirectoryCertTemplate("CertTemplate3", domainSid, CertTemplateData{
		ApplicationPolicies:     []string{},
		AuthenticationEnabled:   true,
		AuthorizedSignatures:    0,
		EKUS:                    []string{},
		EnrolleeSuppliesSubject: false,
		NoSecurityExtension:     false,
		RequiresManagerApproval: false,
		SchemaVersion:           1,
		SubjectAltRequireSPN:    false,
		SubjectAltRequireUPN:    false,
	})
	s.CertTemplate4 = graphTestContext.NewActiveDirectoryCertTemplate("CertTemplate4", domainSid, CertTemplateData{
		ApplicationPolicies:     []string{},
		AuthenticationEnabled:   true,
		AuthorizedSignatures:    0,
		EKUS:                    []string{},
		EnrolleeSuppliesSubject: false,
		NoSecurityExtension:     false,
		RequiresManagerApproval: false,
		SchemaVersion:           1,
		SubjectAltRequireSPN:    false,
		SubjectAltRequireUPN:    false,
	})
	s.CertTemplate5 = graphTestContext.NewActiveDirectoryCertTemplate("CertTemplate5", domainSid, CertTemplateData{
		ApplicationPolicies:     []string{},
		AuthenticationEnabled:   true,
		AuthorizedSignatures:    0,
		EKUS:                    []string{},
		EnrolleeSuppliesSubject: false,
		NoSecurityExtension:     false,
		RequiresManagerApproval: false,
		SchemaVersion:           1,
		SubjectAltRequireSPN:    false,
		SubjectAltRequireUPN:    false,
	})
	s.CertTemplate6 = graphTestContext.NewActiveDirectoryCertTemplate("CertTemplate6", domainSid, CertTemplateData{
		ApplicationPolicies:     []string{},
		AuthenticationEnabled:   true,
		AuthorizedSignatures:    0,
		EKUS:                    []string{},
		EnrolleeSuppliesSubject: false,
		NoSecurityExtension:     false,
		RequiresManagerApproval: false,
		SchemaVersion:           1,
		SubjectAltRequireSPN:    false,
		SubjectAltRequireUPN:    false,
	})
	s.CertTemplate7 = graphTestContext.NewActiveDirectoryCertTemplate("CertTemplate7", domainSid, CertTemplateData{
		ApplicationPolicies:     []string{},
		AuthenticationEnabled:   true,
		AuthorizedSignatures:    0,
		EKUS:                    []string{},
		EnrolleeSuppliesSubject: false,
		NoSecurityExtension:     false,
		RequiresManagerApproval: false,
		SchemaVersion:           1,
		SubjectAltRequireSPN:    false,
		SubjectAltRequireUPN:    false,
	})
	s.Computer1 = graphTestContext.NewActiveDirectoryComputer("Computer1", domainSid)
	s.Computer2 = graphTestContext.NewActiveDirectoryComputer("Computer2", domainSid)
	s.Computer3 = graphTestContext.NewActiveDirectoryComputer("Computer3", domainSid)
	s.Computer4 = graphTestContext.NewActiveDirectoryComputer("Computer4", domainSid)
	s.Computer5 = graphTestContext.NewActiveDirectoryComputer("Computer5", domainSid)
	s.Computer6 = graphTestContext.NewActiveDirectoryComputer("Computer6", domainSid)
	s.Computer7 = graphTestContext.NewActiveDirectoryComputer("Computer7", domainSid)
	s.Domain = graphTestContext.NewActiveDirectoryDomain("Domain", domainSid, false, true)
	s.EnterpriseCA1 = graphTestContext.NewActiveDirectoryEnterpriseCA("EnterpriseCA1", domainSid)
	s.EnterpriseCA2 = graphTestContext.NewActiveDirectoryEnterpriseCA("EnterpriseCA2", domainSid)
	s.EnterpriseCA3 = graphTestContext.NewActiveDirectoryEnterpriseCA("EnterpriseCA3", domainSid)
	s.EnterpriseCA4 = graphTestContext.NewActiveDirectoryEnterpriseCA("EnterpriseCA4", domainSid)
	s.EnterpriseCA5 = graphTestContext.NewActiveDirectoryEnterpriseCA("EnterpriseCA5", domainSid)
	s.EnterpriseCA6 = graphTestContext.NewActiveDirectoryEnterpriseCA("EnterpriseCA6", domainSid)
	s.EnterpriseCA7 = graphTestContext.NewActiveDirectoryEnterpriseCA("EnterpriseCA7", domainSid)
	s.NTAuthStore1 = graphTestContext.NewActiveDirectoryNTAuthStore("NTAuthStore1", domainSid)
	s.NTAuthStore2 = graphTestContext.NewActiveDirectoryNTAuthStore("NTAuthStore2", domainSid)
	s.NTAuthStore3 = graphTestContext.NewActiveDirectoryNTAuthStore("NTAuthStore3", domainSid)
	s.NTAuthStore4 = graphTestContext.NewActiveDirectoryNTAuthStore("NTAuthStore4", domainSid)
	s.NTAuthStore5 = graphTestContext.NewActiveDirectoryNTAuthStore("NTAuthStore5", domainSid)
	s.NTAuthStore6 = graphTestContext.NewActiveDirectoryNTAuthStore("NTAuthStore6", domainSid)
	s.NTAuthStore7 = graphTestContext.NewActiveDirectoryNTAuthStore("NTAuthStore7", domainSid)
	s.RootCA1 = graphTestContext.NewActiveDirectoryRootCA("RootCA1", domainSid)
	s.RootCA2 = graphTestContext.NewActiveDirectoryRootCA("RootCA2", domainSid)
	s.RootCA3 = graphTestContext.NewActiveDirectoryRootCA("RootCA3", domainSid)
	s.RootCA4 = graphTestContext.NewActiveDirectoryRootCA("RootCA4", domainSid)
	s.RootCA5 = graphTestContext.NewActiveDirectoryRootCA("RootCA5", domainSid)
	s.RootCA6 = graphTestContext.NewActiveDirectoryRootCA("RootCA6", domainSid)
	s.RootCA7 = graphTestContext.NewActiveDirectoryRootCA("RootCA7", domainSid)
	graphTestContext.NewRelationship(s.RootCA1, s.Domain, ad.RootCAFor)
	graphTestContext.NewRelationship(s.NTAuthStore1, s.Domain, ad.NTAuthStoreFor)
	graphTestContext.NewRelationship(s.CertTemplate1, s.EnterpriseCA1, ad.PublishedTo)
	graphTestContext.NewRelationship(s.EnterpriseCA1, s.RootCA1, ad.IssuedSignedBy)
	graphTestContext.NewRelationship(s.EnterpriseCA1, s.NTAuthStore1, ad.TrustedForNTAuth)
	graphTestContext.NewRelationship(s.Computer1, s.EnterpriseCA1, ad.Enroll)
	graphTestContext.NewRelationship(s.Computer1, s.CertTemplate1, ad.GenericAll)
	graphTestContext.NewRelationship(s.RootCA2, s.Domain, ad.RootCAFor)
	graphTestContext.NewRelationship(s.NTAuthStore2, s.Domain, ad.NTAuthStoreFor)
	graphTestContext.NewRelationship(s.CertTemplate2, s.EnterpriseCA2, ad.PublishedTo)
	graphTestContext.NewRelationship(s.EnterpriseCA2, s.RootCA2, ad.IssuedSignedBy)
	graphTestContext.NewRelationship(s.EnterpriseCA2, s.NTAuthStore2, ad.TrustedForNTAuth)
	graphTestContext.NewRelationship(s.Computer2, s.CertTemplate2, ad.GenericAll)
	graphTestContext.NewRelationship(s.RootCA3, s.Domain, ad.RootCAFor)
	graphTestContext.NewRelationship(s.NTAuthStore3, s.Domain, ad.NTAuthStoreFor)
	graphTestContext.NewRelationship(s.EnterpriseCA3, s.RootCA3, ad.IssuedSignedBy)
	graphTestContext.NewRelationship(s.EnterpriseCA3, s.NTAuthStore3, ad.TrustedForNTAuth)
	graphTestContext.NewRelationship(s.Computer3, s.EnterpriseCA3, ad.Enroll)
	graphTestContext.NewRelationship(s.Computer3, s.CertTemplate3, ad.GenericAll)
	graphTestContext.NewRelationship(s.RootCA4, s.Domain, ad.RootCAFor)
	graphTestContext.NewRelationship(s.NTAuthStore4, s.Domain, ad.NTAuthStoreFor)
	graphTestContext.NewRelationship(s.CertTemplate4, s.EnterpriseCA4, ad.PublishedTo)
	graphTestContext.NewRelationship(s.EnterpriseCA4, s.NTAuthStore4, ad.TrustedForNTAuth)
	graphTestContext.NewRelationship(s.Computer4, s.EnterpriseCA4, ad.Enroll)
	graphTestContext.NewRelationship(s.Computer4, s.CertTemplate4, ad.GenericAll)
	graphTestContext.NewRelationship(s.RootCA5, s.Domain, ad.RootCAFor)
	graphTestContext.NewRelationship(s.NTAuthStore5, s.Domain, ad.NTAuthStoreFor)
	graphTestContext.NewRelationship(s.CertTemplate5, s.EnterpriseCA5, ad.PublishedTo)
	graphTestContext.NewRelationship(s.EnterpriseCA5, s.RootCA5, ad.IssuedSignedBy)
	graphTestContext.NewRelationship(s.Computer5, s.EnterpriseCA5, ad.Enroll)
	graphTestContext.NewRelationship(s.Computer5, s.CertTemplate5, ad.GenericAll)
	graphTestContext.NewRelationship(s.NTAuthStore6, s.Domain, ad.NTAuthStoreFor)
	graphTestContext.NewRelationship(s.CertTemplate6, s.EnterpriseCA6, ad.PublishedTo)
	graphTestContext.NewRelationship(s.EnterpriseCA6, s.RootCA6, ad.IssuedSignedBy)
	graphTestContext.NewRelationship(s.EnterpriseCA6, s.NTAuthStore6, ad.TrustedForNTAuth)
	graphTestContext.NewRelationship(s.Computer6, s.EnterpriseCA6, ad.Enroll)
	graphTestContext.NewRelationship(s.Computer6, s.CertTemplate6, ad.GenericAll)
	graphTestContext.NewRelationship(s.RootCA7, s.Domain, ad.RootCAFor)
	graphTestContext.NewRelationship(s.CertTemplate7, s.EnterpriseCA7, ad.PublishedTo)
	graphTestContext.NewRelationship(s.EnterpriseCA7, s.RootCA7, ad.IssuedSignedBy)
	graphTestContext.NewRelationship(s.EnterpriseCA7, s.NTAuthStore7, ad.TrustedForNTAuth)
	graphTestContext.NewRelationship(s.Computer7, s.EnterpriseCA7, ad.Enroll)
	graphTestContext.NewRelationship(s.Computer7, s.CertTemplate7, ad.GenericAll)
}

type ESC13Harness1 struct {
	CertTemplate1  *graph.Node
	CertTemplate2  *graph.Node
	CertTemplate3  *graph.Node
	CertTemplate4  *graph.Node
	CertTemplate5  *graph.Node
	Domain         *graph.Node
	EnterpriseCA   *graph.Node
	Group0         *graph.Node
	Group1         *graph.Node
	Group2         *graph.Node
	Group3         *graph.Node
	Group4         *graph.Node
	Group5         *graph.Node
	Group6         *graph.Node
	IssuancePolicy *graph.Node
	NTAuthStore    *graph.Node
	RootCA         *graph.Node
}

func (s *ESC13Harness1) Setup(graphTestContext *GraphTestContext) {
	domainSid := RandomDomainSID()
	s.CertTemplate1 = graphTestContext.NewActiveDirectoryCertTemplate("CertTemplate1", domainSid, CertTemplateData{
		ApplicationPolicies:     []string{},
		AuthenticationEnabled:   true,
		AuthorizedSignatures:    0,
		EKUS:                    []string{},
		EnrolleeSuppliesSubject: false,
		NoSecurityExtension:     false,
		RequiresManagerApproval: false,
		SchemaVersion:           2,
		SubjectAltRequireEmail:  false,
		SubjectAltRequireSPN:    false,
		SubjectAltRequireUPN:    false,
	})
	s.CertTemplate2 = graphTestContext.NewActiveDirectoryCertTemplate("CertTemplate2", domainSid, CertTemplateData{
		ApplicationPolicies:     []string{},
		AuthenticationEnabled:   true,
		AuthorizedSignatures:    0,
		EKUS:                    []string{},
		EnrolleeSuppliesSubject: false,
		NoSecurityExtension:     false,
		RequiresManagerApproval: false,
		SchemaVersion:           1,
		SubjectAltRequireEmail:  false,
		SubjectAltRequireSPN:    false,
		SubjectAltRequireUPN:    false,
	})
	s.CertTemplate3 = graphTestContext.NewActiveDirectoryCertTemplate("CertTemplate3", domainSid, CertTemplateData{
		ApplicationPolicies:     []string{},
		AuthenticationEnabled:   true,
		AuthorizedSignatures:    1,
		EKUS:                    []string{},
		EnrolleeSuppliesSubject: false,
		NoSecurityExtension:     false,
		RequiresManagerApproval: false,
		SchemaVersion:           2,
		SubjectAltRequireEmail:  false,
		SubjectAltRequireSPN:    false,
		SubjectAltRequireUPN:    false,
	})
	s.CertTemplate4 = graphTestContext.NewActiveDirectoryCertTemplate("CertTemplate4", domainSid, CertTemplateData{
		ApplicationPolicies:     []string{},
		AuthenticationEnabled:   true,
		AuthorizedSignatures:    0,
		EKUS:                    []string{},
		EnrolleeSuppliesSubject: false,
		NoSecurityExtension:     false,
		RequiresManagerApproval: true,
		SchemaVersion:           1,
		SubjectAltRequireEmail:  false,
		SubjectAltRequireSPN:    false,
		SubjectAltRequireUPN:    false,
	})
	s.CertTemplate5 = graphTestContext.NewActiveDirectoryCertTemplate("CertTemplate5", domainSid, CertTemplateData{
		ApplicationPolicies:     []string{},
		AuthenticationEnabled:   false,
		AuthorizedSignatures:    0,
		EKUS:                    []string{},
		EnrolleeSuppliesSubject: false,
		NoSecurityExtension:     false,
		RequiresManagerApproval: false,
		SchemaVersion:           1,
		SubjectAltRequireEmail:  false,
		SubjectAltRequireSPN:    false,
		SubjectAltRequireUPN:    false,
	})
	s.Domain = graphTestContext.NewActiveDirectoryDomain("Domain", domainSid, false, true)
	s.EnterpriseCA = graphTestContext.NewActiveDirectoryEnterpriseCA("EnterpriseCA", domainSid)
	s.Group0 = graphTestContext.NewActiveDirectoryGroup("Group0", domainSid)
	s.Group1 = graphTestContext.NewActiveDirectoryGroup("Group1", domainSid)
	s.Group2 = graphTestContext.NewActiveDirectoryGroup("Group2", domainSid)
	s.Group3 = graphTestContext.NewActiveDirectoryGroup("Group3", domainSid)
	s.Group4 = graphTestContext.NewActiveDirectoryGroup("Group4", domainSid)
	s.Group5 = graphTestContext.NewActiveDirectoryGroup("Group5", domainSid)
	s.Group6 = graphTestContext.NewActiveDirectoryGroup("Group6", domainSid)
	s.IssuancePolicy = graphTestContext.NewActiveDirectoryIssuancePolicy("IssuancePolicy", domainSid, "")
	s.NTAuthStore = graphTestContext.NewActiveDirectoryNTAuthStore("NTAuthStore", domainSid)
	s.RootCA = graphTestContext.NewActiveDirectoryRootCA("RootCA", domainSid)
	graphTestContext.NewRelationship(s.CertTemplate2, s.EnterpriseCA, ad.PublishedTo)
	graphTestContext.NewRelationship(s.RootCA, s.Domain, ad.RootCAFor)
	graphTestContext.NewRelationship(s.EnterpriseCA, s.RootCA, ad.IssuedSignedBy)
	graphTestContext.NewRelationship(s.NTAuthStore, s.Domain, ad.NTAuthStoreFor)
	graphTestContext.NewRelationship(s.EnterpriseCA, s.NTAuthStore, ad.TrustedForNTAuth)
	graphTestContext.NewRelationship(s.Group3, s.CertTemplate3, ad.Enroll)
	graphTestContext.NewRelationship(s.CertTemplate3, s.EnterpriseCA, ad.PublishedTo)
	graphTestContext.NewRelationship(s.CertTemplate4, s.EnterpriseCA, ad.PublishedTo)
	graphTestContext.NewRelationship(s.Group4, s.CertTemplate4, ad.Enroll)
	graphTestContext.NewRelationship(s.Group2, s.CertTemplate2, ad.Enroll)
	graphTestContext.NewRelationship(s.Group0, s.EnterpriseCA, ad.Enroll)
	graphTestContext.NewRelationship(s.Group2, s.Group0, ad.MemberOf)
	graphTestContext.NewRelationship(s.Group3, s.Group0, ad.MemberOf)
	graphTestContext.NewRelationship(s.Group4, s.Group0, ad.MemberOf)
	graphTestContext.NewRelationship(s.CertTemplate5, s.EnterpriseCA, ad.PublishedTo)
	graphTestContext.NewRelationship(s.Group5, s.CertTemplate5, ad.Enroll)
	graphTestContext.NewRelationship(s.Group5, s.Group0, ad.MemberOf)
	graphTestContext.NewRelationship(s.CertTemplate1, s.EnterpriseCA, ad.PublishedTo)
	graphTestContext.NewRelationship(s.Group1, s.CertTemplate1, ad.Enroll)
	graphTestContext.NewRelationship(s.Group1, s.Group0, ad.MemberOf)
	graphTestContext.NewRelationship(s.CertTemplate2, s.IssuancePolicy, ad.ExtendedByPolicy)
	graphTestContext.NewRelationship(s.IssuancePolicy, s.Group6, ad.OIDGroupLink)
	graphTestContext.NewRelationship(s.CertTemplate1, s.IssuancePolicy, ad.ExtendedByPolicy)
	graphTestContext.NewRelationship(s.CertTemplate3, s.IssuancePolicy, ad.ExtendedByPolicy)
	graphTestContext.NewRelationship(s.CertTemplate4, s.IssuancePolicy, ad.ExtendedByPolicy)
	graphTestContext.NewRelationship(s.CertTemplate5, s.IssuancePolicy, ad.ExtendedByPolicy)
	graphTestContext.NewRelationship(s.Domain, s.Group6, ad.Contains)
}

type ESC13Harness2 struct {
	CertTemplate1  *graph.Node
	CertTemplate2  *graph.Node
	CertTemplate3  *graph.Node
	Computer1      *graph.Node
	Computer2      *graph.Node
	Computer3      *graph.Node
	Domain         *graph.Node
	EnterpriseCA   *graph.Node
	Group0         *graph.Node
	Group1         *graph.Node
	Group2         *graph.Node
	Group3         *graph.Node
	Group4         *graph.Node
	IssuancePolicy *graph.Node
	NTAuthStore    *graph.Node
	RootCA         *graph.Node
	User1          *graph.Node
	User2          *graph.Node
	User3          *graph.Node
	OU             *graph.Node
}

func (s *ESC13Harness2) Setup(graphTestContext *GraphTestContext) {
	domainSid := RandomDomainSID()
	s.CertTemplate1 = graphTestContext.NewActiveDirectoryCertTemplate("CertTemplate1", domainSid, CertTemplateData{
		ApplicationPolicies:        []string{},
		AuthenticationEnabled:      true,
		AuthorizedSignatures:       0,
		EKUS:                       []string{},
		EnrolleeSuppliesSubject:    false,
		NoSecurityExtension:        false,
		RequiresManagerApproval:    false,
		SchemaVersion:              1,
		SubjectAltRequireDNS:       false,
		SubjectAltRequireDomainDNS: false,
		SubjectAltRequireEmail:     false,
		SubjectAltRequireSPN:       false,
		SubjectAltRequireUPN:       false,
	})
	s.CertTemplate2 = graphTestContext.NewActiveDirectoryCertTemplate("CertTemplate2", domainSid, CertTemplateData{
		ApplicationPolicies:        []string{},
		AuthenticationEnabled:      true,
		AuthorizedSignatures:       0,
		EKUS:                       []string{},
		EnrolleeSuppliesSubject:    false,
		NoSecurityExtension:        false,
		RequiresManagerApproval:    false,
		SchemaVersion:              1,
		SubjectAltRequireDNS:       true,
		SubjectAltRequireDomainDNS: false,
		SubjectAltRequireEmail:     false,
		SubjectAltRequireSPN:       false,
		SubjectAltRequireUPN:       false,
	})
	s.CertTemplate3 = graphTestContext.NewActiveDirectoryCertTemplate("CertTemplate3", domainSid, CertTemplateData{
		ApplicationPolicies:        []string{},
		AuthenticationEnabled:      true,
		AuthorizedSignatures:       0,
		EKUS:                       []string{},
		EnrolleeSuppliesSubject:    false,
		NoSecurityExtension:        false,
		RequiresManagerApproval:    false,
		SchemaVersion:              1,
		SubjectAltRequireDNS:       false,
		SubjectAltRequireDomainDNS: true,
		SubjectAltRequireEmail:     false,
		SubjectAltRequireSPN:       false,
		SubjectAltRequireUPN:       false,
	})
	s.Computer1 = graphTestContext.NewActiveDirectoryComputer("Computer1", domainSid)
	s.Computer2 = graphTestContext.NewActiveDirectoryComputer("Computer2", domainSid)
	s.Computer3 = graphTestContext.NewActiveDirectoryComputer("Computer3", domainSid)
	s.Domain = graphTestContext.NewActiveDirectoryDomain("Domain", domainSid, false, true)
	s.EnterpriseCA = graphTestContext.NewActiveDirectoryEnterpriseCA("EnterpriseCA", domainSid)
	s.Group0 = graphTestContext.NewActiveDirectoryGroup("Group0", domainSid)
	s.Group1 = graphTestContext.NewActiveDirectoryGroup("Group1", domainSid)
	s.Group2 = graphTestContext.NewActiveDirectoryGroup("Group2", domainSid)
	s.Group3 = graphTestContext.NewActiveDirectoryGroup("Group3", domainSid)
	s.Group4 = graphTestContext.NewActiveDirectoryGroup("Group4", domainSid)
	s.IssuancePolicy = graphTestContext.NewActiveDirectoryIssuancePolicy("IssuancePolicy", domainSid, "")
	s.NTAuthStore = graphTestContext.NewActiveDirectoryNTAuthStore("NTAuthStore", domainSid)
	s.RootCA = graphTestContext.NewActiveDirectoryRootCA("RootCA", domainSid)
	s.User1 = graphTestContext.NewActiveDirectoryUser("User1", domainSid)
	s.User2 = graphTestContext.NewActiveDirectoryUser("User2", domainSid)
	s.User3 = graphTestContext.NewActiveDirectoryUser("User3", domainSid)
	s.OU = graphTestContext.NewActiveDirectoryOU("OU", domainSid, false)
	graphTestContext.NewRelationship(s.RootCA, s.Domain, ad.RootCAFor)
	graphTestContext.NewRelationship(s.EnterpriseCA, s.RootCA, ad.IssuedSignedBy)
	graphTestContext.NewRelationship(s.NTAuthStore, s.Domain, ad.NTAuthStoreFor)
	graphTestContext.NewRelationship(s.EnterpriseCA, s.NTAuthStore, ad.TrustedForNTAuth)
	graphTestContext.NewRelationship(s.Group0, s.EnterpriseCA, ad.Enroll)
	graphTestContext.NewRelationship(s.CertTemplate1, s.EnterpriseCA, ad.PublishedTo)
	graphTestContext.NewRelationship(s.Group1, s.CertTemplate1, ad.Enroll)
	graphTestContext.NewRelationship(s.Group1, s.Group0, ad.MemberOf)
	graphTestContext.NewRelationship(s.CertTemplate2, s.EnterpriseCA, ad.PublishedTo)
	graphTestContext.NewRelationship(s.CertTemplate3, s.EnterpriseCA, ad.PublishedTo)
	graphTestContext.NewRelationship(s.Computer1, s.CertTemplate1, ad.Enroll)
	graphTestContext.NewRelationship(s.Computer1, s.Group0, ad.MemberOf)
	graphTestContext.NewRelationship(s.User1, s.CertTemplate1, ad.Enroll)
	graphTestContext.NewRelationship(s.User1, s.Group0, ad.MemberOf)
	graphTestContext.NewRelationship(s.Group2, s.Group0, ad.MemberOf)
	graphTestContext.NewRelationship(s.Computer2, s.Group0, ad.MemberOf)
	graphTestContext.NewRelationship(s.User2, s.Group0, ad.MemberOf)
	graphTestContext.NewRelationship(s.User2, s.CertTemplate2, ad.Enroll)
	graphTestContext.NewRelationship(s.Computer2, s.CertTemplate2, ad.Enroll)
	graphTestContext.NewRelationship(s.Group2, s.CertTemplate2, ad.Enroll)
	graphTestContext.NewRelationship(s.Group3, s.Group0, ad.MemberOf)
	graphTestContext.NewRelationship(s.Computer3, s.Group0, ad.MemberOf)
	graphTestContext.NewRelationship(s.User3, s.Group0, ad.MemberOf)
	graphTestContext.NewRelationship(s.Group3, s.CertTemplate3, ad.Enroll)
	graphTestContext.NewRelationship(s.Computer3, s.CertTemplate3, ad.Enroll)
	graphTestContext.NewRelationship(s.User3, s.CertTemplate3, ad.Enroll)
	graphTestContext.NewRelationship(s.CertTemplate1, s.IssuancePolicy, ad.ExtendedByPolicy)
	graphTestContext.NewRelationship(s.CertTemplate2, s.IssuancePolicy, ad.ExtendedByPolicy)
	graphTestContext.NewRelationship(s.CertTemplate3, s.IssuancePolicy, ad.ExtendedByPolicy)
	graphTestContext.NewRelationship(s.IssuancePolicy, s.Group4, ad.OIDGroupLink)
	graphTestContext.NewRelationship(s.Domain, s.OU, ad.Contains)
	graphTestContext.NewRelationship(s.OU, s.Group4, ad.Contains)
}

type ESC13HarnessECA struct {
	CertTemplate1  *graph.Node
	CertTemplate2  *graph.Node
	CertTemplate3  *graph.Node
	CertTemplate4  *graph.Node
	CertTemplate5  *graph.Node
	Domain1        *graph.Node
	Domain2        *graph.Node
	Domain3        *graph.Node
	Domain4        *graph.Node
	Domain5        *graph.Node
	EnterpriseCA1  *graph.Node
	EnterpriseCA2  *graph.Node
	EnterpriseCA3  *graph.Node
	EnterpriseCA4  *graph.Node
	EnterpriseCA5  *graph.Node
	Group1         *graph.Node
	Group11        *graph.Node
	Group2         *graph.Node
	Group3         *graph.Node
	Group4         *graph.Node
	Group5         *graph.Node
	IssuancePolicy *graph.Node
	NTAuthStore1   *graph.Node
	NTAuthStore2   *graph.Node
	NTAuthStore3   *graph.Node
	NTAuthStore4   *graph.Node
	NTAuthStore5   *graph.Node
	RootCA1        *graph.Node
	RootCA2        *graph.Node
	RootCA3        *graph.Node
	RootCA4        *graph.Node
	RootCA5        *graph.Node
}

func (s *ESC13HarnessECA) Setup(graphTestContext *GraphTestContext) {
	domainSid := RandomDomainSID()
	domainSid2 := RandomDomainSID()
	domainSid3 := RandomDomainSID()
	domainSid4 := RandomDomainSID()
	domainSid5 := RandomDomainSID()
	s.CertTemplate1 = graphTestContext.NewActiveDirectoryCertTemplate("CertTemplate1", domainSid, CertTemplateData{
		ApplicationPolicies:     []string{},
		AuthenticationEnabled:   true,
		AuthorizedSignatures:    0,
		EKUS:                    []string{},
		EnrolleeSuppliesSubject: false,
		NoSecurityExtension:     false,
		RequiresManagerApproval: false,
		SchemaVersion:           1,
		SubjectAltRequireEmail:  false,
		SubjectAltRequireSPN:    false,
		SubjectAltRequireUPN:    false,
	})
	s.CertTemplate2 = graphTestContext.NewActiveDirectoryCertTemplate("CertTemplate2", domainSid, CertTemplateData{
		ApplicationPolicies:     []string{},
		AuthenticationEnabled:   true,
		AuthorizedSignatures:    0,
		EKUS:                    []string{},
		EnrolleeSuppliesSubject: false,
		NoSecurityExtension:     false,
		RequiresManagerApproval: false,
		SchemaVersion:           1,
		SubjectAltRequireEmail:  false,
		SubjectAltRequireSPN:    false,
		SubjectAltRequireUPN:    false,
	})
	s.CertTemplate3 = graphTestContext.NewActiveDirectoryCertTemplate("CertTemplate3", domainSid, CertTemplateData{
		ApplicationPolicies:     []string{},
		AuthenticationEnabled:   true,
		AuthorizedSignatures:    0,
		EKUS:                    []string{},
		EnrolleeSuppliesSubject: false,
		NoSecurityExtension:     false,
		RequiresManagerApproval: false,
		SchemaVersion:           1,
		SubjectAltRequireEmail:  false,
		SubjectAltRequireSPN:    false,
		SubjectAltRequireUPN:    false,
	})
	s.CertTemplate4 = graphTestContext.NewActiveDirectoryCertTemplate("CertTemplate4", domainSid, CertTemplateData{
		ApplicationPolicies:     []string{},
		AuthenticationEnabled:   true,
		AuthorizedSignatures:    0,
		EKUS:                    []string{},
		EnrolleeSuppliesSubject: false,
		NoSecurityExtension:     false,
		RequiresManagerApproval: false,
		SchemaVersion:           1,
		SubjectAltRequireEmail:  false,
		SubjectAltRequireSPN:    false,
		SubjectAltRequireUPN:    false,
	})
	s.CertTemplate5 = graphTestContext.NewActiveDirectoryCertTemplate("CertTemplate5", domainSid, CertTemplateData{
		ApplicationPolicies:     []string{},
		AuthenticationEnabled:   true,
		AuthorizedSignatures:    0,
		EKUS:                    []string{},
		EnrolleeSuppliesSubject: false,
		NoSecurityExtension:     false,
		RequiresManagerApproval: false,
		SchemaVersion:           1,
		SubjectAltRequireEmail:  false,
		SubjectAltRequireSPN:    false,
		SubjectAltRequireUPN:    false,
	})
	s.Domain1 = graphTestContext.NewActiveDirectoryDomain("Domain1", domainSid, false, true)
	s.Domain2 = graphTestContext.NewActiveDirectoryDomain("Domain2", domainSid2, false, true)
	s.Domain3 = graphTestContext.NewActiveDirectoryDomain("Domain3", domainSid3, false, true)
	s.Domain4 = graphTestContext.NewActiveDirectoryDomain("Domain4", domainSid4, false, true)
	s.Domain5 = graphTestContext.NewActiveDirectoryDomain("Domain5", domainSid5, false, true)
	s.EnterpriseCA1 = graphTestContext.NewActiveDirectoryEnterpriseCA("EnterpriseCA1", domainSid)
	s.EnterpriseCA2 = graphTestContext.NewActiveDirectoryEnterpriseCA("EnterpriseCA2", domainSid2)
	s.EnterpriseCA3 = graphTestContext.NewActiveDirectoryEnterpriseCA("EnterpriseCA3", domainSid3)
	s.EnterpriseCA4 = graphTestContext.NewActiveDirectoryEnterpriseCA("EnterpriseCA4", domainSid4)
	s.EnterpriseCA5 = graphTestContext.NewActiveDirectoryEnterpriseCA("EnterpriseCA5", domainSid5)
	s.Group1 = graphTestContext.NewActiveDirectoryGroup("Group1", domainSid)
	s.Group11 = graphTestContext.NewActiveDirectoryGroup("Group11", domainSid)
	s.Group2 = graphTestContext.NewActiveDirectoryGroup("Group2", domainSid2)
	s.Group3 = graphTestContext.NewActiveDirectoryGroup("Group3", domainSid3)
	s.Group4 = graphTestContext.NewActiveDirectoryGroup("Group4", domainSid4)
	s.Group5 = graphTestContext.NewActiveDirectoryGroup("Group5", domainSid5)
	s.IssuancePolicy = graphTestContext.NewActiveDirectoryIssuancePolicy("IssuancePolicy", domainSid, "")
	s.NTAuthStore1 = graphTestContext.NewActiveDirectoryNTAuthStore("NTAuthStore1", domainSid)
	s.NTAuthStore2 = graphTestContext.NewActiveDirectoryNTAuthStore("NTAuthStore2", domainSid2)
	s.NTAuthStore3 = graphTestContext.NewActiveDirectoryNTAuthStore("NTAuthStore3", domainSid3)
	s.NTAuthStore4 = graphTestContext.NewActiveDirectoryNTAuthStore("NTAuthStore4", domainSid4)
	s.NTAuthStore5 = graphTestContext.NewActiveDirectoryNTAuthStore("NTAuthStore5", domainSid5)
	s.RootCA1 = graphTestContext.NewActiveDirectoryRootCA("RootCA1", domainSid)
	s.RootCA2 = graphTestContext.NewActiveDirectoryRootCA("RootCA2", domainSid2)
	s.RootCA3 = graphTestContext.NewActiveDirectoryRootCA("RootCA3", domainSid3)
	s.RootCA4 = graphTestContext.NewActiveDirectoryRootCA("RootCA4", domainSid4)
	s.RootCA5 = graphTestContext.NewActiveDirectoryRootCA("RootCA5", domainSid5)
	graphTestContext.NewRelationship(s.RootCA1, s.Domain1, ad.RootCAFor)
	graphTestContext.NewRelationship(s.NTAuthStore1, s.Domain1, ad.NTAuthStoreFor)
	graphTestContext.NewRelationship(s.CertTemplate1, s.EnterpriseCA1, ad.PublishedTo)
	graphTestContext.NewRelationship(s.EnterpriseCA1, s.RootCA1, ad.IssuedSignedBy)
	graphTestContext.NewRelationship(s.EnterpriseCA1, s.NTAuthStore1, ad.TrustedForNTAuth)
	graphTestContext.NewRelationship(s.Group1, s.EnterpriseCA1, ad.Enroll)
	graphTestContext.NewRelationship(s.Group1, s.CertTemplate1, ad.Enroll)
	graphTestContext.NewRelationship(s.RootCA2, s.Domain2, ad.RootCAFor)
	graphTestContext.NewRelationship(s.NTAuthStore2, s.Domain2, ad.NTAuthStoreFor)
	graphTestContext.NewRelationship(s.CertTemplate2, s.EnterpriseCA2, ad.PublishedTo)
	graphTestContext.NewRelationship(s.EnterpriseCA2, s.RootCA2, ad.IssuedSignedBy)
	graphTestContext.NewRelationship(s.EnterpriseCA2, s.NTAuthStore2, ad.TrustedForNTAuth)
	graphTestContext.NewRelationship(s.Group2, s.CertTemplate2, ad.Enroll)
	graphTestContext.NewRelationship(s.RootCA3, s.Domain3, ad.RootCAFor)
	graphTestContext.NewRelationship(s.NTAuthStore3, s.Domain3, ad.NTAuthStoreFor)
	graphTestContext.NewRelationship(s.CertTemplate3, s.EnterpriseCA3, ad.PublishedTo)
	graphTestContext.NewRelationship(s.EnterpriseCA3, s.RootCA3, ad.IssuedSignedBy)
	graphTestContext.NewRelationship(s.Group3, s.EnterpriseCA3, ad.Enroll)
	graphTestContext.NewRelationship(s.Group3, s.CertTemplate3, ad.Enroll)
	graphTestContext.NewRelationship(s.RootCA4, s.Domain4, ad.RootCAFor)
	graphTestContext.NewRelationship(s.NTAuthStore4, s.Domain4, ad.NTAuthStoreFor)
	graphTestContext.NewRelationship(s.CertTemplate4, s.EnterpriseCA4, ad.PublishedTo)
	graphTestContext.NewRelationship(s.EnterpriseCA4, s.NTAuthStore4, ad.TrustedForNTAuth)
	graphTestContext.NewRelationship(s.Group4, s.EnterpriseCA4, ad.Enroll)
	graphTestContext.NewRelationship(s.Group4, s.CertTemplate4, ad.Enroll)
	graphTestContext.NewRelationship(s.RootCA5, s.Domain5, ad.RootCAFor)
	graphTestContext.NewRelationship(s.NTAuthStore5, s.Domain5, ad.NTAuthStoreFor)
	graphTestContext.NewRelationship(s.EnterpriseCA5, s.RootCA5, ad.IssuedSignedBy)
	graphTestContext.NewRelationship(s.EnterpriseCA5, s.NTAuthStore5, ad.TrustedForNTAuth)
	graphTestContext.NewRelationship(s.Group5, s.EnterpriseCA5, ad.Enroll)
	graphTestContext.NewRelationship(s.Group5, s.CertTemplate5, ad.Enroll)
	graphTestContext.NewRelationship(s.CertTemplate1, s.IssuancePolicy, ad.ExtendedByPolicy)
	graphTestContext.NewRelationship(s.IssuancePolicy, s.Group11, ad.OIDGroupLink)
	graphTestContext.NewRelationship(s.CertTemplate2, s.IssuancePolicy, ad.ExtendedByPolicy)
	graphTestContext.NewRelationship(s.CertTemplate3, s.IssuancePolicy, ad.ExtendedByPolicy)
	graphTestContext.NewRelationship(s.CertTemplate4, s.IssuancePolicy, ad.ExtendedByPolicy)
	graphTestContext.NewRelationship(s.CertTemplate5, s.IssuancePolicy, ad.ExtendedByPolicy)
	graphTestContext.NewRelationship(s.Domain1, s.Group11, ad.Contains)
	graphTestContext.NewRelationship(s.Domain2, s.Group11, ad.Contains)
	graphTestContext.NewRelationship(s.Domain3, s.Group11, ad.Contains)
	graphTestContext.NewRelationship(s.Domain4, s.Group11, ad.Contains)
	graphTestContext.NewRelationship(s.Domain5, s.Group11, ad.Contains)
}

type AZAddSecretHarness struct {
	AZApp              *graph.Node
	AZServicePrincipal *graph.Node
	AZTenant           *graph.Node
	AppAdminRole       *graph.Node
	CloudAppAdminRole  *graph.Node
}

func (s *AZAddSecretHarness) Setup(graphTestContext *GraphTestContext) {
	tenantID := RandomObjectID(graphTestContext.testCtx)
	s.AZTenant = graphTestContext.NewAzureTenant(tenantID)

	s.AZApp = graphTestContext.NewAzureApplication("AZApp", RandomObjectID(graphTestContext.testCtx), tenantID)
	s.AZServicePrincipal = graphTestContext.NewAzureServicePrincipal("AZServicePrincipal", RandomObjectID(graphTestContext.testCtx), tenantID)

	s.AppAdminRole = graphTestContext.NewAzureRole("AppAdminRole", RandomObjectID(graphTestContext.testCtx), azure.ApplicationAdministratorRole, tenantID)
	s.CloudAppAdminRole = graphTestContext.NewAzureRole("CloudAppAdminRole", RandomObjectID(graphTestContext.testCtx), azure.CloudApplicationAdministratorRole, tenantID)

	graphTestContext.NewRelationship(s.AZTenant, s.AZApp, azure.Contains)
	graphTestContext.NewRelationship(s.AZTenant, s.AZServicePrincipal, azure.Contains)
	graphTestContext.NewRelationship(s.AZTenant, s.AppAdminRole, azure.Contains)
	graphTestContext.NewRelationship(s.AZTenant, s.CloudAppAdminRole, azure.Contains)
}

type ExtendedByPolicyHarness struct {
	IssuancePolicy0 *graph.Node
	IssuancePolicy1 *graph.Node
	IssuancePolicy2 *graph.Node
	IssuancePolicy3 *graph.Node
	IssuancePolicy4 *graph.Node

	CertTemplate1 *graph.Node
	CertTemplate2 *graph.Node
	CertTemplate3 *graph.Node
	CertTemplate4 *graph.Node

	Domain *graph.Node
}

func (s *ExtendedByPolicyHarness) Setup(graphTestContext *GraphTestContext) {
	domainSid := RandomDomainSID()

	certTemplateOIDs := []string{}
	for i := 0; i < 5; i++ {
		certTemplateOIDs = append(certTemplateOIDs, RandomObjectID(graphTestContext.testCtx))
	}

	s.IssuancePolicy0 = graphTestContext.NewActiveDirectoryIssuancePolicy("IssuancePolicy0", domainSid, certTemplateOIDs[0])
	s.IssuancePolicy1 = graphTestContext.NewActiveDirectoryIssuancePolicy("IssuancePolicy1", domainSid, certTemplateOIDs[1])
	s.IssuancePolicy2 = graphTestContext.NewActiveDirectoryIssuancePolicy("IssuancePolicy2", domainSid, certTemplateOIDs[2])
	s.IssuancePolicy3 = graphTestContext.NewActiveDirectoryIssuancePolicy("IssuancePolicy3", domainSid, certTemplateOIDs[3])
	s.IssuancePolicy4 = graphTestContext.NewActiveDirectoryIssuancePolicy("IssuancePolicy4", RandomDomainSID(), certTemplateOIDs[4])

	s.CertTemplate1 = graphTestContext.NewActiveDirectoryCertTemplate("CertTemplate1", domainSid, CertTemplateData{
		ApplicationPolicies:     []string{},
		AuthenticationEnabled:   true,
		AuthorizedSignatures:    1,
		CertificatePolicy:       []string{certTemplateOIDs[0], certTemplateOIDs[1]},
		EKUS:                    []string{},
		EnrolleeSuppliesSubject: true,
		NoSecurityExtension:     false,
		RequiresManagerApproval: false,
		SchemaVersion:           1,
		SubjectAltRequireSPN:    false,
		SubjectAltRequireUPN:    false,
	})
	s.CertTemplate2 = graphTestContext.NewActiveDirectoryCertTemplate("CertTemplate2", domainSid, CertTemplateData{
		ApplicationPolicies:     []string{},
		AuthenticationEnabled:   false,
		AuthorizedSignatures:    1,
		CertificatePolicy:       []string{certTemplateOIDs[0], certTemplateOIDs[2]},
		EKUS:                    []string{},
		EnrolleeSuppliesSubject: true,
		NoSecurityExtension:     false,
		RequiresManagerApproval: false,
		SchemaVersion:           1,
		SubjectAltRequireSPN:    false,
		SubjectAltRequireUPN:    false,
	})
	s.CertTemplate3 = graphTestContext.NewActiveDirectoryCertTemplate("CertTemplate3", domainSid, CertTemplateData{
		ApplicationPolicies:     []string{},
		AuthenticationEnabled:   true,
		AuthorizedSignatures:    1,
		CertificatePolicy:       []string{certTemplateOIDs[3]},
		EKUS:                    []string{},
		EnrolleeSuppliesSubject: true,
		NoSecurityExtension:     false,
		RequiresManagerApproval: false,
		SchemaVersion:           2,
		SubjectAltRequireSPN:    false,
		SubjectAltRequireUPN:    false,
	})
	s.CertTemplate4 = graphTestContext.NewActiveDirectoryCertTemplate("CertTemplate4", domainSid, CertTemplateData{
		ApplicationPolicies:     []string{},
		AuthenticationEnabled:   true,
		AuthorizedSignatures:    0,
		CertificatePolicy:       []string{certTemplateOIDs[4]},
		EKUS:                    []string{},
		EnrolleeSuppliesSubject: true,
		NoSecurityExtension:     false,
		RequiresManagerApproval: false,
		SchemaVersion:           2,
		SubjectAltRequireSPN:    false,
		SubjectAltRequireUPN:    false,
	})

	s.Domain = graphTestContext.NewActiveDirectoryDomain("Domain", domainSid, false, true)
}

<<<<<<< HEAD
type DCSyncHarness struct {
=======
type SyncLAPSPasswordHarness struct {
>>>>>>> 171a353a
	Domain1 *graph.Node

	Group1 *graph.Node
	Group2 *graph.Node
	Group3 *graph.Node
<<<<<<< HEAD
=======
	Group4 *graph.Node
>>>>>>> 171a353a

	User1 *graph.Node
	User2 *graph.Node
	User3 *graph.Node
	User4 *graph.Node
<<<<<<< HEAD
}

func (s *DCSyncHarness) Setup(graphTestContext *GraphTestContext) {
=======
	User5 *graph.Node
	User6 *graph.Node

	Computer1 *graph.Node
	Computer2 *graph.Node
}

func (s *SyncLAPSPasswordHarness) Setup(graphTestContext *GraphTestContext) {
>>>>>>> 171a353a
	domainSID := RandomDomainSID()

	s.Domain1 = graphTestContext.NewActiveDirectoryDomain("Domain1", domainSID, false, true)

	s.Group1 = graphTestContext.NewActiveDirectoryGroup("Group1", domainSID)
	s.Group2 = graphTestContext.NewActiveDirectoryGroup("Group2", domainSID)
	s.Group3 = graphTestContext.NewActiveDirectoryGroup("Group3", domainSID)
<<<<<<< HEAD
=======
	s.Group4 = graphTestContext.NewActiveDirectoryGroup("Group4", domainSID)
>>>>>>> 171a353a

	s.User1 = graphTestContext.NewActiveDirectoryUser("User1", domainSID, false)
	s.User2 = graphTestContext.NewActiveDirectoryUser("User2", domainSID, false)
	s.User3 = graphTestContext.NewActiveDirectoryUser("User3", domainSID, false)
	s.User4 = graphTestContext.NewActiveDirectoryUser("User4", domainSID, false)
<<<<<<< HEAD

	graphTestContext.NewRelationship(s.User2, s.Group1, ad.MemberOf)
	graphTestContext.NewRelationship(s.User2, s.Group2, ad.MemberOf)
	graphTestContext.NewRelationship(s.User3, s.Group2, ad.MemberOf)
	graphTestContext.NewRelationship(s.User4, s.Group3, ad.MemberOf)
	graphTestContext.NewRelationship(s.Group3, s.Group2, ad.MemberOf)

	graphTestContext.NewRelationship(s.Group1, s.Domain1, ad.GetChanges)
	graphTestContext.NewRelationship(s.User1, s.Domain1, ad.GetChanges)
	graphTestContext.NewRelationship(s.Group3, s.Domain1, ad.GetChanges)

	graphTestContext.NewRelationship(s.User1, s.Domain1, ad.GetChangesAll)
	graphTestContext.NewRelationship(s.Group2, s.Domain1, ad.GetChangesAll)
=======
	s.User5 = graphTestContext.NewActiveDirectoryUser("User5", domainSID, false)
	s.User6 = graphTestContext.NewActiveDirectoryUser("User6", domainSID, false)

	s.Computer1 = graphTestContext.NewActiveDirectoryComputer("Computer1", domainSID)
	s.Computer2 = graphTestContext.NewActiveDirectoryComputer("Computer2", domainSID)

	s.Computer1.Properties.Set(ad.HasLAPS.String(), true)
	graphTestContext.UpdateNode(s.Computer1)

	graphTestContext.NewRelationship(s.Group1, s.Domain1, ad.GetChanges)
	graphTestContext.NewRelationship(s.Group1, s.Domain1, ad.GetChangesInFilteredSet)
	graphTestContext.NewRelationship(s.User1, s.Group1, ad.MemberOf)
	graphTestContext.NewRelationship(s.User2, s.Group1, ad.MemberOf)

	graphTestContext.NewRelationship(s.User3, s.Domain1, ad.GetChanges)
	graphTestContext.NewRelationship(s.User3, s.Domain1, ad.GetChangesInFilteredSet)

	graphTestContext.NewRelationship(s.User4, s.Domain1, ad.GetChangesInFilteredSet)

	graphTestContext.NewRelationship(s.Group2, s.Domain1, ad.GetChanges)
	graphTestContext.NewRelationship(s.Group3, s.Group2, ad.MemberOf)
	graphTestContext.NewRelationship(s.Group4, s.Group3, ad.MemberOf)
	graphTestContext.NewRelationship(s.Group4, s.Domain1, ad.GetChangesInFilteredSet)
	graphTestContext.NewRelationship(s.User5, s.Group2, ad.MemberOf)
	graphTestContext.NewRelationship(s.User5, s.Domain1, ad.GetChangesInFilteredSet)
	graphTestContext.NewRelationship(s.User6, s.Group4, ad.MemberOf)
>>>>>>> 171a353a
}

type HarnessDetails struct {
	RDP                                             RDPHarness
	RDPB                                            RDPHarness2
	GPOEnforcement                                  GPOEnforcementHarness
	Session                                         SessionHarness
	LocalGroupSQL                                   LocalGroupHarness
	OutboundControl                                 OutboundControlHarness
	InboundControl                                  InboundControlHarness
	AssetGroupComboNodeHarness                      AssetGroupComboNodeHarness
	AssetGroupNodesHarness                          AssetGroupNodesHarness
	OUHarness                                       OUContainedHarness
	MembershipHarness                               MembershipHarness
	ForeignHarness                                  ForeignDomainHarness
	TrustDCSync                                     TrustDCSyncHarness
	Completeness                                    CompletenessHarness
	AZBaseHarness                                   AZBaseHarness
	AZGroupMembership                               AZGroupMembershipHarness
	AZManagementGroup                               AZManagementGroupHarness
	AZEntityPanelHarness                            AZEntityPanelHarness
	AZMGApplicationReadWriteAllHarness              AZMGApplicationReadWriteAllHarness
	AZMGAppRoleManagementReadWriteAllHarness        AZMGAppRoleManagementReadWriteAllHarness
	AZMGDirectoryReadWriteAllHarness                AZMGDirectoryReadWriteAllHarness
	AZMGGroupReadWriteAllHarness                    AZMGGroupReadWriteAllHarness
	AZMGGroupMemberReadWriteAllHarness              AZMGGroupMemberReadWriteAllHarness
	AZMGRoleManagementReadWriteDirectoryHarness     AZMGRoleManagementReadWriteDirectoryHarness
	AZMGServicePrincipalEndpointReadWriteAllHarness AZMGServicePrincipalEndpointReadWriteAllHarness
	RootADHarness                                   RootADHarness
	SearchHarness                                   SearchHarness
	ShortcutHarness                                 ShortcutHarness
	ADCSESC1Harness                                 ADCSESC1Harness
	EnrollOnBehalfOfHarnessOne                      EnrollOnBehalfOfHarnessOne
	EnrollOnBehalfOfHarnessTwo                      EnrollOnBehalfOfHarnessTwo
	ADCSGoldenCertHarness                           ADCSGoldenCertHarness
	IssuedSignedByHarness                           IssuedSignedByHarness
	WeakCertBindingAndUPNCertMappingHarness         WeakCertBindingAndUPNCertMappingHarness
	TrustedForNTAuthHarness                         TrustedForNTAuthHarness
	NumCollectedActiveDirectoryDomains              int
	AZInboundControlHarness                         AZInboundControlHarness
	ExtendedByPolicyHarness                         ExtendedByPolicyHarness
	AZAddSecretHarness                              AZAddSecretHarness
	ESC3Harness1                                    ESC3Harness1
	ESC3Harness2                                    ESC3Harness2
	ESC3Harness3                                    ESC3Harness3
	ESC6aHarnessPrincipalEdges                      ESC6aHarnessPrincipalEdges
	ESC6aHarnessECA                                 ESC6aHarnessECA
	ESC6aHarnessTemplate1                           ESC6aHarnessTemplate1
	ESC6aHarnessTemplate2                           ESC6aHarnessTemplate2
	ESC9aPrincipalHarness                           ESC9aPrincipalHarness
	ESC9aHarness1                                   ESC9aHarness1
	ESC9aHarness2                                   ESC9aHarness2
	ESC9aHarnessVictim                              ESC9aHarnessVictim
	ESC9aHarnessECA                                 ESC9aHarnessECA
	ESC9bPrincipalHarness                           ESC9bPrincipalHarness
	ESC9bHarness1                                   ESC9bHarness1
	ESC9bHarness2                                   ESC9bHarness2
	ESC9bHarnessVictim                              ESC9bHarnessVictim
	ESC9bHarnessECA                                 ESC9bHarnessECA
	ESC10aPrincipalHarness                          ESC10aPrincipalHarness
	ESC10aHarness1                                  ESC10aHarness1
	ESC10aHarness2                                  ESC10aHarness2
	ESC10aHarnessECA                                ESC10aHarnessECA
	ESC10aHarnessVictim                             ESC10aHarnessVictim
	ESC10bPrincipalHarness                          ESC10bPrincipalHarness
	ESC10bHarness1                                  ESC10bHarness1
	ESC10bHarness2                                  ESC10bHarness2
	ESC10bHarnessECA                                ESC10bHarnessECA
	ESC10bHarnessVictim                             ESC10bHarnessVictim
	ESC6bTemplate1Harness                           ESC6bTemplate1Harness
	ESC6bECAHarness                                 ESC6bECAHarness
	ESC6bPrincipalEdgesHarness                      ESC6bPrincipalEdgesHarness
	ESC6bTemplate2Harness                           ESC6bTemplate2Harness
	ESC4Template1                                   ESC4Template1
	ESC4Template2                                   ESC4Template2
	ESC4Template3                                   ESC4Template3
	ESC4Template4                                   ESC4Template4
	ESC4ECA                                         ESC4ECA
	ESC13Harness1                                   ESC13Harness1
	ESC13Harness2                                   ESC13Harness2
	ESC13HarnessECA                                 ESC13HarnessECA
<<<<<<< HEAD
	DCSyncHarness                                   DCSyncHarness
=======
	SyncLAPSPasswordHarness                         SyncLAPSPasswordHarness
>>>>>>> 171a353a
}<|MERGE_RESOLUTION|>--- conflicted
+++ resolved
@@ -6860,30 +6860,18 @@
 	s.Domain = graphTestContext.NewActiveDirectoryDomain("Domain", domainSid, false, true)
 }
 
-<<<<<<< HEAD
-type DCSyncHarness struct {
-=======
 type SyncLAPSPasswordHarness struct {
->>>>>>> 171a353a
 	Domain1 *graph.Node
 
 	Group1 *graph.Node
 	Group2 *graph.Node
 	Group3 *graph.Node
-<<<<<<< HEAD
-=======
 	Group4 *graph.Node
->>>>>>> 171a353a
 
 	User1 *graph.Node
 	User2 *graph.Node
 	User3 *graph.Node
 	User4 *graph.Node
-<<<<<<< HEAD
-}
-
-func (s *DCSyncHarness) Setup(graphTestContext *GraphTestContext) {
-=======
 	User5 *graph.Node
 	User6 *graph.Node
 
@@ -6892,7 +6880,6 @@
 }
 
 func (s *SyncLAPSPasswordHarness) Setup(graphTestContext *GraphTestContext) {
->>>>>>> 171a353a
 	domainSID := RandomDomainSID()
 
 	s.Domain1 = graphTestContext.NewActiveDirectoryDomain("Domain1", domainSID, false, true)
@@ -6900,30 +6887,12 @@
 	s.Group1 = graphTestContext.NewActiveDirectoryGroup("Group1", domainSID)
 	s.Group2 = graphTestContext.NewActiveDirectoryGroup("Group2", domainSID)
 	s.Group3 = graphTestContext.NewActiveDirectoryGroup("Group3", domainSID)
-<<<<<<< HEAD
-=======
 	s.Group4 = graphTestContext.NewActiveDirectoryGroup("Group4", domainSID)
->>>>>>> 171a353a
 
 	s.User1 = graphTestContext.NewActiveDirectoryUser("User1", domainSID, false)
 	s.User2 = graphTestContext.NewActiveDirectoryUser("User2", domainSID, false)
 	s.User3 = graphTestContext.NewActiveDirectoryUser("User3", domainSID, false)
 	s.User4 = graphTestContext.NewActiveDirectoryUser("User4", domainSID, false)
-<<<<<<< HEAD
-
-	graphTestContext.NewRelationship(s.User2, s.Group1, ad.MemberOf)
-	graphTestContext.NewRelationship(s.User2, s.Group2, ad.MemberOf)
-	graphTestContext.NewRelationship(s.User3, s.Group2, ad.MemberOf)
-	graphTestContext.NewRelationship(s.User4, s.Group3, ad.MemberOf)
-	graphTestContext.NewRelationship(s.Group3, s.Group2, ad.MemberOf)
-
-	graphTestContext.NewRelationship(s.Group1, s.Domain1, ad.GetChanges)
-	graphTestContext.NewRelationship(s.User1, s.Domain1, ad.GetChanges)
-	graphTestContext.NewRelationship(s.Group3, s.Domain1, ad.GetChanges)
-
-	graphTestContext.NewRelationship(s.User1, s.Domain1, ad.GetChangesAll)
-	graphTestContext.NewRelationship(s.Group2, s.Domain1, ad.GetChangesAll)
-=======
 	s.User5 = graphTestContext.NewActiveDirectoryUser("User5", domainSID, false)
 	s.User6 = graphTestContext.NewActiveDirectoryUser("User6", domainSID, false)
 
@@ -6950,7 +6919,47 @@
 	graphTestContext.NewRelationship(s.User5, s.Group2, ad.MemberOf)
 	graphTestContext.NewRelationship(s.User5, s.Domain1, ad.GetChangesInFilteredSet)
 	graphTestContext.NewRelationship(s.User6, s.Group4, ad.MemberOf)
->>>>>>> 171a353a
+}
+
+type DCSyncHarness struct {
+	Domain1 *graph.Node
+
+	Group1 *graph.Node
+	Group2 *graph.Node
+	Group3 *graph.Node
+
+	User1 *graph.Node
+	User2 *graph.Node
+	User3 *graph.Node
+	User4 *graph.Node
+}
+
+func (s *DCSyncHarness) Setup(graphTestContext *GraphTestContext) {
+	domainSID := RandomDomainSID()
+
+	s.Domain1 = graphTestContext.NewActiveDirectoryDomain("Domain1", domainSID, false, true)
+
+	s.Group1 = graphTestContext.NewActiveDirectoryGroup("Group1", domainSID)
+	s.Group2 = graphTestContext.NewActiveDirectoryGroup("Group2", domainSID)
+	s.Group3 = graphTestContext.NewActiveDirectoryGroup("Group3", domainSID)
+
+	s.User1 = graphTestContext.NewActiveDirectoryUser("User1", domainSID, false)
+	s.User2 = graphTestContext.NewActiveDirectoryUser("User2", domainSID, false)
+	s.User3 = graphTestContext.NewActiveDirectoryUser("User3", domainSID, false)
+	s.User4 = graphTestContext.NewActiveDirectoryUser("User4", domainSID, false)
+
+	graphTestContext.NewRelationship(s.User2, s.Group1, ad.MemberOf)
+	graphTestContext.NewRelationship(s.User2, s.Group2, ad.MemberOf)
+	graphTestContext.NewRelationship(s.User3, s.Group2, ad.MemberOf)
+	graphTestContext.NewRelationship(s.User4, s.Group3, ad.MemberOf)
+	graphTestContext.NewRelationship(s.Group3, s.Group2, ad.MemberOf)
+
+	graphTestContext.NewRelationship(s.Group1, s.Domain1, ad.GetChanges)
+	graphTestContext.NewRelationship(s.User1, s.Domain1, ad.GetChanges)
+	graphTestContext.NewRelationship(s.Group3, s.Domain1, ad.GetChanges)
+
+	graphTestContext.NewRelationship(s.User1, s.Domain1, ad.GetChangesAll)
+	graphTestContext.NewRelationship(s.Group2, s.Domain1, ad.GetChangesAll)
 }
 
 type HarnessDetails struct {
@@ -7032,9 +7041,6 @@
 	ESC13Harness1                                   ESC13Harness1
 	ESC13Harness2                                   ESC13Harness2
 	ESC13HarnessECA                                 ESC13HarnessECA
-<<<<<<< HEAD
 	DCSyncHarness                                   DCSyncHarness
-=======
 	SyncLAPSPasswordHarness                         SyncLAPSPasswordHarness
->>>>>>> 171a353a
 }