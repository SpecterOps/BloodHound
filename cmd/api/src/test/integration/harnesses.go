// Copyright 2023 Specter Ops, Inc.
//
// Licensed under the Apache License, Version 2.0
// you may not use this file except in compliance with the License.
// You may obtain a copy of the License at
//
//     http://www.apache.org/licenses/LICENSE-2.0
//
// Unless required by applicable law or agreed to in writing, software
// distributed under the License is distributed on an "AS IS" BASIS,
// WITHOUT WARRANTIES OR CONDITIONS OF ANY KIND, either express or implied.
// See the License for the specific language governing permissions and
// limitations under the License.
//
// SPDX-License-Identifier: Apache-2.0

package integration

import (
	"fmt"
	"math/rand"
	"strconv"
	"strings"
	"time"

	"github.com/gofrs/uuid"
	"github.com/specterops/bloodhound/analysis"
	adAnalysis "github.com/specterops/bloodhound/analysis/ad"
	"github.com/specterops/bloodhound/dawgs/graph"
	"github.com/specterops/bloodhound/graphschema/ad"
	"github.com/specterops/bloodhound/graphschema/azure"
	"github.com/specterops/bloodhound/graphschema/common"
	"github.com/specterops/bloodhound/src/test"
	"github.com/specterops/bloodhound/src/test/integration/harnesses"
)

func RandomObjectID(t test.Controller) string {
	newUUID, err := uuid.NewV4()

	if err != nil {
		t.Fatalf("Failed to generate a new UUID: %v", err)
	}

	return newUUID.String()
}

func RandomDomainSID() string {
	var (
		authority     = rand.Int31()
		subAuthority1 = rand.Int31()
		subAuthority2 = rand.Int31()
	)

	return fmt.Sprintf("S-1-5-21-%d-%d-%d", authority, subAuthority1, subAuthority2)
}

const (
	HarnessUserName             = "user"
	HarnessUserDescription      = "A user"
	HarnessUserLicenses         = "licenses"
	HarnessUserMFAEnabled       = false
	HarnessAppName              = "application"
	HarnessServicePrincipalName = "service_principal"
)

type GraphTestHarness interface {
	Setup(testContext *GraphTestContext)
}

type CompletenessHarness struct {
	UserA        *graph.Node
	UserB        *graph.Node
	UserC        *graph.Node
	UserD        *graph.Node
	UserInactive *graph.Node
	ComputerA    *graph.Node
	ComputerB    *graph.Node
	ComputerC    *graph.Node
	ComputerD    *graph.Node
	Group        *graph.Node
	DomainSid    string
}

func (s *CompletenessHarness) Setup(testCtx *GraphTestContext) {
	s.DomainSid = RandomDomainSID()
	s.UserA = testCtx.NewActiveDirectoryUser("CUserA", s.DomainSid)
	s.UserB = testCtx.NewActiveDirectoryUser("CUserB", s.DomainSid)
	s.UserC = testCtx.NewActiveDirectoryUser("CUserC", s.DomainSid)
	s.UserD = testCtx.NewActiveDirectoryUser("CUserD", s.DomainSid)
	s.Group = testCtx.NewActiveDirectoryGroup("CGroup", s.DomainSid)
	s.UserInactive = testCtx.NewActiveDirectoryUser("CUserInactive", s.DomainSid)
	s.ComputerA = testCtx.NewActiveDirectoryComputer("CComputerA", s.DomainSid)
	s.ComputerB = testCtx.NewActiveDirectoryComputer("CComputerB", s.DomainSid)
	s.ComputerC = testCtx.NewActiveDirectoryComputer("CComputerC", s.DomainSid)
	s.ComputerD = testCtx.NewActiveDirectoryComputer("CComputerD", s.DomainSid)

	testCtx.NewRelationship(s.ComputerA, s.UserA, ad.HasSession)
	testCtx.NewRelationship(s.ComputerA, s.UserB, ad.HasSession)
	testCtx.NewRelationship(s.ComputerB, s.UserB, ad.HasSession)
	testCtx.NewRelationship(s.UserA, s.Group, ad.MemberOf)
	testCtx.NewRelationship(s.UserB, s.Group, ad.MemberOf)
	testCtx.NewRelationship(s.UserC, s.Group, ad.MemberOf)
	testCtx.NewRelationship(s.UserD, s.Group, ad.MemberOf)
	testCtx.NewRelationship(s.UserInactive, s.Group, ad.MemberOf)
	testCtx.NewRelationship(s.ComputerA, s.Group, ad.MemberOf)
	testCtx.NewRelationship(s.ComputerB, s.Group, ad.MemberOf)
	testCtx.NewRelationship(s.ComputerC, s.Group, ad.MemberOf)
	testCtx.NewRelationship(s.ComputerD, s.Group, ad.MemberOf)
	testCtx.NewRelationship(s.Group, s.ComputerC, ad.AdminTo)
	testCtx.NewRelationship(s.UserD, s.ComputerC, ad.AdminTo)
	s.UserA.Properties.Set(ad.LastLogonTimestamp.String(), time.Now().UTC())
	testCtx.UpdateNode(s.UserA)
	s.UserB.Properties.Set(ad.LastLogonTimestamp.String(), time.Now().UTC())
	testCtx.UpdateNode(s.UserB)
	s.UserC.Properties.Set(ad.LastLogonTimestamp.String(), time.Now().UTC())
	testCtx.UpdateNode(s.UserC)
	s.UserD.Properties.Set(ad.LastLogonTimestamp.String(), time.Now().UTC())
	testCtx.UpdateNode(s.UserD)
	s.UserInactive.Properties.Set(ad.LastLogonTimestamp.String(), time.Now().UTC().Add(-time.Hour*3000))
	testCtx.UpdateNode(s.UserInactive)
	s.ComputerC.Properties.Set(common.PasswordLastSet.String(), time.Now().UTC())
	s.ComputerC.Properties.Set(common.OperatingSystem.String(), "WINDOWS")
	testCtx.UpdateNode(s.ComputerC)
	s.ComputerD.Properties.Set(common.PasswordLastSet.String(), time.Now().UTC())
	s.ComputerD.Properties.Set(common.OperatingSystem.String(), "WINDOWS")
	testCtx.UpdateNode(s.ComputerD)
}

type TrustDCSyncHarness struct {
	DomainA *graph.Node
	DomainB *graph.Node
	DomainC *graph.Node
	DomainD *graph.Node
	GPOA    *graph.Node
	GPOB    *graph.Node
	OU      *graph.Node
	GroupA  *graph.Node
	GroupB  *graph.Node
	UserA   *graph.Node
	UserB   *graph.Node
	UserC   *graph.Node
}

func (s *TrustDCSyncHarness) Setup(testCtx *GraphTestContext) {
	s.DomainA = testCtx.NewActiveDirectoryDomain("DomainA", RandomDomainSID(), false, true)
	s.DomainB = testCtx.NewActiveDirectoryDomain("DomainB", RandomDomainSID(), false, true)
	s.DomainC = testCtx.NewActiveDirectoryDomain("DomainC", RandomDomainSID(), false, false)
	s.DomainD = testCtx.NewActiveDirectoryDomain("DomainD", RandomDomainSID(), false, false)
	s.GPOA = testCtx.NewActiveDirectoryGPO("GPOA", testCtx.Harness.RootADHarness.ActiveDirectoryDomainSID)
	s.GPOB = testCtx.NewActiveDirectoryGPO("GPOB", testCtx.Harness.RootADHarness.ActiveDirectoryDomainSID)
	s.OU = testCtx.NewActiveDirectoryOU("OU", testCtx.Harness.RootADHarness.ActiveDirectoryDomainSID, false)
	s.GroupA = testCtx.NewActiveDirectoryGroup("GroupA", testCtx.Harness.RootADHarness.ActiveDirectoryDomainSID)
	s.GroupB = testCtx.NewActiveDirectoryGroup("GroupB", testCtx.Harness.RootADHarness.ActiveDirectoryDomainSID)
	s.UserA = testCtx.NewActiveDirectoryUser("UserA", testCtx.Harness.RootADHarness.ActiveDirectoryDomainSID)
	s.UserB = testCtx.NewActiveDirectoryUser("UserB", testCtx.Harness.RootADHarness.ActiveDirectoryDomainSID)
	s.UserC = testCtx.NewActiveDirectoryUser("UserC", testCtx.Harness.RootADHarness.ActiveDirectoryDomainSID)

	testCtx.NewRelationship(s.DomainA, s.DomainB, ad.TrustedBy)
	testCtx.NewRelationship(s.DomainB, s.DomainA, ad.TrustedBy)
	testCtx.NewRelationship(s.DomainA, s.DomainC, ad.TrustedBy)

	testCtx.NewRelationship(s.DomainB, s.DomainD, ad.TrustedBy)
	testCtx.NewRelationship(s.DomainD, s.DomainB, ad.TrustedBy)

	testCtx.NewRelationship(s.GPOA, s.DomainA, ad.GPLink, graph.AsProperties(graph.PropertyMap{
		ad.Enforced: false,
	}))

	testCtx.NewRelationship(s.GPOB, s.OU, ad.GPLink, graph.AsProperties(graph.PropertyMap{
		ad.Enforced: false,
	}))

	testCtx.NewRelationship(s.DomainA, s.OU, ad.Contains)

	testCtx.NewRelationship(s.GroupA, s.DomainA, ad.GetChanges)
	testCtx.NewRelationship(s.UserA, s.DomainA, ad.GetChanges)
	testCtx.NewRelationship(s.UserA, s.DomainA, ad.GetChangesAll)
	testCtx.NewRelationship(s.GroupB, s.DomainA, ad.GetChangesAll)
	testCtx.NewRelationship(s.UserB, s.DomainA, ad.DCSync)
	testCtx.NewRelationship(s.UserA, s.DomainA, ad.DCSync)

	testCtx.NewRelationship(s.UserB, s.GroupA, ad.MemberOf)
	testCtx.NewRelationship(s.UserB, s.GroupB, ad.MemberOf)
	testCtx.NewRelationship(s.UserC, s.GroupB, ad.MemberOf)
}

type ForeignDomainHarness struct {
	LocalGPO         *graph.Node
	LocalDomain      *graph.Node
	LocalOUA         *graph.Node
	LocalOUB         *graph.Node
	LocalGroup       *graph.Node
	LocalComputer    *graph.Node
	ForeignUserA     *graph.Node
	ForeignUserB     *graph.Node
	ForeignGroup     *graph.Node
	LocalDomainSID   string
	ForeignDomainSID string
}

func (s *ForeignDomainHarness) Setup(testCtx *GraphTestContext) {
	s.LocalDomainSID = RandomDomainSID()
	s.ForeignDomainSID = RandomDomainSID()

	s.LocalGPO = testCtx.NewActiveDirectoryGPO("LocalGPO", s.LocalDomainSID)
	s.LocalDomain = testCtx.NewActiveDirectoryDomain("LocalDomain", s.LocalDomainSID, false, true)
	s.LocalOUA = testCtx.NewActiveDirectoryOU("LocalOU A", s.LocalDomainSID, false)
	s.LocalOUB = testCtx.NewActiveDirectoryOU("LocalOU B", s.LocalDomainSID, false)
	s.LocalGroup = testCtx.NewActiveDirectoryGroup("LocalGroup", s.LocalDomainSID)
	s.LocalComputer = testCtx.NewActiveDirectoryComputer("LocalComputer", s.LocalDomainSID)

	s.ForeignUserA = testCtx.NewActiveDirectoryUser("ForeignUser A", s.ForeignDomainSID)
	s.ForeignUserB = testCtx.NewActiveDirectoryUser("ForeignUser B", s.ForeignDomainSID)
	s.ForeignGroup = testCtx.NewActiveDirectoryGroup("ForeignGroup", s.ForeignDomainSID)

	testCtx.NewRelationship(s.LocalGPO, s.LocalDomain, ad.GPLink)
	testCtx.NewRelationship(s.LocalDomain, s.LocalOUA, ad.Contains)
	testCtx.NewRelationship(s.LocalOUA, s.LocalGroup, ad.Contains)
	testCtx.NewRelationship(s.LocalGroup, s.LocalComputer, ad.AdminTo)
	testCtx.NewRelationship(s.ForeignUserA, s.LocalGPO, ad.GenericAll)
	testCtx.NewRelationship(s.ForeignGroup, s.LocalGroup, ad.MemberOf)
	testCtx.NewRelationship(s.ForeignUserA, s.ForeignGroup, ad.MemberOf)
	testCtx.NewRelationship(s.ForeignUserB, s.LocalGroup, ad.MemberOf)
	testCtx.NewRelationship(s.ForeignUserB, s.LocalComputer, ad.AdminTo)
	testCtx.NewRelationship(s.ForeignGroup, s.LocalGPO, ad.GenericAll)
	testCtx.NewRelationship(s.LocalGPO, s.LocalOUB, ad.GPLink)
}

type MembershipHarness struct {
	UserA     *graph.Node
	ComputerA *graph.Node
	ComputerB *graph.Node
	GroupA    *graph.Node
	GroupB    *graph.Node
	GroupC    *graph.Node
}

func (s *MembershipHarness) Setup(testCtx *GraphTestContext) {
	s.UserA = testCtx.NewActiveDirectoryUser("User", testCtx.Harness.RootADHarness.ActiveDirectoryDomainSID)
	s.ComputerA = testCtx.NewActiveDirectoryComputer("Computer 1", testCtx.Harness.RootADHarness.ActiveDirectoryDomainSID)
	s.ComputerB = testCtx.NewActiveDirectoryComputer("Computer 2", testCtx.Harness.RootADHarness.ActiveDirectoryDomainSID)
	s.GroupA = testCtx.NewActiveDirectoryGroup("Group A", testCtx.Harness.RootADHarness.ActiveDirectoryDomainSID)
	s.GroupB = testCtx.NewActiveDirectoryGroup("Group B", testCtx.Harness.RootADHarness.ActiveDirectoryDomainSID)
	s.GroupC = testCtx.NewActiveDirectoryGroup("Group C", testCtx.Harness.RootADHarness.ActiveDirectoryDomainSID)

	testCtx.NewRelationship(s.ComputerB, s.GroupC, ad.MemberOf)
	testCtx.NewRelationship(s.UserA, s.GroupB, ad.MemberOf)
	testCtx.NewRelationship(s.ComputerA, s.GroupB, ad.MemberOf)
	testCtx.NewRelationship(s.GroupB, s.GroupA, ad.MemberOf)
	testCtx.NewRelationship(s.GroupA, s.GroupC, ad.MemberOf)
}

type OUContainedHarness struct {
	Domain *graph.Node
	OUA    *graph.Node
	OUB    *graph.Node
	OUC    *graph.Node
	OUD    *graph.Node
	OUE    *graph.Node
	UserA  *graph.Node
	UserB  *graph.Node
	UserC  *graph.Node
}

func (s *OUContainedHarness) Setup(testCtx *GraphTestContext) {
	s.Domain = testCtx.NewActiveDirectoryDomain("Domain", RandomObjectID(testCtx.testCtx), false, true)
	s.OUA = testCtx.NewActiveDirectoryOU("OUA", testCtx.Harness.RootADHarness.ActiveDirectoryDomainSID, false)
	s.OUB = testCtx.NewActiveDirectoryOU("OUB", testCtx.Harness.RootADHarness.ActiveDirectoryDomainSID, false)
	s.OUC = testCtx.NewActiveDirectoryOU("OUC", testCtx.Harness.RootADHarness.ActiveDirectoryDomainSID, false)
	s.OUD = testCtx.NewActiveDirectoryOU("OUD", testCtx.Harness.RootADHarness.ActiveDirectoryDomainSID, false)
	s.OUE = testCtx.NewActiveDirectoryOU("OUE", testCtx.Harness.RootADHarness.ActiveDirectoryDomainSID, false)
	s.UserA = testCtx.NewActiveDirectoryUser("UserA", testCtx.Harness.RootADHarness.ActiveDirectoryDomainSID)
	s.UserB = testCtx.NewActiveDirectoryUser("UserB", testCtx.Harness.RootADHarness.ActiveDirectoryDomainSID)
	s.UserC = testCtx.NewActiveDirectoryUser("UserC", testCtx.Harness.RootADHarness.ActiveDirectoryDomainSID)

	testCtx.NewRelationship(s.Domain, s.OUA, ad.Contains)
	testCtx.NewRelationship(s.Domain, s.OUB, ad.Contains)
	testCtx.NewRelationship(s.OUA, s.UserA, ad.Contains)
	testCtx.NewRelationship(s.OUA, s.OUC, ad.Contains)
	testCtx.NewRelationship(s.OUC, s.UserB, ad.Contains)
	testCtx.NewRelationship(s.OUB, s.OUD, ad.Contains)
	testCtx.NewRelationship(s.OUD, s.OUE, ad.Contains)
	testCtx.NewRelationship(s.OUE, s.UserC, ad.Contains)
}

type LocalGroupHarness struct {
	ComputerA *graph.Node
	ComputerB *graph.Node
	ComputerC *graph.Node
	UserA     *graph.Node
	UserB     *graph.Node
	UserC     *graph.Node
	UserD     *graph.Node
	GroupA    *graph.Node
	GroupB    *graph.Node
}

func (s *LocalGroupHarness) Setup(testCtx *GraphTestContext) {
	s.ComputerA = testCtx.NewActiveDirectoryComputer("ComputerA", testCtx.Harness.RootADHarness.ActiveDirectoryDomainSID)
	s.ComputerB = testCtx.NewActiveDirectoryComputer("ComputerB", testCtx.Harness.RootADHarness.ActiveDirectoryDomainSID)
	s.ComputerC = testCtx.NewActiveDirectoryComputer("ComputerC", testCtx.Harness.RootADHarness.ActiveDirectoryDomainSID)
	s.UserA = testCtx.NewActiveDirectoryUser("UserA", testCtx.Harness.RootADHarness.ActiveDirectoryDomainSID)
	s.UserB = testCtx.NewActiveDirectoryUser("UserB", testCtx.Harness.RootADHarness.ActiveDirectoryDomainSID)
	s.UserC = testCtx.NewActiveDirectoryUser("UserC", testCtx.Harness.RootADHarness.ActiveDirectoryDomainSID)
	s.UserD = testCtx.NewActiveDirectoryUser("UserD", testCtx.Harness.RootADHarness.ActiveDirectoryDomainSID)
	s.GroupA = testCtx.NewActiveDirectoryGroup("GroupA", testCtx.Harness.RootADHarness.ActiveDirectoryDomainSID)
	s.GroupB = testCtx.NewActiveDirectoryGroup("GroupB", testCtx.Harness.RootADHarness.ActiveDirectoryDomainSID)

	testCtx.NewRelationship(s.UserB, s.GroupA, ad.MemberOf)
	testCtx.NewRelationship(s.ComputerA, s.GroupB, ad.MemberOf)
	testCtx.NewRelationship(s.GroupA, s.ComputerA, ad.AdminTo)
	testCtx.NewRelationship(s.UserA, s.ComputerA, ad.AdminTo)
	testCtx.NewRelationship(s.ComputerA, s.ComputerB, ad.AdminTo)
	testCtx.NewRelationship(s.GroupB, s.ComputerC, ad.AdminTo)
	testCtx.NewRelationship(s.UserC, s.ComputerA, ad.SQLAdmin)
	testCtx.NewRelationship(s.UserD, s.ComputerA, ad.AllowedToDelegate)
}

type AssetGroupComboNodeHarness struct {
	GroupA *graph.Node
	GroupB *graph.Node
}

func (s *AssetGroupComboNodeHarness) Setup(testCtx *GraphTestContext) {
	s.GroupA = testCtx.NewActiveDirectoryGroup("GroupA", RandomObjectID(testCtx.testCtx))
	s.GroupB = testCtx.NewActiveDirectoryGroup("GroupB", RandomObjectID(testCtx.testCtx))
	s.GroupB.Properties.Set(common.SystemTags.String(), ad.AdminTierZero)
	testCtx.UpdateNode(s.GroupB)

	testCtx.NewRelationship(s.GroupA, s.GroupB, ad.MemberOf)
}

type InboundControlHarness struct {
	ControlledUser  *graph.Node
	ControlledGroup *graph.Node
	GroupA          *graph.Node
	GroupB          *graph.Node
	GroupC          *graph.Node
	GroupD          *graph.Node
	UserA           *graph.Node
	UserB           *graph.Node
	UserC           *graph.Node
	UserD           *graph.Node
	UserE           *graph.Node
	UserF           *graph.Node
	UserG           *graph.Node
	UserH           *graph.Node
}

func (s *InboundControlHarness) Setup(testCtx *GraphTestContext) {
	s.ControlledUser = testCtx.NewActiveDirectoryUser("ControlledUser", testCtx.Harness.RootADHarness.ActiveDirectoryDomainSID)
	s.ControlledGroup = testCtx.NewActiveDirectoryGroup("ControlledGroup", testCtx.Harness.RootADHarness.ActiveDirectoryDomainSID)
	s.GroupA = testCtx.NewActiveDirectoryGroup("GroupA", testCtx.Harness.RootADHarness.ActiveDirectoryDomainSID)
	s.GroupB = testCtx.NewActiveDirectoryGroup("GroupB", testCtx.Harness.RootADHarness.ActiveDirectoryDomainSID)
	s.GroupC = testCtx.NewActiveDirectoryGroup("GroupC", testCtx.Harness.RootADHarness.ActiveDirectoryDomainSID)
	s.GroupD = testCtx.NewActiveDirectoryGroup("GroupD", testCtx.Harness.RootADHarness.ActiveDirectoryDomainSID)
	s.UserA = testCtx.NewActiveDirectoryUser("UserA", testCtx.Harness.RootADHarness.ActiveDirectoryDomainSID)
	s.UserB = testCtx.NewActiveDirectoryUser("UserB", testCtx.Harness.RootADHarness.ActiveDirectoryDomainSID)
	s.UserC = testCtx.NewActiveDirectoryUser("UserC", testCtx.Harness.RootADHarness.ActiveDirectoryDomainSID)
	s.UserD = testCtx.NewActiveDirectoryUser("UserD", testCtx.Harness.RootADHarness.ActiveDirectoryDomainSID)
	s.UserE = testCtx.NewActiveDirectoryUser("UserE", testCtx.Harness.RootADHarness.ActiveDirectoryDomainSID)
	s.UserF = testCtx.NewActiveDirectoryUser("UserF", testCtx.Harness.RootADHarness.ActiveDirectoryDomainSID)
	s.UserG = testCtx.NewActiveDirectoryUser("UserG", testCtx.Harness.RootADHarness.ActiveDirectoryDomainSID)
	s.UserH = testCtx.NewActiveDirectoryUser("UserH", testCtx.Harness.RootADHarness.ActiveDirectoryDomainSID)

	testCtx.NewRelationship(s.GroupA, s.GroupB, ad.MemberOf)
	testCtx.NewRelationship(s.UserA, s.GroupB, ad.MemberOf)
	testCtx.NewRelationship(s.UserG, s.ControlledGroup, ad.MemberOf)
	testCtx.NewRelationship(s.UserG, s.GroupC, ad.MemberOf)
	testCtx.NewRelationship(s.UserH, s.GroupD, ad.MemberOf)

	testCtx.NewRelationship(s.UserB, s.GroupB, ad.GenericAll)
	testCtx.NewRelationship(s.UserC, s.UserD, ad.GenericAll)
	testCtx.NewRelationship(s.UserD, s.ControlledUser, ad.GenericAll)
	testCtx.NewRelationship(s.GroupB, s.ControlledUser, ad.GenericAll)

	testCtx.NewRelationship(s.GroupC, s.ControlledGroup, ad.GenericWrite)
	testCtx.NewRelationship(s.GroupD, s.ControlledGroup, ad.GenericWrite)
	testCtx.NewRelationship(s.UserE, s.ControlledGroup, ad.GenericWrite)
	testCtx.NewRelationship(s.UserF, s.ControlledGroup, ad.GenericWrite)

	testCtx.NewRelationship(s.GroupC, s.ControlledGroup, ad.WriteDACL)
	testCtx.NewRelationship(s.GroupD, s.ControlledGroup, ad.WriteDACL)

	testCtx.NewRelationship(s.GroupC, s.ControlledGroup, ad.WriteOwner)
	testCtx.NewRelationship(s.GroupD, s.ControlledGroup, ad.WriteOwner)

	testCtx.NewRelationship(s.GroupD, s.ControlledGroup, ad.Owns)
}

type OutboundControlHarness struct {
	Controller  *graph.Node
	UserA       *graph.Node
	UserB       *graph.Node
	UserC       *graph.Node
	GroupA      *graph.Node
	GroupB      *graph.Node
	GroupC      *graph.Node
	ComputerA   *graph.Node
	ComputerB   *graph.Node
	ComputerC   *graph.Node
	ControllerB *graph.Node
	Computer1   *graph.Node
	Group1      *graph.Node
	Group2      *graph.Node
}

func (s *OutboundControlHarness) Setup(testCtx *GraphTestContext) {
	s.Controller = testCtx.NewActiveDirectoryUser("Controller", testCtx.Harness.RootADHarness.ActiveDirectoryDomainSID)
	s.UserA = testCtx.NewActiveDirectoryUser("UserA", testCtx.Harness.RootADHarness.ActiveDirectoryDomainSID)
	s.UserB = testCtx.NewActiveDirectoryUser("UserB", testCtx.Harness.RootADHarness.ActiveDirectoryDomainSID)
	s.UserC = testCtx.NewActiveDirectoryUser("UserC", testCtx.Harness.RootADHarness.ActiveDirectoryDomainSID)
	s.GroupA = testCtx.NewActiveDirectoryGroup("GroupA", testCtx.Harness.RootADHarness.ActiveDirectoryDomainSID)
	s.GroupB = testCtx.NewActiveDirectoryGroup("GroupB", testCtx.Harness.RootADHarness.ActiveDirectoryDomainSID)
	s.GroupC = testCtx.NewActiveDirectoryGroup("GroupC", testCtx.Harness.RootADHarness.ActiveDirectoryDomainSID)
	s.ComputerA = testCtx.NewActiveDirectoryComputer("ComputerA", testCtx.Harness.RootADHarness.ActiveDirectoryDomainSID)
	s.ComputerB = testCtx.NewActiveDirectoryComputer("ComputerB", testCtx.Harness.RootADHarness.ActiveDirectoryDomainSID)
	s.ComputerC = testCtx.NewActiveDirectoryComputer("ComputerC", testCtx.Harness.RootADHarness.ActiveDirectoryDomainSID)

	testCtx.NewRelationship(s.UserA, s.GroupA, ad.MemberOf)
	testCtx.NewRelationship(s.UserB, s.GroupB, ad.MemberOf)
	testCtx.NewRelationship(s.GroupA, s.GroupC, ad.MemberOf)
	testCtx.NewRelationship(s.Controller, s.GroupA, ad.MemberOf)

	testCtx.NewRelationship(s.Controller, s.UserC, ad.GenericAll)
	testCtx.NewRelationship(s.Controller, s.GroupB, ad.GenericAll)
	testCtx.NewRelationship(s.GroupA, s.ComputerA, ad.GenericAll)
	testCtx.NewRelationship(s.UserC, s.ComputerB, ad.GenericAll)
	testCtx.NewRelationship(s.GroupC, s.ComputerC, ad.GenericAll)
	testCtx.NewRelationship(s.UserC, s.GroupB, ad.MemberOf)

	s.ControllerB = testCtx.NewActiveDirectoryGroup("ControllerB", testCtx.Harness.RootADHarness.ActiveDirectoryDomainSID)
	s.Computer1 = testCtx.NewActiveDirectoryComputer("Computer1", testCtx.Harness.RootADHarness.ActiveDirectoryDomainSID)
	s.Group1 = testCtx.NewActiveDirectoryComputer("Group1", testCtx.Harness.RootADHarness.ActiveDirectoryDomainSID)
	s.Group2 = testCtx.NewActiveDirectoryComputer("Group2", testCtx.Harness.RootADHarness.ActiveDirectoryDomainSID)

	testCtx.NewRelationship(s.ControllerB, s.Computer1, ad.WriteAccountRestrictions)
	testCtx.NewRelationship(s.Computer1, s.Group1, ad.MemberOf)
	testCtx.NewRelationship(s.Computer1, s.Group2, ad.MemberOf)
}

type SessionHarness struct {
	User      *graph.Node
	ComputerA *graph.Node
	ComputerB *graph.Node
	ComputerC *graph.Node
	GroupA    *graph.Node
	GroupB    *graph.Node
	GroupC    *graph.Node
}

func (s *SessionHarness) Setup(testCtx *GraphTestContext) {
	s.ComputerA = testCtx.NewActiveDirectoryComputer("ComputerA", testCtx.Harness.RootADHarness.ActiveDirectoryDomainSID)
	s.ComputerB = testCtx.NewActiveDirectoryComputer("ComputerB", testCtx.Harness.RootADHarness.ActiveDirectoryDomainSID)
	s.ComputerC = testCtx.NewActiveDirectoryComputer("ComputerC", testCtx.Harness.RootADHarness.ActiveDirectoryDomainSID)

	s.User = testCtx.NewActiveDirectoryUser("User", testCtx.Harness.RootADHarness.ActiveDirectoryDomainSID)
	s.GroupA = testCtx.NewActiveDirectoryGroup("GroupA", testCtx.Harness.RootADHarness.ActiveDirectoryDomainSID)
	s.GroupB = testCtx.NewActiveDirectoryGroup("GroupB", testCtx.Harness.RootADHarness.ActiveDirectoryDomainSID)
	s.GroupC = testCtx.NewActiveDirectoryGroup("GroupC", testCtx.Harness.RootADHarness.ActiveDirectoryDomainSID)

	testCtx.NewRelationship(s.ComputerA, s.GroupA, ad.MemberOf)
	testCtx.NewRelationship(s.ComputerA, s.User, ad.HasSession)
	testCtx.NewRelationship(s.ComputerB, s.User, ad.HasSession)
	testCtx.NewRelationship(s.User, s.GroupA, ad.MemberOf)
	testCtx.NewRelationship(s.User, s.GroupB, ad.MemberOf)
	testCtx.NewRelationship(s.ComputerC, s.GroupA, ad.MemberOf)
	testCtx.NewRelationship(s.GroupB, s.GroupC, ad.MemberOf)

}

type RDPHarness2 struct {
	Computer            *graph.Node
	RDPLocalGroup       *graph.Node
	UserA               *graph.Node
	UserB               *graph.Node
	UserC               *graph.Node
	RDPDomainUsersGroup *graph.Node
}

func (s *RDPHarness2) Setup(testCtx *GraphTestContext) {
	s.Computer = testCtx.NewActiveDirectoryComputer("WIN11", testCtx.Harness.RootADHarness.ActiveDirectoryDomainSID)
	s.RDPDomainUsersGroup = testCtx.NewActiveDirectoryGroup("RDP Domain Users 2", testCtx.Harness.RootADHarness.ActiveDirectoryDomainSID)
	s.RDPLocalGroup = testCtx.NewActiveDirectoryLocalGroup("Remote Desktop Users 2", testCtx.Harness.RootADHarness.ActiveDirectoryDomainSID)

	rdpLocalGroupObjectID, _ := s.RDPLocalGroup.Properties.Get(common.ObjectID.String()).String()

	s.RDPLocalGroup.Properties.Set(
		common.ObjectID.String(),
		rdpLocalGroupObjectID+adAnalysis.RDPGroupSuffix,
	)
	testCtx.UpdateNode(s.RDPLocalGroup)

	s.UserA = testCtx.NewActiveDirectoryUser("UserA", testCtx.Harness.RootADHarness.ActiveDirectoryDomainSID)
	s.UserB = testCtx.NewActiveDirectoryUser("UserB", testCtx.Harness.RootADHarness.ActiveDirectoryDomainSID)
	s.UserC = testCtx.NewActiveDirectoryUser("UserC", testCtx.Harness.RootADHarness.ActiveDirectoryDomainSID)

	testCtx.NewRelationship(s.RDPLocalGroup, s.Computer, ad.RemoteInteractiveLogonPrivilege)
	testCtx.NewRelationship(s.RDPLocalGroup, s.Computer, ad.LocalToComputer)
	testCtx.NewRelationship(s.RDPDomainUsersGroup, s.RDPLocalGroup, ad.MemberOfLocalGroup)
	testCtx.NewRelationship(s.UserA, s.RDPDomainUsersGroup, ad.MemberOf)
	testCtx.NewRelationship(s.UserB, s.RDPDomainUsersGroup, ad.MemberOf)
	testCtx.NewRelationship(s.UserC, s.RDPDomainUsersGroup, ad.MemberOf)
}

type RDPHarness struct {
	IrshadUser          *graph.Node
	EliUser             *graph.Node
	DillonUser          *graph.Node
	UliUser             *graph.Node
	AlyxUser            *graph.Node
	AndyUser            *graph.Node
	RohanUser           *graph.Node
	JohnUser            *graph.Node
	LocalGroupA         *graph.Node
	DomainGroupA        *graph.Node
	DomainGroupB        *graph.Node
	DomainGroupC        *graph.Node
	DomainGroupD        *graph.Node
	DomainGroupE        *graph.Node
	RDPLocalGroup       *graph.Node
	Computer            *graph.Node
	RDPDomainUsersGroup *graph.Node
}

func (s *RDPHarness) Setup(testCtx *GraphTestContext) {
	s.Computer = testCtx.NewActiveDirectoryComputer("WIN10", testCtx.Harness.RootADHarness.ActiveDirectoryDomainSID)
	s.RDPDomainUsersGroup = testCtx.NewActiveDirectoryGroup("RDP Domain Users", testCtx.Harness.RootADHarness.ActiveDirectoryDomainSID)
	s.RDPLocalGroup = testCtx.NewActiveDirectoryLocalGroup("Remote Desktop Users", testCtx.Harness.RootADHarness.ActiveDirectoryDomainSID)

	rdpLocalGroupObjectID, _ := s.RDPLocalGroup.Properties.Get(common.ObjectID.String()).String()

	s.RDPLocalGroup.Properties.Set(
		common.ObjectID.String(),
		rdpLocalGroupObjectID+adAnalysis.RDPGroupSuffix,
	)
	testCtx.UpdateNode(s.RDPLocalGroup)

	// Users
	s.IrshadUser = testCtx.NewActiveDirectoryUser("Irshad", testCtx.Harness.RootADHarness.ActiveDirectoryDomainSID)
	s.EliUser = testCtx.NewActiveDirectoryUser("Eli", testCtx.Harness.RootADHarness.ActiveDirectoryDomainSID)
	s.DillonUser = testCtx.NewActiveDirectoryUser("Dillon", testCtx.Harness.RootADHarness.ActiveDirectoryDomainSID)
	s.UliUser = testCtx.NewActiveDirectoryUser("Uli", testCtx.Harness.RootADHarness.ActiveDirectoryDomainSID)
	s.AlyxUser = testCtx.NewActiveDirectoryUser("Alyx", testCtx.Harness.RootADHarness.ActiveDirectoryDomainSID)
	s.AndyUser = testCtx.NewActiveDirectoryUser("Andy", testCtx.Harness.RootADHarness.ActiveDirectoryDomainSID)
	s.RohanUser = testCtx.NewActiveDirectoryUser("Rohan", testCtx.Harness.RootADHarness.ActiveDirectoryDomainSID)
	s.JohnUser = testCtx.NewActiveDirectoryUser("John", testCtx.Harness.RootADHarness.ActiveDirectoryDomainSID)

	// Groups
	s.LocalGroupA = testCtx.NewActiveDirectoryGroup("Local Group A", testCtx.Harness.RootADHarness.ActiveDirectoryDomainSID)
	s.DomainGroupA = testCtx.NewActiveDirectoryGroup("Domain Group A", testCtx.Harness.RootADHarness.ActiveDirectoryDomainSID)
	s.DomainGroupB = testCtx.NewActiveDirectoryGroup("Domain Group B", testCtx.Harness.RootADHarness.ActiveDirectoryDomainSID)
	s.DomainGroupC = testCtx.NewActiveDirectoryGroup("Domain Group C", testCtx.Harness.RootADHarness.ActiveDirectoryDomainSID)
	s.DomainGroupD = testCtx.NewActiveDirectoryGroup("Domain Group D", testCtx.Harness.RootADHarness.ActiveDirectoryDomainSID)
	s.DomainGroupE = testCtx.NewActiveDirectoryGroup("Domain Group E", testCtx.Harness.RootADHarness.ActiveDirectoryDomainSID)

	testCtx.NewRelationship(s.EliUser, s.RDPLocalGroup, ad.MemberOfLocalGroup, DefaultRelProperties)
	testCtx.NewRelationship(s.EliUser, s.Computer, ad.RemoteInteractiveLogonPrivilege, DefaultRelProperties)

	testCtx.NewRelationship(s.DomainGroupA, s.RDPLocalGroup, ad.MemberOfLocalGroup, DefaultRelProperties)
	testCtx.NewRelationship(s.DomainGroupA, s.Computer, ad.RemoteInteractiveLogonPrivilege, DefaultRelProperties)

	testCtx.NewRelationship(s.JohnUser, s.DomainGroupA, ad.MemberOf, DefaultRelProperties)
	testCtx.NewRelationship(s.RDPDomainUsersGroup, s.DomainGroupA, ad.MemberOf, DefaultRelProperties)
	testCtx.NewRelationship(s.JohnUser, s.RDPDomainUsersGroup, ad.MemberOf, DefaultRelProperties)
	testCtx.NewRelationship(s.RohanUser, s.RDPDomainUsersGroup, ad.MemberOf, DefaultRelProperties)

	testCtx.NewRelationship(s.DomainGroupB, s.Computer, ad.RemoteInteractiveLogonPrivilege, DefaultRelProperties)
	testCtx.NewRelationship(s.RohanUser, s.DomainGroupB, ad.MemberOf, DefaultRelProperties)

	testCtx.NewRelationship(s.AndyUser, s.DomainGroupB, ad.MemberOf, DefaultRelProperties)
	testCtx.NewRelationship(s.DomainGroupB, s.RDPLocalGroup, ad.MemberOfLocalGroup, DefaultRelProperties)
	testCtx.NewRelationship(s.DomainGroupB, s.Computer, ad.RemoteInteractiveLogonPrivilege, DefaultRelProperties)

	testCtx.NewRelationship(s.IrshadUser, s.RDPLocalGroup, ad.MemberOfLocalGroup, DefaultRelProperties)
	testCtx.NewRelationship(s.IrshadUser, s.DomainGroupD, ad.MemberOf, DefaultRelProperties)

	testCtx.NewRelationship(s.DomainGroupD, s.DomainGroupE, ad.MemberOf, DefaultRelProperties)

	testCtx.NewRelationship(s.DomainGroupE, s.Computer, ad.RemoteInteractiveLogonPrivilege, DefaultRelProperties)

	testCtx.NewRelationship(s.DomainGroupC, s.RDPLocalGroup, ad.MemberOfLocalGroup, DefaultRelProperties)
	testCtx.NewRelationship(s.DillonUser, s.DomainGroupC, ad.MemberOf, DefaultRelProperties)
	testCtx.NewRelationship(s.DillonUser, s.Computer, ad.RemoteInteractiveLogonPrivilege, DefaultRelProperties)

	testCtx.NewRelationship(s.UliUser, s.RDPLocalGroup, ad.MemberOfLocalGroup, DefaultRelProperties)
	testCtx.NewRelationship(s.UliUser, s.LocalGroupA, ad.MemberOfLocalGroup, DefaultRelProperties)
	testCtx.NewRelationship(s.LocalGroupA, s.Computer, ad.LocalToComputer, DefaultRelProperties)
	testCtx.NewRelationship(s.LocalGroupA, s.Computer, ad.RemoteInteractiveLogonPrivilege, DefaultRelProperties)

	testCtx.NewRelationship(s.AlyxUser, s.Computer, ad.RemoteInteractiveLogonPrivilege, DefaultRelProperties)

	testCtx.NewRelationship(s.RDPLocalGroup, s.Computer, ad.LocalToComputer, DefaultRelProperties)
}

type GPOEnforcementHarness struct {
	GPOEnforced         *graph.Node
	GPOUnenforced       *graph.Node
	Domain              *graph.Node
	OrganizationalUnitA *graph.Node
	OrganizationalUnitB *graph.Node
	OrganizationalUnitC *graph.Node
	OrganizationalUnitD *graph.Node
	UserA               *graph.Node
	UserB               *graph.Node
	UserC               *graph.Node
	UserD               *graph.Node
}

func (s *GPOEnforcementHarness) Setup(testCtx *GraphTestContext) {
	s.GPOEnforced = testCtx.NewActiveDirectoryGPO("Enforced GPO", testCtx.Harness.RootADHarness.ActiveDirectoryDomainSID)
	s.GPOUnenforced = testCtx.NewActiveDirectoryGPO("Unenforced GPO", testCtx.Harness.RootADHarness.ActiveDirectoryDomainSID)
	s.Domain = testCtx.NewActiveDirectoryDomain("TESTLAB.2", RandomDomainSID(), false, true)
	s.OrganizationalUnitA = testCtx.NewActiveDirectoryOU("OU A", testCtx.Harness.RootADHarness.ActiveDirectoryDomainSID, true)
	s.OrganizationalUnitB = testCtx.NewActiveDirectoryOU("OU B", testCtx.Harness.RootADHarness.ActiveDirectoryDomainSID, false)
	s.OrganizationalUnitC = testCtx.NewActiveDirectoryOU("OU C", testCtx.Harness.RootADHarness.ActiveDirectoryDomainSID, false)
	s.OrganizationalUnitD = testCtx.NewActiveDirectoryOU("OU D", testCtx.Harness.RootADHarness.ActiveDirectoryDomainSID, true)
	s.UserA = testCtx.NewActiveDirectoryUser("GPO Test User A", testCtx.Harness.RootADHarness.ActiveDirectoryDomainSID)
	s.UserB = testCtx.NewActiveDirectoryUser("GPO Test User B", testCtx.Harness.RootADHarness.ActiveDirectoryDomainSID)
	s.UserC = testCtx.NewActiveDirectoryUser("GPO Test User C", testCtx.Harness.RootADHarness.ActiveDirectoryDomainSID)
	s.UserD = testCtx.NewActiveDirectoryUser("GPO Test User D", testCtx.Harness.RootADHarness.ActiveDirectoryDomainSID)

	testCtx.NewRelationship(s.GPOUnenforced, s.Domain, ad.GPLink, DefaultRelProperties, graph.AsProperties(graph.PropertyMap{
		ad.Enforced: false,
	}))

	testCtx.NewRelationship(s.GPOEnforced, s.Domain, ad.GPLink, DefaultRelProperties, graph.AsProperties(graph.PropertyMap{
		ad.Enforced: true,
	}))

	testCtx.NewRelationship(s.Domain, s.OrganizationalUnitA, ad.Contains, DefaultRelProperties)
	testCtx.NewRelationship(s.Domain, s.OrganizationalUnitB, ad.Contains, DefaultRelProperties)
	testCtx.NewRelationship(s.OrganizationalUnitB, s.OrganizationalUnitD, ad.Contains, DefaultRelProperties)
	testCtx.NewRelationship(s.OrganizationalUnitA, s.OrganizationalUnitC, ad.Contains, DefaultRelProperties)
	testCtx.NewRelationship(s.OrganizationalUnitA, s.UserA, ad.Contains, DefaultRelProperties)
	testCtx.NewRelationship(s.OrganizationalUnitC, s.UserC, ad.Contains, DefaultRelProperties)
	testCtx.NewRelationship(s.OrganizationalUnitD, s.UserD, ad.Contains, DefaultRelProperties)
	testCtx.NewRelationship(s.OrganizationalUnitB, s.UserB, ad.Contains, DefaultRelProperties)
}

type AZBaseHarness struct {
	Tenant                *graph.Node
	User                  *graph.Node
	Application           *graph.Node
	ServicePrincipal      *graph.Node
	Nodes                 graph.NodeKindSet
	UserFirstDegreeGroups graph.NodeSet
	NumPaths              int
}

func (s *AZBaseHarness) Setup(testCtx *GraphTestContext) {
	const (
		numVMs    = 5
		numGroups = 5
		numRoles  = 5
	)
	tenantID := RandomObjectID(testCtx.testCtx)

	s.Nodes = graph.NewNodeKindSet()
	s.Tenant = testCtx.NewAzureTenant(tenantID)
	s.User = testCtx.NewAzureUser(HarnessUserName, HarnessUserName, HarnessUserDescription, RandomObjectID(testCtx.testCtx), HarnessUserLicenses, tenantID, HarnessUserMFAEnabled)
	s.Application = testCtx.NewAzureApplication(HarnessAppName, RandomObjectID(testCtx.testCtx), tenantID)
	s.ServicePrincipal = testCtx.NewAzureServicePrincipal(HarnessServicePrincipalName, RandomObjectID(testCtx.testCtx), tenantID)
	s.Nodes.Add(s.Tenant, s.User, s.Application, s.ServicePrincipal)
	s.UserFirstDegreeGroups = graph.NewNodeSet()
	s.NumPaths = 1287

	// Tie the user to the tenant and vice-versa
	// Note: This will cause a full re-traversal of paths outbound from the user object
	testCtx.NewRelationship(s.Tenant, s.User, azure.Contains)
	testCtx.NewRelationship(s.User, s.Tenant, azure.PrivilegedRoleAdmin)

	// Create some MemberOf relationships for the new user
	for nestingDepth := numGroups; nestingDepth > 0; nestingDepth-- {
		newGroups := s.CreateAzureNestedGroupChain(testCtx, tenantID, nestingDepth)
		s.Nodes.Add(newGroups.Slice()...)

		for _, newGroup := range newGroups {
			// Tie the groups to the tenant
			testCtx.NewRelationship(s.Tenant, newGroup, azure.Contains)
		}
	}

	// Create some VMs that the user has access to
	for vmIdx := 0; vmIdx < numVMs; vmIdx++ {
		newVM := testCtx.NewAzureVM(fmt.Sprintf("vm %d", vmIdx), RandomObjectID(testCtx.testCtx), tenantID)
		s.Nodes.Add(newVM)

		// Tie the vm to the tenant
		testCtx.NewRelationship(s.Tenant, newVM, azure.Contains)

		// User has contributor rights to the new VM
		testCtx.NewRelationship(s.User, newVM, azure.Contributor)
	}

	// Create some role assignments for the user
	for roleIdx := 0; roleIdx < numRoles; roleIdx++ {
		var (
			objectID       = RandomObjectID(testCtx.testCtx)
			roleTemplateID = RandomObjectID(testCtx.testCtx)
			newRole        = testCtx.NewAzureRole(fmt.Sprintf("AZRole_%s", objectID), objectID, roleTemplateID, tenantID)
		)
		s.Nodes.Add(newRole)

		testCtx.NewRelationship(s.User, newRole, azure.HasRole)

		// Each role has contributor on all VMs, creating more attack paths
		for _, vm := range s.Nodes.Get(azure.VM) {
			testCtx.NewRelationship(newRole, vm, azure.Contributor)
		}

		// Roles may be granted by groups
		for _, group := range s.Nodes.Get(azure.Group) {
			testCtx.NewRelationship(group, newRole, azure.HasRole)
		}
	}

	// Tie the application and service principal to the user
	testCtx.NewRelationship(s.User, s.Application, azure.Owner)
	testCtx.NewRelationship(s.User, s.ServicePrincipal, azure.Owner)

	// Tie the service principal to the application
	testCtx.NewRelationship(s.Application, s.ServicePrincipal, azure.RunsAs)
}

func (s *AZBaseHarness) CreateAzureNestedGroupChain(testCtx *GraphTestContext, tenantID string, chainDepth int) graph.NodeSet {
	var (
		previousGroup *graph.Node
		groupNodes    = graph.NewNodeSet()
	)

	for groupIdx := 0; groupIdx < chainDepth; groupIdx++ {
		var (
			objectID = RandomObjectID(testCtx.testCtx)
			newGroup = testCtx.NewAzureGroup(fmt.Sprintf("AZGroup_%s", objectID), objectID, tenantID)
		)

		if previousGroup == nil {
			testCtx.NewRelationship(s.User, newGroup, azure.MemberOf)
			s.UserFirstDegreeGroups.Add(newGroup)
		} else {
			testCtx.NewRelationship(previousGroup, newGroup, azure.MemberOf)
		}

		groupNodes.Add(newGroup)
		previousGroup = newGroup
	}

	return groupNodes
}

type AZGroupMembershipHarness struct {
	Tenant *graph.Node
	UserA  *graph.Node
	UserB  *graph.Node
	UserC  *graph.Node
	Group  *graph.Node
}

func (s *AZGroupMembershipHarness) Setup(testCtx *GraphTestContext) {
	tenantID := RandomObjectID(testCtx.testCtx)
	s.Tenant = testCtx.NewAzureTenant(tenantID)
	s.UserA = testCtx.NewAzureUser("UserA", "UserA", "", RandomObjectID(testCtx.testCtx), "", tenantID, false)
	s.UserB = testCtx.NewAzureUser("UserB", "UserB", "", RandomObjectID(testCtx.testCtx), "", tenantID, false)
	s.UserC = testCtx.NewAzureUser("UserC", "UserC", "", RandomObjectID(testCtx.testCtx), "", tenantID, false)
	s.Group = testCtx.NewAzureGroup("Group", RandomObjectID(testCtx.testCtx), tenantID)

	testCtx.NewRelationship(s.Tenant, s.Group, azure.Contains)

	testCtx.NewRelationship(s.UserA, s.Group, azure.MemberOf)
	testCtx.NewRelationship(s.UserB, s.Group, azure.MemberOf)
	testCtx.NewRelationship(s.UserC, s.Group, azure.MemberOf)
}

type AZManagementGroupHarness struct {
	Tenant *graph.Node
	UserA  *graph.Node
	UserB  *graph.Node
	UserC  *graph.Node
	Group  *graph.Node
}

func (s *AZManagementGroupHarness) Setup(testCtx *GraphTestContext) {
	tenantID := RandomObjectID(testCtx.testCtx)
	s.Tenant = testCtx.NewAzureTenant(tenantID)
	s.UserA = testCtx.NewAzureUser("Batman", "Batman", "", RandomObjectID(testCtx.testCtx), "", tenantID, false)
	s.UserB = testCtx.NewAzureUser("Wonder Woman", "Wonder Woman", "", RandomObjectID(testCtx.testCtx), "", tenantID, false)
	s.UserC = testCtx.NewAzureUser("Flash", "Flash", "", RandomObjectID(testCtx.testCtx), "", tenantID, false)
	s.Group = testCtx.NewAzureManagementGroup("Justice League", RandomObjectID(testCtx.testCtx), tenantID)
	testCtx.NewRelationship(s.Tenant, s.Group, azure.Contains)

	testCtx.NewRelationship(s.UserA, s.Group, azure.ManagementGroup)
	testCtx.NewRelationship(s.UserB, s.Group, azure.ManagementGroup)
	testCtx.NewRelationship(s.UserC, s.Group, azure.ManagementGroup)
}

type AZEntityPanelHarness struct {
	Application      *graph.Node
	Device           *graph.Node
	Group            *graph.Node
	ManagementGroup  *graph.Node
	ResourceGroup    *graph.Node
	KeyVault         *graph.Node
	Role             *graph.Node
	ServicePrincipal *graph.Node
	Subscription     *graph.Node
	Tenant           *graph.Node
	User             *graph.Node
	VM               *graph.Node
}

func (s *AZEntityPanelHarness) Setup(testCtx *GraphTestContext) {
	tenantID := RandomObjectID(testCtx.testCtx)
	s.Application = testCtx.NewAzureApplication("App", RandomObjectID(testCtx.testCtx), tenantID)
	s.Device = testCtx.NewAzureDevice("Device", RandomObjectID(testCtx.testCtx), RandomObjectID(testCtx.testCtx), tenantID)
	s.Group = testCtx.NewAzureGroup("Group", RandomObjectID(testCtx.testCtx), tenantID)
	s.ManagementGroup = testCtx.NewAzureResourceGroup("Mgmt Group", RandomObjectID(testCtx.testCtx), tenantID)
	s.ResourceGroup = testCtx.NewAzureResourceGroup("Resource Group", RandomObjectID(testCtx.testCtx), tenantID)
	s.KeyVault = testCtx.NewAzureKeyVault("Key Vault", RandomObjectID(testCtx.testCtx), tenantID)
	s.Role = testCtx.NewAzureRole("Role", RandomObjectID(testCtx.testCtx), RandomObjectID(testCtx.testCtx), tenantID)
	s.ServicePrincipal = testCtx.NewAzureServicePrincipal("Service Principal", RandomObjectID(testCtx.testCtx), tenantID)
	s.Subscription = testCtx.NewAzureSubscription("Sub", RandomObjectID(testCtx.testCtx), tenantID)
	s.Tenant = testCtx.NewAzureTenant(tenantID)
	s.User = testCtx.NewAzureUser("User", "UserPrincipal", "Test User", RandomObjectID(testCtx.testCtx), "Licenses", tenantID, false)
	s.VM = testCtx.NewAzureVM("VM", RandomObjectID(testCtx.testCtx), tenantID)

	// Application
	testCtx.NewRelationship(s.User, s.Application, azure.Owner)

	// Device
	testCtx.NewRelationship(s.User, s.Device, azure.Owns)
	testCtx.NewRelationship(s.User, s.Device, azure.ExecuteCommand)

	// Groups
	testCtx.NewRelationship(s.User, s.Group, azure.Owns)
	testCtx.NewRelationship(s.User, s.ResourceGroup, azure.Owns)
	testCtx.NewRelationship(s.User, s.ManagementGroup, azure.Owner)

	// Key Vault
	testCtx.NewRelationship(s.User, s.KeyVault, azure.Owns)

	// Role
	testCtx.NewRelationship(s.Group, s.Role, azure.HasRole)
	testCtx.NewRelationship(s.User, s.Role, azure.HasRole)

	// Service Principal
	testCtx.NewRelationship(s.User, s.ServicePrincipal, azure.Owner)
	testCtx.NewRelationship(s.Application, s.ServicePrincipal, azure.RunsAs)

	// Subscription
	testCtx.NewRelationship(s.User, s.Subscription, azure.Owns)

	// Tenant
	testCtx.NewRelationship(s.User, s.Tenant, azure.PrivilegedRoleAdmin)

	// User
	testCtx.NewRelationship(s.Tenant, s.User, azure.Contains)

	// VM
	testCtx.NewRelationship(s.Tenant, s.VM, azure.Contains)
	testCtx.NewRelationship(s.User, s.VM, azure.Contributor)
	testCtx.NewRelationship(s.Role, s.VM, azure.Contributor)
}

type AZMGApplicationReadWriteAllHarness struct {
	Application       *graph.Node
	ServicePrincipal  *graph.Node
	ServicePrincipalB *graph.Node
	MicrosoftGraph    *graph.Node
	Tenant            *graph.Node
}

func (s *AZMGApplicationReadWriteAllHarness) Setup(testCtx *GraphTestContext) {
	tenantID := RandomObjectID(testCtx.testCtx)
	s.Tenant = testCtx.NewAzureTenant(tenantID)
	s.MicrosoftGraph = testCtx.NewAzureServicePrincipal("Microsoft Graph", RandomObjectID(testCtx.testCtx), tenantID)

	s.Application = testCtx.NewAzureApplication("App", RandomObjectID(testCtx.testCtx), tenantID)
	s.ServicePrincipal = testCtx.NewAzureServicePrincipal("Service Principal", RandomObjectID(testCtx.testCtx), tenantID)
	s.ServicePrincipalB = testCtx.NewAzureServicePrincipal("Service Principal B", RandomObjectID(testCtx.testCtx), tenantID)

	testCtx.NewRelationship(s.Tenant, s.MicrosoftGraph, azure.Contains)
	testCtx.NewRelationship(s.Tenant, s.Application, azure.Contains)
	testCtx.NewRelationship(s.Tenant, s.ServicePrincipal, azure.Contains)
	testCtx.NewRelationship(s.Tenant, s.ServicePrincipalB, azure.Contains)

	testCtx.NewRelationship(s.ServicePrincipal, s.MicrosoftGraph, azure.ApplicationReadWriteAll)

	testCtx.NewRelationship(s.ServicePrincipal, s.MicrosoftGraph, azure.AZMGAddSecret)
	testCtx.NewRelationship(s.ServicePrincipal, s.MicrosoftGraph, azure.AZMGAddOwner)

	testCtx.NewRelationship(s.ServicePrincipal, s.Application, azure.AZMGAddSecret)
	testCtx.NewRelationship(s.ServicePrincipal, s.Application, azure.AZMGAddOwner)

	testCtx.NewRelationship(s.ServicePrincipal, s.ServicePrincipalB, azure.AZMGAddSecret)
	testCtx.NewRelationship(s.ServicePrincipal, s.ServicePrincipalB, azure.AZMGAddOwner)
}

type AZMGAppRoleManagementReadWriteAllHarness struct {
	ServicePrincipal *graph.Node
	MicrosoftGraph   *graph.Node
	Tenant           *graph.Node
}

func (s *AZMGAppRoleManagementReadWriteAllHarness) Setup(testCtx *GraphTestContext) {
	tenantID := RandomObjectID(testCtx.testCtx)
	s.Tenant = testCtx.NewAzureTenant(tenantID)
	s.MicrosoftGraph = testCtx.NewAzureServicePrincipal("Microsoft Graph", RandomObjectID(testCtx.testCtx), tenantID)

	s.ServicePrincipal = testCtx.NewAzureServicePrincipal("Service Principal", RandomObjectID(testCtx.testCtx), tenantID)

	testCtx.NewRelationship(s.Tenant, s.MicrosoftGraph, azure.Contains)
	testCtx.NewRelationship(s.Tenant, s.ServicePrincipal, azure.Contains)

	testCtx.NewRelationship(s.ServicePrincipal, s.MicrosoftGraph, azure.AppRoleAssignmentReadWriteAll)

	testCtx.NewRelationship(s.ServicePrincipal, s.Tenant, azure.AZMGGrantAppRoles)
}

type AZMGDirectoryReadWriteAllHarness struct {
	Group            *graph.Node
	ServicePrincipal *graph.Node
	MicrosoftGraph   *graph.Node
	Tenant           *graph.Node
}

func (s *AZMGDirectoryReadWriteAllHarness) Setup(testCtx *GraphTestContext) {
	tenantID := RandomObjectID(testCtx.testCtx)
	s.Tenant = testCtx.NewAzureTenant(tenantID)
	s.MicrosoftGraph = testCtx.NewAzureServicePrincipal("Microsoft Graph", RandomObjectID(testCtx.testCtx), tenantID)

	s.Group = testCtx.NewAzureGroup("Group", RandomObjectID(testCtx.testCtx), tenantID)
	s.ServicePrincipal = testCtx.NewAzureServicePrincipal("Service Principal", RandomObjectID(testCtx.testCtx), tenantID)

	testCtx.NewRelationship(s.Tenant, s.MicrosoftGraph, azure.Contains)
	testCtx.NewRelationship(s.Tenant, s.Group, azure.Contains)
	testCtx.NewRelationship(s.Tenant, s.ServicePrincipal, azure.Contains)

	testCtx.NewRelationship(s.ServicePrincipal, s.MicrosoftGraph, azure.DirectoryReadWriteAll)
	testCtx.NewRelationship(s.ServicePrincipal, s.Group, azure.AZMGAddMember)
	testCtx.NewRelationship(s.ServicePrincipal, s.Group, azure.AZMGAddOwner)
}

type AZMGGroupReadWriteAllHarness struct {
	Group            *graph.Node
	ServicePrincipal *graph.Node
	MicrosoftGraph   *graph.Node
	Tenant           *graph.Node
}

func (s *AZMGGroupReadWriteAllHarness) Setup(testCtx *GraphTestContext) {
	tenantID := RandomObjectID(testCtx.testCtx)
	s.Tenant = testCtx.NewAzureTenant(tenantID)
	s.MicrosoftGraph = testCtx.NewAzureServicePrincipal("Microsoft Graph", RandomObjectID(testCtx.testCtx), tenantID)

	s.Group = testCtx.NewAzureGroup("Group", RandomObjectID(testCtx.testCtx), tenantID)
	s.ServicePrincipal = testCtx.NewAzureServicePrincipal("Service Principal", RandomObjectID(testCtx.testCtx), tenantID)

	testCtx.NewRelationship(s.Tenant, s.MicrosoftGraph, azure.Contains)
	testCtx.NewRelationship(s.Tenant, s.Group, azure.Contains)
	testCtx.NewRelationship(s.Tenant, s.ServicePrincipal, azure.Contains)

	testCtx.NewRelationship(s.ServicePrincipal, s.MicrosoftGraph, azure.GroupReadWriteAll)
	testCtx.NewRelationship(s.ServicePrincipal, s.Group, azure.AZMGAddMember)
	testCtx.NewRelationship(s.ServicePrincipal, s.Group, azure.AZMGAddOwner)
}

type AZMGGroupMemberReadWriteAllHarness struct {
	Group            *graph.Node
	ServicePrincipal *graph.Node
	MicrosoftGraph   *graph.Node
	Tenant           *graph.Node
}

func (s *AZMGGroupMemberReadWriteAllHarness) Setup(testCtx *GraphTestContext) {
	tenantID := RandomObjectID(testCtx.testCtx)
	s.Tenant = testCtx.NewAzureTenant(tenantID)
	s.MicrosoftGraph = testCtx.NewAzureServicePrincipal("Microsoft Graph", RandomObjectID(testCtx.testCtx), tenantID)

	s.Group = testCtx.NewAzureGroup("Group", RandomObjectID(testCtx.testCtx), tenantID)
	s.ServicePrincipal = testCtx.NewAzureServicePrincipal("Service Principal", RandomObjectID(testCtx.testCtx), tenantID)

	testCtx.NewRelationship(s.Tenant, s.MicrosoftGraph, azure.Contains)
	testCtx.NewRelationship(s.Tenant, s.Group, azure.Contains)
	testCtx.NewRelationship(s.Tenant, s.ServicePrincipal, azure.Contains)

	testCtx.NewRelationship(s.ServicePrincipal, s.MicrosoftGraph, azure.GroupMemberReadWriteAll)
	testCtx.NewRelationship(s.ServicePrincipal, s.Group, azure.AZMGAddMember)
	testCtx.NewRelationship(s.ServicePrincipal, s.Group, azure.AZMGAddOwner)
}

type AZMGRoleManagementReadWriteDirectoryHarness struct {
	Application       *graph.Node
	Group             *graph.Node
	Role              *graph.Node
	ServicePrincipal  *graph.Node
	ServicePrincipalB *graph.Node
	MicrosoftGraph    *graph.Node
	Tenant            *graph.Node
}

func (s *AZMGRoleManagementReadWriteDirectoryHarness) Setup(testCtx *GraphTestContext) {
	tenantID := RandomObjectID(testCtx.testCtx)
	s.Tenant = testCtx.NewAzureTenant(tenantID)
	s.MicrosoftGraph = testCtx.NewAzureServicePrincipal("Microsoft Graph", RandomObjectID(testCtx.testCtx), tenantID)

	s.Application = testCtx.NewAzureApplication("App", RandomObjectID(testCtx.testCtx), tenantID)
	s.Group = testCtx.NewAzureGroup("Group", RandomObjectID(testCtx.testCtx), tenantID)
	s.Role = testCtx.NewAzureRole("Role", RandomObjectID(testCtx.testCtx), RandomObjectID(testCtx.testCtx), tenantID)
	s.ServicePrincipal = testCtx.NewAzureServicePrincipal("Service Principal", RandomObjectID(testCtx.testCtx), tenantID)
	s.ServicePrincipalB = testCtx.NewAzureServicePrincipal("Service Principal B", RandomObjectID(testCtx.testCtx), tenantID)

	testCtx.NewRelationship(s.Tenant, s.MicrosoftGraph, azure.Contains)
	testCtx.NewRelationship(s.Tenant, s.Application, azure.Contains)
	testCtx.NewRelationship(s.Tenant, s.Role, azure.Contains)
	testCtx.NewRelationship(s.Tenant, s.Group, azure.Contains)
	testCtx.NewRelationship(s.Tenant, s.ServicePrincipal, azure.Contains)
	testCtx.NewRelationship(s.Tenant, s.ServicePrincipalB, azure.Contains)

	testCtx.NewRelationship(s.ServicePrincipal, s.MicrosoftGraph, azure.RoleManagementReadWriteDirectory)

	testCtx.NewRelationship(s.ServicePrincipal, s.MicrosoftGraph, azure.AZMGAddSecret)
	testCtx.NewRelationship(s.ServicePrincipal, s.MicrosoftGraph, azure.AZMGAddOwner)

	testCtx.NewRelationship(s.ServicePrincipal, s.ServicePrincipalB, azure.AZMGAddSecret)
	testCtx.NewRelationship(s.ServicePrincipal, s.ServicePrincipalB, azure.AZMGAddOwner)

	testCtx.NewRelationship(s.ServicePrincipal, s.Application, azure.AZMGAddSecret)
	testCtx.NewRelationship(s.ServicePrincipal, s.Application, azure.AZMGAddOwner)

	testCtx.NewRelationship(s.ServicePrincipal, s.Group, azure.AZMGAddSecret)
	testCtx.NewRelationship(s.ServicePrincipal, s.Group, azure.AZMGAddOwner)

	testCtx.NewRelationship(s.ServicePrincipal, s.Role, azure.AZMGGrantRole)
}

type AZMGServicePrincipalEndpointReadWriteAllHarness struct {
	ServicePrincipal  *graph.Node
	ServicePrincipalB *graph.Node
	MicrosoftGraph    *graph.Node
	Tenant            *graph.Node
}

func (s *AZMGServicePrincipalEndpointReadWriteAllHarness) Setup(testCtx *GraphTestContext) {
	tenantID := RandomObjectID(testCtx.testCtx)
	s.Tenant = testCtx.NewAzureTenant(tenantID)
	s.MicrosoftGraph = testCtx.NewAzureServicePrincipal("Microsoft Graph", RandomObjectID(testCtx.testCtx), tenantID)

	s.ServicePrincipal = testCtx.NewAzureServicePrincipal("Service Principal", RandomObjectID(testCtx.testCtx), tenantID)
	s.ServicePrincipalB = testCtx.NewAzureServicePrincipal("Service Principal B", RandomObjectID(testCtx.testCtx), tenantID)

	testCtx.NewRelationship(s.Tenant, s.MicrosoftGraph, azure.Contains)
	testCtx.NewRelationship(s.Tenant, s.ServicePrincipal, azure.Contains)
	testCtx.NewRelationship(s.Tenant, s.ServicePrincipalB, azure.Contains)

	testCtx.NewRelationship(s.ServicePrincipal, s.MicrosoftGraph, azure.ServicePrincipalEndpointReadWriteAll)

	testCtx.NewRelationship(s.ServicePrincipal, s.MicrosoftGraph, azure.AZMGAddOwner)

	testCtx.NewRelationship(s.ServicePrincipal, s.ServicePrincipalB, azure.AZMGAddOwner)
}

type AZInboundControlHarness struct {
	AZTenant            *graph.Node
	ControlledAZUser    *graph.Node
	AZAppA              *graph.Node
	AZGroupA            *graph.Node
	AZGroupB            *graph.Node
	AZUserA             *graph.Node
	AZUserB             *graph.Node
	AZServicePrincipalA *graph.Node
	AZServicePrincipalB *graph.Node
}

func (s *AZInboundControlHarness) Setup(testCtx *GraphTestContext) {
	tenantID := RandomObjectID(testCtx.testCtx)
	s.AZTenant = testCtx.NewAzureTenant(tenantID)
	s.ControlledAZUser = testCtx.NewAzureUser("Controlled AZUser", "Controlled AZUser", "", RandomObjectID(testCtx.testCtx), HarnessUserLicenses, tenantID, HarnessUserMFAEnabled)
	s.AZAppA = testCtx.NewAzureApplication("AZAppA", RandomObjectID(testCtx.testCtx), tenantID)
	s.AZGroupA = testCtx.NewAzureGroup("AZGroupA", RandomObjectID(testCtx.testCtx), tenantID)
	s.AZGroupB = testCtx.NewAzureGroup("AZGroupB", RandomObjectID(testCtx.testCtx), tenantID)
	s.AZUserA = testCtx.NewAzureUser("AZUserA", "AZUserA", "", RandomObjectID(testCtx.testCtx), HarnessUserLicenses, tenantID, HarnessUserMFAEnabled)
	s.AZUserB = testCtx.NewAzureUser("AZUserB", "AZUserB", "", RandomObjectID(testCtx.testCtx), HarnessUserLicenses, tenantID, HarnessUserMFAEnabled)
	s.AZServicePrincipalA = testCtx.NewAzureServicePrincipal("AZServicePrincipalA", RandomObjectID(testCtx.testCtx), tenantID)
	s.AZServicePrincipalB = testCtx.NewAzureServicePrincipal("AZServicePrincipalB", RandomObjectID(testCtx.testCtx), tenantID)

	testCtx.NewRelationship(s.AZTenant, s.AZGroupA, azure.Contains)

	testCtx.NewRelationship(s.AZUserA, s.AZGroupA, azure.MemberOf)
	testCtx.NewRelationship(s.AZServicePrincipalB, s.AZGroupB, azure.MemberOf)

	testCtx.NewRelationship(s.AZAppA, s.AZServicePrincipalA, azure.RunsAs)

	testCtx.NewRelationship(s.AZGroupA, s.ControlledAZUser, azure.ResetPassword)
	testCtx.NewRelationship(s.AZGroupB, s.ControlledAZUser, azure.ResetPassword)
	testCtx.NewRelationship(s.AZUserB, s.ControlledAZUser, azure.ResetPassword)
	testCtx.NewRelationship(s.AZServicePrincipalA, s.ControlledAZUser, azure.ResetPassword)
}

type SearchHarness struct {
	User1           *graph.Node
	User2           *graph.Node
	User3           *graph.Node
	User4           *graph.Node
	User5           *graph.Node
	LocalGroup      *graph.Node
	GroupLocalGroup *graph.Node
}

func (s *SearchHarness) Setup(graphTestContext *GraphTestContext) {
	s.User1 = graphTestContext.NewActiveDirectoryUser("USER NUMBER ONE", graphTestContext.Harness.RootADHarness.ActiveDirectoryDomainSID)
	s.User2 = graphTestContext.NewActiveDirectoryUser("USER NUMBER TWO", graphTestContext.Harness.RootADHarness.ActiveDirectoryDomainSID)
	s.User3 = graphTestContext.NewActiveDirectoryUser("USER NUMBER THREE", graphTestContext.Harness.RootADHarness.ActiveDirectoryDomainSID)
	s.User4 = graphTestContext.NewActiveDirectoryUser("USER NUMBER FOUR", graphTestContext.Harness.RootADHarness.ActiveDirectoryDomainSID)
	s.User5 = graphTestContext.NewActiveDirectoryUser("USER NUMBER FIVE", graphTestContext.Harness.RootADHarness.ActiveDirectoryDomainSID)

	s.LocalGroup = graphTestContext.NewActiveDirectoryLocalGroup("REMOTE DESKTOP USERS", graphTestContext.Harness.RootADHarness.ActiveDirectoryDomainSID)

	s.GroupLocalGroup = graphTestContext.NewActiveDirectoryLocalGroup("ACCOUNT OPERATORS", graphTestContext.Harness.RootADHarness.ActiveDirectoryDomainSID)
	s.GroupLocalGroup.AddKinds(ad.Group)
	graphTestContext.UpdateNode(s.GroupLocalGroup)
}

type ADCSESC1Harness struct {
	AuthStore1    *graph.Node
	RootCA1       *graph.Node
	EnterpriseCA1 *graph.Node
	CertTemplate1 *graph.Node
	Domain1       *graph.Node
	Group11       *graph.Node
	Group12       *graph.Node
	Group13       *graph.Node
	User11        *graph.Node
	User12        *graph.Node
	User13        *graph.Node
	User14        *graph.Node
	User15        *graph.Node

	Domain2        *graph.Node
	RootCA2        *graph.Node
	AuthStore2     *graph.Node
	CertTemplate2  *graph.Node
	EnterpriseCA21 *graph.Node
	EnterpriseCA22 *graph.Node
	EnterpriseCA23 *graph.Node
	Group21        *graph.Node
	Group22        *graph.Node

	Domain3        *graph.Node
	RootCA3        *graph.Node
	AuthStore3     *graph.Node
	EnterpriseCA31 *graph.Node
	EnterpriseCA32 *graph.Node
	CertTemplate3  *graph.Node
	Group31        *graph.Node
	Group32        *graph.Node

	Domain4        *graph.Node
	AuthStore4     *graph.Node
	RootCA4        *graph.Node
	Group41        *graph.Node
	Group42        *graph.Node
	Group43        *graph.Node
	Group44        *graph.Node
	Group45        *graph.Node
	Group46        *graph.Node
	Group47        *graph.Node
	EnterpriseCA4  *graph.Node
	CertTemplate41 *graph.Node
	CertTemplate42 *graph.Node
	CertTemplate43 *graph.Node
	CertTemplate44 *graph.Node
	CertTemplate45 *graph.Node
	CertTemplate46 *graph.Node
}

func (s *ADCSESC1Harness) Setup(graphTestContext *GraphTestContext) {
	emptyEkus := make([]string, 0)
	sid := RandomDomainSID()
	s.Domain1 = graphTestContext.NewActiveDirectoryDomain("domain 1", sid, false, false)
	s.AuthStore1 = graphTestContext.NewActiveDirectoryNTAuthStore("ntauthstore 1", sid)
	s.EnterpriseCA1 = graphTestContext.NewActiveDirectoryEnterpriseCA("eca 1", sid)
	s.RootCA1 = graphTestContext.NewActiveDirectoryRootCA("rca 1", sid)
	s.CertTemplate1 = graphTestContext.NewActiveDirectoryCertTemplate("certtemplate 1", sid, CertTemplateData{
		RequiresManagerApproval: false,
		AuthenticationEnabled:   true,
		EnrolleeSuppliesSubject: true,
		SubjectAltRequireUPN:    false,
		SubjectAltRequireSPN:    false,
		NoSecurityExtension:     false,
		SchemaVersion:           1,
		AuthorizedSignatures:    0,
		EKUS:                    emptyEkus,
		ApplicationPolicies:     emptyEkus,
	})
	s.Group11 = graphTestContext.NewActiveDirectoryGroup("group1-1", sid)
	s.Group12 = graphTestContext.NewActiveDirectoryGroup("group1-2", sid)
	s.Group13 = graphTestContext.NewActiveDirectoryGroup("group1-3", sid)
	s.User11 = graphTestContext.NewActiveDirectoryUser("user1-1", sid)
	s.User12 = graphTestContext.NewActiveDirectoryUser("user1-2", sid)
	s.User13 = graphTestContext.NewActiveDirectoryUser("user1-3", sid)
	s.User14 = graphTestContext.NewActiveDirectoryUser("user1-4", sid)
	s.User15 = graphTestContext.NewActiveDirectoryUser("user1-5", sid)

	graphTestContext.NewRelationship(s.AuthStore1, s.Domain1, ad.NTAuthStoreFor)
	graphTestContext.NewRelationship(s.RootCA1, s.Domain1, ad.RootCAFor)
	graphTestContext.NewRelationship(s.EnterpriseCA1, s.AuthStore1, ad.TrustedForNTAuth)
	graphTestContext.NewRelationship(s.EnterpriseCA1, s.RootCA1, ad.EnterpriseCAFor)
	graphTestContext.NewRelationship(s.CertTemplate1, s.EnterpriseCA1, ad.PublishedTo)
	graphTestContext.NewRelationship(s.Group11, s.CertTemplate1, ad.Enroll)
	graphTestContext.NewRelationship(s.Group12, s.EnterpriseCA1, ad.Enroll)
	graphTestContext.NewRelationship(s.Group13, s.EnterpriseCA1, ad.Enroll)
	graphTestContext.NewRelationship(s.Group13, s.CertTemplate1, ad.Enroll)

	graphTestContext.NewRelationship(s.User15, s.Group11, ad.MemberOf)
	graphTestContext.NewRelationship(s.User13, s.Group11, ad.MemberOf)
	graphTestContext.NewRelationship(s.User11, s.Group11, ad.MemberOf)
	graphTestContext.NewRelationship(s.User13, s.Group12, ad.MemberOf)
	graphTestContext.NewRelationship(s.User14, s.Group12, ad.MemberOf)
	graphTestContext.NewRelationship(s.User12, s.Group13, ad.MemberOf)
	graphTestContext.NewRelationship(s.User11, s.Group13, ad.MemberOf)

	sid = RandomDomainSID()
	s.Domain2 = graphTestContext.NewActiveDirectoryDomain("domain 2", sid, false, true)
	s.RootCA2 = graphTestContext.NewActiveDirectoryRootCA("rca2", sid)
	s.AuthStore2 = graphTestContext.NewActiveDirectoryNTAuthStore("authstore2", sid)
	s.EnterpriseCA21 = graphTestContext.NewActiveDirectoryEnterpriseCA("eca2-1", sid)
	s.EnterpriseCA22 = graphTestContext.NewActiveDirectoryEnterpriseCA("eca2-2", sid)
	s.EnterpriseCA23 = graphTestContext.NewActiveDirectoryEnterpriseCA("eca2-3", sid)
	s.Group21 = graphTestContext.NewActiveDirectoryGroup("group2-1", sid)
	s.Group22 = graphTestContext.NewActiveDirectoryGroup("group2-2", sid)
	s.CertTemplate2 = graphTestContext.NewActiveDirectoryCertTemplate("certtemplate 2", sid, CertTemplateData{
		RequiresManagerApproval: false,
		AuthenticationEnabled:   true,
		EnrolleeSuppliesSubject: true,
		SubjectAltRequireUPN:    false,
		SubjectAltRequireSPN:    false,
		NoSecurityExtension:     false,
		SchemaVersion:           1,
		AuthorizedSignatures:    0,
		EKUS:                    emptyEkus,
		ApplicationPolicies:     emptyEkus,
	})

	graphTestContext.NewRelationship(s.RootCA2, s.Domain2, ad.RootCAFor)
	graphTestContext.NewRelationship(s.AuthStore2, s.Domain2, ad.NTAuthStoreFor)
	graphTestContext.NewRelationship(s.EnterpriseCA21, s.EnterpriseCA23, ad.IssuedSignedBy)
	graphTestContext.NewRelationship(s.EnterpriseCA21, s.AuthStore2, ad.TrustedForNTAuth)
	graphTestContext.NewRelationship(s.EnterpriseCA22, s.RootCA2, ad.IssuedSignedBy)
	graphTestContext.NewRelationship(s.EnterpriseCA23, s.RootCA2, ad.EnterpriseCAFor)
	graphTestContext.NewRelationship(s.Group21, s.EnterpriseCA22, ad.Enroll)
	graphTestContext.NewRelationship(s.Group21, s.CertTemplate2, ad.Enroll)
	graphTestContext.NewRelationship(s.CertTemplate2, s.EnterpriseCA22, ad.PublishedTo)
	graphTestContext.NewRelationship(s.CertTemplate2, s.EnterpriseCA21, ad.PublishedTo)
	graphTestContext.NewRelationship(s.Group22, s.CertTemplate2, ad.Enroll)
	graphTestContext.NewRelationship(s.Group22, s.EnterpriseCA21, ad.Enroll)

	sid = RandomDomainSID()
	s.Domain3 = graphTestContext.NewActiveDirectoryDomain("domain 3", sid, false, true)
	s.RootCA3 = graphTestContext.NewActiveDirectoryRootCA("rca3", sid)
	s.AuthStore3 = graphTestContext.NewActiveDirectoryNTAuthStore("authstore3", sid)
	s.EnterpriseCA31 = graphTestContext.NewActiveDirectoryEnterpriseCA("eca3-1", sid)
	s.EnterpriseCA32 = graphTestContext.NewActiveDirectoryEnterpriseCA("eca3-2", sid)
	s.Group31 = graphTestContext.NewActiveDirectoryGroup("group3-1", sid)
	s.Group32 = graphTestContext.NewActiveDirectoryGroup("group3-2", sid)
	s.CertTemplate3 = graphTestContext.NewActiveDirectoryCertTemplate("certtemplate 3", sid, CertTemplateData{
		RequiresManagerApproval: false,
		AuthenticationEnabled:   true,
		EnrolleeSuppliesSubject: true,
		SubjectAltRequireUPN:    false,
		SubjectAltRequireSPN:    false,
		NoSecurityExtension:     false,
		SchemaVersion:           1,
		AuthorizedSignatures:    0,
		EKUS:                    emptyEkus,
		ApplicationPolicies:     emptyEkus,
	})

	graphTestContext.NewRelationship(s.RootCA3, s.Domain3, ad.RootCAFor)
	graphTestContext.NewRelationship(s.AuthStore3, s.Domain3, ad.NTAuthStoreFor)
	graphTestContext.NewRelationship(s.EnterpriseCA31, s.AuthStore3, ad.TrustedForNTAuth)
	graphTestContext.NewRelationship(s.EnterpriseCA31, s.RootCA3, ad.EnterpriseCAFor)
	graphTestContext.NewRelationship(s.EnterpriseCA32, s.AuthStore3, ad.TrustedForNTAuth)
	graphTestContext.NewRelationship(s.CertTemplate3, s.EnterpriseCA31, ad.PublishedTo)
	graphTestContext.NewRelationship(s.CertTemplate3, s.EnterpriseCA32, ad.PublishedTo)
	graphTestContext.NewRelationship(s.Group31, s.EnterpriseCA32, ad.Enroll)
	graphTestContext.NewRelationship(s.Group31, s.CertTemplate3, ad.Enroll)
	graphTestContext.NewRelationship(s.Group32, s.CertTemplate3, ad.Enroll)
	graphTestContext.NewRelationship(s.Group32, s.EnterpriseCA31, ad.Enroll)

	sid = RandomDomainSID()
	s.Domain4 = graphTestContext.NewActiveDirectoryDomain("domain 4", sid, false, true)
	s.AuthStore4 = graphTestContext.NewActiveDirectoryNTAuthStore("authstore 4", sid)
	s.RootCA4 = graphTestContext.NewActiveDirectoryRootCA("rca4", sid)
	s.EnterpriseCA4 = graphTestContext.NewActiveDirectoryEnterpriseCA("eca4", sid)
	s.Group41 = graphTestContext.NewActiveDirectoryGroup("group4-1", sid)
	s.Group42 = graphTestContext.NewActiveDirectoryGroup("group4-2", sid)
	s.Group43 = graphTestContext.NewActiveDirectoryGroup("group4-3", sid)
	s.Group44 = graphTestContext.NewActiveDirectoryGroup("group4-4", sid)
	s.Group45 = graphTestContext.NewActiveDirectoryGroup("group4-5", sid)
	s.Group46 = graphTestContext.NewActiveDirectoryGroup("group4-6", sid)
	s.Group47 = graphTestContext.NewActiveDirectoryGroup("group4-7", sid)
	s.CertTemplate41 = graphTestContext.NewActiveDirectoryCertTemplate("certtemplate 4-1", sid, CertTemplateData{
		RequiresManagerApproval: false,
		AuthenticationEnabled:   true,
		EnrolleeSuppliesSubject: true,
		SubjectAltRequireUPN:    false,
		SubjectAltRequireSPN:    false,
		NoSecurityExtension:     false,
		SchemaVersion:           2,
		AuthorizedSignatures:    1,
		EKUS:                    emptyEkus,
		ApplicationPolicies:     emptyEkus,
	})
	s.CertTemplate42 = graphTestContext.NewActiveDirectoryCertTemplate("certtemplate 4-2", sid, CertTemplateData{
		RequiresManagerApproval: false,
		AuthenticationEnabled:   true,
		EnrolleeSuppliesSubject: true,
		SubjectAltRequireUPN:    false,
		SubjectAltRequireSPN:    false,
		NoSecurityExtension:     false,
		SchemaVersion:           2,
		AuthorizedSignatures:    0,
		EKUS:                    emptyEkus,
		ApplicationPolicies:     emptyEkus,
	})
	s.CertTemplate43 = graphTestContext.NewActiveDirectoryCertTemplate("certtemplate 4-3", sid, CertTemplateData{
		RequiresManagerApproval: false,
		AuthenticationEnabled:   true,
		EnrolleeSuppliesSubject: true,
		SubjectAltRequireUPN:    false,
		SubjectAltRequireSPN:    false,
		NoSecurityExtension:     false,
		SchemaVersion:           1,
		AuthorizedSignatures:    0,
		EKUS:                    emptyEkus,
		ApplicationPolicies:     emptyEkus,
	})
	s.CertTemplate44 = graphTestContext.NewActiveDirectoryCertTemplate("certtemplate 4-4", sid, CertTemplateData{
		RequiresManagerApproval: true,
		AuthenticationEnabled:   true,
		EnrolleeSuppliesSubject: true,
		SubjectAltRequireUPN:    false,
		SubjectAltRequireSPN:    false,
		NoSecurityExtension:     false,
		SchemaVersion:           1,
		AuthorizedSignatures:    0,
		EKUS:                    emptyEkus,
		ApplicationPolicies:     emptyEkus,
	})
	s.CertTemplate45 = graphTestContext.NewActiveDirectoryCertTemplate("certtemplate 4-5", sid, CertTemplateData{
		RequiresManagerApproval: false,
		AuthenticationEnabled:   false,
		EnrolleeSuppliesSubject: true,
		SubjectAltRequireUPN:    false,
		SubjectAltRequireSPN:    false,
		NoSecurityExtension:     false,
		SchemaVersion:           1,
		AuthorizedSignatures:    0,
		EKUS:                    emptyEkus,
		ApplicationPolicies:     emptyEkus,
	})
	s.CertTemplate46 = graphTestContext.NewActiveDirectoryCertTemplate("certtemplate 4-6", sid, CertTemplateData{
		RequiresManagerApproval: false,
		AuthenticationEnabled:   true,
		EnrolleeSuppliesSubject: false,
		SubjectAltRequireUPN:    true,
		SubjectAltRequireSPN:    false,
		NoSecurityExtension:     false,
		SchemaVersion:           1,
		AuthorizedSignatures:    0,
		EKUS:                    emptyEkus,
		ApplicationPolicies:     emptyEkus,
	})

	graphTestContext.NewRelationship(s.AuthStore4, s.Domain4, ad.NTAuthStoreFor)
	graphTestContext.NewRelationship(s.RootCA4, s.Domain4, ad.RootCAFor)
	graphTestContext.NewRelationship(s.EnterpriseCA4, s.AuthStore4, ad.TrustedForNTAuth)
	graphTestContext.NewRelationship(s.EnterpriseCA4, s.RootCA4, ad.EnterpriseCAFor)
	graphTestContext.NewRelationship(s.Group41, s.EnterpriseCA4, ad.Enroll)
	graphTestContext.NewRelationship(s.Group41, s.CertTemplate41, ad.Enroll)
	graphTestContext.NewRelationship(s.Group42, s.EnterpriseCA4, ad.Enroll)
	graphTestContext.NewRelationship(s.Group42, s.CertTemplate42, ad.Enroll)
	graphTestContext.NewRelationship(s.Group43, s.EnterpriseCA4, ad.Enroll)
	graphTestContext.NewRelationship(s.Group43, s.CertTemplate43, ad.Enroll)
	graphTestContext.NewRelationship(s.Group44, s.EnterpriseCA4, ad.Enroll)
	graphTestContext.NewRelationship(s.Group44, s.CertTemplate44, ad.Enroll)
	graphTestContext.NewRelationship(s.Group45, s.EnterpriseCA4, ad.Enroll)
	graphTestContext.NewRelationship(s.Group45, s.CertTemplate45, ad.Enroll)
	graphTestContext.NewRelationship(s.Group46, s.EnterpriseCA4, ad.Enroll)
	graphTestContext.NewRelationship(s.Group46, s.CertTemplate46, ad.Enroll)

	graphTestContext.NewRelationship(s.Group47, s.EnterpriseCA1, ad.Enroll)
	graphTestContext.NewRelationship(s.Group47, s.CertTemplate1, ad.Enroll)

	graphTestContext.NewRelationship(s.CertTemplate41, s.EnterpriseCA4, ad.PublishedTo)
	graphTestContext.NewRelationship(s.CertTemplate42, s.EnterpriseCA4, ad.PublishedTo)
	graphTestContext.NewRelationship(s.CertTemplate43, s.EnterpriseCA4, ad.PublishedTo)
	graphTestContext.NewRelationship(s.CertTemplate44, s.EnterpriseCA4, ad.PublishedTo)
	graphTestContext.NewRelationship(s.CertTemplate45, s.EnterpriseCA4, ad.PublishedTo)
	graphTestContext.NewRelationship(s.CertTemplate46, s.EnterpriseCA4, ad.PublishedTo)
}

type EnrollOnBehalfOfHarnessTwo struct {
	Domain2        *graph.Node
	AuthStore2     *graph.Node
	RootCA2        *graph.Node
	EnterpriseCA2  *graph.Node
	CertTemplate21 *graph.Node
	CertTemplate22 *graph.Node
	CertTemplate23 *graph.Node
	CertTemplate24 *graph.Node
	CertTemplate25 *graph.Node
}

func (s *EnrollOnBehalfOfHarnessTwo) Setup(gt *GraphTestContext) {
	certRequestAgentEKU := make([]string, 0)
	certRequestAgentEKU = append(certRequestAgentEKU, adAnalysis.EkuCertRequestAgent)
	emptyAppPolicies := make([]string, 0)
	sid := RandomDomainSID()
	s.Domain2 = gt.NewActiveDirectoryDomain("domain2", sid, false, true)
	s.AuthStore2 = gt.NewActiveDirectoryNTAuthStore("authstore2", sid)
	s.RootCA2 = gt.NewActiveDirectoryRootCA("rca2", sid)
	s.EnterpriseCA2 = gt.NewActiveDirectoryEnterpriseCA("eca2", sid)
	s.CertTemplate21 = gt.NewActiveDirectoryCertTemplate("certtemplate2-1", sid, CertTemplateData{
		RequiresManagerApproval: false,
		AuthenticationEnabled:   false,
		EnrolleeSuppliesSubject: false,
		SubjectAltRequireUPN:    false,
		SubjectAltRequireSPN:    false,
		NoSecurityExtension:     false,
		SchemaVersion:           1,
		AuthorizedSignatures:    0,
		EKUS:                    certRequestAgentEKU,
		ApplicationPolicies:     emptyAppPolicies,
	})
	s.CertTemplate22 = gt.NewActiveDirectoryCertTemplate("certtemplate2-2", sid, CertTemplateData{
		RequiresManagerApproval: false,
		AuthenticationEnabled:   false,
		EnrolleeSuppliesSubject: false,
		SubjectAltRequireUPN:    false,
		SubjectAltRequireSPN:    false,
		NoSecurityExtension:     false,
		SchemaVersion:           1,
		AuthorizedSignatures:    0,
		EKUS:                    []string{adAnalysis.EkuCertRequestAgent, adAnalysis.EkuAnyPurpose},
		ApplicationPolicies:     emptyAppPolicies,
	})
	s.CertTemplate23 = gt.NewActiveDirectoryCertTemplate("certtemplate2-3", sid, CertTemplateData{
		RequiresManagerApproval: false,
		AuthenticationEnabled:   false,
		EnrolleeSuppliesSubject: false,
		SubjectAltRequireUPN:    false,
		SubjectAltRequireSPN:    false,
		NoSecurityExtension:     false,
		SchemaVersion:           2,
		AuthorizedSignatures:    1,
		EKUS:                    certRequestAgentEKU,
		ApplicationPolicies:     []string{adAnalysis.EkuCertRequestAgent},
	})
	s.CertTemplate24 = gt.NewActiveDirectoryCertTemplate("certtemplate2-4", sid, CertTemplateData{
		RequiresManagerApproval: false,
		AuthenticationEnabled:   false,
		EnrolleeSuppliesSubject: false,
		SubjectAltRequireUPN:    false,
		SubjectAltRequireSPN:    false,
		NoSecurityExtension:     false,
		SchemaVersion:           2,
		AuthorizedSignatures:    1,
		EKUS:                    emptyAppPolicies,
		ApplicationPolicies:     emptyAppPolicies,
	})
	s.CertTemplate25 = gt.NewActiveDirectoryCertTemplate("certtemplate2-5", sid, CertTemplateData{
		RequiresManagerApproval: false,
		AuthenticationEnabled:   false,
		EnrolleeSuppliesSubject: false,
		SubjectAltRequireUPN:    false,
		SubjectAltRequireSPN:    false,
		NoSecurityExtension:     false,
		SchemaVersion:           1,
		AuthorizedSignatures:    1,
		EKUS:                    emptyAppPolicies,
		ApplicationPolicies:     emptyAppPolicies,
	})

	gt.NewRelationship(s.AuthStore2, s.Domain2, ad.NTAuthStoreFor)
	gt.NewRelationship(s.RootCA2, s.Domain2, ad.RootCAFor)
	gt.NewRelationship(s.EnterpriseCA2, s.AuthStore2, ad.TrustedForNTAuth)
	gt.NewRelationship(s.EnterpriseCA2, s.RootCA2, ad.EnterpriseCAFor)
	gt.NewRelationship(s.CertTemplate21, s.EnterpriseCA2, ad.PublishedTo)
	gt.NewRelationship(s.CertTemplate22, s.EnterpriseCA2, ad.PublishedTo)
	gt.NewRelationship(s.CertTemplate23, s.EnterpriseCA2, ad.PublishedTo)
	gt.NewRelationship(s.CertTemplate24, s.EnterpriseCA2, ad.PublishedTo)
	gt.NewRelationship(s.CertTemplate25, s.EnterpriseCA2, ad.PublishedTo)
}

type EnrollOnBehalfOfHarnessOne struct {
	Domain1        *graph.Node
	AuthStore1     *graph.Node
	RootCA1        *graph.Node
	EnterpriseCA1  *graph.Node
	CertTemplate11 *graph.Node
	CertTemplate12 *graph.Node
	CertTemplate13 *graph.Node
}

func (s *EnrollOnBehalfOfHarnessOne) Setup(gt *GraphTestContext) {
	sid := RandomDomainSID()
	anyPurposeEkus := make([]string, 0)
	anyPurposeEkus = append(anyPurposeEkus, adAnalysis.EkuAnyPurpose)
	emptyAppPolicies := make([]string, 0)
	s.Domain1 = gt.NewActiveDirectoryDomain("domain1", sid, false, true)
	s.AuthStore1 = gt.NewActiveDirectoryNTAuthStore("authstore1", sid)
	s.RootCA1 = gt.NewActiveDirectoryRootCA("rca1", sid)
	s.EnterpriseCA1 = gt.NewActiveDirectoryEnterpriseCA("eca1", sid)
	s.CertTemplate11 = gt.NewActiveDirectoryCertTemplate("certtemplate1-1", sid, CertTemplateData{
		RequiresManagerApproval: false,
		AuthenticationEnabled:   false,
		EnrolleeSuppliesSubject: false,
		SubjectAltRequireUPN:    false,
		SubjectAltRequireSPN:    false,
		NoSecurityExtension:     false,
		SchemaVersion:           2,
		AuthorizedSignatures:    0,
		EKUS:                    anyPurposeEkus,
		ApplicationPolicies:     emptyAppPolicies,
	})
	s.CertTemplate12 = gt.NewActiveDirectoryCertTemplate("certtemplate1-2", sid, CertTemplateData{
		RequiresManagerApproval: false,
		AuthenticationEnabled:   false,
		EnrolleeSuppliesSubject: false,
		SubjectAltRequireUPN:    false,
		SubjectAltRequireSPN:    false,
		NoSecurityExtension:     false,
		SchemaVersion:           1,
		AuthorizedSignatures:    0,
		EKUS:                    anyPurposeEkus,
		ApplicationPolicies:     emptyAppPolicies,
	})
	s.CertTemplate13 = gt.NewActiveDirectoryCertTemplate("certtemplate1-3", sid, CertTemplateData{
		RequiresManagerApproval: false,
		AuthenticationEnabled:   false,
		EnrolleeSuppliesSubject: false,
		SubjectAltRequireUPN:    false,
		SubjectAltRequireSPN:    false,
		NoSecurityExtension:     false,
		SchemaVersion:           2,
		AuthorizedSignatures:    0,
		EKUS:                    anyPurposeEkus,
		ApplicationPolicies:     emptyAppPolicies,
	})

	gt.NewRelationship(s.AuthStore1, s.Domain1, ad.NTAuthStoreFor)
	gt.NewRelationship(s.RootCA1, s.Domain1, ad.RootCAFor)
	gt.NewRelationship(s.EnterpriseCA1, s.AuthStore1, ad.TrustedForNTAuth)
	gt.NewRelationship(s.EnterpriseCA1, s.RootCA1, ad.EnterpriseCAFor)
	gt.NewRelationship(s.CertTemplate11, s.EnterpriseCA1, ad.PublishedTo)
	gt.NewRelationship(s.CertTemplate12, s.EnterpriseCA1, ad.PublishedTo)
	gt.NewRelationship(s.CertTemplate13, s.EnterpriseCA1, ad.PublishedTo)
}

type ADCSGoldenCertHarness struct {
	NTAuthStore1  *graph.Node
	RootCA1       *graph.Node
	EnterpriseCA1 *graph.Node
	Computer1     *graph.Node
	Domain1       *graph.Node

	Domain2        *graph.Node
	RootCA2        *graph.Node
	NTAuthStore2   *graph.Node
	EnterpriseCA21 *graph.Node
	EnterpriseCA22 *graph.Node
	EnterpriseCA23 *graph.Node
	Computer21     *graph.Node
	Computer22     *graph.Node
	Computer23     *graph.Node

	NTAuthStore3  *graph.Node
	RootCA3       *graph.Node
	EnterpriseCA3 *graph.Node
	Computer3     *graph.Node
	Domain3       *graph.Node
}

func (s *ADCSGoldenCertHarness) Setup(graphTestContext *GraphTestContext) {
	//Positive test cases for GoldenCert edge
	sid := RandomDomainSID()
	s.Domain1 = graphTestContext.NewActiveDirectoryDomain("domain 1", sid, false, true)
	s.RootCA1 = graphTestContext.NewActiveDirectoryRootCA("rca 1", sid)
	s.NTAuthStore1 = graphTestContext.NewActiveDirectoryNTAuthStore("ntauthstore 1", sid)
	s.EnterpriseCA1 = graphTestContext.NewActiveDirectoryEnterpriseCA("eca 1", sid)
	s.Computer1 = graphTestContext.NewActiveDirectoryComputer("computer 1", sid)

	graphTestContext.NewRelationship(s.NTAuthStore1, s.Domain1, ad.NTAuthStoreFor)
	graphTestContext.NewRelationship(s.RootCA1, s.Domain1, ad.RootCAFor)
	graphTestContext.NewRelationship(s.EnterpriseCA1, s.NTAuthStore1, ad.TrustedForNTAuth)
	graphTestContext.NewRelationship(s.EnterpriseCA1, s.RootCA1, ad.EnterpriseCAFor)
	graphTestContext.NewRelationship(s.Computer1, s.EnterpriseCA1, ad.HostsCAService)

	sid = RandomDomainSID()
	s.Domain3 = graphTestContext.NewActiveDirectoryDomain("domain 3", sid, false, true)
	s.RootCA3 = graphTestContext.NewActiveDirectoryRootCA("rca 3", sid)
	s.NTAuthStore3 = graphTestContext.NewActiveDirectoryNTAuthStore("ntauthstore 3", sid)
	s.EnterpriseCA3 = graphTestContext.NewActiveDirectoryEnterpriseCA("eca 3", sid)
	s.Computer3 = graphTestContext.NewActiveDirectoryComputer("computer 3", sid)

	graphTestContext.NewRelationship(s.NTAuthStore3, s.Domain3, ad.NTAuthStoreFor)
	graphTestContext.NewRelationship(s.RootCA3, s.Domain3, ad.RootCAFor)
	graphTestContext.NewRelationship(s.EnterpriseCA3, s.NTAuthStore3, ad.TrustedForNTAuth)
	graphTestContext.NewRelationship(s.EnterpriseCA3, s.RootCA3, ad.IssuedSignedBy)
	graphTestContext.NewRelationship(s.Computer3, s.EnterpriseCA3, ad.HostsCAService)

	//Negative test cases for GoldenCert edge
	sid = RandomDomainSID()
	s.Domain2 = graphTestContext.NewActiveDirectoryDomain("domain 2", sid, false, true)
	s.RootCA2 = graphTestContext.NewActiveDirectoryRootCA("rca2", sid)
	s.NTAuthStore2 = graphTestContext.NewActiveDirectoryNTAuthStore("authstore2", sid)
	s.EnterpriseCA21 = graphTestContext.NewActiveDirectoryEnterpriseCA("eca 3", sid)
	s.EnterpriseCA22 = graphTestContext.NewActiveDirectoryEnterpriseCA("eca 4", sid)
	s.EnterpriseCA23 = graphTestContext.NewActiveDirectoryEnterpriseCA("eca 5", sid)
	s.Computer21 = graphTestContext.NewActiveDirectoryComputer("computer 3", sid)
	s.Computer22 = graphTestContext.NewActiveDirectoryComputer("computer 4", sid)
	s.Computer23 = graphTestContext.NewActiveDirectoryComputer("computer 5", sid)

	graphTestContext.NewRelationship(s.RootCA2, s.Domain2, ad.RootCAFor)
	graphTestContext.NewRelationship(s.NTAuthStore2, s.Domain2, ad.NTAuthStoreFor)
	graphTestContext.NewRelationship(s.EnterpriseCA23, s.NTAuthStore2, ad.TrustedForNTAuth)
	graphTestContext.NewRelationship(s.EnterpriseCA21, s.RootCA2, ad.EnterpriseCAFor)
	graphTestContext.NewRelationship(s.EnterpriseCA22, s.RootCA2, ad.IssuedSignedBy)
	graphTestContext.NewRelationship(s.Computer21, s.EnterpriseCA21, ad.HostsCAService)
	graphTestContext.NewRelationship(s.Computer22, s.EnterpriseCA22, ad.HostsCAService)
	graphTestContext.NewRelationship(s.Computer23, s.EnterpriseCA23, ad.HostsCAService)

}

type WeakCertBindingAndUPNCertMappingHarness struct {
	EnterpriseCA1 *graph.Node
	EnterpriseCA2 *graph.Node
	Computer1     *graph.Node
	Computer2     *graph.Node
	Computer3     *graph.Node
	Computer4     *graph.Node
	Computer5     *graph.Node
	Domain1       *graph.Node
	Domain2       *graph.Node
	Domain3       *graph.Node
}

func (s *WeakCertBindingAndUPNCertMappingHarness) Setup(graphTestContext *GraphTestContext) {
	domainSid1 := "S-1-5-21-2697957641-2271029196-387917394"
	domainSid2 := "S-1-5-21-2697957641-2271029196-387917395"
	domainSid3 := "S-1-5-21-2697957641-2271029196-387917396"

	// Set up ECA nodes
	s.EnterpriseCA1 = graphTestContext.NewActiveDirectoryEnterpriseCAWithThumbprint("EnterpriseCA1", domainSid1, "a")
	s.EnterpriseCA2 = graphTestContext.NewActiveDirectoryEnterpriseCAWithThumbprint("EnterpriseCA2", domainSid3, "b")

	// Set up Domain nodes
	s.Domain1 = graphTestContext.NewActiveDirectoryDomain("Domain1", domainSid1, false, true)
	s.Domain2 = graphTestContext.NewActiveDirectoryDomain("Domain2", domainSid2, false, true)
	s.Domain3 = graphTestContext.NewActiveDirectoryDomain("Domain3", domainSid3, false, true)

	// Set up Computer nodes
	s.Computer1 = graphTestContext.NewActiveDirectoryComputer("Computer1", domainSid1)
	s.Computer1.Properties.Set(ad.CertificateMappingMethodsRaw.String(), "4")
	graphTestContext.UpdateNode(s.Computer1)

	s.Computer2 = graphTestContext.NewActiveDirectoryComputer("Computer2", domainSid2)
	s.Computer2.Properties.Set(ad.CertificateMappingMethodsRaw.String(), "11")
	graphTestContext.UpdateNode(s.Computer2)

	s.Computer3 = graphTestContext.NewActiveDirectoryComputer("Computer3", domainSid2)
	s.Computer3.Properties.Set(ad.CertificateMappingMethodsRaw.String(), "31")
	graphTestContext.UpdateNode(s.Computer3)

	s.Computer4 = graphTestContext.NewActiveDirectoryComputer("Computer4", domainSid2)
	s.Computer4.Properties.Set(ad.CertificateMappingMethodsRaw.String(), "-1")
	graphTestContext.UpdateNode(s.Computer4)

	s.Computer5 = graphTestContext.NewActiveDirectoryComputer("Computer5", domainSid3)
	s.Computer5.Properties.Set(ad.CertificateMappingMethodsRaw.String(), "15")
	graphTestContext.UpdateNode(s.Computer5)

	// Set up edges from ECA nodes
	graphTestContext.NewRelationship(s.EnterpriseCA1, s.Computer1, ad.CanAbuseUPNCertMapping)
	graphTestContext.NewRelationship(s.EnterpriseCA1, s.Computer1, ad.CanAbuseWeakCertBinding)
	graphTestContext.NewRelationship(s.EnterpriseCA1, s.Computer2, ad.CanAbuseWeakCertBinding)
	graphTestContext.NewRelationship(s.EnterpriseCA1, s.Computer3, ad.CanAbuseUPNCertMapping)

	graphTestContext.NewRelationship(s.EnterpriseCA2, s.Computer5, ad.CanAbuseUPNCertMapping)

	// Set up edges from Computer nodes
	graphTestContext.NewRelationship(s.Computer1, s.Domain1, ad.DCFor)
	graphTestContext.NewRelationship(s.Computer2, s.Domain2, ad.DCFor)
	graphTestContext.NewRelationship(s.Computer3, s.Domain2, ad.DCFor)
	graphTestContext.NewRelationship(s.Computer4, s.Domain2, ad.DCFor)
	graphTestContext.NewRelationship(s.Computer5, s.Domain3, ad.DCFor)

	// Set up edges from Domain nodes
	graphTestContext.NewRelationship(s.Domain1, s.Domain2, ad.TrustedBy, graph.AsProperties(graph.PropertyMap{ad.TrustType: "ParentChild"}))
	graphTestContext.NewRelationship(s.Domain2, s.Domain3, ad.TrustedBy, graph.AsProperties(graph.PropertyMap{ad.TrustType: "External"}))
}

type IssuedSignedByHarness struct {
	RootCA1       *graph.Node
	RootCA2       *graph.Node
	EnterpriseCA1 *graph.Node
	EnterpriseCA2 *graph.Node
	EnterpriseCA3 *graph.Node
}

func (s *IssuedSignedByHarness) Setup(graphTestContext *GraphTestContext) {
	sid := RandomDomainSID()
	s.RootCA1 = graphTestContext.NewActiveDirectoryRootCAWithThumbprint("rca1", sid, "a")
	s.RootCA2 = graphTestContext.NewActiveDirectoryRootCAWithThumbprint("rca2", sid, "b")
	s.EnterpriseCA1 = graphTestContext.NewActiveDirectoryEnterpriseCAWithThumbprint("eca1", sid, "c")
	s.EnterpriseCA2 = graphTestContext.NewActiveDirectoryEnterpriseCAWithThumbprint("eca2", sid, "d")
	s.EnterpriseCA3 = graphTestContext.NewActiveDirectoryEnterpriseCAWithThumbprint("eca2", sid, "e")

	s.RootCA1.Properties.Set(ad.CertChain.String(), []string{"a"})
	s.RootCA2.Properties.Set(ad.CertChain.String(), []string{"b", "a"})
	s.EnterpriseCA1.Properties.Set(ad.CertChain.String(), []string{"c", "b", "a"})
	s.EnterpriseCA2.Properties.Set(ad.CertChain.String(), []string{"d", "c", "b", "a"})
	s.EnterpriseCA3.Properties.Set(ad.CertChain.String(), []string{"e"})

	graphTestContext.UpdateNode(s.RootCA1)
	graphTestContext.UpdateNode(s.RootCA2)
	graphTestContext.UpdateNode(s.EnterpriseCA1)
	graphTestContext.UpdateNode(s.EnterpriseCA2)
	graphTestContext.UpdateNode(s.EnterpriseCA3)
}

type TrustedForNTAuthHarness struct {
	EnterpriseCA1 *graph.Node
	EnterpriseCA2 *graph.Node
	EnterpriseCA3 *graph.Node

	NTAuthStore *graph.Node

	Domain *graph.Node
}

func (s *TrustedForNTAuthHarness) Setup(graphTestContext *GraphTestContext) {
	sid := RandomDomainSID()

	s.Domain = graphTestContext.NewActiveDirectoryDomain("domain", sid, false, true)

	s.NTAuthStore = graphTestContext.NewActiveDirectoryNTAuthStore("ntauthstore", sid)

	s.EnterpriseCA1 = graphTestContext.NewActiveDirectoryEnterpriseCAWithThumbprint("eca 1", sid, "a")

	s.EnterpriseCA2 = graphTestContext.NewActiveDirectoryEnterpriseCAWithThumbprint("eca 2", sid, "b")

	s.EnterpriseCA3 = graphTestContext.NewActiveDirectoryEnterpriseCA("eca 3", sid)
}

type ESC3Harness1 struct {
	Computer1     *graph.Node
	User1         *graph.Node
	User2         *graph.Node
	User3         *graph.Node
	Group1        *graph.Node
	Group2        *graph.Node
	CertTemplate0 *graph.Node
	CertTemplate1 *graph.Node
	CertTemplate2 *graph.Node
	CertTemplate3 *graph.Node
	EnterpriseCA1 *graph.Node
	EnterpriseCA2 *graph.Node

	NTAuthStore *graph.Node
	RootCA      *graph.Node

	Domain *graph.Node
}

func (s *ESC3Harness1) Setup(graphTestContext *GraphTestContext) {
	sid := RandomDomainSID()
	emptyEkus := make([]string, 0)
	s.Computer1 = graphTestContext.NewActiveDirectoryComputer("Computer1", sid)
	s.User1 = graphTestContext.NewActiveDirectoryUser("User1", sid)
	s.User2 = graphTestContext.NewActiveDirectoryUser("User2", sid)
	s.User3 = graphTestContext.NewActiveDirectoryUser("User3", sid)
	s.Group1 = graphTestContext.NewActiveDirectoryGroup("Group1", sid)
	s.Group2 = graphTestContext.NewActiveDirectoryGroup("Group2", sid)
	s.CertTemplate0 = graphTestContext.NewActiveDirectoryCertTemplate("CertTemplate0", sid, CertTemplateData{
		RequiresManagerApproval: false,
		AuthenticationEnabled:   true,
		EnrolleeSuppliesSubject: false,
		SubjectAltRequireUPN:    true,
		SubjectAltRequireSPN:    false,
		NoSecurityExtension:     false,
		SchemaVersion:           1,
		AuthorizedSignatures:    0,
		EKUS:                    emptyEkus,
		ApplicationPolicies:     emptyEkus,
	})
	s.CertTemplate1 = graphTestContext.NewActiveDirectoryCertTemplate("CertTemplate1", sid, CertTemplateData{
		RequiresManagerApproval: false,
		AuthenticationEnabled:   false,
		EnrolleeSuppliesSubject: false,
		SubjectAltRequireUPN:    false,
		SubjectAltRequireSPN:    false,
		NoSecurityExtension:     false,
		SchemaVersion:           2,
		AuthorizedSignatures:    0,
		EKUS:                    emptyEkus,
		ApplicationPolicies:     emptyEkus,
	})
	s.CertTemplate2 = graphTestContext.NewActiveDirectoryCertTemplate("CertTemplate2", sid, CertTemplateData{
		RequiresManagerApproval: false,
		AuthenticationEnabled:   true,
		EnrolleeSuppliesSubject: false,
		SubjectAltRequireUPN:    true,
		SubjectAltRequireSPN:    false,
		NoSecurityExtension:     false,
		SchemaVersion:           1,
		AuthorizedSignatures:    0,
		EKUS:                    emptyEkus,
		ApplicationPolicies:     emptyEkus,
	})
	s.CertTemplate3 = graphTestContext.NewActiveDirectoryCertTemplate("CertTemplate3", sid, CertTemplateData{
		RequiresManagerApproval: false,
		AuthenticationEnabled:   false,
		EnrolleeSuppliesSubject: false,
		SubjectAltRequireUPN:    false,
		SubjectAltRequireSPN:    false,
		NoSecurityExtension:     false,
		SchemaVersion:           1,
		AuthorizedSignatures:    0,
		EKUS:                    emptyEkus,
		ApplicationPolicies:     emptyEkus,
	})
	s.EnterpriseCA1 = graphTestContext.NewActiveDirectoryEnterpriseCA("EnterpriseCA1", sid)
	s.EnterpriseCA2 = graphTestContext.NewActiveDirectoryEnterpriseCA("EnterpriseCA2", sid)
	s.NTAuthStore = graphTestContext.NewActiveDirectoryNTAuthStore("NTAuthStore", sid)
	s.RootCA = graphTestContext.NewActiveDirectoryRootCA("NTAuthStore", sid)
	s.Domain = graphTestContext.NewActiveDirectoryDomain("ESC3-1Domain", sid, false, true)

	graphTestContext.NewRelationship(s.Computer1, s.CertTemplate0, ad.Enroll)
	graphTestContext.NewRelationship(s.Computer1, s.EnterpriseCA1, ad.Enroll)
	graphTestContext.NewRelationship(s.CertTemplate0, s.CertTemplate0, ad.EnrollOnBehalfOf)
	graphTestContext.NewRelationship(s.CertTemplate0, s.EnterpriseCA1, ad.PublishedTo)
	graphTestContext.NewRelationship(s.User3, s.CertTemplate1, ad.Enroll)
	graphTestContext.NewRelationship(s.Group2, s.CertTemplate1, ad.Enroll)
	graphTestContext.NewRelationship(s.Group2, s.Group1, ad.MemberOf)
	graphTestContext.NewRelationship(s.User2, s.Group1, ad.MemberOf)
	graphTestContext.NewRelationship(s.User1, s.CertTemplate3, ad.GenericAll)
	graphTestContext.NewRelationship(s.User1, s.Group1, ad.MemberOf)
	graphTestContext.NewRelationship(s.User1, s.EnterpriseCA2, ad.Enroll)
	graphTestContext.NewRelationship(s.Group1, s.EnterpriseCA1, ad.Enroll)
	graphTestContext.NewRelationship(s.Group1, s.CertTemplate2, ad.AllExtendedRights)
	graphTestContext.NewRelationship(s.CertTemplate1, s.EnterpriseCA1, ad.PublishedTo)
	graphTestContext.NewRelationship(s.CertTemplate1, s.CertTemplate2, ad.EnrollOnBehalfOf)
	graphTestContext.NewRelationship(s.CertTemplate2, s.EnterpriseCA1, ad.PublishedTo)
	graphTestContext.NewRelationship(s.CertTemplate3, s.CertTemplate2, ad.EnrollOnBehalfOf)
	graphTestContext.NewRelationship(s.CertTemplate3, s.EnterpriseCA2, ad.PublishedTo)
	graphTestContext.NewRelationship(s.EnterpriseCA1, s.NTAuthStore, ad.TrustedForNTAuth)
	graphTestContext.NewRelationship(s.EnterpriseCA1, s.RootCA, ad.IssuedSignedBy)
	graphTestContext.NewRelationship(s.NTAuthStore, s.Domain, ad.NTAuthStoreFor)
	graphTestContext.NewRelationship(s.RootCA, s.Domain, ad.RootCAFor)

	s.EnterpriseCA1.Properties.Set(ad.EnrollmentAgentRestrictionsCollected.String(), true)
	s.EnterpriseCA1.Properties.Set(ad.HasEnrollmentAgentRestrictions.String(), false)
	graphTestContext.UpdateNode(s.EnterpriseCA1)
}

type ESC3Harness2 struct {
	User1         *graph.Node
	User2         *graph.Node
	User3         *graph.Node
	Group1        *graph.Node
	CertTemplate1 *graph.Node
	CertTemplate2 *graph.Node
	CertTemplate3 *graph.Node
	CertTemplate4 *graph.Node
	EnterpriseCA1 *graph.Node

	NTAuthStore *graph.Node
	RootCA      *graph.Node

	Domain *graph.Node
}

func (s *ESC3Harness2) Setup(c *GraphTestContext) {
	sid := RandomDomainSID()
	emptyEkus := make([]string, 0)
	s.User1 = c.NewActiveDirectoryUser("User1", sid)
	s.User2 = c.NewActiveDirectoryUser("User2", sid)
	s.User3 = c.NewActiveDirectoryUser("User3", sid)
	s.Group1 = c.NewActiveDirectoryGroup("Group1", sid)
	s.CertTemplate1 = c.NewActiveDirectoryCertTemplate("CertTemplate1", sid, CertTemplateData{
		RequiresManagerApproval: false,
		AuthenticationEnabled:   true,
		EnrolleeSuppliesSubject: false,
		SubjectAltRequireUPN:    false,
		SubjectAltRequireSPN:    false,
		NoSecurityExtension:     false,
		SchemaVersion:           2,
		AuthorizedSignatures:    0,
		EKUS:                    emptyEkus,
		ApplicationPolicies:     emptyEkus,
	})
	s.CertTemplate2 = c.NewActiveDirectoryCertTemplate("CertTemplate2", sid, CertTemplateData{
		RequiresManagerApproval: false,
		AuthenticationEnabled:   true,
		EnrolleeSuppliesSubject: false,
		SubjectAltRequireUPN:    true,
		SubjectAltRequireSPN:    false,
		NoSecurityExtension:     false,
		SchemaVersion:           1,
		AuthorizedSignatures:    0,
		EKUS:                    emptyEkus,
		ApplicationPolicies:     emptyEkus,
	})
	s.CertTemplate3 = c.NewActiveDirectoryCertTemplate("CertTemplate3", sid, CertTemplateData{
		RequiresManagerApproval: false,
		AuthenticationEnabled:   true,
		EnrolleeSuppliesSubject: false,
		SubjectAltRequireUPN:    true,
		SubjectAltRequireSPN:    false,
		NoSecurityExtension:     false,
		SubjectAltRequireDNS:    true,
		SchemaVersion:           1,
		AuthorizedSignatures:    0,
		EKUS:                    emptyEkus,
		ApplicationPolicies:     emptyEkus,
	})
	s.CertTemplate4 = c.NewActiveDirectoryCertTemplate("CertTemplate4", sid, CertTemplateData{
		RequiresManagerApproval: false,
		AuthenticationEnabled:   true,
		EnrolleeSuppliesSubject: false,
		SubjectAltRequireUPN:    true,
		SubjectAltRequireSPN:    false,
		NoSecurityExtension:     false,
		SchemaVersion:           1,
		AuthorizedSignatures:    0,
		EKUS:                    emptyEkus,
		ApplicationPolicies:     emptyEkus,
	})
	s.EnterpriseCA1 = c.NewActiveDirectoryEnterpriseCA("EnterpriseCA1", sid)
	s.NTAuthStore = c.NewActiveDirectoryNTAuthStore("NTAuthStore", sid)
	s.RootCA = c.NewActiveDirectoryRootCA("RootCA", sid)
	s.Domain = c.NewActiveDirectoryDomain("ESC3-1Domain", sid, false, true)

	c.NewRelationship(s.User2, s.Group1, ad.MemberOf)
	c.NewRelationship(s.User1, s.Group1, ad.MemberOf)
	c.NewRelationship(s.User1, s.CertTemplate2, ad.DelegatedEnrollmentAgent)
	c.NewRelationship(s.User3, s.CertTemplate3, ad.DelegatedEnrollmentAgent)
	c.NewRelationship(s.Group1, s.CertTemplate1, ad.Enroll)
	c.NewRelationship(s.Group1, s.EnterpriseCA1, ad.Enroll)
	c.NewRelationship(s.Group1, s.CertTemplate2, ad.AllExtendedRights)
	c.NewRelationship(s.User3, s.CertTemplate3, ad.Enroll)
	c.NewRelationship(s.User3, s.EnterpriseCA1, ad.Enroll)
	c.NewRelationship(s.Group1, s.CertTemplate4, ad.Enroll)
	c.NewRelationship(s.CertTemplate1, s.EnterpriseCA1, ad.PublishedTo)
	c.NewRelationship(s.CertTemplate1, s.CertTemplate2, ad.EnrollOnBehalfOf)
	c.NewRelationship(s.CertTemplate1, s.CertTemplate4, ad.EnrollOnBehalfOf)
	c.NewRelationship(s.CertTemplate3, s.CertTemplate3, ad.EnrollOnBehalfOf)
	c.NewRelationship(s.CertTemplate3, s.EnterpriseCA1, ad.PublishedTo)
	c.NewRelationship(s.CertTemplate2, s.EnterpriseCA1, ad.PublishedTo)
	c.NewRelationship(s.CertTemplate4, s.EnterpriseCA1, ad.PublishedTo)
	c.NewRelationship(s.EnterpriseCA1, s.NTAuthStore, ad.TrustedForNTAuth)
	c.NewRelationship(s.EnterpriseCA1, s.RootCA, ad.IssuedSignedBy)
	c.NewRelationship(s.NTAuthStore, s.Domain, ad.NTAuthStoreFor)
	c.NewRelationship(s.RootCA, s.Domain, ad.RootCAFor)

	s.EnterpriseCA1.Properties.Set(ad.EnrollmentAgentRestrictionsCollected.String(), true)
	s.EnterpriseCA1.Properties.Set(ad.HasEnrollmentAgentRestrictions.String(), true)
	c.UpdateNode(s.EnterpriseCA1)
}

type ESC3Harness3 struct {
	CertTemplate1 *graph.Node
	CertTemplate2 *graph.Node
	Domain        *graph.Node
	EnterpriseCA1 *graph.Node
	Group1        *graph.Node
	NTAuthStore   *graph.Node
	RootCA        *graph.Node
	User2         *graph.Node
}

func (s *ESC3Harness3) Setup(c *GraphTestContext) {
	sid := RandomDomainSID()
	emptyEkus := make([]string, 0)
	s.User2 = c.NewActiveDirectoryUser("User2", sid)
	s.Group1 = c.NewActiveDirectoryGroup("Group1", sid)
	s.CertTemplate1 = c.NewActiveDirectoryCertTemplate("CertTemplate1", sid, CertTemplateData{
		RequiresManagerApproval: false,
		AuthenticationEnabled:   true,
		EnrolleeSuppliesSubject: false,
		SubjectAltRequireUPN:    false,
		SubjectAltRequireSPN:    false,
		NoSecurityExtension:     false,
		SchemaVersion:           2,
		AuthorizedSignatures:    0,
		EKUS:                    emptyEkus,
		ApplicationPolicies:     emptyEkus,
	})
	s.CertTemplate2 = c.NewActiveDirectoryCertTemplate("CertTemplate2", sid, CertTemplateData{
		RequiresManagerApproval: false,
		AuthenticationEnabled:   true,
		EnrolleeSuppliesSubject: false,
		SubjectAltRequireUPN:    true,
		SubjectAltRequireSPN:    false,
		NoSecurityExtension:     false,
		SchemaVersion:           1,
		AuthorizedSignatures:    0,
		EKUS:                    emptyEkus,
		ApplicationPolicies:     emptyEkus,
	})
	s.EnterpriseCA1 = c.NewActiveDirectoryEnterpriseCA("EnterpriseCA1", sid)
	s.NTAuthStore = c.NewActiveDirectoryNTAuthStore("NTAuthStore", sid)
	s.RootCA = c.NewActiveDirectoryRootCA("RootCA", sid)
	s.Domain = c.NewActiveDirectoryDomain("ESC3-1Domain", sid, false, true)

	c.NewRelationship(s.User2, s.Group1, ad.MemberOf)
	c.NewRelationship(s.Group1, s.CertTemplate1, ad.Enroll)
	c.NewRelationship(s.Group1, s.EnterpriseCA1, ad.Enroll)
	c.NewRelationship(s.Group1, s.CertTemplate2, ad.AllExtendedRights)
	c.NewRelationship(s.CertTemplate1, s.EnterpriseCA1, ad.PublishedTo)
	c.NewRelationship(s.CertTemplate1, s.CertTemplate2, ad.EnrollOnBehalfOf)
	c.NewRelationship(s.CertTemplate2, s.EnterpriseCA1, ad.PublishedTo)
	c.NewRelationship(s.EnterpriseCA1, s.NTAuthStore, ad.TrustedForNTAuth)
	c.NewRelationship(s.EnterpriseCA1, s.RootCA, ad.IssuedSignedBy)
	c.NewRelationship(s.NTAuthStore, s.Domain, ad.NTAuthStoreFor)
	c.NewRelationship(s.RootCA, s.Domain, ad.RootCAFor)

	s.EnterpriseCA1.Properties.Set(ad.EnrollmentAgentRestrictionsCollected.String(), false)
	c.UpdateNode(s.EnterpriseCA1)
}

type ESC9aPrincipalHarness struct {
	CertTemplate *graph.Node
	DC           *graph.Node
	Domain       *graph.Node
	EnterpriseCA *graph.Node
	Group0       *graph.Node
	Group1       *graph.Node
	Group2       *graph.Node
	Group3       *graph.Node
	Group4       *graph.Node
	Group5       *graph.Node
	Group6       *graph.Node
	NTAuthStore  *graph.Node
	RootCA       *graph.Node
	User1        *graph.Node
	User2        *graph.Node
}

func (s *ESC9aPrincipalHarness) Setup(graphTestContext *GraphTestContext) {
	domainSid := RandomDomainSID()
	s.CertTemplate = graphTestContext.NewActiveDirectoryCertTemplate("CertTemplate", domainSid, CertTemplateData{
		ApplicationPolicies:     []string{},
		AuthenticationEnabled:   true,
		AuthorizedSignatures:    0,
		EKUS:                    []string{},
		EnrolleeSuppliesSubject: false,
		NoSecurityExtension:     true,
		RequiresManagerApproval: false,
		SchemaVersion:           1,
		SubjectAltRequireEmail:  false,
		SubjectAltRequireSPN:    false,
		SubjectAltRequireUPN:    true,
	})
	s.DC = graphTestContext.NewActiveDirectoryComputer("DC", domainSid)
	s.Domain = graphTestContext.NewActiveDirectoryDomain("Domain", domainSid, false, true)
	s.EnterpriseCA = graphTestContext.NewActiveDirectoryEnterpriseCA("EnterpriseCA", domainSid)
	s.Group0 = graphTestContext.NewActiveDirectoryGroup("Group0", domainSid)
	s.Group1 = graphTestContext.NewActiveDirectoryGroup("Group1", domainSid)
	s.Group2 = graphTestContext.NewActiveDirectoryGroup("Group2", domainSid)
	s.Group3 = graphTestContext.NewActiveDirectoryGroup("Group3", domainSid)
	s.Group4 = graphTestContext.NewActiveDirectoryGroup("Group4", domainSid)
	s.Group5 = graphTestContext.NewActiveDirectoryGroup("Group5", domainSid)
	s.Group6 = graphTestContext.NewActiveDirectoryGroup("Group6", domainSid)
	s.NTAuthStore = graphTestContext.NewActiveDirectoryNTAuthStore("NTAuthStore", domainSid)
	s.RootCA = graphTestContext.NewActiveDirectoryRootCA("RootCA", domainSid)
	s.User1 = graphTestContext.NewActiveDirectoryUser("User1", domainSid)
	s.User2 = graphTestContext.NewActiveDirectoryUser("User2", domainSid)
	graphTestContext.NewRelationship(s.RootCA, s.Domain, ad.RootCAFor)
	graphTestContext.NewRelationship(s.EnterpriseCA, s.RootCA, ad.IssuedSignedBy)
	graphTestContext.NewRelationship(s.NTAuthStore, s.Domain, ad.NTAuthStoreFor)
	graphTestContext.NewRelationship(s.EnterpriseCA, s.NTAuthStore, ad.TrustedForNTAuth)
	graphTestContext.NewRelationship(s.EnterpriseCA, s.DC, ad.CanAbuseWeakCertBinding)
	graphTestContext.NewRelationship(s.DC, s.Domain, ad.DCFor)
	graphTestContext.NewRelationship(s.CertTemplate, s.EnterpriseCA, ad.PublishedTo)
	graphTestContext.NewRelationship(s.Group1, s.User1, ad.GenericAll)
	graphTestContext.NewRelationship(s.Group2, s.User1, ad.GenericWrite)
	graphTestContext.NewRelationship(s.Group6, s.User1, ad.AllExtendedRights)
	graphTestContext.NewRelationship(s.Group3, s.User1, ad.WriteDACL)
	graphTestContext.NewRelationship(s.Group4, s.User1, ad.WriteOwner)
	graphTestContext.NewRelationship(s.Group5, s.User1, ad.WriteOwner)
	graphTestContext.NewRelationship(s.User2, s.User2, ad.GenericAll)
	graphTestContext.NewRelationship(s.User1, s.Group0, ad.MemberOf)
	graphTestContext.NewRelationship(s.User2, s.Group0, ad.MemberOf)
	graphTestContext.NewRelationship(s.Group0, s.CertTemplate, ad.Enroll)
	graphTestContext.NewRelationship(s.Group0, s.EnterpriseCA, ad.Enroll)
}

type ESC9aHarness1 struct {
	CertTemplate1 *graph.Node
	CertTemplate2 *graph.Node
	CertTemplate3 *graph.Node
	CertTemplate4 *graph.Node
	CertTemplate5 *graph.Node
	CertTemplate6 *graph.Node
	CertTemplate7 *graph.Node
	CertTemplate8 *graph.Node
	DC            *graph.Node
	Domain        *graph.Node
	EnterpriseCA  *graph.Node
	Group0        *graph.Node
	Group1        *graph.Node
	Group2        *graph.Node
	Group3        *graph.Node
	Group4        *graph.Node
	Group5        *graph.Node
	Group6        *graph.Node
	Group7        *graph.Node
	Group8        *graph.Node
	NTAuthStore   *graph.Node
	RootCA        *graph.Node
	User1         *graph.Node
	User2         *graph.Node
	User3         *graph.Node
	User4         *graph.Node
	User5         *graph.Node
	User6         *graph.Node
	User7         *graph.Node
	User8         *graph.Node
}

func (s *ESC9aHarness1) Setup(graphTestContext *GraphTestContext) {
	domainSid := RandomDomainSID()
	s.CertTemplate1 = graphTestContext.NewActiveDirectoryCertTemplate("CertTemplate1", domainSid, CertTemplateData{
		ApplicationPolicies:     []string{},
		AuthenticationEnabled:   true,
		AuthorizedSignatures:    0,
		EKUS:                    []string{},
		EnrolleeSuppliesSubject: false,
		NoSecurityExtension:     true,
		RequiresManagerApproval: false,
		SchemaVersion:           2,
		SubjectAltRequireEmail:  false,
		SubjectAltRequireSPN:    false,
		SubjectAltRequireUPN:    true,
	})
	s.CertTemplate2 = graphTestContext.NewActiveDirectoryCertTemplate("CertTemplate2", domainSid, CertTemplateData{
		ApplicationPolicies:     []string{},
		AuthenticationEnabled:   true,
		AuthorizedSignatures:    0,
		EKUS:                    []string{},
		EnrolleeSuppliesSubject: false,
		NoSecurityExtension:     true,
		RequiresManagerApproval: false,
		SchemaVersion:           1,
		SubjectAltRequireEmail:  false,
		SubjectAltRequireSPN:    false,
		SubjectAltRequireUPN:    true,
	})
	s.CertTemplate3 = graphTestContext.NewActiveDirectoryCertTemplate("CertTemplate3", domainSid, CertTemplateData{
		ApplicationPolicies:     []string{},
		AuthenticationEnabled:   true,
		AuthorizedSignatures:    0,
		EKUS:                    []string{},
		EnrolleeSuppliesSubject: false,
		NoSecurityExtension:     true,
		RequiresManagerApproval: false,
		SchemaVersion:           1,
		SubjectAltRequireEmail:  false,
		SubjectAltRequireSPN:    true,
		SubjectAltRequireUPN:    false,
	})
	s.CertTemplate4 = graphTestContext.NewActiveDirectoryCertTemplate("CertTemplate4", domainSid, CertTemplateData{
		ApplicationPolicies:     []string{},
		AuthenticationEnabled:   true,
		AuthorizedSignatures:    0,
		EKUS:                    []string{},
		EnrolleeSuppliesSubject: false,
		NoSecurityExtension:     true,
		RequiresManagerApproval: true,
		SchemaVersion:           1,
		SubjectAltRequireEmail:  false,
		SubjectAltRequireSPN:    false,
		SubjectAltRequireUPN:    true,
	})
	s.CertTemplate5 = graphTestContext.NewActiveDirectoryCertTemplate("CertTemplate5", domainSid, CertTemplateData{
		ApplicationPolicies:     []string{},
		AuthenticationEnabled:   false,
		AuthorizedSignatures:    0,
		EKUS:                    []string{},
		EnrolleeSuppliesSubject: false,
		NoSecurityExtension:     true,
		RequiresManagerApproval: false,
		SchemaVersion:           1,
		SubjectAltRequireEmail:  false,
		SubjectAltRequireSPN:    false,
		SubjectAltRequireUPN:    true,
	})
	s.CertTemplate6 = graphTestContext.NewActiveDirectoryCertTemplate("CertTemplate6", domainSid, CertTemplateData{
		ApplicationPolicies:     []string{},
		AuthenticationEnabled:   true,
		AuthorizedSignatures:    1,
		EKUS:                    []string{},
		EnrolleeSuppliesSubject: false,
		NoSecurityExtension:     true,
		RequiresManagerApproval: false,
		SchemaVersion:           2,
		SubjectAltRequireEmail:  false,
		SubjectAltRequireSPN:    false,
		SubjectAltRequireUPN:    true,
	})
	s.CertTemplate7 = graphTestContext.NewActiveDirectoryCertTemplate("CertTemplate7", domainSid, CertTemplateData{
		ApplicationPolicies:     []string{},
		AuthenticationEnabled:   true,
		AuthorizedSignatures:    0,
		EKUS:                    []string{},
		EnrolleeSuppliesSubject: false,
		NoSecurityExtension:     true,
		RequiresManagerApproval: false,
		SchemaVersion:           1,
		SubjectAltRequireEmail:  false,
		SubjectAltRequireSPN:    false,
		SubjectAltRequireUPN:    false,
	})
	s.CertTemplate8 = graphTestContext.NewActiveDirectoryCertTemplate("CertTemplate8", domainSid, CertTemplateData{
		ApplicationPolicies:     []string{},
		AuthenticationEnabled:   true,
		AuthorizedSignatures:    0,
		EKUS:                    []string{},
		EnrolleeSuppliesSubject: false,
		NoSecurityExtension:     false,
		RequiresManagerApproval: false,
		SchemaVersion:           1,
		SubjectAltRequireEmail:  false,
		SubjectAltRequireSPN:    false,
		SubjectAltRequireUPN:    true,
	})
	s.DC = graphTestContext.NewActiveDirectoryComputer("DC", domainSid)
	s.Domain = graphTestContext.NewActiveDirectoryDomain("Domain", domainSid, false, true)
	s.EnterpriseCA = graphTestContext.NewActiveDirectoryEnterpriseCA("EnterpriseCA", domainSid)
	s.Group0 = graphTestContext.NewActiveDirectoryGroup("Group0", domainSid)
	s.Group1 = graphTestContext.NewActiveDirectoryGroup("Group1", domainSid)
	s.Group2 = graphTestContext.NewActiveDirectoryGroup("Group2", domainSid)
	s.Group3 = graphTestContext.NewActiveDirectoryGroup("Group3", domainSid)
	s.Group4 = graphTestContext.NewActiveDirectoryGroup("Group4", domainSid)
	s.Group5 = graphTestContext.NewActiveDirectoryGroup("Group5", domainSid)
	s.Group6 = graphTestContext.NewActiveDirectoryGroup("Group6", domainSid)
	s.Group7 = graphTestContext.NewActiveDirectoryGroup("Group7", domainSid)
	s.Group8 = graphTestContext.NewActiveDirectoryGroup("Group8", domainSid)
	s.NTAuthStore = graphTestContext.NewActiveDirectoryNTAuthStore("NTAuthStore", domainSid)
	s.RootCA = graphTestContext.NewActiveDirectoryRootCA("RootCA", domainSid)
	s.User1 = graphTestContext.NewActiveDirectoryUser("User1", domainSid)
	s.User2 = graphTestContext.NewActiveDirectoryUser("User2", domainSid)
	s.User3 = graphTestContext.NewActiveDirectoryUser("User3", domainSid)
	s.User4 = graphTestContext.NewActiveDirectoryUser("User4", domainSid)
	s.User5 = graphTestContext.NewActiveDirectoryUser("User5", domainSid)
	s.User6 = graphTestContext.NewActiveDirectoryUser("User6", domainSid)
	s.User7 = graphTestContext.NewActiveDirectoryUser("User7", domainSid)
	s.User8 = graphTestContext.NewActiveDirectoryUser("User8", domainSid)
	graphTestContext.NewRelationship(s.CertTemplate2, s.EnterpriseCA, ad.PublishedTo)
	graphTestContext.NewRelationship(s.RootCA, s.Domain, ad.RootCAFor)
	graphTestContext.NewRelationship(s.EnterpriseCA, s.RootCA, ad.IssuedSignedBy)
	graphTestContext.NewRelationship(s.NTAuthStore, s.Domain, ad.NTAuthStoreFor)
	graphTestContext.NewRelationship(s.EnterpriseCA, s.NTAuthStore, ad.TrustedForNTAuth)
	graphTestContext.NewRelationship(s.EnterpriseCA, s.DC, ad.CanAbuseWeakCertBinding)
	graphTestContext.NewRelationship(s.DC, s.Domain, ad.DCFor)
	graphTestContext.NewRelationship(s.User3, s.CertTemplate3, ad.Enroll)
	graphTestContext.NewRelationship(s.CertTemplate3, s.EnterpriseCA, ad.PublishedTo)
	graphTestContext.NewRelationship(s.CertTemplate4, s.EnterpriseCA, ad.PublishedTo)
	graphTestContext.NewRelationship(s.User4, s.CertTemplate4, ad.Enroll)
	graphTestContext.NewRelationship(s.User2, s.CertTemplate2, ad.Enroll)
	graphTestContext.NewRelationship(s.Group0, s.EnterpriseCA, ad.Enroll)
	graphTestContext.NewRelationship(s.User2, s.Group0, ad.MemberOf)
	graphTestContext.NewRelationship(s.User3, s.Group0, ad.MemberOf)
	graphTestContext.NewRelationship(s.User4, s.Group0, ad.MemberOf)
	graphTestContext.NewRelationship(s.CertTemplate5, s.EnterpriseCA, ad.PublishedTo)
	graphTestContext.NewRelationship(s.User5, s.CertTemplate5, ad.Enroll)
	graphTestContext.NewRelationship(s.User5, s.Group0, ad.MemberOf)
	graphTestContext.NewRelationship(s.User6, s.Group0, ad.MemberOf)
	graphTestContext.NewRelationship(s.User6, s.CertTemplate6, ad.Enroll)
	graphTestContext.NewRelationship(s.CertTemplate6, s.EnterpriseCA, ad.PublishedTo)
	graphTestContext.NewRelationship(s.CertTemplate1, s.EnterpriseCA, ad.PublishedTo)
	graphTestContext.NewRelationship(s.User1, s.CertTemplate1, ad.Enroll)
	graphTestContext.NewRelationship(s.User1, s.Group0, ad.MemberOf)
	graphTestContext.NewRelationship(s.CertTemplate7, s.EnterpriseCA, ad.PublishedTo)
	graphTestContext.NewRelationship(s.User7, s.CertTemplate7, ad.Enroll)
	graphTestContext.NewRelationship(s.User7, s.Group0, ad.MemberOf)
	graphTestContext.NewRelationship(s.CertTemplate8, s.EnterpriseCA, ad.PublishedTo)
	graphTestContext.NewRelationship(s.User8, s.CertTemplate8, ad.Enroll)
	graphTestContext.NewRelationship(s.User8, s.Group0, ad.MemberOf)
	graphTestContext.NewRelationship(s.Group8, s.User8, ad.GenericAll)
	graphTestContext.NewRelationship(s.Group7, s.User7, ad.GenericAll)
	graphTestContext.NewRelationship(s.Group6, s.User6, ad.GenericAll)
	graphTestContext.NewRelationship(s.Group5, s.User5, ad.GenericAll)
	graphTestContext.NewRelationship(s.Group4, s.User4, ad.GenericAll)
	graphTestContext.NewRelationship(s.Group3, s.User3, ad.GenericAll)
	graphTestContext.NewRelationship(s.Group2, s.User2, ad.GenericAll)
	graphTestContext.NewRelationship(s.Group1, s.User1, ad.GenericAll)
}

type ESC9aHarness2 struct {
	CertTemplate1 *graph.Node
	CertTemplate2 *graph.Node
	CertTemplate3 *graph.Node
	Computer1     *graph.Node
	Computer2     *graph.Node
	Computer3     *graph.Node
	Computer4     *graph.Node
	Computer5     *graph.Node
	Computer6     *graph.Node
	DC            *graph.Node
	Domain        *graph.Node
	EnterpriseCA  *graph.Node
	Group0        *graph.Node
	Group1        *graph.Node
	Group2        *graph.Node
	Group3        *graph.Node
	Group4        *graph.Node
	Group5        *graph.Node
	Group6        *graph.Node
	NTAuthStore   *graph.Node
	RootCA        *graph.Node
	User1         *graph.Node
	User2         *graph.Node
	User3         *graph.Node
	User4         *graph.Node
	User5         *graph.Node
	User6         *graph.Node
}

func (s *ESC9aHarness2) Setup(graphTestContext *GraphTestContext) {
	domainSid := RandomDomainSID()
	s.CertTemplate1 = graphTestContext.NewActiveDirectoryCertTemplate("CertTemplate1", domainSid, CertTemplateData{
		ApplicationPolicies:        []string{},
		AuthenticationEnabled:      true,
		AuthorizedSignatures:       0,
		EKUS:                       []string{},
		EnrolleeSuppliesSubject:    false,
		NoSecurityExtension:        true,
		RequiresManagerApproval:    false,
		SchemaVersion:              2,
		SubjectAltRequireDNS:       false,
		SubjectAltRequireDomainDNS: false,
		SubjectAltRequireEmail:     true,
		SubjectAltRequireSPN:       false,
		SubjectAltRequireUPN:       true,
	})
	s.CertTemplate2 = graphTestContext.NewActiveDirectoryCertTemplate("CertTemplate2", domainSid, CertTemplateData{
		ApplicationPolicies:        []string{},
		AuthenticationEnabled:      true,
		AuthorizedSignatures:       0,
		EKUS:                       []string{},
		EnrolleeSuppliesSubject:    false,
		NoSecurityExtension:        true,
		RequiresManagerApproval:    false,
		SchemaVersion:              2,
		SubjectAltRequireDNS:       true,
		SubjectAltRequireDomainDNS: false,
		SubjectAltRequireEmail:     true,
		SubjectAltRequireSPN:       false,
		SubjectAltRequireUPN:       true,
	})
	s.CertTemplate3 = graphTestContext.NewActiveDirectoryCertTemplate("CertTemplate3", domainSid, CertTemplateData{
		ApplicationPolicies:        []string{},
		AuthenticationEnabled:      true,
		AuthorizedSignatures:       0,
		EKUS:                       []string{},
		EnrolleeSuppliesSubject:    false,
		NoSecurityExtension:        true,
		RequiresManagerApproval:    false,
		SchemaVersion:              2,
		SubjectAltRequireDNS:       false,
		SubjectAltRequireDomainDNS: true,
		SubjectAltRequireEmail:     true,
		SubjectAltRequireSPN:       false,
		SubjectAltRequireUPN:       true,
	})
	s.Computer1 = graphTestContext.NewActiveDirectoryComputer("Computer1", domainSid)
	s.Computer2 = graphTestContext.NewActiveDirectoryComputer("Computer2", domainSid)
	s.Computer3 = graphTestContext.NewActiveDirectoryComputer("Computer3", domainSid)
	s.Computer4 = graphTestContext.NewActiveDirectoryComputer("Computer4", domainSid)
	s.Computer5 = graphTestContext.NewActiveDirectoryComputer("Computer5", domainSid)
	s.Computer6 = graphTestContext.NewActiveDirectoryComputer("Computer6", domainSid)
	s.DC = graphTestContext.NewActiveDirectoryComputer("DC", domainSid)
	s.Domain = graphTestContext.NewActiveDirectoryDomain("Domain", domainSid, false, true)
	s.EnterpriseCA = graphTestContext.NewActiveDirectoryEnterpriseCA("EnterpriseCA", domainSid)
	s.Group0 = graphTestContext.NewActiveDirectoryGroup("Group0", domainSid)
	s.Group1 = graphTestContext.NewActiveDirectoryGroup("Group1", domainSid)
	s.Group2 = graphTestContext.NewActiveDirectoryGroup("Group2", domainSid)
	s.Group3 = graphTestContext.NewActiveDirectoryGroup("Group3", domainSid)
	s.Group4 = graphTestContext.NewActiveDirectoryGroup("Group4", domainSid)
	s.Group5 = graphTestContext.NewActiveDirectoryGroup("Group5", domainSid)
	s.Group6 = graphTestContext.NewActiveDirectoryGroup("Group6", domainSid)
	s.NTAuthStore = graphTestContext.NewActiveDirectoryNTAuthStore("NTAuthStore", domainSid)
	s.RootCA = graphTestContext.NewActiveDirectoryRootCA("RootCA", domainSid)
	s.User1 = graphTestContext.NewActiveDirectoryUser("User1", domainSid)
	s.User2 = graphTestContext.NewActiveDirectoryUser("User2", domainSid)
	s.User3 = graphTestContext.NewActiveDirectoryUser("User3", domainSid)
	s.User4 = graphTestContext.NewActiveDirectoryUser("User4", domainSid)
	s.User5 = graphTestContext.NewActiveDirectoryUser("User5", domainSid)
	s.User6 = graphTestContext.NewActiveDirectoryUser("User6", domainSid)
	graphTestContext.NewRelationship(s.RootCA, s.Domain, ad.RootCAFor)
	graphTestContext.NewRelationship(s.EnterpriseCA, s.RootCA, ad.IssuedSignedBy)
	graphTestContext.NewRelationship(s.NTAuthStore, s.Domain, ad.NTAuthStoreFor)
	graphTestContext.NewRelationship(s.EnterpriseCA, s.NTAuthStore, ad.TrustedForNTAuth)
	graphTestContext.NewRelationship(s.EnterpriseCA, s.DC, ad.CanAbuseWeakCertBinding)
	graphTestContext.NewRelationship(s.DC, s.Domain, ad.DCFor)
	graphTestContext.NewRelationship(s.Group0, s.EnterpriseCA, ad.Enroll)
	graphTestContext.NewRelationship(s.CertTemplate1, s.EnterpriseCA, ad.PublishedTo)
	graphTestContext.NewRelationship(s.Group1, s.CertTemplate1, ad.Enroll)
	graphTestContext.NewRelationship(s.Group1, s.Group0, ad.MemberOf)
	graphTestContext.NewRelationship(s.CertTemplate2, s.EnterpriseCA, ad.PublishedTo)
	graphTestContext.NewRelationship(s.CertTemplate3, s.EnterpriseCA, ad.PublishedTo)
	graphTestContext.NewRelationship(s.Computer1, s.CertTemplate1, ad.Enroll)
	graphTestContext.NewRelationship(s.Computer1, s.Group0, ad.MemberOf)
	graphTestContext.NewRelationship(s.User1, s.CertTemplate1, ad.Enroll)
	graphTestContext.NewRelationship(s.User1, s.Group0, ad.MemberOf)
	graphTestContext.NewRelationship(s.Group2, s.Group0, ad.MemberOf)
	graphTestContext.NewRelationship(s.Computer2, s.Group0, ad.MemberOf)
	graphTestContext.NewRelationship(s.User2, s.Group0, ad.MemberOf)
	graphTestContext.NewRelationship(s.User2, s.CertTemplate2, ad.Enroll)
	graphTestContext.NewRelationship(s.Computer2, s.CertTemplate2, ad.Enroll)
	graphTestContext.NewRelationship(s.Group2, s.CertTemplate2, ad.Enroll)
	graphTestContext.NewRelationship(s.Group3, s.Group0, ad.MemberOf)
	graphTestContext.NewRelationship(s.Computer3, s.Group0, ad.MemberOf)
	graphTestContext.NewRelationship(s.User3, s.Group0, ad.MemberOf)
	graphTestContext.NewRelationship(s.Group3, s.CertTemplate3, ad.Enroll)
	graphTestContext.NewRelationship(s.Computer3, s.CertTemplate3, ad.Enroll)
	graphTestContext.NewRelationship(s.User3, s.CertTemplate3, ad.Enroll)
	graphTestContext.NewRelationship(s.User6, s.User3, ad.GenericAll)
	graphTestContext.NewRelationship(s.User5, s.Computer3, ad.GenericAll)
	graphTestContext.NewRelationship(s.User4, s.Group3, ad.GenericAll)
	graphTestContext.NewRelationship(s.Computer6, s.User2, ad.GenericAll)
	graphTestContext.NewRelationship(s.Computer5, s.Computer2, ad.GenericAll)
	graphTestContext.NewRelationship(s.Computer4, s.Group2, ad.GenericAll)
	graphTestContext.NewRelationship(s.Group6, s.User1, ad.GenericAll)
	graphTestContext.NewRelationship(s.Group5, s.Computer1, ad.GenericAll)
	graphTestContext.NewRelationship(s.Group4, s.Group1, ad.GenericAll)
}

type ESC9aHarnessVictim struct {
	CertTemplate1 *graph.Node
	DC            *graph.Node
	Domain        *graph.Node
	EnterpriseCA  *graph.Node
	Group0        *graph.Node
	Group1        *graph.Node
	Group2        *graph.Node
	Group3        *graph.Node
	Group4        *graph.Node
	NTAuthStore   *graph.Node
	RootCA        *graph.Node
	User1         *graph.Node
	User2         *graph.Node
	User3         *graph.Node
	User4         *graph.Node
}

func (s *ESC9aHarnessVictim) Setup(graphTestContext *GraphTestContext) {
	domainSid := RandomDomainSID()
	s.CertTemplate1 = graphTestContext.NewActiveDirectoryCertTemplate("CertTemplate1", domainSid, CertTemplateData{
		ApplicationPolicies:     []string{},
		AuthenticationEnabled:   true,
		AuthorizedSignatures:    0,
		EKUS:                    []string{},
		EnrolleeSuppliesSubject: false,
		NoSecurityExtension:     true,
		RequiresManagerApproval: false,
		SchemaVersion:           1,
		SubjectAltRequireEmail:  false,
		SubjectAltRequireSPN:    false,
		SubjectAltRequireUPN:    true,
	})
	s.DC = graphTestContext.NewActiveDirectoryComputer("DC", domainSid)
	s.Domain = graphTestContext.NewActiveDirectoryDomain("Domain", domainSid, false, true)
	s.EnterpriseCA = graphTestContext.NewActiveDirectoryEnterpriseCA("EnterpriseCA", domainSid)
	s.Group0 = graphTestContext.NewActiveDirectoryGroup("Group0", domainSid)
	s.Group1 = graphTestContext.NewActiveDirectoryGroup("Group1", domainSid)
	s.Group2 = graphTestContext.NewActiveDirectoryGroup("Group2", domainSid)
	s.Group3 = graphTestContext.NewActiveDirectoryGroup("Group3", domainSid)
	s.Group4 = graphTestContext.NewActiveDirectoryGroup("Group4", domainSid)
	s.NTAuthStore = graphTestContext.NewActiveDirectoryNTAuthStore("NTAuthStore", domainSid)
	s.RootCA = graphTestContext.NewActiveDirectoryRootCA("RootCA", domainSid)
	s.User1 = graphTestContext.NewActiveDirectoryUser("User1", domainSid)
	s.User2 = graphTestContext.NewActiveDirectoryUser("User2", domainSid)
	s.User3 = graphTestContext.NewActiveDirectoryUser("User3", domainSid)
	s.User4 = graphTestContext.NewActiveDirectoryUser("User4", domainSid)
	graphTestContext.NewRelationship(s.RootCA, s.Domain, ad.RootCAFor)
	graphTestContext.NewRelationship(s.EnterpriseCA, s.RootCA, ad.IssuedSignedBy)
	graphTestContext.NewRelationship(s.NTAuthStore, s.Domain, ad.NTAuthStoreFor)
	graphTestContext.NewRelationship(s.EnterpriseCA, s.NTAuthStore, ad.TrustedForNTAuth)
	graphTestContext.NewRelationship(s.EnterpriseCA, s.DC, ad.CanAbuseWeakCertBinding)
	graphTestContext.NewRelationship(s.DC, s.Domain, ad.DCFor)
	graphTestContext.NewRelationship(s.Group0, s.EnterpriseCA, ad.Enroll)
	graphTestContext.NewRelationship(s.CertTemplate1, s.EnterpriseCA, ad.PublishedTo)
	graphTestContext.NewRelationship(s.User1, s.CertTemplate1, ad.GenericAll)
	graphTestContext.NewRelationship(s.User1, s.Group0, ad.MemberOf)
	graphTestContext.NewRelationship(s.User2, s.CertTemplate1, ad.AllExtendedRights)
	graphTestContext.NewRelationship(s.User2, s.Group0, ad.MemberOf)
	graphTestContext.NewRelationship(s.User3, s.CertTemplate1, ad.GenericWrite)
	graphTestContext.NewRelationship(s.User3, s.Group0, ad.MemberOf)
	graphTestContext.NewRelationship(s.User4, s.CertTemplate1, ad.Enroll)
	graphTestContext.NewRelationship(s.Group1, s.User1, ad.GenericAll)
	graphTestContext.NewRelationship(s.Group2, s.User2, ad.GenericAll)
	graphTestContext.NewRelationship(s.Group3, s.User3, ad.GenericAll)
	graphTestContext.NewRelationship(s.Group4, s.User4, ad.GenericAll)
}

type ESC9aHarnessECA struct {
	CertTemplate1 *graph.Node
	CertTemplate2 *graph.Node
	CertTemplate3 *graph.Node
	CertTemplate4 *graph.Node
	CertTemplate5 *graph.Node
	DC1           *graph.Node
	DC2           *graph.Node
	DC3           *graph.Node
	DC4           *graph.Node
	DC5           *graph.Node
	Domain1       *graph.Node
	Domain2       *graph.Node
	Domain3       *graph.Node
	Domain4       *graph.Node
	Domain5       *graph.Node
	EnterpriseCA1 *graph.Node
	EnterpriseCA2 *graph.Node
	EnterpriseCA3 *graph.Node
	EnterpriseCA4 *graph.Node
	EnterpriseCA5 *graph.Node
	Group1        *graph.Node
	Group2        *graph.Node
	Group3        *graph.Node
	Group4        *graph.Node
	Group5        *graph.Node
	NTAuthStore1  *graph.Node
	NTAuthStore2  *graph.Node
	NTAuthStore3  *graph.Node
	NTAuthStore4  *graph.Node
	NTAuthStore5  *graph.Node
	RootCA1       *graph.Node
	RootCA2       *graph.Node
	RootCA3       *graph.Node
	RootCA4       *graph.Node
	RootCA5       *graph.Node
	User1         *graph.Node
	User2         *graph.Node
	User3         *graph.Node
	User4         *graph.Node
	User5         *graph.Node
}

func (s *ESC9aHarnessECA) Setup(graphTestContext *GraphTestContext) {
	domainSid1 := RandomDomainSID()
	domainSid2 := RandomDomainSID()
	domainSid3 := RandomDomainSID()
	domainSid4 := RandomDomainSID()
	domainSid5 := RandomDomainSID()
	s.CertTemplate1 = graphTestContext.NewActiveDirectoryCertTemplate("CertTemplate1", domainSid1, CertTemplateData{
		ApplicationPolicies:     []string{},
		AuthenticationEnabled:   true,
		AuthorizedSignatures:    0,
		EKUS:                    []string{},
		EnrolleeSuppliesSubject: false,
		NoSecurityExtension:     true,
		RequiresManagerApproval: false,
		SchemaVersion:           1,
		SubjectAltRequireEmail:  false,
		SubjectAltRequireSPN:    false,
		SubjectAltRequireUPN:    true,
	})
	s.CertTemplate2 = graphTestContext.NewActiveDirectoryCertTemplate("CertTemplate2", domainSid2, CertTemplateData{
		ApplicationPolicies:     []string{},
		AuthenticationEnabled:   true,
		AuthorizedSignatures:    0,
		EKUS:                    []string{},
		EnrolleeSuppliesSubject: false,
		NoSecurityExtension:     true,
		RequiresManagerApproval: false,
		SchemaVersion:           1,
		SubjectAltRequireEmail:  false,
		SubjectAltRequireSPN:    false,
		SubjectAltRequireUPN:    true,
	})
	s.CertTemplate3 = graphTestContext.NewActiveDirectoryCertTemplate("CertTemplate3", domainSid3, CertTemplateData{
		ApplicationPolicies:     []string{},
		AuthenticationEnabled:   true,
		AuthorizedSignatures:    0,
		EKUS:                    []string{},
		EnrolleeSuppliesSubject: false,
		NoSecurityExtension:     true,
		RequiresManagerApproval: false,
		SchemaVersion:           1,
		SubjectAltRequireEmail:  false,
		SubjectAltRequireSPN:    false,
		SubjectAltRequireUPN:    true,
	})
	s.CertTemplate4 = graphTestContext.NewActiveDirectoryCertTemplate("CertTemplate4", domainSid4, CertTemplateData{
		ApplicationPolicies:     []string{},
		AuthenticationEnabled:   true,
		AuthorizedSignatures:    0,
		EKUS:                    []string{},
		EnrolleeSuppliesSubject: false,
		NoSecurityExtension:     true,
		RequiresManagerApproval: false,
		SchemaVersion:           1,
		SubjectAltRequireEmail:  false,
		SubjectAltRequireSPN:    false,
		SubjectAltRequireUPN:    true,
	})
	s.CertTemplate5 = graphTestContext.NewActiveDirectoryCertTemplate("CertTemplate5", domainSid5, CertTemplateData{
		ApplicationPolicies:     []string{},
		AuthenticationEnabled:   true,
		AuthorizedSignatures:    0,
		EKUS:                    []string{},
		EnrolleeSuppliesSubject: false,
		NoSecurityExtension:     true,
		RequiresManagerApproval: false,
		SchemaVersion:           1,
		SubjectAltRequireEmail:  false,
		SubjectAltRequireSPN:    false,
		SubjectAltRequireUPN:    true,
	})
	s.DC1 = graphTestContext.NewActiveDirectoryComputer("DC1", domainSid1)
	s.DC2 = graphTestContext.NewActiveDirectoryComputer("DC2", domainSid2)
	s.DC3 = graphTestContext.NewActiveDirectoryComputer("DC3", domainSid3)
	s.DC4 = graphTestContext.NewActiveDirectoryComputer("DC4", domainSid4)
	s.DC5 = graphTestContext.NewActiveDirectoryComputer("DC5", domainSid5)
	s.Domain1 = graphTestContext.NewActiveDirectoryDomain("Domain1", domainSid1, false, true)
	s.Domain2 = graphTestContext.NewActiveDirectoryDomain("Domain2", domainSid2, false, true)
	s.Domain3 = graphTestContext.NewActiveDirectoryDomain("Domain3", domainSid3, false, true)
	s.Domain4 = graphTestContext.NewActiveDirectoryDomain("Domain4", domainSid4, false, true)
	s.Domain5 = graphTestContext.NewActiveDirectoryDomain("Domain5", domainSid5, false, true)
	s.EnterpriseCA1 = graphTestContext.NewActiveDirectoryEnterpriseCA("EnterpriseCA1", domainSid1)
	s.EnterpriseCA2 = graphTestContext.NewActiveDirectoryEnterpriseCA("EnterpriseCA2", domainSid2)
	s.EnterpriseCA3 = graphTestContext.NewActiveDirectoryEnterpriseCA("EnterpriseCA3", domainSid3)
	s.EnterpriseCA4 = graphTestContext.NewActiveDirectoryEnterpriseCA("EnterpriseCA4", domainSid4)
	s.EnterpriseCA5 = graphTestContext.NewActiveDirectoryEnterpriseCA("EnterpriseCA5", domainSid5)
	s.Group1 = graphTestContext.NewActiveDirectoryGroup("Group1", domainSid1)
	s.Group2 = graphTestContext.NewActiveDirectoryGroup("Group2", domainSid2)
	s.Group3 = graphTestContext.NewActiveDirectoryGroup("Group3", domainSid3)
	s.Group4 = graphTestContext.NewActiveDirectoryGroup("Group4", domainSid4)
	s.Group5 = graphTestContext.NewActiveDirectoryGroup("Group5", domainSid5)
	s.NTAuthStore1 = graphTestContext.NewActiveDirectoryNTAuthStore("NTAuthStore1", domainSid1)
	s.NTAuthStore2 = graphTestContext.NewActiveDirectoryNTAuthStore("NTAuthStore2", domainSid2)
	s.NTAuthStore3 = graphTestContext.NewActiveDirectoryNTAuthStore("NTAuthStore3", domainSid3)
	s.NTAuthStore4 = graphTestContext.NewActiveDirectoryNTAuthStore("NTAuthStore4", domainSid4)
	s.NTAuthStore5 = graphTestContext.NewActiveDirectoryNTAuthStore("NTAuthStore5", domainSid5)
	s.RootCA1 = graphTestContext.NewActiveDirectoryRootCA("RootCA1", domainSid1)
	s.RootCA2 = graphTestContext.NewActiveDirectoryRootCA("RootCA2", domainSid2)
	s.RootCA3 = graphTestContext.NewActiveDirectoryRootCA("RootCA3", domainSid3)
	s.RootCA4 = graphTestContext.NewActiveDirectoryRootCA("RootCA4", domainSid4)
	s.RootCA5 = graphTestContext.NewActiveDirectoryRootCA("RootCA5", domainSid5)
	s.User1 = graphTestContext.NewActiveDirectoryUser("User1", domainSid1)
	s.User2 = graphTestContext.NewActiveDirectoryUser("User2", domainSid2)
	s.User3 = graphTestContext.NewActiveDirectoryUser("User3", domainSid3)
	s.User4 = graphTestContext.NewActiveDirectoryUser("User4", domainSid4)
	s.User5 = graphTestContext.NewActiveDirectoryUser("User5", domainSid5)
	graphTestContext.NewRelationship(s.RootCA1, s.Domain1, ad.RootCAFor)
	graphTestContext.NewRelationship(s.NTAuthStore1, s.Domain1, ad.NTAuthStoreFor)
	graphTestContext.NewRelationship(s.DC1, s.Domain1, ad.DCFor)
	graphTestContext.NewRelationship(s.CertTemplate1, s.EnterpriseCA1, ad.PublishedTo)
	graphTestContext.NewRelationship(s.EnterpriseCA1, s.RootCA1, ad.IssuedSignedBy)
	graphTestContext.NewRelationship(s.EnterpriseCA1, s.NTAuthStore1, ad.TrustedForNTAuth)
	graphTestContext.NewRelationship(s.User1, s.EnterpriseCA1, ad.Enroll)
	graphTestContext.NewRelationship(s.EnterpriseCA1, s.DC1, ad.CanAbuseWeakCertBinding)
	graphTestContext.NewRelationship(s.User1, s.CertTemplate1, ad.Enroll)
	graphTestContext.NewRelationship(s.RootCA2, s.Domain2, ad.RootCAFor)
	graphTestContext.NewRelationship(s.NTAuthStore2, s.Domain2, ad.NTAuthStoreFor)
	graphTestContext.NewRelationship(s.DC2, s.Domain2, ad.DCFor)
	graphTestContext.NewRelationship(s.CertTemplate2, s.EnterpriseCA2, ad.PublishedTo)
	graphTestContext.NewRelationship(s.EnterpriseCA2, s.RootCA2, ad.IssuedSignedBy)
	graphTestContext.NewRelationship(s.EnterpriseCA2, s.NTAuthStore2, ad.TrustedForNTAuth)
	graphTestContext.NewRelationship(s.User2, s.EnterpriseCA2, ad.Enroll)
	graphTestContext.NewRelationship(s.User2, s.CertTemplate2, ad.Enroll)
	graphTestContext.NewRelationship(s.RootCA3, s.Domain3, ad.RootCAFor)
	graphTestContext.NewRelationship(s.NTAuthStore3, s.Domain3, ad.NTAuthStoreFor)
	graphTestContext.NewRelationship(s.DC3, s.Domain3, ad.DCFor)
	graphTestContext.NewRelationship(s.CertTemplate3, s.EnterpriseCA3, ad.PublishedTo)
	graphTestContext.NewRelationship(s.EnterpriseCA3, s.RootCA3, ad.IssuedSignedBy)
	graphTestContext.NewRelationship(s.User3, s.EnterpriseCA3, ad.Enroll)
	graphTestContext.NewRelationship(s.EnterpriseCA3, s.DC3, ad.CanAbuseWeakCertBinding)
	graphTestContext.NewRelationship(s.User3, s.CertTemplate3, ad.Enroll)
	graphTestContext.NewRelationship(s.RootCA4, s.Domain4, ad.RootCAFor)
	graphTestContext.NewRelationship(s.NTAuthStore4, s.Domain4, ad.NTAuthStoreFor)
	graphTestContext.NewRelationship(s.DC4, s.Domain4, ad.DCFor)
	graphTestContext.NewRelationship(s.CertTemplate4, s.EnterpriseCA4, ad.PublishedTo)
	graphTestContext.NewRelationship(s.EnterpriseCA4, s.NTAuthStore4, ad.TrustedForNTAuth)
	graphTestContext.NewRelationship(s.User4, s.EnterpriseCA4, ad.Enroll)
	graphTestContext.NewRelationship(s.EnterpriseCA4, s.DC4, ad.CanAbuseWeakCertBinding)
	graphTestContext.NewRelationship(s.User4, s.CertTemplate4, ad.Enroll)
	graphTestContext.NewRelationship(s.RootCA5, s.Domain5, ad.RootCAFor)
	graphTestContext.NewRelationship(s.NTAuthStore5, s.Domain5, ad.NTAuthStoreFor)
	graphTestContext.NewRelationship(s.DC5, s.Domain5, ad.DCFor)
	graphTestContext.NewRelationship(s.EnterpriseCA5, s.RootCA5, ad.IssuedSignedBy)
	graphTestContext.NewRelationship(s.EnterpriseCA5, s.NTAuthStore5, ad.TrustedForNTAuth)
	graphTestContext.NewRelationship(s.User5, s.EnterpriseCA5, ad.Enroll)
	graphTestContext.NewRelationship(s.EnterpriseCA5, s.DC5, ad.CanAbuseWeakCertBinding)
	graphTestContext.NewRelationship(s.User5, s.CertTemplate5, ad.Enroll)
	graphTestContext.NewRelationship(s.Group1, s.User1, ad.GenericAll)
	graphTestContext.NewRelationship(s.Group2, s.User2, ad.GenericAll)
	graphTestContext.NewRelationship(s.Group5, s.User5, ad.GenericAll)
	graphTestContext.NewRelationship(s.Group4, s.User4, ad.GenericAll)
	graphTestContext.NewRelationship(s.Group3, s.User3, ad.GenericAll)
}

type ESC9bPrincipalHarness struct {
	CertTemplate *graph.Node
	Computer1    *graph.Node
	Computer2    *graph.Node
	DC           *graph.Node
	Domain       *graph.Node
	EnterpriseCA *graph.Node
	Group0       *graph.Node
	Group1       *graph.Node
	Group2       *graph.Node
	Group3       *graph.Node
	Group4       *graph.Node
	Group5       *graph.Node
	Group6       *graph.Node
	NTAuthStore  *graph.Node
	RootCA       *graph.Node
}

func (s *ESC9bPrincipalHarness) Setup(graphTestContext *GraphTestContext) {
	domainSid := RandomDomainSID()
	s.CertTemplate = graphTestContext.NewActiveDirectoryCertTemplate("CertTemplate", domainSid, CertTemplateData{
		ApplicationPolicies:     []string{},
		AuthenticationEnabled:   true,
		AuthorizedSignatures:    0,
		EKUS:                    []string{},
		EnrolleeSuppliesSubject: false,
		NoSecurityExtension:     true,
		RequiresManagerApproval: false,
		SchemaVersion:           1,
		SubjectAltRequireDNS:    true,
		SubjectAltRequireEmail:  false,
		SubjectAltRequireSPN:    false,
		SubjectAltRequireUPN:    false,
	})
	s.Computer1 = graphTestContext.NewActiveDirectoryComputer("Computer1", domainSid)
	s.Computer2 = graphTestContext.NewActiveDirectoryComputer("Computer2", domainSid)
	s.DC = graphTestContext.NewActiveDirectoryComputer("DC", domainSid)
	s.Domain = graphTestContext.NewActiveDirectoryDomain("Domain", domainSid, false, true)
	s.EnterpriseCA = graphTestContext.NewActiveDirectoryEnterpriseCA("EnterpriseCA", domainSid)
	s.Group0 = graphTestContext.NewActiveDirectoryGroup("Group0", domainSid)
	s.Group1 = graphTestContext.NewActiveDirectoryGroup("Group1", domainSid)
	s.Group2 = graphTestContext.NewActiveDirectoryGroup("Group2", domainSid)
	s.Group3 = graphTestContext.NewActiveDirectoryGroup("Group3", domainSid)
	s.Group4 = graphTestContext.NewActiveDirectoryGroup("Group4", domainSid)
	s.Group5 = graphTestContext.NewActiveDirectoryGroup("Group5", domainSid)
	s.Group6 = graphTestContext.NewActiveDirectoryGroup("Group6", domainSid)
	s.NTAuthStore = graphTestContext.NewActiveDirectoryNTAuthStore("NTAuthStore", domainSid)
	s.RootCA = graphTestContext.NewActiveDirectoryRootCA("RootCA", domainSid)
	graphTestContext.NewRelationship(s.RootCA, s.Domain, ad.RootCAFor)
	graphTestContext.NewRelationship(s.EnterpriseCA, s.RootCA, ad.IssuedSignedBy)
	graphTestContext.NewRelationship(s.NTAuthStore, s.Domain, ad.NTAuthStoreFor)
	graphTestContext.NewRelationship(s.EnterpriseCA, s.NTAuthStore, ad.TrustedForNTAuth)
	graphTestContext.NewRelationship(s.EnterpriseCA, s.DC, ad.CanAbuseWeakCertBinding)
	graphTestContext.NewRelationship(s.DC, s.Domain, ad.DCFor)
	graphTestContext.NewRelationship(s.CertTemplate, s.EnterpriseCA, ad.PublishedTo)
	graphTestContext.NewRelationship(s.Group1, s.Computer1, ad.GenericAll)
	graphTestContext.NewRelationship(s.Group2, s.Computer1, ad.GenericWrite)
	graphTestContext.NewRelationship(s.Group6, s.Computer1, ad.AllExtendedRights)
	graphTestContext.NewRelationship(s.Group3, s.Computer1, ad.WriteDACL)
	graphTestContext.NewRelationship(s.Group4, s.Computer1, ad.WriteOwner)
	graphTestContext.NewRelationship(s.Group5, s.Computer1, ad.WriteOwner)
	graphTestContext.NewRelationship(s.Computer2, s.Computer2, ad.GenericAll)
	graphTestContext.NewRelationship(s.Computer1, s.Group0, ad.MemberOf)
	graphTestContext.NewRelationship(s.Computer2, s.Group0, ad.MemberOf)
	graphTestContext.NewRelationship(s.Group0, s.CertTemplate, ad.Enroll)
	graphTestContext.NewRelationship(s.Group0, s.EnterpriseCA, ad.Enroll)
}

type ESC9bHarness1 struct {
	CertTemplate1 *graph.Node
	CertTemplate2 *graph.Node
	CertTemplate3 *graph.Node
	CertTemplate4 *graph.Node
	CertTemplate5 *graph.Node
	CertTemplate6 *graph.Node
	CertTemplate7 *graph.Node
	Computer1     *graph.Node
	Computer2     *graph.Node
	Computer3     *graph.Node
	Computer4     *graph.Node
	Computer5     *graph.Node
	Computer6     *graph.Node
	Computer7     *graph.Node
	DC            *graph.Node
	Domain        *graph.Node
	EnterpriseCA  *graph.Node
	Group0        *graph.Node
	Group1        *graph.Node
	Group2        *graph.Node
	Group3        *graph.Node
	Group4        *graph.Node
	Group5        *graph.Node
	Group6        *graph.Node
	Group7        *graph.Node
	NTAuthStore   *graph.Node
	RootCA        *graph.Node
}

func (s *ESC9bHarness1) Setup(graphTestContext *GraphTestContext) {
	domainSid := RandomDomainSID()
	s.CertTemplate1 = graphTestContext.NewActiveDirectoryCertTemplate("CertTemplate1", domainSid, CertTemplateData{
		ApplicationPolicies:     []string{},
		AuthenticationEnabled:   true,
		AuthorizedSignatures:    0,
		EKUS:                    []string{},
		EnrolleeSuppliesSubject: false,
		NoSecurityExtension:     true,
		RequiresManagerApproval: false,
		SchemaVersion:           2,
		SubjectAltRequireDNS:    true,
		SubjectAltRequireEmail:  false,
		SubjectAltRequireSPN:    false,
		SubjectAltRequireUPN:    false,
	})
	s.CertTemplate2 = graphTestContext.NewActiveDirectoryCertTemplate("CertTemplate2", domainSid, CertTemplateData{
		ApplicationPolicies:     []string{},
		AuthenticationEnabled:   true,
		AuthorizedSignatures:    0,
		EKUS:                    []string{},
		EnrolleeSuppliesSubject: false,
		NoSecurityExtension:     true,
		RequiresManagerApproval: false,
		SchemaVersion:           1,
		SubjectAltRequireDNS:    true,
		SubjectAltRequireEmail:  false,
		SubjectAltRequireSPN:    false,
		SubjectAltRequireUPN:    false,
	})
	s.CertTemplate3 = graphTestContext.NewActiveDirectoryCertTemplate("CertTemplate3", domainSid, CertTemplateData{
		ApplicationPolicies:     []string{},
		AuthenticationEnabled:   true,
		AuthorizedSignatures:    0,
		EKUS:                    []string{},
		EnrolleeSuppliesSubject: false,
		NoSecurityExtension:     false,
		RequiresManagerApproval: false,
		SchemaVersion:           1,
		SubjectAltRequireDNS:    true,
		SubjectAltRequireEmail:  false,
		SubjectAltRequireSPN:    false,
		SubjectAltRequireUPN:    false,
	})
	s.CertTemplate4 = graphTestContext.NewActiveDirectoryCertTemplate("CertTemplate4", domainSid, CertTemplateData{
		ApplicationPolicies:     []string{},
		AuthenticationEnabled:   true,
		AuthorizedSignatures:    0,
		EKUS:                    []string{},
		EnrolleeSuppliesSubject: false,
		NoSecurityExtension:     true,
		RequiresManagerApproval: true,
		SchemaVersion:           1,
		SubjectAltRequireDNS:    true,
		SubjectAltRequireEmail:  false,
		SubjectAltRequireSPN:    false,
		SubjectAltRequireUPN:    false,
	})
	s.CertTemplate5 = graphTestContext.NewActiveDirectoryCertTemplate("CertTemplate5", domainSid, CertTemplateData{
		ApplicationPolicies:     []string{},
		AuthenticationEnabled:   false,
		AuthorizedSignatures:    0,
		EKUS:                    []string{},
		EnrolleeSuppliesSubject: false,
		NoSecurityExtension:     true,
		RequiresManagerApproval: false,
		SchemaVersion:           1,
		SubjectAltRequireDNS:    true,
		SubjectAltRequireEmail:  false,
		SubjectAltRequireSPN:    false,
		SubjectAltRequireUPN:    false,
	})
	s.CertTemplate6 = graphTestContext.NewActiveDirectoryCertTemplate("CertTemplate6", domainSid, CertTemplateData{
		ApplicationPolicies:     []string{},
		AuthenticationEnabled:   true,
		AuthorizedSignatures:    1,
		EKUS:                    []string{},
		EnrolleeSuppliesSubject: false,
		NoSecurityExtension:     true,
		RequiresManagerApproval: false,
		SchemaVersion:           2,
		SubjectAltRequireDNS:    true,
		SubjectAltRequireEmail:  false,
		SubjectAltRequireSPN:    false,
		SubjectAltRequireUPN:    false,
	})
	s.CertTemplate7 = graphTestContext.NewActiveDirectoryCertTemplate("CertTemplate7", domainSid, CertTemplateData{
		ApplicationPolicies:     []string{},
		AuthenticationEnabled:   true,
		AuthorizedSignatures:    0,
		EKUS:                    []string{},
		EnrolleeSuppliesSubject: false,
		NoSecurityExtension:     true,
		RequiresManagerApproval: false,
		SchemaVersion:           1,
		SubjectAltRequireDNS:    false,
		SubjectAltRequireEmail:  false,
		SubjectAltRequireSPN:    false,
		SubjectAltRequireUPN:    false,
	})
	s.Computer1 = graphTestContext.NewActiveDirectoryComputer("Computer1", domainSid)
	s.Computer2 = graphTestContext.NewActiveDirectoryComputer("Computer2", domainSid)
	s.Computer3 = graphTestContext.NewActiveDirectoryComputer("Computer3", domainSid)
	s.Computer4 = graphTestContext.NewActiveDirectoryComputer("Computer4", domainSid)
	s.Computer5 = graphTestContext.NewActiveDirectoryComputer("Computer5", domainSid)
	s.Computer6 = graphTestContext.NewActiveDirectoryComputer("Computer6", domainSid)
	s.Computer7 = graphTestContext.NewActiveDirectoryComputer("Computer7", domainSid)
	s.DC = graphTestContext.NewActiveDirectoryComputer("DC", domainSid)
	s.Domain = graphTestContext.NewActiveDirectoryDomain("Domain", domainSid, false, true)
	s.EnterpriseCA = graphTestContext.NewActiveDirectoryEnterpriseCA("EnterpriseCA", domainSid)
	s.Group0 = graphTestContext.NewActiveDirectoryGroup("Group0", domainSid)
	s.Group1 = graphTestContext.NewActiveDirectoryGroup("Group1", domainSid)
	s.Group2 = graphTestContext.NewActiveDirectoryGroup("Group2", domainSid)
	s.Group3 = graphTestContext.NewActiveDirectoryGroup("Group3", domainSid)
	s.Group4 = graphTestContext.NewActiveDirectoryGroup("Group4", domainSid)
	s.Group5 = graphTestContext.NewActiveDirectoryGroup("Group5", domainSid)
	s.Group6 = graphTestContext.NewActiveDirectoryGroup("Group6", domainSid)
	s.Group7 = graphTestContext.NewActiveDirectoryGroup("Group7", domainSid)
	s.NTAuthStore = graphTestContext.NewActiveDirectoryNTAuthStore("NTAuthStore", domainSid)
	s.RootCA = graphTestContext.NewActiveDirectoryRootCA("RootCA", domainSid)
	graphTestContext.NewRelationship(s.CertTemplate2, s.EnterpriseCA, ad.PublishedTo)
	graphTestContext.NewRelationship(s.RootCA, s.Domain, ad.RootCAFor)
	graphTestContext.NewRelationship(s.EnterpriseCA, s.RootCA, ad.IssuedSignedBy)
	graphTestContext.NewRelationship(s.NTAuthStore, s.Domain, ad.NTAuthStoreFor)
	graphTestContext.NewRelationship(s.EnterpriseCA, s.NTAuthStore, ad.TrustedForNTAuth)
	graphTestContext.NewRelationship(s.EnterpriseCA, s.DC, ad.CanAbuseWeakCertBinding)
	graphTestContext.NewRelationship(s.DC, s.Domain, ad.DCFor)
	graphTestContext.NewRelationship(s.Computer3, s.CertTemplate3, ad.Enroll)
	graphTestContext.NewRelationship(s.CertTemplate3, s.EnterpriseCA, ad.PublishedTo)
	graphTestContext.NewRelationship(s.CertTemplate4, s.EnterpriseCA, ad.PublishedTo)
	graphTestContext.NewRelationship(s.Computer4, s.CertTemplate4, ad.Enroll)
	graphTestContext.NewRelationship(s.Computer2, s.CertTemplate2, ad.Enroll)
	graphTestContext.NewRelationship(s.Group0, s.EnterpriseCA, ad.Enroll)
	graphTestContext.NewRelationship(s.Computer2, s.Group0, ad.MemberOf)
	graphTestContext.NewRelationship(s.Computer3, s.Group0, ad.MemberOf)
	graphTestContext.NewRelationship(s.Computer4, s.Group0, ad.MemberOf)
	graphTestContext.NewRelationship(s.CertTemplate5, s.EnterpriseCA, ad.PublishedTo)
	graphTestContext.NewRelationship(s.Computer5, s.CertTemplate5, ad.Enroll)
	graphTestContext.NewRelationship(s.Computer5, s.Group0, ad.MemberOf)
	graphTestContext.NewRelationship(s.Computer6, s.Group0, ad.MemberOf)
	graphTestContext.NewRelationship(s.Computer6, s.CertTemplate6, ad.Enroll)
	graphTestContext.NewRelationship(s.CertTemplate6, s.EnterpriseCA, ad.PublishedTo)
	graphTestContext.NewRelationship(s.CertTemplate1, s.EnterpriseCA, ad.PublishedTo)
	graphTestContext.NewRelationship(s.Computer1, s.CertTemplate1, ad.Enroll)
	graphTestContext.NewRelationship(s.Computer1, s.Group0, ad.MemberOf)
	graphTestContext.NewRelationship(s.CertTemplate7, s.EnterpriseCA, ad.PublishedTo)
	graphTestContext.NewRelationship(s.Computer7, s.CertTemplate7, ad.Enroll)
	graphTestContext.NewRelationship(s.Computer7, s.Group0, ad.MemberOf)
	graphTestContext.NewRelationship(s.Group7, s.Computer7, ad.GenericAll)
	graphTestContext.NewRelationship(s.Group6, s.Computer6, ad.GenericAll)
	graphTestContext.NewRelationship(s.Group5, s.Computer5, ad.GenericAll)
	graphTestContext.NewRelationship(s.Group4, s.Computer4, ad.GenericAll)
	graphTestContext.NewRelationship(s.Group3, s.Computer3, ad.GenericAll)
	graphTestContext.NewRelationship(s.Group2, s.Computer2, ad.GenericAll)
	graphTestContext.NewRelationship(s.Group1, s.Computer1, ad.GenericAll)
}

type ESC9bHarness2 struct {
	CertTemplate1 *graph.Node
	CertTemplate2 *graph.Node
	CertTemplate3 *graph.Node
	Computer1     *graph.Node
	Computer2     *graph.Node
	Computer3     *graph.Node
	Computer4     *graph.Node
	Computer5     *graph.Node
	Computer6     *graph.Node
	DC            *graph.Node
	Domain        *graph.Node
	EnterpriseCA  *graph.Node
	Group0        *graph.Node
	Group1        *graph.Node
	Group2        *graph.Node
	Group3        *graph.Node
	Group4        *graph.Node
	Group5        *graph.Node
	Group6        *graph.Node
	NTAuthStore   *graph.Node
	RootCA        *graph.Node
	User1         *graph.Node
	User2         *graph.Node
	User3         *graph.Node
	User4         *graph.Node
	User5         *graph.Node
	User6         *graph.Node
}

func (s *ESC9bHarness2) Setup(graphTestContext *GraphTestContext) {
	domainSid := RandomDomainSID()
	s.CertTemplate1 = graphTestContext.NewActiveDirectoryCertTemplate("CertTemplate1", domainSid, CertTemplateData{
		ApplicationPolicies:        []string{},
		AuthenticationEnabled:      true,
		AuthorizedSignatures:       0,
		EKUS:                       []string{},
		EnrolleeSuppliesSubject:    false,
		NoSecurityExtension:        true,
		RequiresManagerApproval:    false,
		SchemaVersion:              2,
		SubjectAltRequireDNS:       false,
		SubjectAltRequireDomainDNS: true,
		SubjectAltRequireEmail:     true,
		SubjectAltRequireSPN:       false,
		SubjectAltRequireUPN:       false,
	})
	s.CertTemplate2 = graphTestContext.NewActiveDirectoryCertTemplate("CertTemplate2", domainSid, CertTemplateData{
		ApplicationPolicies:        []string{},
		AuthenticationEnabled:      true,
		AuthorizedSignatures:       0,
		EKUS:                       []string{},
		EnrolleeSuppliesSubject:    false,
		NoSecurityExtension:        true,
		RequiresManagerApproval:    false,
		SchemaVersion:              2,
		SubjectAltRequireDNS:       true,
		SubjectAltRequireDomainDNS: false,
		SubjectAltRequireEmail:     true,
		SubjectAltRequireSPN:       false,
		SubjectAltRequireUPN:       false,
	})
	s.CertTemplate3 = graphTestContext.NewActiveDirectoryCertTemplate("CertTemplate3", domainSid, CertTemplateData{
		ApplicationPolicies:        []string{},
		AuthenticationEnabled:      true,
		AuthorizedSignatures:       0,
		EKUS:                       []string{},
		EnrolleeSuppliesSubject:    false,
		NoSecurityExtension:        true,
		RequiresManagerApproval:    false,
		SchemaVersion:              2,
		SubjectAltRequireDNS:       true,
		SubjectAltRequireDomainDNS: true,
		SubjectAltRequireEmail:     true,
		SubjectAltRequireSPN:       false,
		SubjectAltRequireUPN:       false,
	})
	s.Computer1 = graphTestContext.NewActiveDirectoryComputer("Computer1", domainSid)
	s.Computer2 = graphTestContext.NewActiveDirectoryComputer("Computer2", domainSid)
	s.Computer3 = graphTestContext.NewActiveDirectoryComputer("Computer3", domainSid)
	s.Computer4 = graphTestContext.NewActiveDirectoryComputer("Computer4", domainSid)
	s.Computer5 = graphTestContext.NewActiveDirectoryComputer("Computer5", domainSid)
	s.Computer6 = graphTestContext.NewActiveDirectoryComputer("Computer6", domainSid)
	s.DC = graphTestContext.NewActiveDirectoryComputer("DC", domainSid)
	s.Domain = graphTestContext.NewActiveDirectoryDomain("Domain", domainSid, false, true)
	s.EnterpriseCA = graphTestContext.NewActiveDirectoryEnterpriseCA("EnterpriseCA", domainSid)
	s.Group0 = graphTestContext.NewActiveDirectoryGroup("Group0", domainSid)
	s.Group1 = graphTestContext.NewActiveDirectoryGroup("Group1", domainSid)
	s.Group2 = graphTestContext.NewActiveDirectoryGroup("Group2", domainSid)
	s.Group3 = graphTestContext.NewActiveDirectoryGroup("Group3", domainSid)
	s.Group4 = graphTestContext.NewActiveDirectoryGroup("Group4", domainSid)
	s.Group5 = graphTestContext.NewActiveDirectoryGroup("Group5", domainSid)
	s.Group6 = graphTestContext.NewActiveDirectoryGroup("Group6", domainSid)
	s.NTAuthStore = graphTestContext.NewActiveDirectoryNTAuthStore("NTAuthStore", domainSid)
	s.RootCA = graphTestContext.NewActiveDirectoryRootCA("RootCA", domainSid)
	s.User1 = graphTestContext.NewActiveDirectoryUser("User1", domainSid)
	s.User2 = graphTestContext.NewActiveDirectoryUser("User2", domainSid)
	s.User3 = graphTestContext.NewActiveDirectoryUser("User3", domainSid)
	s.User4 = graphTestContext.NewActiveDirectoryUser("User4", domainSid)
	s.User5 = graphTestContext.NewActiveDirectoryUser("User5", domainSid)
	s.User6 = graphTestContext.NewActiveDirectoryUser("User6", domainSid)
	graphTestContext.NewRelationship(s.RootCA, s.Domain, ad.RootCAFor)
	graphTestContext.NewRelationship(s.EnterpriseCA, s.RootCA, ad.IssuedSignedBy)
	graphTestContext.NewRelationship(s.NTAuthStore, s.Domain, ad.NTAuthStoreFor)
	graphTestContext.NewRelationship(s.EnterpriseCA, s.NTAuthStore, ad.TrustedForNTAuth)
	graphTestContext.NewRelationship(s.EnterpriseCA, s.DC, ad.CanAbuseWeakCertBinding)
	graphTestContext.NewRelationship(s.DC, s.Domain, ad.DCFor)
	graphTestContext.NewRelationship(s.Group0, s.EnterpriseCA, ad.Enroll)
	graphTestContext.NewRelationship(s.CertTemplate1, s.EnterpriseCA, ad.PublishedTo)
	graphTestContext.NewRelationship(s.Group1, s.CertTemplate1, ad.Enroll)
	graphTestContext.NewRelationship(s.Group1, s.Group0, ad.MemberOf)
	graphTestContext.NewRelationship(s.CertTemplate2, s.EnterpriseCA, ad.PublishedTo)
	graphTestContext.NewRelationship(s.CertTemplate3, s.EnterpriseCA, ad.PublishedTo)
	graphTestContext.NewRelationship(s.Computer1, s.CertTemplate1, ad.Enroll)
	graphTestContext.NewRelationship(s.Computer1, s.Group0, ad.MemberOf)
	graphTestContext.NewRelationship(s.User1, s.CertTemplate1, ad.Enroll)
	graphTestContext.NewRelationship(s.User1, s.Group0, ad.MemberOf)
	graphTestContext.NewRelationship(s.Group2, s.Group0, ad.MemberOf)
	graphTestContext.NewRelationship(s.Computer2, s.Group0, ad.MemberOf)
	graphTestContext.NewRelationship(s.User2, s.Group0, ad.MemberOf)
	graphTestContext.NewRelationship(s.User2, s.CertTemplate2, ad.Enroll)
	graphTestContext.NewRelationship(s.Computer2, s.CertTemplate2, ad.Enroll)
	graphTestContext.NewRelationship(s.Group2, s.CertTemplate2, ad.Enroll)
	graphTestContext.NewRelationship(s.Group3, s.Group0, ad.MemberOf)
	graphTestContext.NewRelationship(s.Computer3, s.Group0, ad.MemberOf)
	graphTestContext.NewRelationship(s.User3, s.Group0, ad.MemberOf)
	graphTestContext.NewRelationship(s.Group3, s.CertTemplate3, ad.Enroll)
	graphTestContext.NewRelationship(s.Computer3, s.CertTemplate3, ad.Enroll)
	graphTestContext.NewRelationship(s.User3, s.CertTemplate3, ad.Enroll)
	graphTestContext.NewRelationship(s.User6, s.User3, ad.GenericAll)
	graphTestContext.NewRelationship(s.User5, s.Computer3, ad.GenericAll)
	graphTestContext.NewRelationship(s.User4, s.Group3, ad.GenericAll)
	graphTestContext.NewRelationship(s.Computer6, s.User2, ad.GenericAll)
	graphTestContext.NewRelationship(s.Computer5, s.Computer2, ad.GenericAll)
	graphTestContext.NewRelationship(s.Computer4, s.Group2, ad.GenericAll)
	graphTestContext.NewRelationship(s.Group6, s.User1, ad.GenericAll)
	graphTestContext.NewRelationship(s.Group5, s.Computer1, ad.GenericAll)
	graphTestContext.NewRelationship(s.Group4, s.Group1, ad.GenericAll)
}

type ESC9bHarnessVictim struct {
	CertTemplate1 *graph.Node
	Computer1     *graph.Node
	Computer2     *graph.Node
	Computer3     *graph.Node
	Computer4     *graph.Node
	DC            *graph.Node
	Domain        *graph.Node
	EnterpriseCA  *graph.Node
	Group0        *graph.Node
	Group1        *graph.Node
	Group2        *graph.Node
	Group3        *graph.Node
	Group4        *graph.Node
	NTAuthStore   *graph.Node
	RootCA        *graph.Node
}

func (s *ESC9bHarnessVictim) Setup(graphTestContext *GraphTestContext) {
	domainSid := RandomDomainSID()
	s.CertTemplate1 = graphTestContext.NewActiveDirectoryCertTemplate("CertTemplate1", domainSid, CertTemplateData{
		ApplicationPolicies:     []string{},
		AuthenticationEnabled:   true,
		AuthorizedSignatures:    0,
		EKUS:                    []string{},
		EnrolleeSuppliesSubject: false,
		NoSecurityExtension:     true,
		RequiresManagerApproval: false,
		SchemaVersion:           1,
		SubjectAltRequireDNS:    true,
		SubjectAltRequireEmail:  false,
		SubjectAltRequireSPN:    false,
		SubjectAltRequireUPN:    false,
	})
	s.Computer1 = graphTestContext.NewActiveDirectoryComputer("Computer1", domainSid)
	s.Computer2 = graphTestContext.NewActiveDirectoryComputer("Computer2", domainSid)
	s.Computer3 = graphTestContext.NewActiveDirectoryComputer("Computer3", domainSid)
	s.Computer4 = graphTestContext.NewActiveDirectoryComputer("Computer4", domainSid)
	s.DC = graphTestContext.NewActiveDirectoryComputer("DC", domainSid)
	s.Domain = graphTestContext.NewActiveDirectoryDomain("Domain", domainSid, false, true)
	s.EnterpriseCA = graphTestContext.NewActiveDirectoryEnterpriseCA("EnterpriseCA", domainSid)
	s.Group0 = graphTestContext.NewActiveDirectoryGroup("Group0", domainSid)
	s.Group1 = graphTestContext.NewActiveDirectoryGroup("Group1", domainSid)
	s.Group2 = graphTestContext.NewActiveDirectoryGroup("Group2", domainSid)
	s.Group3 = graphTestContext.NewActiveDirectoryGroup("Group3", domainSid)
	s.Group4 = graphTestContext.NewActiveDirectoryGroup("Group4", domainSid)
	s.NTAuthStore = graphTestContext.NewActiveDirectoryNTAuthStore("NTAuthStore", domainSid)
	s.RootCA = graphTestContext.NewActiveDirectoryRootCA("RootCA", domainSid)
	graphTestContext.NewRelationship(s.RootCA, s.Domain, ad.RootCAFor)
	graphTestContext.NewRelationship(s.EnterpriseCA, s.RootCA, ad.IssuedSignedBy)
	graphTestContext.NewRelationship(s.NTAuthStore, s.Domain, ad.NTAuthStoreFor)
	graphTestContext.NewRelationship(s.EnterpriseCA, s.NTAuthStore, ad.TrustedForNTAuth)
	graphTestContext.NewRelationship(s.EnterpriseCA, s.DC, ad.CanAbuseWeakCertBinding)
	graphTestContext.NewRelationship(s.DC, s.Domain, ad.DCFor)
	graphTestContext.NewRelationship(s.Group0, s.EnterpriseCA, ad.Enroll)
	graphTestContext.NewRelationship(s.CertTemplate1, s.EnterpriseCA, ad.PublishedTo)
	graphTestContext.NewRelationship(s.Computer1, s.CertTemplate1, ad.GenericAll)
	graphTestContext.NewRelationship(s.Computer1, s.Group0, ad.MemberOf)
	graphTestContext.NewRelationship(s.Computer2, s.CertTemplate1, ad.AllExtendedRights)
	graphTestContext.NewRelationship(s.Computer2, s.Group0, ad.MemberOf)
	graphTestContext.NewRelationship(s.Computer3, s.CertTemplate1, ad.GenericWrite)
	graphTestContext.NewRelationship(s.Computer3, s.Group0, ad.MemberOf)
	graphTestContext.NewRelationship(s.Computer4, s.CertTemplate1, ad.Enroll)
	graphTestContext.NewRelationship(s.Group1, s.Computer1, ad.GenericAll)
	graphTestContext.NewRelationship(s.Group2, s.Computer2, ad.GenericAll)
	graphTestContext.NewRelationship(s.Group3, s.Computer3, ad.GenericAll)
	graphTestContext.NewRelationship(s.Group4, s.Computer4, ad.GenericAll)
}

type ESC9bHarnessECA struct {
	CertTemplate1 *graph.Node
	CertTemplate2 *graph.Node
	CertTemplate3 *graph.Node
	CertTemplate4 *graph.Node
	CertTemplate5 *graph.Node
	Computer1     *graph.Node
	Computer2     *graph.Node
	Computer3     *graph.Node
	Computer4     *graph.Node
	Computer5     *graph.Node
	DC1           *graph.Node
	DC2           *graph.Node
	DC3           *graph.Node
	DC4           *graph.Node
	DC5           *graph.Node
	Domain1       *graph.Node
	Domain2       *graph.Node
	Domain3       *graph.Node
	Domain4       *graph.Node
	Domain5       *graph.Node
	EnterpriseCA1 *graph.Node
	EnterpriseCA2 *graph.Node
	EnterpriseCA3 *graph.Node
	EnterpriseCA4 *graph.Node
	EnterpriseCA5 *graph.Node
	Group1        *graph.Node
	Group2        *graph.Node
	Group3        *graph.Node
	Group4        *graph.Node
	Group5        *graph.Node
	NTAuthStore1  *graph.Node
	NTAuthStore2  *graph.Node
	NTAuthStore3  *graph.Node
	NTAuthStore4  *graph.Node
	NTAuthStore5  *graph.Node
	RootCA1       *graph.Node
	RootCA2       *graph.Node
	RootCA3       *graph.Node
	RootCA4       *graph.Node
	RootCA5       *graph.Node
}

func (s *ESC9bHarnessECA) Setup(graphTestContext *GraphTestContext) {
	domainSid1 := RandomDomainSID()
	domainSid2 := RandomDomainSID()
	domainSid3 := RandomDomainSID()
	domainSid4 := RandomDomainSID()
	domainSid5 := RandomDomainSID()
	s.CertTemplate1 = graphTestContext.NewActiveDirectoryCertTemplate("CertTemplate1", domainSid1, CertTemplateData{
		ApplicationPolicies:     []string{},
		AuthenticationEnabled:   true,
		AuthorizedSignatures:    0,
		EKUS:                    []string{},
		EnrolleeSuppliesSubject: false,
		NoSecurityExtension:     true,
		RequiresManagerApproval: false,
		SchemaVersion:           1,
		SubjectAltRequireDNS:    true,
		SubjectAltRequireEmail:  false,
		SubjectAltRequireSPN:    false,
		SubjectAltRequireUPN:    false,
	})
	s.CertTemplate2 = graphTestContext.NewActiveDirectoryCertTemplate("CertTemplate2", domainSid2, CertTemplateData{
		ApplicationPolicies:     []string{},
		AuthenticationEnabled:   true,
		AuthorizedSignatures:    0,
		EKUS:                    []string{},
		EnrolleeSuppliesSubject: false,
		NoSecurityExtension:     true,
		RequiresManagerApproval: false,
		SchemaVersion:           1,
		SubjectAltRequireDNS:    true,
		SubjectAltRequireEmail:  false,
		SubjectAltRequireSPN:    false,
		SubjectAltRequireUPN:    false,
	})
	s.CertTemplate3 = graphTestContext.NewActiveDirectoryCertTemplate("CertTemplate3", domainSid3, CertTemplateData{
		ApplicationPolicies:     []string{},
		AuthenticationEnabled:   true,
		AuthorizedSignatures:    0,
		EKUS:                    []string{},
		EnrolleeSuppliesSubject: false,
		NoSecurityExtension:     true,
		RequiresManagerApproval: false,
		SchemaVersion:           1,
		SubjectAltRequireDNS:    true,
		SubjectAltRequireEmail:  false,
		SubjectAltRequireSPN:    false,
		SubjectAltRequireUPN:    false,
	})
	s.CertTemplate4 = graphTestContext.NewActiveDirectoryCertTemplate("CertTemplate4", domainSid4, CertTemplateData{
		ApplicationPolicies:     []string{},
		AuthenticationEnabled:   true,
		AuthorizedSignatures:    0,
		EKUS:                    []string{},
		EnrolleeSuppliesSubject: false,
		NoSecurityExtension:     true,
		RequiresManagerApproval: false,
		SchemaVersion:           1,
		SubjectAltRequireDNS:    true,
		SubjectAltRequireEmail:  false,
		SubjectAltRequireSPN:    false,
		SubjectAltRequireUPN:    false,
	})
	s.CertTemplate5 = graphTestContext.NewActiveDirectoryCertTemplate("CertTemplate5", domainSid5, CertTemplateData{
		ApplicationPolicies:     []string{},
		AuthenticationEnabled:   true,
		AuthorizedSignatures:    0,
		EKUS:                    []string{},
		EnrolleeSuppliesSubject: false,
		NoSecurityExtension:     true,
		RequiresManagerApproval: false,
		SchemaVersion:           1,
		SubjectAltRequireDNS:    true,
		SubjectAltRequireEmail:  false,
		SubjectAltRequireSPN:    false,
		SubjectAltRequireUPN:    false,
	})
	s.Computer1 = graphTestContext.NewActiveDirectoryComputer("Computer1", domainSid1)
	s.Computer2 = graphTestContext.NewActiveDirectoryComputer("Computer2", domainSid2)
	s.Computer3 = graphTestContext.NewActiveDirectoryComputer("Computer3", domainSid3)
	s.Computer4 = graphTestContext.NewActiveDirectoryComputer("Computer4", domainSid4)
	s.Computer5 = graphTestContext.NewActiveDirectoryComputer("Computer5", domainSid5)
	s.DC1 = graphTestContext.NewActiveDirectoryComputer("DC1", domainSid1)
	s.DC2 = graphTestContext.NewActiveDirectoryComputer("DC2", domainSid2)
	s.DC3 = graphTestContext.NewActiveDirectoryComputer("DC3", domainSid3)
	s.DC4 = graphTestContext.NewActiveDirectoryComputer("DC4", domainSid4)
	s.DC5 = graphTestContext.NewActiveDirectoryComputer("DC5", domainSid5)
	s.Domain1 = graphTestContext.NewActiveDirectoryDomain("Domain1", domainSid1, false, true)
	s.Domain2 = graphTestContext.NewActiveDirectoryDomain("Domain2", domainSid2, false, true)
	s.Domain3 = graphTestContext.NewActiveDirectoryDomain("Domain3", domainSid3, false, true)
	s.Domain4 = graphTestContext.NewActiveDirectoryDomain("Domain4", domainSid4, false, true)
	s.Domain5 = graphTestContext.NewActiveDirectoryDomain("Domain5", domainSid5, false, true)
	s.EnterpriseCA1 = graphTestContext.NewActiveDirectoryEnterpriseCA("EnterpriseCA1", domainSid1)
	s.EnterpriseCA2 = graphTestContext.NewActiveDirectoryEnterpriseCA("EnterpriseCA2", domainSid2)
	s.EnterpriseCA3 = graphTestContext.NewActiveDirectoryEnterpriseCA("EnterpriseCA3", domainSid3)
	s.EnterpriseCA4 = graphTestContext.NewActiveDirectoryEnterpriseCA("EnterpriseCA4", domainSid4)
	s.EnterpriseCA5 = graphTestContext.NewActiveDirectoryEnterpriseCA("EnterpriseCA5", domainSid5)
	s.Group1 = graphTestContext.NewActiveDirectoryGroup("Group1", domainSid1)
	s.Group2 = graphTestContext.NewActiveDirectoryGroup("Group2", domainSid2)
	s.Group3 = graphTestContext.NewActiveDirectoryGroup("Group3", domainSid3)
	s.Group4 = graphTestContext.NewActiveDirectoryGroup("Group4", domainSid4)
	s.Group5 = graphTestContext.NewActiveDirectoryGroup("Group5", domainSid5)
	s.NTAuthStore1 = graphTestContext.NewActiveDirectoryNTAuthStore("NTAuthStore1", domainSid1)
	s.NTAuthStore2 = graphTestContext.NewActiveDirectoryNTAuthStore("NTAuthStore2", domainSid2)
	s.NTAuthStore3 = graphTestContext.NewActiveDirectoryNTAuthStore("NTAuthStore3", domainSid3)
	s.NTAuthStore4 = graphTestContext.NewActiveDirectoryNTAuthStore("NTAuthStore4", domainSid4)
	s.NTAuthStore5 = graphTestContext.NewActiveDirectoryNTAuthStore("NTAuthStore5", domainSid5)
	s.RootCA1 = graphTestContext.NewActiveDirectoryRootCA("RootCA1", domainSid1)
	s.RootCA2 = graphTestContext.NewActiveDirectoryRootCA("RootCA2", domainSid2)
	s.RootCA3 = graphTestContext.NewActiveDirectoryRootCA("RootCA3", domainSid3)
	s.RootCA4 = graphTestContext.NewActiveDirectoryRootCA("RootCA4", domainSid4)
	s.RootCA5 = graphTestContext.NewActiveDirectoryRootCA("RootCA5", domainSid5)
	graphTestContext.NewRelationship(s.RootCA1, s.Domain1, ad.RootCAFor)
	graphTestContext.NewRelationship(s.NTAuthStore1, s.Domain1, ad.NTAuthStoreFor)
	graphTestContext.NewRelationship(s.DC1, s.Domain1, ad.DCFor)
	graphTestContext.NewRelationship(s.CertTemplate1, s.EnterpriseCA1, ad.PublishedTo)
	graphTestContext.NewRelationship(s.EnterpriseCA1, s.RootCA1, ad.IssuedSignedBy)
	graphTestContext.NewRelationship(s.EnterpriseCA1, s.NTAuthStore1, ad.TrustedForNTAuth)
	graphTestContext.NewRelationship(s.Computer1, s.EnterpriseCA1, ad.Enroll)
	graphTestContext.NewRelationship(s.EnterpriseCA1, s.DC1, ad.CanAbuseWeakCertBinding)
	graphTestContext.NewRelationship(s.Computer1, s.CertTemplate1, ad.Enroll)
	graphTestContext.NewRelationship(s.RootCA2, s.Domain2, ad.RootCAFor)
	graphTestContext.NewRelationship(s.NTAuthStore2, s.Domain2, ad.NTAuthStoreFor)
	graphTestContext.NewRelationship(s.DC2, s.Domain2, ad.DCFor)
	graphTestContext.NewRelationship(s.CertTemplate2, s.EnterpriseCA2, ad.PublishedTo)
	graphTestContext.NewRelationship(s.EnterpriseCA2, s.RootCA2, ad.IssuedSignedBy)
	graphTestContext.NewRelationship(s.EnterpriseCA2, s.NTAuthStore2, ad.TrustedForNTAuth)
	graphTestContext.NewRelationship(s.Computer2, s.EnterpriseCA2, ad.Enroll)
	graphTestContext.NewRelationship(s.Computer2, s.CertTemplate2, ad.Enroll)
	graphTestContext.NewRelationship(s.RootCA3, s.Domain3, ad.RootCAFor)
	graphTestContext.NewRelationship(s.NTAuthStore3, s.Domain3, ad.NTAuthStoreFor)
	graphTestContext.NewRelationship(s.DC3, s.Domain3, ad.DCFor)
	graphTestContext.NewRelationship(s.CertTemplate3, s.EnterpriseCA3, ad.PublishedTo)
	graphTestContext.NewRelationship(s.EnterpriseCA3, s.RootCA3, ad.IssuedSignedBy)
	graphTestContext.NewRelationship(s.Computer3, s.EnterpriseCA3, ad.Enroll)
	graphTestContext.NewRelationship(s.EnterpriseCA3, s.DC3, ad.CanAbuseWeakCertBinding)
	graphTestContext.NewRelationship(s.Computer3, s.CertTemplate3, ad.Enroll)
	graphTestContext.NewRelationship(s.RootCA4, s.Domain4, ad.RootCAFor)
	graphTestContext.NewRelationship(s.NTAuthStore4, s.Domain4, ad.NTAuthStoreFor)
	graphTestContext.NewRelationship(s.DC4, s.Domain4, ad.DCFor)
	graphTestContext.NewRelationship(s.CertTemplate4, s.EnterpriseCA4, ad.PublishedTo)
	graphTestContext.NewRelationship(s.EnterpriseCA4, s.NTAuthStore4, ad.TrustedForNTAuth)
	graphTestContext.NewRelationship(s.Computer4, s.EnterpriseCA4, ad.Enroll)
	graphTestContext.NewRelationship(s.EnterpriseCA4, s.DC4, ad.CanAbuseWeakCertBinding)
	graphTestContext.NewRelationship(s.Computer4, s.CertTemplate4, ad.Enroll)
	graphTestContext.NewRelationship(s.RootCA5, s.Domain5, ad.RootCAFor)
	graphTestContext.NewRelationship(s.NTAuthStore5, s.Domain5, ad.NTAuthStoreFor)
	graphTestContext.NewRelationship(s.DC5, s.Domain5, ad.DCFor)
	graphTestContext.NewRelationship(s.EnterpriseCA5, s.RootCA5, ad.IssuedSignedBy)
	graphTestContext.NewRelationship(s.EnterpriseCA5, s.NTAuthStore5, ad.TrustedForNTAuth)
	graphTestContext.NewRelationship(s.Computer5, s.EnterpriseCA5, ad.Enroll)
	graphTestContext.NewRelationship(s.EnterpriseCA5, s.DC5, ad.CanAbuseWeakCertBinding)
	graphTestContext.NewRelationship(s.Computer5, s.CertTemplate5, ad.Enroll)
	graphTestContext.NewRelationship(s.Group1, s.Computer1, ad.GenericAll)
	graphTestContext.NewRelationship(s.Group2, s.Computer2, ad.GenericAll)
	graphTestContext.NewRelationship(s.Group5, s.Computer5, ad.GenericAll)
	graphTestContext.NewRelationship(s.Group4, s.Computer4, ad.GenericAll)
	graphTestContext.NewRelationship(s.Group3, s.Computer3, ad.GenericAll)
}

type ESC6aHarnessPrincipalEdges struct {
	Group0        *graph.Node
	Group1        *graph.Node
	Group2        *graph.Node
	Group3        *graph.Node
	Group4        *graph.Node
	CertTemplate1 *graph.Node
	EnterpriseCA1 *graph.Node

	NTAuthStore *graph.Node
	RootCA      *graph.Node
	DC          *graph.Node

	Domain *graph.Node
}

func (s *ESC6aHarnessPrincipalEdges) Setup(c *GraphTestContext) {
	sid := RandomDomainSID()
	s.Group0 = c.NewActiveDirectoryGroup("Group0", sid)
	s.Group1 = c.NewActiveDirectoryGroup("Group1", sid)
	s.Group2 = c.NewActiveDirectoryGroup("Group2", sid)
	s.Group3 = c.NewActiveDirectoryGroup("Group3", sid)
	s.Group4 = c.NewActiveDirectoryGroup("Group4", sid)
	s.CertTemplate1 = c.NewActiveDirectoryCertTemplate("CertTemplate1", sid, CertTemplateData{
		RequiresManagerApproval: false,
		AuthenticationEnabled:   true,
		EnrolleeSuppliesSubject: false,
		SubjectAltRequireUPN:    false,
		SubjectAltRequireSPN:    false,
		NoSecurityExtension:     true,
		SchemaVersion:           1,
		AuthorizedSignatures:    0,
		EKUS:                    []string{},
		ApplicationPolicies:     []string{},
	})
	s.EnterpriseCA1 = c.NewActiveDirectoryEnterpriseCA("EnterpriseCA1", sid)
	s.NTAuthStore = c.NewActiveDirectoryNTAuthStore("NTAuthStore", sid)
	s.RootCA = c.NewActiveDirectoryRootCA("RootCA", sid)
	s.DC = c.NewActiveDirectoryComputer("DC", sid)
	s.Domain = c.NewActiveDirectoryDomain("ESC6a", sid, false, true)

	c.NewRelationship(s.Group0, s.EnterpriseCA1, ad.Enroll)
	c.NewRelationship(s.Group1, s.Group0, ad.MemberOf)
	c.NewRelationship(s.Group2, s.Group0, ad.MemberOf)
	c.NewRelationship(s.Group3, s.Group0, ad.MemberOf)

	c.NewRelationship(s.Group4, s.CertTemplate1, ad.Enroll)
	c.NewRelationship(s.Group3, s.CertTemplate1, ad.GenericWrite)
	c.NewRelationship(s.Group2, s.CertTemplate1, ad.AllExtendedRights)
	c.NewRelationship(s.Group1, s.CertTemplate1, ad.GenericAll)

	c.NewRelationship(s.CertTemplate1, s.EnterpriseCA1, ad.PublishedTo)

	c.NewRelationship(s.EnterpriseCA1, s.NTAuthStore, ad.TrustedForNTAuth)
	c.NewRelationship(s.EnterpriseCA1, s.RootCA, ad.IssuedSignedBy)
	c.NewRelationship(s.EnterpriseCA1, s.DC, ad.CanAbuseWeakCertBinding)

	c.NewRelationship(s.NTAuthStore, s.Domain, ad.NTAuthStoreFor)
	c.NewRelationship(s.RootCA, s.Domain, ad.RootCAFor)
	c.NewRelationship(s.DC, s.Domain, ad.DCFor)

	s.EnterpriseCA1.Properties.Set(ad.IsUserSpecifiesSanEnabled.String(), true)
	c.UpdateNode(s.EnterpriseCA1)
}

// This function relies on having the "kind" property set for nodes in the json from arrows.app
// If the edges that are being tested have been set within the diagram, adding "asserted": "true" to the relationship property will skip creating that edge from the diagram
func setupHarnessFromArrowsJson(c *GraphTestContext, fileName string) {
	sid := RandomDomainSID()

	if data, err := harnesses.ReadHarness(fileName); err != nil {
		c.testCtx.Errorf("failed %s setup: %v", fileName, err)
	} else {
		nodeMap := initHarnessNodes(c, data.Nodes, sid)
		initHarnessRelationships(c, nodeMap, data.Relationships)
	}
}

func initHarnessNodes(c *GraphTestContext, nodes []harnesses.Node, sid string) map[string]*graph.Node {
	nodeMap := map[string]*graph.Node{}

	ctData := CertTemplateData{
		RequiresManagerApproval: false,
		AuthenticationEnabled:   true,
		EnrolleeSuppliesSubject: false,
		SubjectAltRequireUPN:    false,
		SubjectAltRequireSPN:    false,
		NoSecurityExtension:     true,
		SchemaVersion:           1,
		AuthorizedSignatures:    0,
		EKUS:                    []string{},
		ApplicationPolicies:     []string{},
	}

	for _, node := range nodes {
		if kind, ok := node.Properties["kind"]; !ok {
			continue
		} else {
			//The rest of the node kinds need handlers for initialization
			switch kind {
			case ad.Group.String():
				nodeMap[node.ID] = c.NewActiveDirectoryGroup(node.Caption, sid)
			case ad.CertTemplate.String():
				nodeMap[node.ID] = c.NewActiveDirectoryCertTemplate(node.Caption, sid, ctData)
			case ad.EnterpriseCA.String():
				nodeMap[node.ID] = c.NewActiveDirectoryEnterpriseCA(node.Caption, sid)
			case ad.NTAuthStore.String():
				nodeMap[node.ID] = c.NewActiveDirectoryNTAuthStore(node.Caption, sid)
			case ad.RootCA.String():
				nodeMap[node.ID] = c.NewActiveDirectoryRootCA(node.Caption, sid)
			case ad.Computer.String():
				nodeMap[node.ID] = c.NewActiveDirectoryComputer(node.Caption, sid)
			case ad.User.String():
				nodeMap[node.ID] = c.NewActiveDirectoryUser(node.Caption, sid)
			case ad.Domain.String():
				//Unable to assign the same sid to a new domain
				//It is probably best to segment isolated graphs into their own files or ensure a domainsid property is present if the test relies on pivoting off of it
				sid := RandomDomainSID()
				nodeMap[node.ID] = c.NewActiveDirectoryDomain(node.Caption, sid, false, true)
			default:
				c.testCtx.Errorf("invalid node kind: %s", kind)
			}

			initHarnessNodeProperties(c, nodeMap, node)
		}
	}
	return nodeMap
}

func initHarnessNodeProperties(c *GraphTestContext, nodeMap map[string]*graph.Node, node harnesses.Node) {
	for key, value := range node.Properties {
		//Unfortunately, all properties set within arrows.app are output as strings so we have to do a type dance here
		//It would be best to define value types for all node properties to avoid handling them this way
		if strings.ToLower(value) == "null" {
			continue
		}

		//This is an exception for schemaVersion which should not be a boolean
		if value == "1" || value == "0" || value == "2" {
			intValue, _ := strconv.ParseInt(value, 10, 32)
			nodeMap[node.ID].Properties.Set(strings.ToLower(key), float64(intValue))
		} else if boolValue, err := strconv.ParseBool(value); err != nil {
			nodeMap[node.ID].Properties.Set(strings.ToLower(key), value)
		} else {
			nodeMap[node.ID].Properties.Set(strings.ToLower(key), boolValue)
		}
	}
	c.UpdateNode(nodeMap[node.ID])
}

func initHarnessRelationships(c *GraphTestContext, nodeMap map[string]*graph.Node, relationships []harnesses.Relationship) {
	for _, relationship := range relationships {
		if kind, err := analysis.ParseKind(relationship.Kind); err != nil {
			c.testCtx.Errorf("invalid relationship kind: %s", kind)
			continue
		} else if asserting, ok := relationship.Properties["asserted"]; !ok {
			c.NewRelationship(nodeMap[relationship.From], nodeMap[relationship.To], kind)
		} else {
			if skip, err := strconv.ParseBool(asserting); err != nil {
				c.testCtx.Errorf("invalid assertion property: %s; %v", asserting, err)
			} else if !skip {
				c.NewRelationship(nodeMap[relationship.From], nodeMap[relationship.To], kind)
			}
		}
	}
}

type ESC6aHarnessECA struct{}

func (s *ESC6aHarnessECA) Setup(c *GraphTestContext) {
	setupHarnessFromArrowsJson(c, "esc6a-eca")
}

type ESC6aHarnessTemplate1 struct{}

func (s *ESC6aHarnessTemplate1) Setup(c *GraphTestContext) {
	setupHarnessFromArrowsJson(c, "esc6a-template1")
}

type ESC6aHarnessTemplate2 struct{}

func (s *ESC6aHarnessTemplate2) Setup(c *GraphTestContext) {
	setupHarnessFromArrowsJson(c, "esc6a-template2")
}

type ESC10aPrincipalHarness struct {
	Domain       *graph.Node
	NTAuthStore  *graph.Node
	RootCA       *graph.Node
	EnterpriseCA *graph.Node
	DC           *graph.Node
	CertTemplate *graph.Node
	User1        *graph.Node
	Group1       *graph.Node
	Group2       *graph.Node
	Group6       *graph.Node
	Group3       *graph.Node
	Group4       *graph.Node
	Group5       *graph.Node
	User2        *graph.Node
	Group0       *graph.Node
}

func (s *ESC10aPrincipalHarness) Setup(graphTestContext *GraphTestContext) {
	domainSid := RandomDomainSID()
	s.Domain = graphTestContext.NewActiveDirectoryDomain("Domain", domainSid, false, true)
	s.NTAuthStore = graphTestContext.NewActiveDirectoryNTAuthStore("NTAuthStore", domainSid)
	s.RootCA = graphTestContext.NewActiveDirectoryRootCA("RootCA", domainSid)
	s.EnterpriseCA = graphTestContext.NewActiveDirectoryEnterpriseCA("EnterpriseCA", domainSid)
	s.DC = graphTestContext.NewActiveDirectoryComputer("DC", domainSid)
	s.CertTemplate = graphTestContext.NewActiveDirectoryCertTemplate("CertTemplate", domainSid, CertTemplateData{
		ApplicationPolicies:     []string{},
		AuthenticationEnabled:   true,
		AuthorizedSignatures:    0,
		EKUS:                    []string{},
		EnrolleeSuppliesSubject: false,
		NoSecurityExtension:     false,
		RequiresManagerApproval: false,
		SchemaVersion:           1,
		SubjectAltRequireSPN:    false,
		SubjectAltRequireUPN:    true,
	})
	s.User1 = graphTestContext.NewActiveDirectoryUser("User1", domainSid)
	s.Group1 = graphTestContext.NewActiveDirectoryGroup("Group1", domainSid)
	s.Group2 = graphTestContext.NewActiveDirectoryGroup("Group2", domainSid)
	s.Group6 = graphTestContext.NewActiveDirectoryGroup("Group6", domainSid)
	s.Group3 = graphTestContext.NewActiveDirectoryGroup("Group3", domainSid)
	s.Group4 = graphTestContext.NewActiveDirectoryGroup("Group4", domainSid)
	s.Group5 = graphTestContext.NewActiveDirectoryGroup("Group5", domainSid)
	s.User2 = graphTestContext.NewActiveDirectoryUser("User2", domainSid)
	s.Group0 = graphTestContext.NewActiveDirectoryGroup("Group0", domainSid)
	graphTestContext.NewRelationship(s.RootCA, s.Domain, ad.RootCAFor)
	graphTestContext.NewRelationship(s.EnterpriseCA, s.RootCA, ad.IssuedSignedBy)
	graphTestContext.NewRelationship(s.NTAuthStore, s.Domain, ad.NTAuthStoreFor)
	graphTestContext.NewRelationship(s.EnterpriseCA, s.NTAuthStore, ad.TrustedForNTAuth)
	graphTestContext.NewRelationship(s.EnterpriseCA, s.DC, ad.CanAbuseUPNCertMapping)
	graphTestContext.NewRelationship(s.DC, s.Domain, ad.DCFor)
	graphTestContext.NewRelationship(s.CertTemplate, s.EnterpriseCA, ad.PublishedTo)
	graphTestContext.NewRelationship(s.Group1, s.User1, ad.GenericAll)
	graphTestContext.NewRelationship(s.Group2, s.User1, ad.GenericWrite)
	graphTestContext.NewRelationship(s.Group6, s.User1, ad.AllExtendedRights)
	graphTestContext.NewRelationship(s.Group3, s.User1, ad.WriteDACL)
	graphTestContext.NewRelationship(s.Group4, s.User1, ad.WriteOwner)
	graphTestContext.NewRelationship(s.Group5, s.User1, ad.WriteOwner)
	graphTestContext.NewRelationship(s.User2, s.User2, ad.GenericAll)
	graphTestContext.NewRelationship(s.User1, s.Group0, ad.MemberOf)
	graphTestContext.NewRelationship(s.User2, s.Group0, ad.MemberOf)
	graphTestContext.NewRelationship(s.Group0, s.CertTemplate, ad.Enroll)
	graphTestContext.NewRelationship(s.Group0, s.EnterpriseCA, ad.Enroll)
}

type ESC10aHarness1 struct {
	CertTemplate1 *graph.Node
	CertTemplate2 *graph.Node
	CertTemplate3 *graph.Node
	CertTemplate4 *graph.Node
	CertTemplate5 *graph.Node
	CertTemplate6 *graph.Node
	CertTemplate7 *graph.Node
	DC            *graph.Node
	Domain        *graph.Node
	EnterpriseCA  *graph.Node
	Group0        *graph.Node
	Group1        *graph.Node
	Group2        *graph.Node
	Group3        *graph.Node
	Group4        *graph.Node
	Group5        *graph.Node
	Group6        *graph.Node
	Group7        *graph.Node
	NTAuthStore   *graph.Node
	RootCA        *graph.Node
	User1         *graph.Node
	User2         *graph.Node
	User3         *graph.Node
	User4         *graph.Node
	User5         *graph.Node
	User6         *graph.Node
	User7         *graph.Node
}

func (s *ESC10aHarness1) Setup(graphTestContext *GraphTestContext) {
	domainSid := RandomDomainSID()
	s.CertTemplate1 = graphTestContext.NewActiveDirectoryCertTemplate("CertTemplate1", domainSid, CertTemplateData{
		ApplicationPolicies:     []string{},
		AuthenticationEnabled:   true,
		AuthorizedSignatures:    0,
		EKUS:                    []string{},
		EnrolleeSuppliesSubject: false,
		NoSecurityExtension:     false,
		RequiresManagerApproval: false,
		SchemaVersion:           2,
		SubjectAltRequireSPN:    false,
		SubjectAltRequireUPN:    true,
	})
	s.CertTemplate2 = graphTestContext.NewActiveDirectoryCertTemplate("CertTemplate2", domainSid, CertTemplateData{
		ApplicationPolicies:     []string{},
		AuthenticationEnabled:   true,
		AuthorizedSignatures:    0,
		EKUS:                    []string{},
		EnrolleeSuppliesSubject: false,
		NoSecurityExtension:     true,
		RequiresManagerApproval: false,
		SchemaVersion:           1,
		SubjectAltRequireSPN:    false,
		SubjectAltRequireUPN:    true,
	})
	s.CertTemplate3 = graphTestContext.NewActiveDirectoryCertTemplate("CertTemplate3", domainSid, CertTemplateData{
		ApplicationPolicies:     []string{},
		AuthenticationEnabled:   true,
		AuthorizedSignatures:    0,
		EKUS:                    []string{},
		EnrolleeSuppliesSubject: false,
		NoSecurityExtension:     false,
		RequiresManagerApproval: false,
		SchemaVersion:           1,
		SubjectAltRequireSPN:    true,
		SubjectAltRequireUPN:    false,
	})
	s.CertTemplate4 = graphTestContext.NewActiveDirectoryCertTemplate("CertTemplate4", domainSid, CertTemplateData{
		ApplicationPolicies:     []string{},
		AuthenticationEnabled:   true,
		AuthorizedSignatures:    0,
		EKUS:                    []string{},
		EnrolleeSuppliesSubject: false,
		NoSecurityExtension:     false,
		RequiresManagerApproval: true,
		SchemaVersion:           1,
		SubjectAltRequireSPN:    false,
		SubjectAltRequireUPN:    true,
	})
	s.CertTemplate5 = graphTestContext.NewActiveDirectoryCertTemplate("CertTemplate5", domainSid, CertTemplateData{
		ApplicationPolicies:     []string{},
		AuthenticationEnabled:   false,
		AuthorizedSignatures:    0,
		EKUS:                    []string{},
		EnrolleeSuppliesSubject: false,
		NoSecurityExtension:     false,
		RequiresManagerApproval: false,
		SchemaVersion:           1,
		SubjectAltRequireSPN:    false,
		SubjectAltRequireUPN:    true,
	})
	s.CertTemplate6 = graphTestContext.NewActiveDirectoryCertTemplate("CertTemplate6", domainSid, CertTemplateData{
		ApplicationPolicies:     []string{},
		AuthenticationEnabled:   true,
		AuthorizedSignatures:    1,
		EKUS:                    []string{},
		EnrolleeSuppliesSubject: false,
		NoSecurityExtension:     false,
		RequiresManagerApproval: false,
		SchemaVersion:           2,
		SubjectAltRequireSPN:    false,
		SubjectAltRequireUPN:    true,
	})
	s.CertTemplate7 = graphTestContext.NewActiveDirectoryCertTemplate("CertTemplate7", domainSid, CertTemplateData{
		ApplicationPolicies:     []string{},
		AuthenticationEnabled:   true,
		AuthorizedSignatures:    0,
		EKUS:                    []string{},
		EnrolleeSuppliesSubject: false,
		NoSecurityExtension:     false,
		RequiresManagerApproval: false,
		SchemaVersion:           1,
		SubjectAltRequireSPN:    false,
		SubjectAltRequireUPN:    false,
	})
	s.DC = graphTestContext.NewActiveDirectoryComputer("DC", domainSid)
	s.Domain = graphTestContext.NewActiveDirectoryDomain("Domain", domainSid, false, true)
	s.EnterpriseCA = graphTestContext.NewActiveDirectoryEnterpriseCA("EnterpriseCA", domainSid)
	s.Group0 = graphTestContext.NewActiveDirectoryGroup("Group0", domainSid)
	s.Group1 = graphTestContext.NewActiveDirectoryGroup("Group1", domainSid)
	s.Group2 = graphTestContext.NewActiveDirectoryGroup("Group2", domainSid)
	s.Group3 = graphTestContext.NewActiveDirectoryGroup("Group3", domainSid)
	s.Group4 = graphTestContext.NewActiveDirectoryGroup("Group4", domainSid)
	s.Group5 = graphTestContext.NewActiveDirectoryGroup("Group5", domainSid)
	s.Group6 = graphTestContext.NewActiveDirectoryGroup("Group6", domainSid)
	s.Group7 = graphTestContext.NewActiveDirectoryGroup("Group7", domainSid)
	s.NTAuthStore = graphTestContext.NewActiveDirectoryNTAuthStore("NTAuthStore", domainSid)
	s.RootCA = graphTestContext.NewActiveDirectoryRootCA("RootCA", domainSid)
	s.User1 = graphTestContext.NewActiveDirectoryUser("User1", domainSid)
	s.User2 = graphTestContext.NewActiveDirectoryUser("User2", domainSid)
	s.User3 = graphTestContext.NewActiveDirectoryUser("User3", domainSid)
	s.User4 = graphTestContext.NewActiveDirectoryUser("User4", domainSid)
	s.User5 = graphTestContext.NewActiveDirectoryUser("User5", domainSid)
	s.User6 = graphTestContext.NewActiveDirectoryUser("User6", domainSid)
	s.User7 = graphTestContext.NewActiveDirectoryUser("User7", domainSid)
	graphTestContext.NewRelationship(s.CertTemplate2, s.EnterpriseCA, ad.PublishedTo)
	graphTestContext.NewRelationship(s.RootCA, s.Domain, ad.RootCAFor)
	graphTestContext.NewRelationship(s.EnterpriseCA, s.RootCA, ad.IssuedSignedBy)
	graphTestContext.NewRelationship(s.NTAuthStore, s.Domain, ad.NTAuthStoreFor)
	graphTestContext.NewRelationship(s.EnterpriseCA, s.NTAuthStore, ad.TrustedForNTAuth)
	graphTestContext.NewRelationship(s.EnterpriseCA, s.DC, ad.CanAbuseUPNCertMapping)
	graphTestContext.NewRelationship(s.DC, s.Domain, ad.DCFor)
	graphTestContext.NewRelationship(s.User3, s.CertTemplate3, ad.Enroll)
	graphTestContext.NewRelationship(s.CertTemplate3, s.EnterpriseCA, ad.PublishedTo)
	graphTestContext.NewRelationship(s.CertTemplate4, s.EnterpriseCA, ad.PublishedTo)
	graphTestContext.NewRelationship(s.User4, s.CertTemplate4, ad.Enroll)
	graphTestContext.NewRelationship(s.User2, s.CertTemplate2, ad.Enroll)
	graphTestContext.NewRelationship(s.Group0, s.EnterpriseCA, ad.Enroll)
	graphTestContext.NewRelationship(s.User2, s.Group0, ad.MemberOf)
	graphTestContext.NewRelationship(s.User3, s.Group0, ad.MemberOf)
	graphTestContext.NewRelationship(s.User4, s.Group0, ad.MemberOf)
	graphTestContext.NewRelationship(s.CertTemplate5, s.EnterpriseCA, ad.PublishedTo)
	graphTestContext.NewRelationship(s.User5, s.CertTemplate5, ad.Enroll)
	graphTestContext.NewRelationship(s.User5, s.Group0, ad.MemberOf)
	graphTestContext.NewRelationship(s.User6, s.Group0, ad.MemberOf)
	graphTestContext.NewRelationship(s.User6, s.CertTemplate6, ad.Enroll)
	graphTestContext.NewRelationship(s.CertTemplate6, s.EnterpriseCA, ad.PublishedTo)
	graphTestContext.NewRelationship(s.CertTemplate1, s.EnterpriseCA, ad.PublishedTo)
	graphTestContext.NewRelationship(s.User1, s.CertTemplate1, ad.Enroll)
	graphTestContext.NewRelationship(s.User1, s.Group0, ad.MemberOf)
	graphTestContext.NewRelationship(s.CertTemplate7, s.EnterpriseCA, ad.PublishedTo)
	graphTestContext.NewRelationship(s.User7, s.CertTemplate7, ad.Enroll)
	graphTestContext.NewRelationship(s.User7, s.Group0, ad.MemberOf)
	graphTestContext.NewRelationship(s.Group7, s.User7, ad.GenericAll)
	graphTestContext.NewRelationship(s.Group6, s.User6, ad.GenericAll)
	graphTestContext.NewRelationship(s.Group5, s.User5, ad.GenericAll)
	graphTestContext.NewRelationship(s.Group4, s.User4, ad.GenericAll)
	graphTestContext.NewRelationship(s.Group3, s.User3, ad.GenericAll)
	graphTestContext.NewRelationship(s.Group2, s.User2, ad.GenericAll)
	graphTestContext.NewRelationship(s.Group1, s.User1, ad.GenericAll)
}

type ESC10aHarness2 struct {
	CertTemplate1 *graph.Node
	CertTemplate2 *graph.Node
	CertTemplate3 *graph.Node
	Computer1     *graph.Node
	Computer2     *graph.Node
	Computer3     *graph.Node
	Computer4     *graph.Node
	Computer5     *graph.Node
	Computer6     *graph.Node
	DC            *graph.Node
	Domain        *graph.Node
	EnterpriseCA  *graph.Node
	Group0        *graph.Node
	Group1        *graph.Node
	Group2        *graph.Node
	Group3        *graph.Node
	Group4        *graph.Node
	Group5        *graph.Node
	Group6        *graph.Node
	NTAuthStore   *graph.Node
	RootCA        *graph.Node
	User1         *graph.Node
	User2         *graph.Node
	User3         *graph.Node
	User4         *graph.Node
	User5         *graph.Node
	User6         *graph.Node
}

func (s *ESC10aHarness2) Setup(graphTestContext *GraphTestContext) {
	domainSid := RandomDomainSID()
	s.CertTemplate1 = graphTestContext.NewActiveDirectoryCertTemplate("CertTemplate1", domainSid, CertTemplateData{
		ApplicationPolicies:        []string{},
		AuthenticationEnabled:      true,
		AuthorizedSignatures:       0,
		EKUS:                       []string{},
		EnrolleeSuppliesSubject:    false,
		NoSecurityExtension:        false,
		RequiresManagerApproval:    false,
		SchemaVersion:              2,
		SubjectAltRequireDNS:       false,
		SubjectAltRequireDomainDNS: false,
		SubjectAltRequireEmail:     true,
		SubjectAltRequireSPN:       false,
		SubjectAltRequireUPN:       true,
	})
	s.CertTemplate2 = graphTestContext.NewActiveDirectoryCertTemplate("CertTemplate2", domainSid, CertTemplateData{
		ApplicationPolicies:        []string{},
		AuthenticationEnabled:      true,
		AuthorizedSignatures:       0,
		EKUS:                       []string{},
		EnrolleeSuppliesSubject:    false,
		NoSecurityExtension:        false,
		RequiresManagerApproval:    false,
		SchemaVersion:              2,
		SubjectAltRequireDNS:       true,
		SubjectAltRequireDomainDNS: false,
		SubjectAltRequireEmail:     true,
		SubjectAltRequireSPN:       false,
		SubjectAltRequireUPN:       true,
	})
	s.CertTemplate3 = graphTestContext.NewActiveDirectoryCertTemplate("CertTemplate3", domainSid, CertTemplateData{
		ApplicationPolicies:        []string{},
		AuthenticationEnabled:      true,
		AuthorizedSignatures:       0,
		EKUS:                       []string{},
		EnrolleeSuppliesSubject:    false,
		NoSecurityExtension:        false,
		RequiresManagerApproval:    false,
		SchemaVersion:              2,
		SubjectAltRequireDNS:       false,
		SubjectAltRequireDomainDNS: true,
		SubjectAltRequireEmail:     true,
		SubjectAltRequireSPN:       false,
		SubjectAltRequireUPN:       true,
	})
	s.Computer1 = graphTestContext.NewActiveDirectoryComputer("Computer1", domainSid)
	s.Computer2 = graphTestContext.NewActiveDirectoryComputer("Computer2", domainSid)
	s.Computer3 = graphTestContext.NewActiveDirectoryComputer("Computer3", domainSid)
	s.Computer4 = graphTestContext.NewActiveDirectoryComputer("Computer4", domainSid)
	s.Computer5 = graphTestContext.NewActiveDirectoryComputer("Computer5", domainSid)
	s.Computer6 = graphTestContext.NewActiveDirectoryComputer("Computer6", domainSid)
	s.DC = graphTestContext.NewActiveDirectoryComputer("DC", domainSid)
	s.Domain = graphTestContext.NewActiveDirectoryDomain("Domain", domainSid, false, true)
	s.EnterpriseCA = graphTestContext.NewActiveDirectoryEnterpriseCA("EnterpriseCA", domainSid)
	s.Group0 = graphTestContext.NewActiveDirectoryGroup("Group0", domainSid)
	s.Group1 = graphTestContext.NewActiveDirectoryGroup("Group1", domainSid)
	s.Group2 = graphTestContext.NewActiveDirectoryGroup("Group2", domainSid)
	s.Group3 = graphTestContext.NewActiveDirectoryGroup("Group3", domainSid)
	s.Group4 = graphTestContext.NewActiveDirectoryGroup("Group4", domainSid)
	s.Group5 = graphTestContext.NewActiveDirectoryGroup("Group5", domainSid)
	s.Group6 = graphTestContext.NewActiveDirectoryGroup("Group6", domainSid)
	s.NTAuthStore = graphTestContext.NewActiveDirectoryNTAuthStore("NTAuthStore", domainSid)
	s.RootCA = graphTestContext.NewActiveDirectoryRootCA("RootCA", domainSid)
	s.User1 = graphTestContext.NewActiveDirectoryUser("User1", domainSid)
	s.User2 = graphTestContext.NewActiveDirectoryUser("User2", domainSid)
	s.User3 = graphTestContext.NewActiveDirectoryUser("User3", domainSid)
	s.User4 = graphTestContext.NewActiveDirectoryUser("User4", domainSid)
	s.User5 = graphTestContext.NewActiveDirectoryUser("User5", domainSid)
	s.User6 = graphTestContext.NewActiveDirectoryUser("User6", domainSid)
	graphTestContext.NewRelationship(s.RootCA, s.Domain, ad.RootCAFor)
	graphTestContext.NewRelationship(s.EnterpriseCA, s.RootCA, ad.IssuedSignedBy)
	graphTestContext.NewRelationship(s.NTAuthStore, s.Domain, ad.NTAuthStoreFor)
	graphTestContext.NewRelationship(s.EnterpriseCA, s.NTAuthStore, ad.TrustedForNTAuth)
	graphTestContext.NewRelationship(s.EnterpriseCA, s.DC, ad.CanAbuseUPNCertMapping)
	graphTestContext.NewRelationship(s.DC, s.Domain, ad.DCFor)
	graphTestContext.NewRelationship(s.Group0, s.EnterpriseCA, ad.Enroll)
	graphTestContext.NewRelationship(s.CertTemplate1, s.EnterpriseCA, ad.PublishedTo)
	graphTestContext.NewRelationship(s.Group1, s.CertTemplate1, ad.Enroll)
	graphTestContext.NewRelationship(s.Group1, s.Group0, ad.MemberOf)
	graphTestContext.NewRelationship(s.CertTemplate2, s.EnterpriseCA, ad.PublishedTo)
	graphTestContext.NewRelationship(s.CertTemplate3, s.EnterpriseCA, ad.PublishedTo)
	graphTestContext.NewRelationship(s.Computer1, s.CertTemplate1, ad.Enroll)
	graphTestContext.NewRelationship(s.Computer1, s.Group0, ad.MemberOf)
	graphTestContext.NewRelationship(s.User1, s.CertTemplate1, ad.Enroll)
	graphTestContext.NewRelationship(s.User1, s.Group0, ad.MemberOf)
	graphTestContext.NewRelationship(s.Group2, s.Group0, ad.MemberOf)
	graphTestContext.NewRelationship(s.Computer2, s.Group0, ad.MemberOf)
	graphTestContext.NewRelationship(s.User2, s.Group0, ad.MemberOf)
	graphTestContext.NewRelationship(s.User2, s.CertTemplate2, ad.Enroll)
	graphTestContext.NewRelationship(s.Computer2, s.CertTemplate2, ad.Enroll)
	graphTestContext.NewRelationship(s.Group2, s.CertTemplate2, ad.Enroll)
	graphTestContext.NewRelationship(s.Group3, s.Group0, ad.MemberOf)
	graphTestContext.NewRelationship(s.Computer3, s.Group0, ad.MemberOf)
	graphTestContext.NewRelationship(s.User3, s.Group0, ad.MemberOf)
	graphTestContext.NewRelationship(s.Group3, s.CertTemplate3, ad.Enroll)
	graphTestContext.NewRelationship(s.Computer3, s.CertTemplate3, ad.Enroll)
	graphTestContext.NewRelationship(s.User3, s.CertTemplate3, ad.Enroll)
	graphTestContext.NewRelationship(s.User6, s.User3, ad.GenericAll)
	graphTestContext.NewRelationship(s.User5, s.Computer3, ad.GenericAll)
	graphTestContext.NewRelationship(s.User4, s.Group3, ad.GenericAll)
	graphTestContext.NewRelationship(s.Computer6, s.User2, ad.GenericAll)
	graphTestContext.NewRelationship(s.Computer5, s.Computer2, ad.GenericAll)
	graphTestContext.NewRelationship(s.Computer4, s.Group2, ad.GenericAll)
	graphTestContext.NewRelationship(s.Group6, s.User1, ad.GenericAll)
	graphTestContext.NewRelationship(s.Group5, s.Computer1, ad.GenericAll)
	graphTestContext.NewRelationship(s.Group4, s.Group1, ad.GenericAll)
}

type ESC10aHarnessECA struct {
	CertTemplate1 *graph.Node
	CertTemplate2 *graph.Node
	CertTemplate3 *graph.Node
	CertTemplate4 *graph.Node
	CertTemplate5 *graph.Node
	DC1           *graph.Node
	DC2           *graph.Node
	DC3           *graph.Node
	DC4           *graph.Node
	DC5           *graph.Node
	Domain1       *graph.Node
	Domain2       *graph.Node
	Domain3       *graph.Node
	Domain4       *graph.Node
	Domain5       *graph.Node
	EnterpriseCA1 *graph.Node
	EnterpriseCA2 *graph.Node
	EnterpriseCA3 *graph.Node
	EnterpriseCA4 *graph.Node
	EnterpriseCA5 *graph.Node
	Group1        *graph.Node
	Group2        *graph.Node
	Group3        *graph.Node
	Group4        *graph.Node
	Group5        *graph.Node
	NTAuthStore1  *graph.Node
	NTAuthStore2  *graph.Node
	NTAuthStore3  *graph.Node
	NTAuthStore4  *graph.Node
	NTAuthStore5  *graph.Node
	RootCA1       *graph.Node
	RootCA2       *graph.Node
	RootCA3       *graph.Node
	RootCA4       *graph.Node
	RootCA5       *graph.Node
	User1         *graph.Node
	User2         *graph.Node
	User3         *graph.Node
	User4         *graph.Node
	User5         *graph.Node
}

func (s *ESC10aHarnessECA) Setup(graphTestContext *GraphTestContext) {
	domainSid1 := RandomDomainSID()
	domainSid2 := RandomDomainSID()
	domainSid3 := RandomDomainSID()
	domainSid4 := RandomDomainSID()
	domainSid5 := RandomDomainSID()
	s.CertTemplate1 = graphTestContext.NewActiveDirectoryCertTemplate("CertTemplate1", domainSid1, CertTemplateData{
		ApplicationPolicies:     []string{},
		AuthenticationEnabled:   true,
		AuthorizedSignatures:    0,
		EKUS:                    []string{},
		EnrolleeSuppliesSubject: false,
		NoSecurityExtension:     false,
		RequiresManagerApproval: false,
		SchemaVersion:           1,
		SubjectAltRequireEmail:  false,
		SubjectAltRequireSPN:    false,
		SubjectAltRequireUPN:    true,
	})
	s.CertTemplate2 = graphTestContext.NewActiveDirectoryCertTemplate("CertTemplate2", domainSid2, CertTemplateData{
		ApplicationPolicies:     []string{},
		AuthenticationEnabled:   true,
		AuthorizedSignatures:    0,
		EKUS:                    []string{},
		EnrolleeSuppliesSubject: false,
		NoSecurityExtension:     false,
		RequiresManagerApproval: false,
		SchemaVersion:           1,
		SubjectAltRequireEmail:  false,
		SubjectAltRequireSPN:    false,
		SubjectAltRequireUPN:    true,
	})
	s.CertTemplate3 = graphTestContext.NewActiveDirectoryCertTemplate("CertTemplate3", domainSid3, CertTemplateData{
		ApplicationPolicies:     []string{},
		AuthenticationEnabled:   true,
		AuthorizedSignatures:    0,
		EKUS:                    []string{},
		EnrolleeSuppliesSubject: false,
		NoSecurityExtension:     false,
		RequiresManagerApproval: false,
		SchemaVersion:           1,
		SubjectAltRequireEmail:  false,
		SubjectAltRequireSPN:    false,
		SubjectAltRequireUPN:    true,
	})
	s.CertTemplate4 = graphTestContext.NewActiveDirectoryCertTemplate("CertTemplate4", domainSid4, CertTemplateData{
		ApplicationPolicies:     []string{},
		AuthenticationEnabled:   true,
		AuthorizedSignatures:    0,
		EKUS:                    []string{},
		EnrolleeSuppliesSubject: false,
		NoSecurityExtension:     false,
		RequiresManagerApproval: false,
		SchemaVersion:           1,
		SubjectAltRequireEmail:  false,
		SubjectAltRequireSPN:    false,
		SubjectAltRequireUPN:    true,
	})
	s.CertTemplate5 = graphTestContext.NewActiveDirectoryCertTemplate("CertTemplate5", domainSid5, CertTemplateData{
		ApplicationPolicies:     []string{},
		AuthenticationEnabled:   true,
		AuthorizedSignatures:    0,
		EKUS:                    []string{},
		EnrolleeSuppliesSubject: false,
		NoSecurityExtension:     false,
		RequiresManagerApproval: false,
		SchemaVersion:           1,
		SubjectAltRequireEmail:  false,
		SubjectAltRequireSPN:    false,
		SubjectAltRequireUPN:    true,
	})
	s.DC1 = graphTestContext.NewActiveDirectoryComputer("DC1", domainSid1)
	s.DC2 = graphTestContext.NewActiveDirectoryComputer("DC2", domainSid2)
	s.DC3 = graphTestContext.NewActiveDirectoryComputer("DC3", domainSid3)
	s.DC4 = graphTestContext.NewActiveDirectoryComputer("DC4", domainSid4)
	s.DC5 = graphTestContext.NewActiveDirectoryComputer("DC5", domainSid5)
	s.Domain1 = graphTestContext.NewActiveDirectoryDomain("Domain1", domainSid1, false, true)
	s.Domain2 = graphTestContext.NewActiveDirectoryDomain("Domain2", domainSid2, false, true)
	s.Domain3 = graphTestContext.NewActiveDirectoryDomain("Domain3", domainSid3, false, true)
	s.Domain4 = graphTestContext.NewActiveDirectoryDomain("Domain4", domainSid4, false, true)
	s.Domain5 = graphTestContext.NewActiveDirectoryDomain("Domain5", domainSid5, false, true)
	s.EnterpriseCA1 = graphTestContext.NewActiveDirectoryEnterpriseCA("EnterpriseCA1", domainSid1)
	s.EnterpriseCA2 = graphTestContext.NewActiveDirectoryEnterpriseCA("EnterpriseCA2", domainSid2)
	s.EnterpriseCA3 = graphTestContext.NewActiveDirectoryEnterpriseCA("EnterpriseCA3", domainSid3)
	s.EnterpriseCA4 = graphTestContext.NewActiveDirectoryEnterpriseCA("EnterpriseCA4", domainSid4)
	s.EnterpriseCA5 = graphTestContext.NewActiveDirectoryEnterpriseCA("EnterpriseCA5", domainSid5)
	s.Group1 = graphTestContext.NewActiveDirectoryGroup("Group1", domainSid1)
	s.Group2 = graphTestContext.NewActiveDirectoryGroup("Group2", domainSid2)
	s.Group3 = graphTestContext.NewActiveDirectoryGroup("Group3", domainSid3)
	s.Group4 = graphTestContext.NewActiveDirectoryGroup("Group4", domainSid4)
	s.Group5 = graphTestContext.NewActiveDirectoryGroup("Group5", domainSid5)
	s.NTAuthStore1 = graphTestContext.NewActiveDirectoryNTAuthStore("NTAuthStore1", domainSid1)
	s.NTAuthStore2 = graphTestContext.NewActiveDirectoryNTAuthStore("NTAuthStore2", domainSid2)
	s.NTAuthStore3 = graphTestContext.NewActiveDirectoryNTAuthStore("NTAuthStore3", domainSid3)
	s.NTAuthStore4 = graphTestContext.NewActiveDirectoryNTAuthStore("NTAuthStore4", domainSid4)
	s.NTAuthStore5 = graphTestContext.NewActiveDirectoryNTAuthStore("NTAuthStore5", domainSid5)
	s.RootCA1 = graphTestContext.NewActiveDirectoryRootCA("RootCA1", domainSid1)
	s.RootCA2 = graphTestContext.NewActiveDirectoryRootCA("RootCA2", domainSid2)
	s.RootCA3 = graphTestContext.NewActiveDirectoryRootCA("RootCA3", domainSid3)
	s.RootCA4 = graphTestContext.NewActiveDirectoryRootCA("RootCA4", domainSid4)
	s.RootCA5 = graphTestContext.NewActiveDirectoryRootCA("RootCA5", domainSid5)
	s.User1 = graphTestContext.NewActiveDirectoryUser("User1", domainSid1)
	s.User2 = graphTestContext.NewActiveDirectoryUser("User2", domainSid2)
	s.User3 = graphTestContext.NewActiveDirectoryUser("User3", domainSid3)
	s.User4 = graphTestContext.NewActiveDirectoryUser("User4", domainSid4)
	s.User5 = graphTestContext.NewActiveDirectoryUser("User5", domainSid5)
	graphTestContext.NewRelationship(s.RootCA1, s.Domain1, ad.RootCAFor)
	graphTestContext.NewRelationship(s.NTAuthStore1, s.Domain1, ad.NTAuthStoreFor)
	graphTestContext.NewRelationship(s.DC1, s.Domain1, ad.DCFor)
	graphTestContext.NewRelationship(s.CertTemplate1, s.EnterpriseCA1, ad.PublishedTo)
	graphTestContext.NewRelationship(s.EnterpriseCA1, s.RootCA1, ad.IssuedSignedBy)
	graphTestContext.NewRelationship(s.EnterpriseCA1, s.NTAuthStore1, ad.TrustedForNTAuth)
	graphTestContext.NewRelationship(s.User1, s.EnterpriseCA1, ad.Enroll)
	graphTestContext.NewRelationship(s.EnterpriseCA1, s.DC1, ad.CanAbuseUPNCertMapping)
	graphTestContext.NewRelationship(s.User1, s.CertTemplate1, ad.Enroll)
	graphTestContext.NewRelationship(s.RootCA2, s.Domain2, ad.RootCAFor)
	graphTestContext.NewRelationship(s.NTAuthStore2, s.Domain2, ad.NTAuthStoreFor)
	graphTestContext.NewRelationship(s.DC2, s.Domain2, ad.DCFor)
	graphTestContext.NewRelationship(s.CertTemplate2, s.EnterpriseCA2, ad.PublishedTo)
	graphTestContext.NewRelationship(s.EnterpriseCA2, s.RootCA2, ad.IssuedSignedBy)
	graphTestContext.NewRelationship(s.EnterpriseCA2, s.NTAuthStore2, ad.TrustedForNTAuth)
	graphTestContext.NewRelationship(s.User2, s.EnterpriseCA2, ad.Enroll)
	graphTestContext.NewRelationship(s.User2, s.CertTemplate2, ad.Enroll)
	graphTestContext.NewRelationship(s.RootCA3, s.Domain3, ad.RootCAFor)
	graphTestContext.NewRelationship(s.NTAuthStore3, s.Domain3, ad.NTAuthStoreFor)
	graphTestContext.NewRelationship(s.DC3, s.Domain3, ad.DCFor)
	graphTestContext.NewRelationship(s.CertTemplate3, s.EnterpriseCA3, ad.PublishedTo)
	graphTestContext.NewRelationship(s.EnterpriseCA3, s.RootCA3, ad.IssuedSignedBy)
	graphTestContext.NewRelationship(s.User3, s.EnterpriseCA3, ad.Enroll)
	graphTestContext.NewRelationship(s.EnterpriseCA3, s.DC3, ad.CanAbuseUPNCertMapping)
	graphTestContext.NewRelationship(s.User3, s.CertTemplate3, ad.Enroll)
	graphTestContext.NewRelationship(s.RootCA4, s.Domain4, ad.RootCAFor)
	graphTestContext.NewRelationship(s.NTAuthStore4, s.Domain4, ad.NTAuthStoreFor)
	graphTestContext.NewRelationship(s.DC4, s.Domain4, ad.DCFor)
	graphTestContext.NewRelationship(s.CertTemplate4, s.EnterpriseCA4, ad.PublishedTo)
	graphTestContext.NewRelationship(s.EnterpriseCA4, s.NTAuthStore4, ad.TrustedForNTAuth)
	graphTestContext.NewRelationship(s.User4, s.EnterpriseCA4, ad.Enroll)
	graphTestContext.NewRelationship(s.EnterpriseCA4, s.DC4, ad.CanAbuseUPNCertMapping)
	graphTestContext.NewRelationship(s.User4, s.CertTemplate4, ad.Enroll)
	graphTestContext.NewRelationship(s.RootCA5, s.Domain5, ad.RootCAFor)
	graphTestContext.NewRelationship(s.NTAuthStore5, s.Domain5, ad.NTAuthStoreFor)
	graphTestContext.NewRelationship(s.DC5, s.Domain5, ad.DCFor)
	graphTestContext.NewRelationship(s.EnterpriseCA5, s.RootCA5, ad.IssuedSignedBy)
	graphTestContext.NewRelationship(s.EnterpriseCA5, s.NTAuthStore5, ad.TrustedForNTAuth)
	graphTestContext.NewRelationship(s.User5, s.EnterpriseCA5, ad.Enroll)
	graphTestContext.NewRelationship(s.EnterpriseCA5, s.DC5, ad.CanAbuseUPNCertMapping)
	graphTestContext.NewRelationship(s.User5, s.CertTemplate5, ad.Enroll)
	graphTestContext.NewRelationship(s.Group1, s.User1, ad.GenericAll)
	graphTestContext.NewRelationship(s.Group2, s.User2, ad.GenericAll)
	graphTestContext.NewRelationship(s.Group5, s.User5, ad.GenericAll)
	graphTestContext.NewRelationship(s.Group4, s.User4, ad.GenericAll)
	graphTestContext.NewRelationship(s.Group3, s.User3, ad.GenericAll)
}

type ESC10aHarnessVictim struct {
	CertTemplate1 *graph.Node
	DC            *graph.Node
	Domain        *graph.Node
	EnterpriseCA  *graph.Node
	Group0        *graph.Node
	Group1        *graph.Node
	Group2        *graph.Node
	Group3        *graph.Node
	Group4        *graph.Node
	NTAuthStore   *graph.Node
	RootCA        *graph.Node
	User1         *graph.Node
	User2         *graph.Node
	User3         *graph.Node
	User4         *graph.Node
}

func (s *ESC10aHarnessVictim) Setup(graphTestContext *GraphTestContext) {
	domainSid := RandomDomainSID()
	s.CertTemplate1 = graphTestContext.NewActiveDirectoryCertTemplate("CertTemplate1", domainSid, CertTemplateData{
		ApplicationPolicies:     []string{},
		AuthenticationEnabled:   true,
		AuthorizedSignatures:    0,
		EKUS:                    []string{},
		EnrolleeSuppliesSubject: false,
		NoSecurityExtension:     false,
		RequiresManagerApproval: false,
		SchemaVersion:           1,
		SubjectAltRequireEmail:  false,
		SubjectAltRequireSPN:    false,
		SubjectAltRequireUPN:    true,
	})
	s.DC = graphTestContext.NewActiveDirectoryComputer("DC", domainSid)
	s.Domain = graphTestContext.NewActiveDirectoryDomain("Domain", domainSid, false, true)
	s.EnterpriseCA = graphTestContext.NewActiveDirectoryEnterpriseCA("EnterpriseCA", domainSid)
	s.Group0 = graphTestContext.NewActiveDirectoryGroup("Group0", domainSid)
	s.Group1 = graphTestContext.NewActiveDirectoryGroup("Group1", domainSid)
	s.Group2 = graphTestContext.NewActiveDirectoryGroup("Group2", domainSid)
	s.Group3 = graphTestContext.NewActiveDirectoryGroup("Group3", domainSid)
	s.Group4 = graphTestContext.NewActiveDirectoryGroup("Group4", domainSid)
	s.NTAuthStore = graphTestContext.NewActiveDirectoryNTAuthStore("NTAuthStore", domainSid)
	s.RootCA = graphTestContext.NewActiveDirectoryRootCA("RootCA", domainSid)
	s.User1 = graphTestContext.NewActiveDirectoryUser("User1", domainSid)
	s.User2 = graphTestContext.NewActiveDirectoryUser("User2", domainSid)
	s.User3 = graphTestContext.NewActiveDirectoryUser("User3", domainSid)
	s.User4 = graphTestContext.NewActiveDirectoryUser("User4", domainSid)
	graphTestContext.NewRelationship(s.RootCA, s.Domain, ad.RootCAFor)
	graphTestContext.NewRelationship(s.EnterpriseCA, s.RootCA, ad.IssuedSignedBy)
	graphTestContext.NewRelationship(s.NTAuthStore, s.Domain, ad.NTAuthStoreFor)
	graphTestContext.NewRelationship(s.EnterpriseCA, s.NTAuthStore, ad.TrustedForNTAuth)
	graphTestContext.NewRelationship(s.EnterpriseCA, s.DC, ad.CanAbuseUPNCertMapping)
	graphTestContext.NewRelationship(s.DC, s.Domain, ad.DCFor)
	graphTestContext.NewRelationship(s.Group0, s.EnterpriseCA, ad.Enroll)
	graphTestContext.NewRelationship(s.CertTemplate1, s.EnterpriseCA, ad.PublishedTo)
	graphTestContext.NewRelationship(s.User1, s.CertTemplate1, ad.GenericAll)
	graphTestContext.NewRelationship(s.User1, s.Group0, ad.MemberOf)
	graphTestContext.NewRelationship(s.User2, s.CertTemplate1, ad.AllExtendedRights)
	graphTestContext.NewRelationship(s.User2, s.Group0, ad.MemberOf)
	graphTestContext.NewRelationship(s.User3, s.CertTemplate1, ad.GenericWrite)
	graphTestContext.NewRelationship(s.User3, s.Group0, ad.MemberOf)
	graphTestContext.NewRelationship(s.User4, s.CertTemplate1, ad.Enroll)
	graphTestContext.NewRelationship(s.Group1, s.User1, ad.GenericAll)
	graphTestContext.NewRelationship(s.Group2, s.User2, ad.GenericAll)
	graphTestContext.NewRelationship(s.Group3, s.User3, ad.GenericAll)
	graphTestContext.NewRelationship(s.Group4, s.User4, ad.GenericAll)
}

type ESC10bHarness1 struct {
	CertTemplate1 *graph.Node
	CertTemplate2 *graph.Node
	CertTemplate3 *graph.Node
	CertTemplate4 *graph.Node
	CertTemplate5 *graph.Node
	CertTemplate6 *graph.Node
	Computer1     *graph.Node
	Computer2     *graph.Node
	Computer3     *graph.Node
	Computer4     *graph.Node
	Computer5     *graph.Node
	Computer6     *graph.Node
	ComputerDC    *graph.Node
	Domain        *graph.Node
	EnterpriseCA  *graph.Node
	Group0        *graph.Node
	Group1        *graph.Node
	Group2        *graph.Node
	Group3        *graph.Node
	Group4        *graph.Node
	Group5        *graph.Node
	Group6        *graph.Node
	NTAuthStore   *graph.Node
	RootCA        *graph.Node
}

func (s *ESC10bHarness1) Setup(graphTestContext *GraphTestContext) {
	domainSid := RandomDomainSID()
	s.CertTemplate1 = graphTestContext.NewActiveDirectoryCertTemplate("CertTemplate1", domainSid, CertTemplateData{
		ApplicationPolicies:     []string{},
		AuthenticationEnabled:   true,
		AuthorizedSignatures:    0,
		EKUS:                    []string{},
		EnrolleeSuppliesSubject: false,
		NoSecurityExtension:     false,
		RequiresManagerApproval: false,
		SchemaVersion:           2,
		SubjectAltRequireDNS:    true,
		SubjectAltRequireEmail:  false,
		SubjectAltRequireSPN:    false,
		SubjectAltRequireUPN:    false,
	})
	s.CertTemplate2 = graphTestContext.NewActiveDirectoryCertTemplate("CertTemplate2", domainSid, CertTemplateData{
		ApplicationPolicies:     []string{},
		AuthenticationEnabled:   true,
		AuthorizedSignatures:    0,
		EKUS:                    []string{},
		EnrolleeSuppliesSubject: false,
		NoSecurityExtension:     false,
		RequiresManagerApproval: false,
		SchemaVersion:           1,
		SubjectAltRequireDNS:    true,
		SubjectAltRequireEmail:  false,
		SubjectAltRequireSPN:    false,
		SubjectAltRequireUPN:    false,
	})
	s.CertTemplate3 = graphTestContext.NewActiveDirectoryCertTemplate("CertTemplate3", domainSid, CertTemplateData{
		ApplicationPolicies:     []string{},
		AuthenticationEnabled:   true,
		AuthorizedSignatures:    0,
		EKUS:                    []string{},
		EnrolleeSuppliesSubject: false,
		NoSecurityExtension:     false,
		RequiresManagerApproval: false,
		SchemaVersion:           1,
		SubjectAltRequireDNS:    false,
		SubjectAltRequireEmail:  false,
		SubjectAltRequireSPN:    false,
		SubjectAltRequireUPN:    false,
	})
	s.CertTemplate4 = graphTestContext.NewActiveDirectoryCertTemplate("CertTemplate4", domainSid, CertTemplateData{
		ApplicationPolicies:     []string{},
		AuthenticationEnabled:   true,
		AuthorizedSignatures:    0,
		EKUS:                    []string{},
		EnrolleeSuppliesSubject: false,
		NoSecurityExtension:     false,
		RequiresManagerApproval: true,
		SchemaVersion:           1,
		SubjectAltRequireDNS:    true,
		SubjectAltRequireEmail:  false,
		SubjectAltRequireSPN:    false,
		SubjectAltRequireUPN:    false,
	})
	s.CertTemplate5 = graphTestContext.NewActiveDirectoryCertTemplate("CertTemplate5", domainSid, CertTemplateData{
		ApplicationPolicies:     []string{},
		AuthenticationEnabled:   false,
		AuthorizedSignatures:    0,
		EKUS:                    []string{},
		EnrolleeSuppliesSubject: false,
		NoSecurityExtension:     false,
		RequiresManagerApproval: false,
		SchemaVersion:           1,
		SubjectAltRequireDNS:    true,
		SubjectAltRequireEmail:  false,
		SubjectAltRequireSPN:    false,
		SubjectAltRequireUPN:    false,
	})
	s.CertTemplate6 = graphTestContext.NewActiveDirectoryCertTemplate("CertTemplate6", domainSid, CertTemplateData{
		ApplicationPolicies:     []string{},
		AuthenticationEnabled:   true,
		AuthorizedSignatures:    1,
		EKUS:                    []string{},
		EnrolleeSuppliesSubject: false,
		NoSecurityExtension:     false,
		RequiresManagerApproval: false,
		SchemaVersion:           2,
		SubjectAltRequireDNS:    true,
		SubjectAltRequireEmail:  false,
		SubjectAltRequireSPN:    false,
		SubjectAltRequireUPN:    false,
	})
	s.Computer1 = graphTestContext.NewActiveDirectoryComputer("Computer1", domainSid)
	s.Computer2 = graphTestContext.NewActiveDirectoryComputer("Computer2", domainSid)
	s.Computer3 = graphTestContext.NewActiveDirectoryComputer("Computer3", domainSid)
	s.Computer4 = graphTestContext.NewActiveDirectoryComputer("Computer4", domainSid)
	s.Computer5 = graphTestContext.NewActiveDirectoryComputer("Computer5", domainSid)
	s.Computer6 = graphTestContext.NewActiveDirectoryComputer("Computer6", domainSid)
	s.ComputerDC = graphTestContext.NewActiveDirectoryComputer("ComputerDC", domainSid)
	s.Domain = graphTestContext.NewActiveDirectoryDomain("Domain", domainSid, false, true)
	s.EnterpriseCA = graphTestContext.NewActiveDirectoryEnterpriseCA("EnterpriseCA", domainSid)
	s.Group0 = graphTestContext.NewActiveDirectoryGroup("Group0", domainSid)
	s.Group1 = graphTestContext.NewActiveDirectoryGroup("Group1", domainSid)
	s.Group2 = graphTestContext.NewActiveDirectoryGroup("Group2", domainSid)
	s.Group3 = graphTestContext.NewActiveDirectoryGroup("Group3", domainSid)
	s.Group4 = graphTestContext.NewActiveDirectoryGroup("Group4", domainSid)
	s.Group5 = graphTestContext.NewActiveDirectoryGroup("Group5", domainSid)
	s.Group6 = graphTestContext.NewActiveDirectoryGroup("Group6", domainSid)
	s.NTAuthStore = graphTestContext.NewActiveDirectoryNTAuthStore("NTAuthStore", domainSid)
	s.RootCA = graphTestContext.NewActiveDirectoryRootCA("RootCA", domainSid)
	graphTestContext.NewRelationship(s.CertTemplate2, s.EnterpriseCA, ad.PublishedTo)
	graphTestContext.NewRelationship(s.RootCA, s.Domain, ad.RootCAFor)
	graphTestContext.NewRelationship(s.EnterpriseCA, s.RootCA, ad.IssuedSignedBy)
	graphTestContext.NewRelationship(s.NTAuthStore, s.Domain, ad.NTAuthStoreFor)
	graphTestContext.NewRelationship(s.EnterpriseCA, s.NTAuthStore, ad.TrustedForNTAuth)
	graphTestContext.NewRelationship(s.EnterpriseCA, s.ComputerDC, ad.CanAbuseUPNCertMapping)
	graphTestContext.NewRelationship(s.ComputerDC, s.Domain, ad.DCFor)
	graphTestContext.NewRelationship(s.Computer3, s.CertTemplate3, ad.Enroll)
	graphTestContext.NewRelationship(s.CertTemplate3, s.EnterpriseCA, ad.PublishedTo)
	graphTestContext.NewRelationship(s.CertTemplate4, s.EnterpriseCA, ad.PublishedTo)
	graphTestContext.NewRelationship(s.Computer4, s.CertTemplate4, ad.Enroll)
	graphTestContext.NewRelationship(s.Computer2, s.CertTemplate2, ad.Enroll)
	graphTestContext.NewRelationship(s.Group0, s.EnterpriseCA, ad.Enroll)
	graphTestContext.NewRelationship(s.Computer2, s.Group0, ad.MemberOf)
	graphTestContext.NewRelationship(s.Computer3, s.Group0, ad.MemberOf)
	graphTestContext.NewRelationship(s.Computer4, s.Group0, ad.MemberOf)
	graphTestContext.NewRelationship(s.CertTemplate5, s.EnterpriseCA, ad.PublishedTo)
	graphTestContext.NewRelationship(s.Computer5, s.CertTemplate5, ad.Enroll)
	graphTestContext.NewRelationship(s.Computer5, s.Group0, ad.MemberOf)
	graphTestContext.NewRelationship(s.Computer6, s.Group0, ad.MemberOf)
	graphTestContext.NewRelationship(s.Computer6, s.CertTemplate6, ad.Enroll)
	graphTestContext.NewRelationship(s.CertTemplate6, s.EnterpriseCA, ad.PublishedTo)
	graphTestContext.NewRelationship(s.CertTemplate1, s.EnterpriseCA, ad.PublishedTo)
	graphTestContext.NewRelationship(s.Computer1, s.CertTemplate1, ad.Enroll)
	graphTestContext.NewRelationship(s.Computer1, s.Group0, ad.MemberOf)
	graphTestContext.NewRelationship(s.Group6, s.Computer6, ad.GenericAll)
	graphTestContext.NewRelationship(s.Group5, s.Computer5, ad.GenericAll)
	graphTestContext.NewRelationship(s.Group4, s.Computer4, ad.GenericAll)
	graphTestContext.NewRelationship(s.Group3, s.Computer3, ad.GenericAll)
	graphTestContext.NewRelationship(s.Group2, s.Computer2, ad.GenericAll)
	graphTestContext.NewRelationship(s.Group1, s.Computer1, ad.GenericAll)
}

type ESC10bHarness2 struct {
	CertTemplate1 *graph.Node
	CertTemplate2 *graph.Node
	CertTemplate3 *graph.Node
	Computer1     *graph.Node
	Computer2     *graph.Node
	Computer3     *graph.Node
	Computer4     *graph.Node
	Computer5     *graph.Node
	Computer6     *graph.Node
	ComputerDC    *graph.Node
	Domain        *graph.Node
	EnterpriseCA  *graph.Node
	Group0        *graph.Node
	Group1        *graph.Node
	Group2        *graph.Node
	Group3        *graph.Node
	Group4        *graph.Node
	Group5        *graph.Node
	Group6        *graph.Node
	NTAuthStore   *graph.Node
	RootCA        *graph.Node
	User1         *graph.Node
	User2         *graph.Node
	User3         *graph.Node
	User4         *graph.Node
	User5         *graph.Node
	User6         *graph.Node
}

func (s *ESC10bHarness2) Setup(graphTestContext *GraphTestContext) {
	domainSid := RandomDomainSID()
	s.CertTemplate1 = graphTestContext.NewActiveDirectoryCertTemplate("CertTemplate1", domainSid, CertTemplateData{
		ApplicationPolicies:        []string{},
		AuthenticationEnabled:      true,
		AuthorizedSignatures:       0,
		EKUS:                       []string{},
		EnrolleeSuppliesSubject:    false,
		NoSecurityExtension:        false,
		RequiresManagerApproval:    false,
		SchemaVersion:              2,
		SubjectAltRequireDNS:       false,
		SubjectAltRequireDomainDNS: true,
		SubjectAltRequireEmail:     true,
		SubjectAltRequireSPN:       false,
		SubjectAltRequireUPN:       false,
	})
	s.CertTemplate2 = graphTestContext.NewActiveDirectoryCertTemplate("CertTemplate2", domainSid, CertTemplateData{
		ApplicationPolicies:        []string{},
		AuthenticationEnabled:      true,
		AuthorizedSignatures:       0,
		EKUS:                       []string{},
		EnrolleeSuppliesSubject:    false,
		NoSecurityExtension:        false,
		RequiresManagerApproval:    false,
		SchemaVersion:              2,
		SubjectAltRequireDNS:       true,
		SubjectAltRequireDomainDNS: false,
		SubjectAltRequireEmail:     true,
		SubjectAltRequireSPN:       false,
		SubjectAltRequireUPN:       false,
	})
	s.CertTemplate3 = graphTestContext.NewActiveDirectoryCertTemplate("CertTemplate3", domainSid, CertTemplateData{
		ApplicationPolicies:        []string{},
		AuthenticationEnabled:      true,
		AuthorizedSignatures:       0,
		EKUS:                       []string{},
		EnrolleeSuppliesSubject:    false,
		NoSecurityExtension:        false,
		RequiresManagerApproval:    false,
		SchemaVersion:              2,
		SubjectAltRequireDNS:       true,
		SubjectAltRequireDomainDNS: true,
		SubjectAltRequireEmail:     true,
		SubjectAltRequireSPN:       false,
		SubjectAltRequireUPN:       false,
	})
	s.Computer1 = graphTestContext.NewActiveDirectoryComputer("Computer1", domainSid)
	s.Computer2 = graphTestContext.NewActiveDirectoryComputer("Computer2", domainSid)
	s.Computer3 = graphTestContext.NewActiveDirectoryComputer("Computer3", domainSid)
	s.Computer4 = graphTestContext.NewActiveDirectoryComputer("Computer4", domainSid)
	s.Computer5 = graphTestContext.NewActiveDirectoryComputer("Computer5", domainSid)
	s.Computer6 = graphTestContext.NewActiveDirectoryComputer("Computer6", domainSid)
	s.ComputerDC = graphTestContext.NewActiveDirectoryComputer("ComputerDC", domainSid)
	s.Domain = graphTestContext.NewActiveDirectoryDomain("Domain", domainSid, false, true)
	s.EnterpriseCA = graphTestContext.NewActiveDirectoryEnterpriseCA("EnterpriseCA", domainSid)
	s.Group0 = graphTestContext.NewActiveDirectoryGroup("Group0", domainSid)
	s.Group1 = graphTestContext.NewActiveDirectoryGroup("Group1", domainSid)
	s.Group2 = graphTestContext.NewActiveDirectoryGroup("Group2", domainSid)
	s.Group3 = graphTestContext.NewActiveDirectoryGroup("Group3", domainSid)
	s.Group4 = graphTestContext.NewActiveDirectoryGroup("Group4", domainSid)
	s.Group5 = graphTestContext.NewActiveDirectoryGroup("Group5", domainSid)
	s.Group6 = graphTestContext.NewActiveDirectoryGroup("Group6", domainSid)
	s.NTAuthStore = graphTestContext.NewActiveDirectoryNTAuthStore("NTAuthStore", domainSid)
	s.RootCA = graphTestContext.NewActiveDirectoryRootCA("RootCA", domainSid)
	s.User1 = graphTestContext.NewActiveDirectoryUser("User1", domainSid)
	s.User2 = graphTestContext.NewActiveDirectoryUser("User2", domainSid)
	s.User3 = graphTestContext.NewActiveDirectoryUser("User3", domainSid)
	s.User4 = graphTestContext.NewActiveDirectoryUser("User4", domainSid)
	s.User5 = graphTestContext.NewActiveDirectoryUser("User5", domainSid)
	s.User6 = graphTestContext.NewActiveDirectoryUser("User6", domainSid)
	graphTestContext.NewRelationship(s.RootCA, s.Domain, ad.RootCAFor)
	graphTestContext.NewRelationship(s.EnterpriseCA, s.RootCA, ad.IssuedSignedBy)
	graphTestContext.NewRelationship(s.NTAuthStore, s.Domain, ad.NTAuthStoreFor)
	graphTestContext.NewRelationship(s.EnterpriseCA, s.NTAuthStore, ad.TrustedForNTAuth)
	graphTestContext.NewRelationship(s.EnterpriseCA, s.ComputerDC, ad.CanAbuseUPNCertMapping)
	graphTestContext.NewRelationship(s.ComputerDC, s.Domain, ad.DCFor)
	graphTestContext.NewRelationship(s.Group0, s.EnterpriseCA, ad.Enroll)
	graphTestContext.NewRelationship(s.CertTemplate1, s.EnterpriseCA, ad.PublishedTo)
	graphTestContext.NewRelationship(s.Group1, s.CertTemplate1, ad.Enroll)
	graphTestContext.NewRelationship(s.Group1, s.Group0, ad.MemberOf)
	graphTestContext.NewRelationship(s.CertTemplate2, s.EnterpriseCA, ad.PublishedTo)
	graphTestContext.NewRelationship(s.CertTemplate3, s.EnterpriseCA, ad.PublishedTo)
	graphTestContext.NewRelationship(s.Computer1, s.CertTemplate1, ad.Enroll)
	graphTestContext.NewRelationship(s.Computer1, s.Group0, ad.MemberOf)
	graphTestContext.NewRelationship(s.User1, s.CertTemplate1, ad.Enroll)
	graphTestContext.NewRelationship(s.User1, s.Group0, ad.MemberOf)
	graphTestContext.NewRelationship(s.Group2, s.Group0, ad.MemberOf)
	graphTestContext.NewRelationship(s.Computer2, s.Group0, ad.MemberOf)
	graphTestContext.NewRelationship(s.User2, s.Group0, ad.MemberOf)
	graphTestContext.NewRelationship(s.User2, s.CertTemplate2, ad.Enroll)
	graphTestContext.NewRelationship(s.Computer2, s.CertTemplate2, ad.Enroll)
	graphTestContext.NewRelationship(s.Group2, s.CertTemplate2, ad.Enroll)
	graphTestContext.NewRelationship(s.Group3, s.Group0, ad.MemberOf)
	graphTestContext.NewRelationship(s.Computer3, s.Group0, ad.MemberOf)
	graphTestContext.NewRelationship(s.User3, s.Group0, ad.MemberOf)
	graphTestContext.NewRelationship(s.Group3, s.CertTemplate3, ad.Enroll)
	graphTestContext.NewRelationship(s.Computer3, s.CertTemplate3, ad.Enroll)
	graphTestContext.NewRelationship(s.User3, s.CertTemplate3, ad.Enroll)
	graphTestContext.NewRelationship(s.User6, s.User3, ad.GenericAll)
	graphTestContext.NewRelationship(s.User5, s.Computer3, ad.GenericAll)
	graphTestContext.NewRelationship(s.User4, s.Group3, ad.GenericAll)
	graphTestContext.NewRelationship(s.Computer6, s.User2, ad.GenericAll)
	graphTestContext.NewRelationship(s.Computer5, s.Computer2, ad.GenericAll)
	graphTestContext.NewRelationship(s.Computer4, s.Group2, ad.GenericAll)
	graphTestContext.NewRelationship(s.Group6, s.User1, ad.GenericAll)
	graphTestContext.NewRelationship(s.Group5, s.Computer1, ad.GenericAll)
	graphTestContext.NewRelationship(s.Group4, s.Group1, ad.GenericAll)
}

type ESC10bHarnessECA struct {
	CertTemplate1 *graph.Node
	CertTemplate2 *graph.Node
	CertTemplate3 *graph.Node
	CertTemplate4 *graph.Node
	CertTemplate5 *graph.Node
	Computer1     *graph.Node
	Computer2     *graph.Node
	Computer3     *graph.Node
	Computer4     *graph.Node
	Computer5     *graph.Node
	ComputerDC1   *graph.Node
	ComputerDC2   *graph.Node
	ComputerDC3   *graph.Node
	ComputerDC4   *graph.Node
	ComputerDC5   *graph.Node
	Domain1       *graph.Node
	Domain2       *graph.Node
	Domain3       *graph.Node
	Domain4       *graph.Node
	Domain5       *graph.Node
	EnterpriseCA1 *graph.Node
	EnterpriseCA2 *graph.Node
	EnterpriseCA3 *graph.Node
	EnterpriseCA4 *graph.Node
	EnterpriseCA5 *graph.Node
	Group1        *graph.Node
	Group2        *graph.Node
	Group3        *graph.Node
	Group4        *graph.Node
	Group5        *graph.Node
	NTAuthStore1  *graph.Node
	NTAuthStore2  *graph.Node
	NTAuthStore3  *graph.Node
	NTAuthStore4  *graph.Node
	NTAuthStore5  *graph.Node
	RootCA1       *graph.Node
	RootCA2       *graph.Node
	RootCA3       *graph.Node
	RootCA4       *graph.Node
	RootCA5       *graph.Node
}

func (s *ESC10bHarnessECA) Setup(graphTestContext *GraphTestContext) {
	domainSid1 := RandomDomainSID()
	domainSid2 := RandomDomainSID()
	domainSid3 := RandomDomainSID()
	domainSid4 := RandomDomainSID()
	domainSid5 := RandomDomainSID()
	s.CertTemplate1 = graphTestContext.NewActiveDirectoryCertTemplate("CertTemplate1", domainSid1, CertTemplateData{
		ApplicationPolicies:     []string{},
		AuthenticationEnabled:   true,
		AuthorizedSignatures:    0,
		EKUS:                    []string{},
		EnrolleeSuppliesSubject: false,
		NoSecurityExtension:     false,
		RequiresManagerApproval: false,
		SchemaVersion:           1,
		SubjectAltRequireDNS:    true,
		SubjectAltRequireEmail:  false,
		SubjectAltRequireSPN:    false,
		SubjectAltRequireUPN:    false,
	})
	s.CertTemplate2 = graphTestContext.NewActiveDirectoryCertTemplate("CertTemplate2", domainSid2, CertTemplateData{
		ApplicationPolicies:     []string{},
		AuthenticationEnabled:   true,
		AuthorizedSignatures:    0,
		EKUS:                    []string{},
		EnrolleeSuppliesSubject: false,
		NoSecurityExtension:     false,
		RequiresManagerApproval: false,
		SchemaVersion:           1,
		SubjectAltRequireDNS:    true,
		SubjectAltRequireEmail:  false,
		SubjectAltRequireSPN:    false,
		SubjectAltRequireUPN:    false,
	})
	s.CertTemplate3 = graphTestContext.NewActiveDirectoryCertTemplate("CertTemplate3", domainSid3, CertTemplateData{
		ApplicationPolicies:     []string{},
		AuthenticationEnabled:   true,
		AuthorizedSignatures:    0,
		EKUS:                    []string{},
		EnrolleeSuppliesSubject: false,
		NoSecurityExtension:     false,
		RequiresManagerApproval: false,
		SchemaVersion:           1,
		SubjectAltRequireDNS:    true,
		SubjectAltRequireEmail:  false,
		SubjectAltRequireSPN:    false,
		SubjectAltRequireUPN:    false,
	})
	s.CertTemplate4 = graphTestContext.NewActiveDirectoryCertTemplate("CertTemplate4", domainSid4, CertTemplateData{
		ApplicationPolicies:     []string{},
		AuthenticationEnabled:   true,
		AuthorizedSignatures:    0,
		EKUS:                    []string{},
		EnrolleeSuppliesSubject: false,
		NoSecurityExtension:     false,
		RequiresManagerApproval: false,
		SchemaVersion:           1,
		SubjectAltRequireDNS:    true,
		SubjectAltRequireEmail:  false,
		SubjectAltRequireSPN:    false,
		SubjectAltRequireUPN:    false,
	})
	s.CertTemplate5 = graphTestContext.NewActiveDirectoryCertTemplate("CertTemplate5", domainSid5, CertTemplateData{
		ApplicationPolicies:     []string{},
		AuthenticationEnabled:   true,
		AuthorizedSignatures:    0,
		EKUS:                    []string{},
		EnrolleeSuppliesSubject: false,
		NoSecurityExtension:     false,
		RequiresManagerApproval: false,
		SchemaVersion:           1,
		SubjectAltRequireDNS:    true,
		SubjectAltRequireEmail:  false,
		SubjectAltRequireSPN:    false,
		SubjectAltRequireUPN:    false,
	})
	s.Computer1 = graphTestContext.NewActiveDirectoryComputer("Computer1", domainSid1)
	s.Computer2 = graphTestContext.NewActiveDirectoryComputer("Computer2", domainSid2)
	s.Computer3 = graphTestContext.NewActiveDirectoryComputer("Computer3", domainSid3)
	s.Computer4 = graphTestContext.NewActiveDirectoryComputer("Computer4", domainSid4)
	s.Computer5 = graphTestContext.NewActiveDirectoryComputer("Computer5", domainSid5)
	s.ComputerDC1 = graphTestContext.NewActiveDirectoryComputer("ComputerDC1", domainSid1)
	s.ComputerDC2 = graphTestContext.NewActiveDirectoryComputer("ComputerDC2", domainSid2)
	s.ComputerDC3 = graphTestContext.NewActiveDirectoryComputer("ComputerDC3", domainSid3)
	s.ComputerDC4 = graphTestContext.NewActiveDirectoryComputer("ComputerDC4", domainSid4)
	s.ComputerDC5 = graphTestContext.NewActiveDirectoryComputer("ComputerDC5", domainSid5)
	s.Domain1 = graphTestContext.NewActiveDirectoryDomain("Domain1", domainSid1, false, true)
	s.Domain2 = graphTestContext.NewActiveDirectoryDomain("Domain2", domainSid2, false, true)
	s.Domain3 = graphTestContext.NewActiveDirectoryDomain("Domain3", domainSid3, false, true)
	s.Domain4 = graphTestContext.NewActiveDirectoryDomain("Domain4", domainSid4, false, true)
	s.Domain5 = graphTestContext.NewActiveDirectoryDomain("Domain5", domainSid5, false, true)
	s.EnterpriseCA1 = graphTestContext.NewActiveDirectoryEnterpriseCA("EnterpriseCA1", domainSid1)
	s.EnterpriseCA2 = graphTestContext.NewActiveDirectoryEnterpriseCA("EnterpriseCA2", domainSid2)
	s.EnterpriseCA3 = graphTestContext.NewActiveDirectoryEnterpriseCA("EnterpriseCA3", domainSid3)
	s.EnterpriseCA4 = graphTestContext.NewActiveDirectoryEnterpriseCA("EnterpriseCA4", domainSid4)
	s.EnterpriseCA5 = graphTestContext.NewActiveDirectoryEnterpriseCA("EnterpriseCA5", domainSid5)
	s.Group1 = graphTestContext.NewActiveDirectoryGroup("Group1", domainSid1)
	s.Group2 = graphTestContext.NewActiveDirectoryGroup("Group2", domainSid2)
	s.Group3 = graphTestContext.NewActiveDirectoryGroup("Group3", domainSid3)
	s.Group4 = graphTestContext.NewActiveDirectoryGroup("Group4", domainSid4)
	s.Group5 = graphTestContext.NewActiveDirectoryGroup("Group5", domainSid5)
	s.NTAuthStore1 = graphTestContext.NewActiveDirectoryNTAuthStore("NTAuthStore1", domainSid1)
	s.NTAuthStore2 = graphTestContext.NewActiveDirectoryNTAuthStore("NTAuthStore2", domainSid2)
	s.NTAuthStore3 = graphTestContext.NewActiveDirectoryNTAuthStore("NTAuthStore3", domainSid3)
	s.NTAuthStore4 = graphTestContext.NewActiveDirectoryNTAuthStore("NTAuthStore4", domainSid4)
	s.NTAuthStore5 = graphTestContext.NewActiveDirectoryNTAuthStore("NTAuthStore5", domainSid5)
	s.RootCA1 = graphTestContext.NewActiveDirectoryRootCA("RootCA1", domainSid1)
	s.RootCA2 = graphTestContext.NewActiveDirectoryRootCA("RootCA2", domainSid2)
	s.RootCA3 = graphTestContext.NewActiveDirectoryRootCA("RootCA3", domainSid3)
	s.RootCA4 = graphTestContext.NewActiveDirectoryRootCA("RootCA4", domainSid4)
	s.RootCA5 = graphTestContext.NewActiveDirectoryRootCA("RootCA5", domainSid5)
	graphTestContext.NewRelationship(s.RootCA1, s.Domain1, ad.RootCAFor)
	graphTestContext.NewRelationship(s.NTAuthStore1, s.Domain1, ad.NTAuthStoreFor)
	graphTestContext.NewRelationship(s.ComputerDC1, s.Domain1, ad.DCFor)
	graphTestContext.NewRelationship(s.CertTemplate1, s.EnterpriseCA1, ad.PublishedTo)
	graphTestContext.NewRelationship(s.EnterpriseCA1, s.RootCA1, ad.IssuedSignedBy)
	graphTestContext.NewRelationship(s.EnterpriseCA1, s.NTAuthStore1, ad.TrustedForNTAuth)
	graphTestContext.NewRelationship(s.Computer1, s.EnterpriseCA1, ad.Enroll)
	graphTestContext.NewRelationship(s.EnterpriseCA1, s.ComputerDC1, ad.CanAbuseUPNCertMapping)
	graphTestContext.NewRelationship(s.Computer1, s.CertTemplate1, ad.Enroll)
	graphTestContext.NewRelationship(s.RootCA2, s.Domain2, ad.RootCAFor)
	graphTestContext.NewRelationship(s.NTAuthStore2, s.Domain2, ad.NTAuthStoreFor)
	graphTestContext.NewRelationship(s.ComputerDC2, s.Domain2, ad.DCFor)
	graphTestContext.NewRelationship(s.CertTemplate2, s.EnterpriseCA2, ad.PublishedTo)
	graphTestContext.NewRelationship(s.EnterpriseCA2, s.RootCA2, ad.IssuedSignedBy)
	graphTestContext.NewRelationship(s.EnterpriseCA2, s.NTAuthStore2, ad.TrustedForNTAuth)
	graphTestContext.NewRelationship(s.Computer2, s.EnterpriseCA2, ad.Enroll)
	graphTestContext.NewRelationship(s.Computer2, s.CertTemplate2, ad.Enroll)
	graphTestContext.NewRelationship(s.RootCA3, s.Domain3, ad.RootCAFor)
	graphTestContext.NewRelationship(s.NTAuthStore3, s.Domain3, ad.NTAuthStoreFor)
	graphTestContext.NewRelationship(s.ComputerDC3, s.Domain3, ad.DCFor)
	graphTestContext.NewRelationship(s.CertTemplate3, s.EnterpriseCA3, ad.PublishedTo)
	graphTestContext.NewRelationship(s.EnterpriseCA3, s.RootCA3, ad.IssuedSignedBy)
	graphTestContext.NewRelationship(s.Computer3, s.EnterpriseCA3, ad.Enroll)
	graphTestContext.NewRelationship(s.EnterpriseCA3, s.ComputerDC3, ad.CanAbuseUPNCertMapping)
	graphTestContext.NewRelationship(s.Computer3, s.CertTemplate3, ad.Enroll)
	graphTestContext.NewRelationship(s.RootCA4, s.Domain4, ad.RootCAFor)
	graphTestContext.NewRelationship(s.NTAuthStore4, s.Domain4, ad.NTAuthStoreFor)
	graphTestContext.NewRelationship(s.ComputerDC4, s.Domain4, ad.DCFor)
	graphTestContext.NewRelationship(s.CertTemplate4, s.EnterpriseCA4, ad.PublishedTo)
	graphTestContext.NewRelationship(s.EnterpriseCA4, s.NTAuthStore4, ad.TrustedForNTAuth)
	graphTestContext.NewRelationship(s.Computer4, s.EnterpriseCA4, ad.Enroll)
	graphTestContext.NewRelationship(s.EnterpriseCA4, s.ComputerDC4, ad.CanAbuseUPNCertMapping)
	graphTestContext.NewRelationship(s.Computer4, s.CertTemplate4, ad.Enroll)
	graphTestContext.NewRelationship(s.RootCA5, s.Domain5, ad.RootCAFor)
	graphTestContext.NewRelationship(s.NTAuthStore5, s.Domain5, ad.NTAuthStoreFor)
	graphTestContext.NewRelationship(s.ComputerDC5, s.Domain5, ad.DCFor)
	graphTestContext.NewRelationship(s.EnterpriseCA5, s.RootCA5, ad.IssuedSignedBy)
	graphTestContext.NewRelationship(s.EnterpriseCA5, s.NTAuthStore5, ad.TrustedForNTAuth)
	graphTestContext.NewRelationship(s.Computer5, s.EnterpriseCA5, ad.Enroll)
	graphTestContext.NewRelationship(s.EnterpriseCA5, s.ComputerDC5, ad.CanAbuseUPNCertMapping)
	graphTestContext.NewRelationship(s.Computer5, s.CertTemplate5, ad.Enroll)
	graphTestContext.NewRelationship(s.Group1, s.Computer1, ad.GenericAll)
	graphTestContext.NewRelationship(s.Group2, s.Computer2, ad.GenericAll)
	graphTestContext.NewRelationship(s.Group5, s.Computer5, ad.GenericAll)
	graphTestContext.NewRelationship(s.Group4, s.Computer4, ad.GenericAll)
	graphTestContext.NewRelationship(s.Group3, s.Computer3, ad.GenericAll)
}

type ESC10bHarnessVictim struct {
	CertTemplate1 *graph.Node
	Computer1     *graph.Node
	Computer2     *graph.Node
	Computer3     *graph.Node
	Computer4     *graph.Node
	ComputerDC    *graph.Node
	Domain        *graph.Node
	EnterpriseCA  *graph.Node
	Group0        *graph.Node
	Group1        *graph.Node
	Group2        *graph.Node
	Group3        *graph.Node
	Group4        *graph.Node
	NTAuthStore   *graph.Node
	RootCA        *graph.Node
}

func (s *ESC10bHarnessVictim) Setup(graphTestContext *GraphTestContext) {
	domainSid := RandomDomainSID()
	s.CertTemplate1 = graphTestContext.NewActiveDirectoryCertTemplate("CertTemplate1", domainSid, CertTemplateData{
		ApplicationPolicies:     []string{},
		AuthenticationEnabled:   true,
		AuthorizedSignatures:    0,
		EKUS:                    []string{},
		EnrolleeSuppliesSubject: false,
		NoSecurityExtension:     false,
		RequiresManagerApproval: false,
		SchemaVersion:           1,
		SubjectAltRequireDNS:    true,
		SubjectAltRequireEmail:  false,
		SubjectAltRequireSPN:    false,
		SubjectAltRequireUPN:    false,
	})
	s.Computer1 = graphTestContext.NewActiveDirectoryComputer("Computer1", domainSid)
	s.Computer2 = graphTestContext.NewActiveDirectoryComputer("Computer2", domainSid)
	s.Computer3 = graphTestContext.NewActiveDirectoryComputer("Computer3", domainSid)
	s.Computer4 = graphTestContext.NewActiveDirectoryComputer("Computer4", domainSid)
	s.ComputerDC = graphTestContext.NewActiveDirectoryComputer("ComputerDC", domainSid)
	s.Domain = graphTestContext.NewActiveDirectoryDomain("Domain", domainSid, false, true)
	s.EnterpriseCA = graphTestContext.NewActiveDirectoryEnterpriseCA("EnterpriseCA", domainSid)
	s.Group0 = graphTestContext.NewActiveDirectoryGroup("Group0", domainSid)
	s.Group1 = graphTestContext.NewActiveDirectoryGroup("Group1", domainSid)
	s.Group2 = graphTestContext.NewActiveDirectoryGroup("Group2", domainSid)
	s.Group3 = graphTestContext.NewActiveDirectoryGroup("Group3", domainSid)
	s.Group4 = graphTestContext.NewActiveDirectoryGroup("Group4", domainSid)
	s.NTAuthStore = graphTestContext.NewActiveDirectoryNTAuthStore("NTAuthStore", domainSid)
	s.RootCA = graphTestContext.NewActiveDirectoryRootCA("RootCA", domainSid)
	graphTestContext.NewRelationship(s.RootCA, s.Domain, ad.RootCAFor)
	graphTestContext.NewRelationship(s.EnterpriseCA, s.RootCA, ad.IssuedSignedBy)
	graphTestContext.NewRelationship(s.NTAuthStore, s.Domain, ad.NTAuthStoreFor)
	graphTestContext.NewRelationship(s.EnterpriseCA, s.NTAuthStore, ad.TrustedForNTAuth)
	graphTestContext.NewRelationship(s.EnterpriseCA, s.ComputerDC, ad.CanAbuseUPNCertMapping)
	graphTestContext.NewRelationship(s.ComputerDC, s.Domain, ad.DCFor)
	graphTestContext.NewRelationship(s.Group0, s.EnterpriseCA, ad.Enroll)
	graphTestContext.NewRelationship(s.CertTemplate1, s.EnterpriseCA, ad.PublishedTo)
	graphTestContext.NewRelationship(s.Computer1, s.CertTemplate1, ad.GenericAll)
	graphTestContext.NewRelationship(s.Computer1, s.Group0, ad.MemberOf)
	graphTestContext.NewRelationship(s.Computer2, s.CertTemplate1, ad.AllExtendedRights)
	graphTestContext.NewRelationship(s.Computer2, s.Group0, ad.MemberOf)
	graphTestContext.NewRelationship(s.Computer3, s.CertTemplate1, ad.GenericWrite)
	graphTestContext.NewRelationship(s.Computer3, s.Group0, ad.MemberOf)
	graphTestContext.NewRelationship(s.Computer4, s.CertTemplate1, ad.Enroll)
	graphTestContext.NewRelationship(s.Group1, s.Computer1, ad.GenericAll)
	graphTestContext.NewRelationship(s.Group2, s.Computer2, ad.GenericAll)
	graphTestContext.NewRelationship(s.Group3, s.Computer3, ad.GenericAll)
	graphTestContext.NewRelationship(s.Group4, s.Computer4, ad.GenericAll)
}

type ESC10bPrincipalHarness struct {
	CertTemplate *graph.Node
	Computer1    *graph.Node
	Computer2    *graph.Node
	ComputerDC   *graph.Node
	Domain       *graph.Node
	EnterpriseCA *graph.Node
	Group0       *graph.Node
	Group1       *graph.Node
	Group2       *graph.Node
	Group3       *graph.Node
	Group4       *graph.Node
	Group5       *graph.Node
	Group6       *graph.Node
	NTAuthStore  *graph.Node
	RootCA       *graph.Node
}

func (s *ESC10bPrincipalHarness) Setup(graphTestContext *GraphTestContext) {
	domainSid := RandomDomainSID()
	s.CertTemplate = graphTestContext.NewActiveDirectoryCertTemplate("CertTemplate", domainSid, CertTemplateData{
		ApplicationPolicies:     []string{},
		AuthenticationEnabled:   true,
		AuthorizedSignatures:    0,
		EKUS:                    []string{},
		EnrolleeSuppliesSubject: false,
		NoSecurityExtension:     false,
		RequiresManagerApproval: false,
		SchemaVersion:           1,
		SubjectAltRequireDNS:    true,
		SubjectAltRequireEmail:  false,
		SubjectAltRequireSPN:    false,
		SubjectAltRequireUPN:    false,
	})
	s.Computer1 = graphTestContext.NewActiveDirectoryComputer("Computer1", domainSid)
	s.Computer2 = graphTestContext.NewActiveDirectoryComputer("Computer2", domainSid)
	s.ComputerDC = graphTestContext.NewActiveDirectoryComputer("ComputerDC", domainSid)
	s.Domain = graphTestContext.NewActiveDirectoryDomain("Domain", domainSid, false, true)
	s.EnterpriseCA = graphTestContext.NewActiveDirectoryEnterpriseCA("EnterpriseCA", domainSid)
	s.Group0 = graphTestContext.NewActiveDirectoryGroup("Group0", domainSid)
	s.Group1 = graphTestContext.NewActiveDirectoryGroup("Group1", domainSid)
	s.Group2 = graphTestContext.NewActiveDirectoryGroup("Group2", domainSid)
	s.Group3 = graphTestContext.NewActiveDirectoryGroup("Group3", domainSid)
	s.Group4 = graphTestContext.NewActiveDirectoryGroup("Group4", domainSid)
	s.Group5 = graphTestContext.NewActiveDirectoryGroup("Group5", domainSid)
	s.Group6 = graphTestContext.NewActiveDirectoryGroup("Group6", domainSid)
	s.NTAuthStore = graphTestContext.NewActiveDirectoryNTAuthStore("NTAuthStore", domainSid)
	s.RootCA = graphTestContext.NewActiveDirectoryRootCA("RootCA", domainSid)
	graphTestContext.NewRelationship(s.RootCA, s.Domain, ad.RootCAFor)
	graphTestContext.NewRelationship(s.EnterpriseCA, s.RootCA, ad.IssuedSignedBy)
	graphTestContext.NewRelationship(s.NTAuthStore, s.Domain, ad.NTAuthStoreFor)
	graphTestContext.NewRelationship(s.EnterpriseCA, s.NTAuthStore, ad.TrustedForNTAuth)
	graphTestContext.NewRelationship(s.EnterpriseCA, s.ComputerDC, ad.CanAbuseUPNCertMapping)
	graphTestContext.NewRelationship(s.ComputerDC, s.Domain, ad.DCFor)
	graphTestContext.NewRelationship(s.CertTemplate, s.EnterpriseCA, ad.PublishedTo)
	graphTestContext.NewRelationship(s.Group1, s.Computer1, ad.GenericAll)
	graphTestContext.NewRelationship(s.Group2, s.Computer1, ad.GenericWrite)
	graphTestContext.NewRelationship(s.Group6, s.Computer1, ad.AllExtendedRights)
	graphTestContext.NewRelationship(s.Group3, s.Computer1, ad.WriteDACL)
	graphTestContext.NewRelationship(s.Group4, s.Computer1, ad.WriteOwner)
	graphTestContext.NewRelationship(s.Group5, s.Computer1, ad.WriteOwner)
	graphTestContext.NewRelationship(s.Computer2, s.Computer2, ad.GenericAll)
	graphTestContext.NewRelationship(s.Computer1, s.Group0, ad.MemberOf)
	graphTestContext.NewRelationship(s.Computer2, s.Group0, ad.MemberOf)
	graphTestContext.NewRelationship(s.Group0, s.CertTemplate, ad.Enroll)
	graphTestContext.NewRelationship(s.Group0, s.EnterpriseCA, ad.Enroll)
}

type ESC6bHarnessTemplate1 struct{}

func (s *ESC6bHarnessTemplate1) Setup(c *GraphTestContext) {
	setupHarnessFromArrowsJson(c, "esc6b-template1")
}

type ESC6bTemplate1Harness struct {
	*graph.Node
	CertTemplate1 *graph.Node
	CertTemplate2 *graph.Node
	CertTemplate3 *graph.Node
	CertTemplate4 *graph.Node
	CertTemplate5 *graph.Node
	DC            *graph.Node
	Domain        *graph.Node
	EnterpriseCA  *graph.Node
	Group0        *graph.Node
	Group1        *graph.Node
	Group2        *graph.Node
	Group3        *graph.Node
	Group4        *graph.Node
	Group5        *graph.Node
	NTAuthStore   *graph.Node
	RootCA        *graph.Node
}

func (s *ESC6bTemplate1Harness) Setup(graphTestContext *GraphTestContext) {
	domainSid := RandomDomainSID()

	s.CertTemplate1 = graphTestContext.NewActiveDirectoryCertTemplate("CertTemplate1", domainSid, CertTemplateData{
		ApplicationPolicies:     []string{},
		AuthenticationEnabled:   true,
		AuthorizedSignatures:    0,
		EKUS:                    []string{},
		EnrolleeSuppliesSubject: false,
		NoSecurityExtension:     false,
		RequiresManagerApproval: false,
		SchemaVersion:           2,
		SubjectAltRequireSPN:    false,
		SubjectAltRequireUPN:    false,
	})
	s.CertTemplate2 = graphTestContext.NewActiveDirectoryCertTemplate("CertTemplate2", domainSid, CertTemplateData{
		ApplicationPolicies:     []string{},
		AuthenticationEnabled:   true,
		AuthorizedSignatures:    0,
		EKUS:                    []string{},
		EnrolleeSuppliesSubject: false,
		NoSecurityExtension:     false,
		RequiresManagerApproval: false,
		SchemaVersion:           1,
		SubjectAltRequireSPN:    false,
		SubjectAltRequireUPN:    false,
	})
	s.CertTemplate3 = graphTestContext.NewActiveDirectoryCertTemplate("CertTemplate3", domainSid, CertTemplateData{
		ApplicationPolicies:     []string{},
		AuthenticationEnabled:   false,
		AuthorizedSignatures:    0,
		EKUS:                    []string{},
		EnrolleeSuppliesSubject: false,
		NoSecurityExtension:     false,
		RequiresManagerApproval: false,
		SchemaVersion:           1,
		SubjectAltRequireSPN:    false,
		SubjectAltRequireUPN:    false,
	})
	s.CertTemplate4 = graphTestContext.NewActiveDirectoryCertTemplate("CertTemplate4", domainSid, CertTemplateData{
		ApplicationPolicies:     []string{},
		AuthenticationEnabled:   true,
		AuthorizedSignatures:    0,
		EKUS:                    []string{},
		EnrolleeSuppliesSubject: false,
		NoSecurityExtension:     false,
		RequiresManagerApproval: true,
		SchemaVersion:           1,
		SubjectAltRequireSPN:    false,
		SubjectAltRequireUPN:    false,
	})
	s.CertTemplate5 = graphTestContext.NewActiveDirectoryCertTemplate("CertTemplate5", domainSid, CertTemplateData{
		ApplicationPolicies:     []string{},
		AuthenticationEnabled:   true,
		AuthorizedSignatures:    1,
		EKUS:                    []string{},
		EnrolleeSuppliesSubject: false,
		NoSecurityExtension:     false,
		RequiresManagerApproval: false,
		SchemaVersion:           2,
		SubjectAltRequireSPN:    false,
		SubjectAltRequireUPN:    false,
	})
	s.DC = graphTestContext.NewActiveDirectoryComputer("DC", domainSid)
	s.Domain = graphTestContext.NewActiveDirectoryDomain("Domain", domainSid, false, true)

	s.EnterpriseCA = graphTestContext.NewActiveDirectoryEnterpriseCA("EnterpriseCA", domainSid)
	s.EnterpriseCA.Properties.Set(ad.IsUserSpecifiesSanEnabled.String(), true)
	graphTestContext.UpdateNode(s.EnterpriseCA)

	s.Group0 = graphTestContext.NewActiveDirectoryGroup("Group0", domainSid)
	s.Group1 = graphTestContext.NewActiveDirectoryGroup("Group1", domainSid)
	s.Group2 = graphTestContext.NewActiveDirectoryGroup("Group2", domainSid)
	s.Group3 = graphTestContext.NewActiveDirectoryGroup("Group3", domainSid)
	s.Group4 = graphTestContext.NewActiveDirectoryGroup("Group4", domainSid)
	s.Group5 = graphTestContext.NewActiveDirectoryGroup("Group5", domainSid)

	s.NTAuthStore = graphTestContext.NewActiveDirectoryNTAuthStore("NTAuthStore", domainSid)
	s.RootCA = graphTestContext.NewActiveDirectoryRootCA("RootCA", domainSid)

	graphTestContext.NewRelationship(s.CertTemplate2, s.EnterpriseCA, ad.PublishedTo)
	graphTestContext.NewRelationship(s.RootCA, s.Domain, ad.RootCAFor)
	graphTestContext.NewRelationship(s.EnterpriseCA, s.RootCA, ad.IssuedSignedBy)
	graphTestContext.NewRelationship(s.NTAuthStore, s.Domain, ad.NTAuthStoreFor)
	graphTestContext.NewRelationship(s.EnterpriseCA, s.NTAuthStore, ad.TrustedForNTAuth)
	graphTestContext.NewRelationship(s.EnterpriseCA, s.DC, ad.CanAbuseUPNCertMapping)
	graphTestContext.NewRelationship(s.DC, s.Domain, ad.DCFor)
	graphTestContext.NewRelationship(s.Group3, s.CertTemplate3, ad.Enroll)
	graphTestContext.NewRelationship(s.CertTemplate3, s.EnterpriseCA, ad.PublishedTo)
	graphTestContext.NewRelationship(s.CertTemplate4, s.EnterpriseCA, ad.PublishedTo)
	graphTestContext.NewRelationship(s.Group4, s.CertTemplate4, ad.Enroll)
	graphTestContext.NewRelationship(s.Group2, s.CertTemplate2, ad.Enroll)
	graphTestContext.NewRelationship(s.Group0, s.EnterpriseCA, ad.Enroll)
	graphTestContext.NewRelationship(s.Group2, s.Group0, ad.MemberOf)
	graphTestContext.NewRelationship(s.Group3, s.Group0, ad.MemberOf)
	graphTestContext.NewRelationship(s.Group4, s.Group0, ad.MemberOf)
	graphTestContext.NewRelationship(s.Group5, s.Group0, ad.MemberOf)
	graphTestContext.NewRelationship(s.Group5, s.CertTemplate5, ad.Enroll)
	graphTestContext.NewRelationship(s.CertTemplate5, s.EnterpriseCA, ad.PublishedTo)
	graphTestContext.NewRelationship(s.CertTemplate1, s.EnterpriseCA, ad.PublishedTo)
	graphTestContext.NewRelationship(s.Group1, s.CertTemplate1, ad.Enroll)
	graphTestContext.NewRelationship(s.Group1, s.Group0, ad.MemberOf)
}

type ESC6bTemplate2Harness struct {
	CertTemplate1 *graph.Node
	CertTemplate2 *graph.Node
	CertTemplate3 *graph.Node
	CertTemplate4 *graph.Node
	CertTemplate5 *graph.Node
	CertTemplate6 *graph.Node
	Computer1     *graph.Node
	Computer2     *graph.Node
	Computer3     *graph.Node
	Computer4     *graph.Node
	Computer5     *graph.Node
	Computer6     *graph.Node
	DC            *graph.Node
	Domain        *graph.Node
	EnterpriseCA  *graph.Node
	Group0        *graph.Node
	Group1        *graph.Node
	Group2        *graph.Node
	Group3        *graph.Node
	Group4        *graph.Node
	Group5        *graph.Node
	Group6        *graph.Node
	NTAuthStore   *graph.Node
	RootCA        *graph.Node
	User1         *graph.Node
	User2         *graph.Node
	User3         *graph.Node
	User4         *graph.Node
	User5         *graph.Node
	User6         *graph.Node
}

func (s *ESC6bTemplate2Harness) Setup(graphTestContext *GraphTestContext) {
	domainSid := RandomDomainSID()
	s.CertTemplate1 = graphTestContext.NewActiveDirectoryCertTemplate("CertTemplate1", domainSid, CertTemplateData{
		ApplicationPolicies:        []string{},
		AuthenticationEnabled:      true,
		AuthorizedSignatures:       0,
		EKUS:                       []string{},
		EnrolleeSuppliesSubject:    false,
		NoSecurityExtension:        false,
		RequiresManagerApproval:    false,
		SchemaVersion:              1,
		SubjectAltRequireDNS:       false,
		SubjectAltRequireDomainDNS: false,
		SubjectAltRequireSPN:       false,
		SubjectAltRequireUPN:       false,
	})
	s.CertTemplate1.Properties.Set(ad.SubjectAltRequireEmail.String(), false)
	s.CertTemplate1.Properties.Set(ad.SubjectRequireEmail.String(), false)
	graphTestContext.UpdateNode(s.CertTemplate1)

	s.CertTemplate2 = graphTestContext.NewActiveDirectoryCertTemplate("CertTemplate2", domainSid, CertTemplateData{
		ApplicationPolicies:        []string{},
		AuthenticationEnabled:      true,
		AuthorizedSignatures:       0,
		EKUS:                       []string{},
		EnrolleeSuppliesSubject:    false,
		NoSecurityExtension:        false,
		RequiresManagerApproval:    false,
		SchemaVersion:              1,
		SubjectAltRequireDNS:       true,
		SubjectAltRequireDomainDNS: false,
		SubjectAltRequireSPN:       false,
		SubjectAltRequireUPN:       false,
	})
	s.CertTemplate2.Properties.Set(ad.SubjectAltRequireEmail.String(), false)
	s.CertTemplate2.Properties.Set(ad.SubjectRequireEmail.String(), false)
	graphTestContext.UpdateNode(s.CertTemplate2)

	s.CertTemplate3 = graphTestContext.NewActiveDirectoryCertTemplate("CertTemplate3", domainSid, CertTemplateData{
		ApplicationPolicies:        []string{},
		AuthenticationEnabled:      true,
		AuthorizedSignatures:       0,
		EKUS:                       []string{},
		EnrolleeSuppliesSubject:    false,
		NoSecurityExtension:        false,
		RequiresManagerApproval:    false,
		SchemaVersion:              1,
		SubjectAltRequireDNS:       false,
		SubjectAltRequireDomainDNS: true,
		SubjectAltRequireSPN:       false,
		SubjectAltRequireUPN:       false,
	})
	s.CertTemplate3.Properties.Set(ad.SubjectAltRequireEmail.String(), false)
	s.CertTemplate3.Properties.Set(ad.SubjectRequireEmail.String(), false)
	graphTestContext.UpdateNode(s.CertTemplate3)

	s.CertTemplate4 = graphTestContext.NewActiveDirectoryCertTemplate("CertTemplate4", domainSid, CertTemplateData{
		ApplicationPolicies:        []string{},
		AuthenticationEnabled:      true,
		AuthorizedSignatures:       0,
		EKUS:                       []string{},
		EnrolleeSuppliesSubject:    false,
		NoSecurityExtension:        false,
		RequiresManagerApproval:    false,
		SchemaVersion:              1,
		SubjectAltRequireDNS:       false,
		SubjectAltRequireDomainDNS: false,
		SubjectAltRequireSPN:       false,
		SubjectAltRequireUPN:       false,
	})
	s.CertTemplate4.Properties.Set(ad.SubjectAltRequireEmail.String(), true)
	s.CertTemplate4.Properties.Set(ad.SubjectRequireEmail.String(), true)
	graphTestContext.UpdateNode(s.CertTemplate4)

	s.CertTemplate5 = graphTestContext.NewActiveDirectoryCertTemplate("CertTemplate5", domainSid, CertTemplateData{
		ApplicationPolicies:        []string{},
		AuthenticationEnabled:      true,
		AuthorizedSignatures:       0,
		EKUS:                       []string{},
		EnrolleeSuppliesSubject:    false,
		NoSecurityExtension:        false,
		RequiresManagerApproval:    false,
		SchemaVersion:              2,
		SubjectAltRequireDNS:       false,
		SubjectAltRequireDomainDNS: false,
		SubjectAltRequireSPN:       false,
		SubjectAltRequireUPN:       false,
	})
	s.CertTemplate5.Properties.Set(ad.SubjectAltRequireEmail.String(), true)
	s.CertTemplate5.Properties.Set(ad.SubjectRequireEmail.String(), false)
	graphTestContext.UpdateNode(s.CertTemplate5)

	s.CertTemplate6 = graphTestContext.NewActiveDirectoryCertTemplate("CertTemplate6", domainSid, CertTemplateData{
		ApplicationPolicies:        []string{},
		AuthenticationEnabled:      true,
		AuthorizedSignatures:       0,
		EKUS:                       []string{},
		EnrolleeSuppliesSubject:    false,
		NoSecurityExtension:        false,
		RequiresManagerApproval:    false,
		SchemaVersion:              2,
		SubjectAltRequireDNS:       false,
		SubjectAltRequireDomainDNS: false,
		SubjectAltRequireSPN:       false,
		SubjectAltRequireUPN:       false,
	})
	s.CertTemplate6.Properties.Set(ad.SubjectAltRequireEmail.String(), false)
	s.CertTemplate6.Properties.Set(ad.SubjectRequireEmail.String(), true)
	graphTestContext.UpdateNode(s.CertTemplate6)

	s.EnterpriseCA = graphTestContext.NewActiveDirectoryEnterpriseCA("EnterpriseCA", domainSid)
	s.EnterpriseCA.Properties.Set(ad.IsUserSpecifiesSanEnabled.String(), true)
	graphTestContext.UpdateNode(s.EnterpriseCA)

	s.Computer1 = graphTestContext.NewActiveDirectoryComputer("Computer1", domainSid)
	s.Computer2 = graphTestContext.NewActiveDirectoryComputer("Computer2", domainSid)
	s.Computer3 = graphTestContext.NewActiveDirectoryComputer("Computer3", domainSid)
	s.Computer4 = graphTestContext.NewActiveDirectoryComputer("Computer4", domainSid)
	s.Computer5 = graphTestContext.NewActiveDirectoryComputer("Computer5", domainSid)
	s.Computer6 = graphTestContext.NewActiveDirectoryComputer("Computer6", domainSid)
	s.DC = graphTestContext.NewActiveDirectoryComputer("DC", domainSid)
	s.Domain = graphTestContext.NewActiveDirectoryDomain("Domain", domainSid, false, true)

	s.Group0 = graphTestContext.NewActiveDirectoryGroup("Group0", domainSid)
	s.Group1 = graphTestContext.NewActiveDirectoryGroup("Group1", domainSid)
	s.Group2 = graphTestContext.NewActiveDirectoryGroup("Group2", domainSid)
	s.Group3 = graphTestContext.NewActiveDirectoryGroup("Group3", domainSid)
	s.Group4 = graphTestContext.NewActiveDirectoryGroup("Group4", domainSid)
	s.Group5 = graphTestContext.NewActiveDirectoryGroup("Group5", domainSid)
	s.Group6 = graphTestContext.NewActiveDirectoryGroup("Group6", domainSid)
	s.NTAuthStore = graphTestContext.NewActiveDirectoryNTAuthStore("NTAuthStore", domainSid)
	s.RootCA = graphTestContext.NewActiveDirectoryRootCA("RootCA", domainSid)
	s.User1 = graphTestContext.NewActiveDirectoryUser("User1", domainSid)
	s.User2 = graphTestContext.NewActiveDirectoryUser("User2", domainSid)
	s.User3 = graphTestContext.NewActiveDirectoryUser("User3", domainSid)
	s.User4 = graphTestContext.NewActiveDirectoryUser("User4", domainSid)
	s.User5 = graphTestContext.NewActiveDirectoryUser("User5", domainSid)
	s.User6 = graphTestContext.NewActiveDirectoryUser("User6", domainSid)
	graphTestContext.NewRelationship(s.RootCA, s.Domain, ad.RootCAFor)
	graphTestContext.NewRelationship(s.EnterpriseCA, s.RootCA, ad.IssuedSignedBy)
	graphTestContext.NewRelationship(s.NTAuthStore, s.Domain, ad.NTAuthStoreFor)
	graphTestContext.NewRelationship(s.EnterpriseCA, s.NTAuthStore, ad.TrustedForNTAuth)
	graphTestContext.NewRelationship(s.EnterpriseCA, s.DC, ad.CanAbuseUPNCertMapping)
	graphTestContext.NewRelationship(s.DC, s.Domain, ad.DCFor)
	graphTestContext.NewRelationship(s.Group0, s.EnterpriseCA, ad.Enroll)
	graphTestContext.NewRelationship(s.CertTemplate1, s.EnterpriseCA, ad.PublishedTo)
	graphTestContext.NewRelationship(s.Group1, s.CertTemplate1, ad.Enroll)
	graphTestContext.NewRelationship(s.Group1, s.Group0, ad.MemberOf)
	graphTestContext.NewRelationship(s.CertTemplate2, s.EnterpriseCA, ad.PublishedTo)
	graphTestContext.NewRelationship(s.CertTemplate3, s.EnterpriseCA, ad.PublishedTo)
	graphTestContext.NewRelationship(s.CertTemplate4, s.EnterpriseCA, ad.PublishedTo)
	graphTestContext.NewRelationship(s.CertTemplate5, s.EnterpriseCA, ad.PublishedTo)
	graphTestContext.NewRelationship(s.CertTemplate6, s.EnterpriseCA, ad.PublishedTo)
	graphTestContext.NewRelationship(s.Computer1, s.CertTemplate1, ad.Enroll)
	graphTestContext.NewRelationship(s.Computer1, s.Group0, ad.MemberOf)
	graphTestContext.NewRelationship(s.User1, s.CertTemplate1, ad.Enroll)
	graphTestContext.NewRelationship(s.User1, s.Group0, ad.MemberOf)
	graphTestContext.NewRelationship(s.Group2, s.Group0, ad.MemberOf)
	graphTestContext.NewRelationship(s.Computer2, s.Group0, ad.MemberOf)
	graphTestContext.NewRelationship(s.User2, s.Group0, ad.MemberOf)
	graphTestContext.NewRelationship(s.User2, s.CertTemplate2, ad.Enroll)
	graphTestContext.NewRelationship(s.Computer2, s.CertTemplate2, ad.Enroll)
	graphTestContext.NewRelationship(s.Group2, s.CertTemplate2, ad.Enroll)
	graphTestContext.NewRelationship(s.Group3, s.Group0, ad.MemberOf)
	graphTestContext.NewRelationship(s.Computer3, s.Group0, ad.MemberOf)
	graphTestContext.NewRelationship(s.User3, s.Group0, ad.MemberOf)
	graphTestContext.NewRelationship(s.Group3, s.CertTemplate3, ad.Enroll)
	graphTestContext.NewRelationship(s.Computer3, s.CertTemplate3, ad.Enroll)
	graphTestContext.NewRelationship(s.User3, s.CertTemplate3, ad.Enroll)
	graphTestContext.NewRelationship(s.Group4, s.Group0, ad.MemberOf)
	graphTestContext.NewRelationship(s.Computer4, s.Group0, ad.MemberOf)
	graphTestContext.NewRelationship(s.User4, s.Group0, ad.MemberOf)
	graphTestContext.NewRelationship(s.User4, s.CertTemplate4, ad.Enroll)
	graphTestContext.NewRelationship(s.Computer4, s.CertTemplate4, ad.Enroll)
	graphTestContext.NewRelationship(s.Group4, s.CertTemplate4, ad.Enroll)
	graphTestContext.NewRelationship(s.Group5, s.Group0, ad.MemberOf)
	graphTestContext.NewRelationship(s.Computer5, s.Group0, ad.MemberOf)
	graphTestContext.NewRelationship(s.User5, s.Group0, ad.MemberOf)
	graphTestContext.NewRelationship(s.Group6, s.Group0, ad.MemberOf)
	graphTestContext.NewRelationship(s.Computer6, s.Group0, ad.MemberOf)
	graphTestContext.NewRelationship(s.User6, s.Group0, ad.MemberOf)
	graphTestContext.NewRelationship(s.User6, s.CertTemplate6, ad.Enroll)
	graphTestContext.NewRelationship(s.Computer6, s.CertTemplate6, ad.Enroll)
	graphTestContext.NewRelationship(s.Group6, s.CertTemplate6, ad.Enroll)
	graphTestContext.NewRelationship(s.User5, s.CertTemplate5, ad.Enroll)
	graphTestContext.NewRelationship(s.Computer5, s.CertTemplate5, ad.Enroll)
	graphTestContext.NewRelationship(s.Group5, s.CertTemplate5, ad.Enroll)

}

type ESC6bECAHarness struct {
	CertTemplate0 *graph.Node
	CertTemplate1 *graph.Node
	CertTemplate2 *graph.Node
	CertTemplate3 *graph.Node
	CertTemplate4 *graph.Node
	CertTemplate5 *graph.Node
	DC0           *graph.Node
	DC1           *graph.Node
	DC2           *graph.Node
	DC3           *graph.Node
	DC4           *graph.Node
	DC5           *graph.Node
	Domain0       *graph.Node
	Domain1       *graph.Node
	Domain2       *graph.Node
	Domain3       *graph.Node
	Domain4       *graph.Node
	Domain5       *graph.Node
	EnterpriseCA0 *graph.Node
	EnterpriseCA1 *graph.Node
	EnterpriseCA2 *graph.Node
	EnterpriseCA3 *graph.Node
	EnterpriseCA4 *graph.Node
	EnterpriseCA5 *graph.Node
	Group0        *graph.Node
	Group1        *graph.Node
	Group2        *graph.Node
	Group3        *graph.Node
	Group4        *graph.Node
	Group5        *graph.Node
	NTAuthStore0  *graph.Node
	NTAuthStore1  *graph.Node
	NTAuthStore2  *graph.Node
	NTAuthStore3  *graph.Node
	NTAuthStore4  *graph.Node
	NTAuthStore5  *graph.Node
	RootCA0       *graph.Node
	RootCA1       *graph.Node
	RootCA2       *graph.Node
	RootCA3       *graph.Node
	RootCA4       *graph.Node
	RootCA5       *graph.Node
}

func (s *ESC6bECAHarness) Setup(graphTestContext *GraphTestContext) {
	domainSid0 := RandomDomainSID()
	domainSid1 := RandomDomainSID()
	domainSid2 := RandomDomainSID()
	domainSid3 := RandomDomainSID()
	domainSid4 := RandomDomainSID()
	domainSid5 := RandomDomainSID()

	s.CertTemplate0 = graphTestContext.NewActiveDirectoryCertTemplate("CertTemplate0", domainSid0, CertTemplateData{
		ApplicationPolicies:     []string{},
		AuthenticationEnabled:   true,
		AuthorizedSignatures:    0,
		EKUS:                    []string{},
		EnrolleeSuppliesSubject: false,
		NoSecurityExtension:     false,
		RequiresManagerApproval: false,
		SchemaVersion:           1,
		SubjectAltRequireSPN:    false,
		SubjectAltRequireUPN:    false,
	})
	s.CertTemplate1 = graphTestContext.NewActiveDirectoryCertTemplate("CertTemplate1", domainSid1, CertTemplateData{
		ApplicationPolicies:     []string{},
		AuthenticationEnabled:   true,
		AuthorizedSignatures:    0,
		EKUS:                    []string{},
		EnrolleeSuppliesSubject: false,
		NoSecurityExtension:     false,
		RequiresManagerApproval: false,
		SchemaVersion:           1,
		SubjectAltRequireSPN:    false,
		SubjectAltRequireUPN:    false,
	})
	s.CertTemplate2 = graphTestContext.NewActiveDirectoryCertTemplate("CertTemplate2", domainSid2, CertTemplateData{
		ApplicationPolicies:     []string{},
		AuthenticationEnabled:   true,
		AuthorizedSignatures:    0,
		EKUS:                    []string{},
		EnrolleeSuppliesSubject: false,
		NoSecurityExtension:     false,
		RequiresManagerApproval: false,
		SchemaVersion:           1,
		SubjectAltRequireSPN:    false,
		SubjectAltRequireUPN:    false,
	})
	s.CertTemplate3 = graphTestContext.NewActiveDirectoryCertTemplate("CertTemplate3", domainSid3, CertTemplateData{
		ApplicationPolicies:     []string{},
		AuthenticationEnabled:   true,
		AuthorizedSignatures:    0,
		EKUS:                    []string{},
		EnrolleeSuppliesSubject: false,
		NoSecurityExtension:     false,
		RequiresManagerApproval: false,
		SchemaVersion:           1,
		SubjectAltRequireSPN:    false,
		SubjectAltRequireUPN:    false,
	})
	s.CertTemplate4 = graphTestContext.NewActiveDirectoryCertTemplate("CertTemplate4", domainSid4, CertTemplateData{
		ApplicationPolicies:     []string{},
		AuthenticationEnabled:   true,
		AuthorizedSignatures:    0,
		EKUS:                    []string{},
		EnrolleeSuppliesSubject: false,
		NoSecurityExtension:     false,
		RequiresManagerApproval: false,
		SchemaVersion:           1,
		SubjectAltRequireSPN:    false,
		SubjectAltRequireUPN:    false,
	})
	s.CertTemplate5 = graphTestContext.NewActiveDirectoryCertTemplate("CertTemplate5", domainSid5, CertTemplateData{
		ApplicationPolicies:     []string{},
		AuthenticationEnabled:   true,
		AuthorizedSignatures:    0,
		EKUS:                    []string{},
		EnrolleeSuppliesSubject: false,
		NoSecurityExtension:     false,
		RequiresManagerApproval: false,
		SchemaVersion:           1,
		SubjectAltRequireSPN:    false,
		SubjectAltRequireUPN:    false,
	})
	s.DC0 = graphTestContext.NewActiveDirectoryComputer("DC0", domainSid0)
	s.DC1 = graphTestContext.NewActiveDirectoryComputer("DC1", domainSid1)
	s.DC2 = graphTestContext.NewActiveDirectoryComputer("DC2", domainSid2)
	s.DC3 = graphTestContext.NewActiveDirectoryComputer("DC3", domainSid3)
	s.DC4 = graphTestContext.NewActiveDirectoryComputer("DC4", domainSid4)
	s.DC5 = graphTestContext.NewActiveDirectoryComputer("DC5", domainSid5)
	s.Domain0 = graphTestContext.NewActiveDirectoryDomain("Domain0", domainSid0, false, true)
	s.Domain1 = graphTestContext.NewActiveDirectoryDomain("Domain1", domainSid1, false, true)
	s.Domain2 = graphTestContext.NewActiveDirectoryDomain("Domain2", domainSid2, false, true)
	s.Domain3 = graphTestContext.NewActiveDirectoryDomain("Domain3", domainSid3, false, true)
	s.Domain4 = graphTestContext.NewActiveDirectoryDomain("Domain4", domainSid4, false, true)
	s.Domain5 = graphTestContext.NewActiveDirectoryDomain("Domain5", domainSid5, false, true)

	s.EnterpriseCA0 = graphTestContext.NewActiveDirectoryEnterpriseCA("EnterpriseCA0", domainSid0)
	s.EnterpriseCA0.Properties.Set(ad.IsUserSpecifiesSanEnabled.String(), true)
	graphTestContext.UpdateNode(s.EnterpriseCA0)

	// leave ca1 isUserSpecifiesSanEnabled as nil
	s.EnterpriseCA1 = graphTestContext.NewActiveDirectoryEnterpriseCA("EnterpriseCA1", domainSid1)
	s.EnterpriseCA1.Properties.Set(ad.IsUserSpecifiesSanEnabled.String(), false)
	graphTestContext.UpdateNode(s.EnterpriseCA1)

	s.EnterpriseCA2 = graphTestContext.NewActiveDirectoryEnterpriseCA("EnterpriseCA2", domainSid2)
	s.EnterpriseCA2.Properties.Set(ad.IsUserSpecifiesSanEnabled.String(), true)
	graphTestContext.UpdateNode(s.EnterpriseCA2)

	s.EnterpriseCA3 = graphTestContext.NewActiveDirectoryEnterpriseCA("EnterpriseCA3", domainSid3)
	s.EnterpriseCA3.Properties.Set(ad.IsUserSpecifiesSanEnabled.String(), true)
	graphTestContext.UpdateNode(s.EnterpriseCA3)

	s.EnterpriseCA4 = graphTestContext.NewActiveDirectoryEnterpriseCA("EnterpriseCA4", domainSid4)
	s.EnterpriseCA4.Properties.Set(ad.IsUserSpecifiesSanEnabled.String(), true)
	graphTestContext.UpdateNode(s.EnterpriseCA4)

	s.EnterpriseCA5 = graphTestContext.NewActiveDirectoryEnterpriseCA("EnterpriseCA5", domainSid5)
	s.EnterpriseCA5.Properties.Set(ad.IsUserSpecifiesSanEnabled.String(), true)
	graphTestContext.UpdateNode(s.EnterpriseCA5)

	s.Group0 = graphTestContext.NewActiveDirectoryGroup("Group0", domainSid0)
	s.Group1 = graphTestContext.NewActiveDirectoryGroup("Group1", domainSid1)
	s.Group2 = graphTestContext.NewActiveDirectoryGroup("Group2", domainSid2)
	s.Group3 = graphTestContext.NewActiveDirectoryGroup("Group3", domainSid3)
	s.Group4 = graphTestContext.NewActiveDirectoryGroup("Group4", domainSid4)
	s.Group5 = graphTestContext.NewActiveDirectoryGroup("Group5", domainSid5)
	s.NTAuthStore0 = graphTestContext.NewActiveDirectoryNTAuthStore("NTAuthStore0", domainSid0)
	s.NTAuthStore1 = graphTestContext.NewActiveDirectoryNTAuthStore("NTAuthStore1", domainSid1)
	s.NTAuthStore2 = graphTestContext.NewActiveDirectoryNTAuthStore("NTAuthStore2", domainSid2)
	s.NTAuthStore3 = graphTestContext.NewActiveDirectoryNTAuthStore("NTAuthStore3", domainSid3)
	s.NTAuthStore4 = graphTestContext.NewActiveDirectoryNTAuthStore("NTAuthStore4", domainSid4)
	s.NTAuthStore5 = graphTestContext.NewActiveDirectoryNTAuthStore("NTAuthStore5", domainSid5)
	s.RootCA0 = graphTestContext.NewActiveDirectoryRootCA("RootCA0", domainSid0)
	s.RootCA1 = graphTestContext.NewActiveDirectoryRootCA("RootCA1", domainSid1)
	s.RootCA2 = graphTestContext.NewActiveDirectoryRootCA("RootCA2", domainSid2)
	s.RootCA3 = graphTestContext.NewActiveDirectoryRootCA("RootCA3", domainSid3)
	s.RootCA4 = graphTestContext.NewActiveDirectoryRootCA("RootCA4", domainSid4)
	s.RootCA5 = graphTestContext.NewActiveDirectoryRootCA("RootCA5", domainSid5)

	graphTestContext.NewRelationship(s.RootCA0, s.Domain0, ad.RootCAFor)
	graphTestContext.NewRelationship(s.NTAuthStore0, s.Domain0, ad.NTAuthStoreFor)
	graphTestContext.NewRelationship(s.DC0, s.Domain0, ad.DCFor)
	graphTestContext.NewRelationship(s.CertTemplate0, s.EnterpriseCA0, ad.PublishedTo)
	graphTestContext.NewRelationship(s.EnterpriseCA0, s.RootCA0, ad.IssuedSignedBy)
	graphTestContext.NewRelationship(s.EnterpriseCA0, s.NTAuthStore0, ad.TrustedForNTAuth)
	graphTestContext.NewRelationship(s.Group0, s.EnterpriseCA0, ad.Enroll)
	graphTestContext.NewRelationship(s.EnterpriseCA0, s.DC0, ad.CanAbuseUPNCertMapping)
	graphTestContext.NewRelationship(s.Group0, s.CertTemplate0, ad.Enroll)

	graphTestContext.NewRelationship(s.RootCA1, s.Domain1, ad.RootCAFor)
	graphTestContext.NewRelationship(s.NTAuthStore1, s.Domain1, ad.NTAuthStoreFor)
	graphTestContext.NewRelationship(s.DC1, s.Domain1, ad.DCFor)
	graphTestContext.NewRelationship(s.CertTemplate1, s.EnterpriseCA1, ad.PublishedTo)
	graphTestContext.NewRelationship(s.EnterpriseCA1, s.RootCA1, ad.IssuedSignedBy)
	graphTestContext.NewRelationship(s.EnterpriseCA1, s.NTAuthStore1, ad.TrustedForNTAuth)
	graphTestContext.NewRelationship(s.Group1, s.EnterpriseCA1, ad.Enroll)
	graphTestContext.NewRelationship(s.EnterpriseCA1, s.DC1, ad.CanAbuseUPNCertMapping)
	graphTestContext.NewRelationship(s.Group1, s.CertTemplate1, ad.Enroll)

	graphTestContext.NewRelationship(s.RootCA2, s.Domain2, ad.RootCAFor)
	graphTestContext.NewRelationship(s.NTAuthStore2, s.Domain2, ad.NTAuthStoreFor)
	graphTestContext.NewRelationship(s.DC2, s.Domain2, ad.DCFor)
	graphTestContext.NewRelationship(s.CertTemplate2, s.EnterpriseCA2, ad.PublishedTo)
	graphTestContext.NewRelationship(s.EnterpriseCA2, s.RootCA2, ad.IssuedSignedBy)
	graphTestContext.NewRelationship(s.EnterpriseCA2, s.NTAuthStore2, ad.TrustedForNTAuth)
	graphTestContext.NewRelationship(s.Group2, s.EnterpriseCA2, ad.Enroll)
	graphTestContext.NewRelationship(s.Group2, s.CertTemplate2, ad.Enroll)

	graphTestContext.NewRelationship(s.RootCA3, s.Domain3, ad.RootCAFor)
	graphTestContext.NewRelationship(s.NTAuthStore3, s.Domain3, ad.NTAuthStoreFor)
	graphTestContext.NewRelationship(s.DC3, s.Domain3, ad.DCFor)
	graphTestContext.NewRelationship(s.CertTemplate3, s.EnterpriseCA3, ad.PublishedTo)
	graphTestContext.NewRelationship(s.EnterpriseCA3, s.RootCA3, ad.IssuedSignedBy)
	graphTestContext.NewRelationship(s.Group3, s.EnterpriseCA3, ad.Enroll)
	graphTestContext.NewRelationship(s.EnterpriseCA3, s.DC3, ad.CanAbuseUPNCertMapping)
	graphTestContext.NewRelationship(s.Group3, s.CertTemplate3, ad.Enroll)

	graphTestContext.NewRelationship(s.RootCA4, s.Domain4, ad.RootCAFor)
	graphTestContext.NewRelationship(s.NTAuthStore4, s.Domain4, ad.NTAuthStoreFor)
	graphTestContext.NewRelationship(s.DC4, s.Domain4, ad.DCFor)
	graphTestContext.NewRelationship(s.CertTemplate4, s.EnterpriseCA4, ad.PublishedTo)
	graphTestContext.NewRelationship(s.EnterpriseCA4, s.NTAuthStore4, ad.TrustedForNTAuth)
	graphTestContext.NewRelationship(s.Group4, s.EnterpriseCA4, ad.Enroll)
	graphTestContext.NewRelationship(s.EnterpriseCA4, s.DC4, ad.CanAbuseUPNCertMapping)
	graphTestContext.NewRelationship(s.Group4, s.CertTemplate4, ad.Enroll)

	graphTestContext.NewRelationship(s.RootCA5, s.Domain5, ad.RootCAFor)
	graphTestContext.NewRelationship(s.NTAuthStore5, s.Domain5, ad.NTAuthStoreFor)
	graphTestContext.NewRelationship(s.DC5, s.Domain5, ad.DCFor)
	graphTestContext.NewRelationship(s.EnterpriseCA5, s.RootCA5, ad.IssuedSignedBy)
	graphTestContext.NewRelationship(s.EnterpriseCA5, s.NTAuthStore5, ad.TrustedForNTAuth)
	graphTestContext.NewRelationship(s.Group5, s.EnterpriseCA5, ad.Enroll)
	graphTestContext.NewRelationship(s.EnterpriseCA5, s.DC5, ad.CanAbuseUPNCertMapping)
	graphTestContext.NewRelationship(s.Group5, s.CertTemplate5, ad.Enroll)
}

type ESC6bPrincipalEdgesHarness struct {
	CertTemplate1 *graph.Node
	DC            *graph.Node
	Domain        *graph.Node
	EnterpriseCA  *graph.Node
	Group0        *graph.Node
	Group1        *graph.Node
	Group2        *graph.Node
	Group3        *graph.Node
	Group4        *graph.Node
	NTAuthStore   *graph.Node
	RootCA        *graph.Node
}

func (s *ESC6bPrincipalEdgesHarness) Setup(graphTestContext *GraphTestContext) {
	domainSid := RandomDomainSID()
	s.CertTemplate1 = graphTestContext.NewActiveDirectoryCertTemplate("CertTemplate1", domainSid, CertTemplateData{
		ApplicationPolicies:     []string{},
		AuthenticationEnabled:   true,
		AuthorizedSignatures:    0,
		EKUS:                    []string{},
		EnrolleeSuppliesSubject: false,
		NoSecurityExtension:     false,
		RequiresManagerApproval: false,
		SchemaVersion:           1,
		SubjectAltRequireSPN:    false,
		SubjectAltRequireUPN:    false,
	})
	s.DC = graphTestContext.NewActiveDirectoryComputer("DC", domainSid)
	s.Domain = graphTestContext.NewActiveDirectoryDomain("Domain", domainSid, false, true)

	s.EnterpriseCA = graphTestContext.NewActiveDirectoryEnterpriseCA("EnterpriseCA", domainSid)
	s.EnterpriseCA.Properties.Set(ad.IsUserSpecifiesSanEnabled.String(), true)
	graphTestContext.UpdateNode(s.EnterpriseCA)

	s.Group0 = graphTestContext.NewActiveDirectoryGroup("Group0", domainSid)
	s.Group1 = graphTestContext.NewActiveDirectoryGroup("Group1", domainSid)
	s.Group2 = graphTestContext.NewActiveDirectoryGroup("Group2", domainSid)
	s.Group3 = graphTestContext.NewActiveDirectoryGroup("Group3", domainSid)
	s.Group4 = graphTestContext.NewActiveDirectoryGroup("Group4", domainSid)
	s.NTAuthStore = graphTestContext.NewActiveDirectoryNTAuthStore("NTAuthStore", domainSid)
	s.RootCA = graphTestContext.NewActiveDirectoryRootCA("RootCA", domainSid)
	graphTestContext.NewRelationship(s.RootCA, s.Domain, ad.RootCAFor)
	graphTestContext.NewRelationship(s.EnterpriseCA, s.RootCA, ad.IssuedSignedBy)
	graphTestContext.NewRelationship(s.NTAuthStore, s.Domain, ad.NTAuthStoreFor)
	graphTestContext.NewRelationship(s.EnterpriseCA, s.NTAuthStore, ad.TrustedForNTAuth)
	graphTestContext.NewRelationship(s.EnterpriseCA, s.DC, ad.CanAbuseUPNCertMapping)
	graphTestContext.NewRelationship(s.DC, s.Domain, ad.DCFor)
	graphTestContext.NewRelationship(s.Group0, s.EnterpriseCA, ad.Enroll)
	graphTestContext.NewRelationship(s.CertTemplate1, s.EnterpriseCA, ad.PublishedTo)
	graphTestContext.NewRelationship(s.Group1, s.CertTemplate1, ad.GenericAll)
	graphTestContext.NewRelationship(s.Group1, s.Group0, ad.MemberOf)
	graphTestContext.NewRelationship(s.Group2, s.CertTemplate1, ad.AllExtendedRights)
	graphTestContext.NewRelationship(s.Group2, s.Group0, ad.MemberOf)
	graphTestContext.NewRelationship(s.Group3, s.CertTemplate1, ad.GenericWrite)
	graphTestContext.NewRelationship(s.Group3, s.Group0, ad.MemberOf)
	graphTestContext.NewRelationship(s.Group4, s.CertTemplate1, ad.Enroll)
}

type ShortcutHarness struct {
	Group1 *graph.Node
	Group2 *graph.Node
	Group3 *graph.Node
	Group4 *graph.Node
	User1  *graph.Node
}

func (s *ShortcutHarness) Setup(graphTestContext *GraphTestContext) {
	sid := RandomDomainSID()
	s.Group1 = graphTestContext.NewActiveDirectoryGroup("GROUP ONE", sid)
	s.Group2 = graphTestContext.NewActiveDirectoryGroup("GROUP TWO", sid)
	s.Group3 = graphTestContext.NewActiveDirectoryGroup("GROUP THREE", sid)
	s.Group4 = graphTestContext.NewActiveDirectoryGroup("GROUP FOUR", sid)
	s.User1 = graphTestContext.NewActiveDirectoryUser("USER ONE", sid)

	graphTestContext.NewRelationship(s.Group4, s.Group1, ad.MemberOf)
	graphTestContext.NewRelationship(s.Group3, s.Group2, ad.MemberOf)
	graphTestContext.NewRelationship(s.Group3, s.Group1, ad.MemberOf)
	graphTestContext.NewRelationship(s.User1, s.Group4, ad.MemberOf)
	graphTestContext.NewRelationship(s.User1, s.Group3, ad.MemberOf)
}

type RootADHarness struct {
	ActiveDirectoryDomainSID                string
	ActiveDirectoryDomain                   *graph.Node
	ActiveDirectoryRDPDomainGroup           *graph.Node
	ActiveDirectoryDomainUsersGroup         *graph.Node
	ActiveDirectoryUser                     *graph.Node
	ActiveDirectoryOU                       *graph.Node
	ActiveDirectoryGPO                      *graph.Node
	ActiveDirectoryDCSyncAtomicRelationship *graph.Relationship
	NumCollectedDomains                     int
}

func (s *RootADHarness) Setup(graphTestContext *GraphTestContext) {
	s.ActiveDirectoryDomainSID = RandomDomainSID()
	s.ActiveDirectoryDomain = graphTestContext.NewActiveDirectoryDomain("TESTLAB.LOCAL", s.ActiveDirectoryDomainSID, false, true)
	s.ActiveDirectoryUser = graphTestContext.NewActiveDirectoryUser("AD User", s.ActiveDirectoryDomainSID)
	s.ActiveDirectoryOU = graphTestContext.NewActiveDirectoryOU("OU", s.ActiveDirectoryDomainSID, false)
	s.ActiveDirectoryGPO = graphTestContext.NewActiveDirectoryGPO("GPO Policy", s.ActiveDirectoryDomainSID)
	s.ActiveDirectoryDomainUsersGroup = graphTestContext.NewActiveDirectoryGroup("Domain Users", s.ActiveDirectoryDomainSID)

	// Allow the user to do DCSync to the domain
	s.ActiveDirectoryDCSyncAtomicRelationship = graphTestContext.NewRelationship(s.ActiveDirectoryUser, s.ActiveDirectoryDomain, ad.DCSync, DefaultRelProperties)

	// Contain the OU and user
	graphTestContext.NewRelationship(s.ActiveDirectoryDomain, s.ActiveDirectoryOU, ad.Contains)
	graphTestContext.NewRelationship(s.ActiveDirectoryOU, s.ActiveDirectoryUser, ad.Contains)
	graphTestContext.NewRelationship(s.ActiveDirectoryUser, s.ActiveDirectoryDomainUsersGroup, ad.MemberOf)

	// Apply a GPO
	graphTestContext.NewRelationship(s.ActiveDirectoryGPO, s.ActiveDirectoryOU, ad.GPLink)
}

type ESC4Template1 struct {
	CertTemplate1 *graph.Node
	CertTemplate2 *graph.Node
	CertTemplate3 *graph.Node
	CertTemplate4 *graph.Node

	Domain       *graph.Node
	EnterpriseCA *graph.Node

	NTAuthStore *graph.Node
	RootCA      *graph.Node

	Group0  *graph.Node
	Group11 *graph.Node
	Group12 *graph.Node
	Group13 *graph.Node
	Group14 *graph.Node
	Group15 *graph.Node
	Group21 *graph.Node
	Group22 *graph.Node
	Group23 *graph.Node
	Group24 *graph.Node
	Group25 *graph.Node
	Group31 *graph.Node
	Group32 *graph.Node
	Group33 *graph.Node
	Group34 *graph.Node
	Group35 *graph.Node
	Group41 *graph.Node
	Group42 *graph.Node
	Group43 *graph.Node
	Group44 *graph.Node
	Group45 *graph.Node
}

func (s *ESC4Template1) Setup(graphTestContext *GraphTestContext) {
	domainSid := RandomDomainSID()
	s.CertTemplate1 = graphTestContext.NewActiveDirectoryCertTemplate("CertTemplate1", domainSid, CertTemplateData{
		ApplicationPolicies:     []string{},
		AuthenticationEnabled:   true,
		AuthorizedSignatures:    1,
		EKUS:                    []string{},
		EnrolleeSuppliesSubject: true,
		NoSecurityExtension:     false,
		RequiresManagerApproval: false,
		SchemaVersion:           1,
		SubjectAltRequireSPN:    false,
		SubjectAltRequireUPN:    false,
	})
	s.CertTemplate2 = graphTestContext.NewActiveDirectoryCertTemplate("CertTemplate2", domainSid, CertTemplateData{
		ApplicationPolicies:     []string{},
		AuthenticationEnabled:   false,
		AuthorizedSignatures:    1,
		EKUS:                    []string{},
		EnrolleeSuppliesSubject: true,
		NoSecurityExtension:     false,
		RequiresManagerApproval: false,
		SchemaVersion:           1,
		SubjectAltRequireSPN:    false,
		SubjectAltRequireUPN:    false,
	})
	s.CertTemplate3 = graphTestContext.NewActiveDirectoryCertTemplate("CertTemplate3", domainSid, CertTemplateData{
		ApplicationPolicies:     []string{},
		AuthenticationEnabled:   true,
		AuthorizedSignatures:    1,
		EKUS:                    []string{},
		EnrolleeSuppliesSubject: true,
		NoSecurityExtension:     false,
		RequiresManagerApproval: false,
		SchemaVersion:           2,
		SubjectAltRequireSPN:    false,
		SubjectAltRequireUPN:    false,
	})
	s.CertTemplate4 = graphTestContext.NewActiveDirectoryCertTemplate("CertTemplate4", domainSid, CertTemplateData{
		ApplicationPolicies:     []string{},
		AuthenticationEnabled:   true,
		AuthorizedSignatures:    0,
		EKUS:                    []string{},
		EnrolleeSuppliesSubject: true,
		NoSecurityExtension:     false,
		RequiresManagerApproval: false,
		SchemaVersion:           2,
		SubjectAltRequireSPN:    false,
		SubjectAltRequireUPN:    false,
	})

	s.Domain = graphTestContext.NewActiveDirectoryDomain("Domain", domainSid, false, true)
	s.EnterpriseCA = graphTestContext.NewActiveDirectoryEnterpriseCA("EnterpriseCA", domainSid)

	s.Group0 = graphTestContext.NewActiveDirectoryGroup("Group0", domainSid)
	s.Group11 = graphTestContext.NewActiveDirectoryGroup("Group11", domainSid)
	s.Group12 = graphTestContext.NewActiveDirectoryGroup("Group12", domainSid)
	s.Group13 = graphTestContext.NewActiveDirectoryGroup("Group13", domainSid)
	s.Group14 = graphTestContext.NewActiveDirectoryGroup("Group14", domainSid)
	s.Group15 = graphTestContext.NewActiveDirectoryGroup("Group15", domainSid)

	s.Group21 = graphTestContext.NewActiveDirectoryGroup("Group21", domainSid)
	s.Group22 = graphTestContext.NewActiveDirectoryGroup("Group22", domainSid)
	s.Group23 = graphTestContext.NewActiveDirectoryGroup("Group23", domainSid)
	s.Group24 = graphTestContext.NewActiveDirectoryGroup("Group24", domainSid)
	s.Group25 = graphTestContext.NewActiveDirectoryGroup("Group25", domainSid)

	s.Group31 = graphTestContext.NewActiveDirectoryGroup("Group31", domainSid)
	s.Group32 = graphTestContext.NewActiveDirectoryGroup("Group32", domainSid)
	s.Group33 = graphTestContext.NewActiveDirectoryGroup("Group33", domainSid)
	s.Group34 = graphTestContext.NewActiveDirectoryGroup("Group34", domainSid)
	s.Group35 = graphTestContext.NewActiveDirectoryGroup("Group35", domainSid)

	s.Group41 = graphTestContext.NewActiveDirectoryGroup("Group41", domainSid)
	s.Group42 = graphTestContext.NewActiveDirectoryGroup("Group42", domainSid)
	s.Group43 = graphTestContext.NewActiveDirectoryGroup("Group43", domainSid)
	s.Group44 = graphTestContext.NewActiveDirectoryGroup("Group44", domainSid)
	s.Group45 = graphTestContext.NewActiveDirectoryGroup("Group45", domainSid)

	s.NTAuthStore = graphTestContext.NewActiveDirectoryNTAuthStore("NTAuthStore", domainSid)
	s.RootCA = graphTestContext.NewActiveDirectoryRootCA("RootCA", domainSid)

	graphTestContext.NewRelationship(s.RootCA, s.Domain, ad.RootCAFor)
	graphTestContext.NewRelationship(s.EnterpriseCA, s.RootCA, ad.IssuedSignedBy)
	graphTestContext.NewRelationship(s.EnterpriseCA, s.NTAuthStore, ad.TrustedForNTAuth)
	graphTestContext.NewRelationship(s.Group0, s.EnterpriseCA, ad.Enroll)
	graphTestContext.NewRelationship(s.CertTemplate1, s.EnterpriseCA, ad.PublishedTo)
	graphTestContext.NewRelationship(s.Group11, s.CertTemplate1, ad.GenericAll)
	graphTestContext.NewRelationship(s.Group11, s.Group0, ad.MemberOf)
	graphTestContext.NewRelationship(s.Group12, s.CertTemplate1, ad.Enroll)
	graphTestContext.NewRelationship(s.Group12, s.Group0, ad.MemberOf)
	graphTestContext.NewRelationship(s.Group13, s.CertTemplate1, ad.Enroll)
	graphTestContext.NewRelationship(s.Group13, s.Group0, ad.MemberOf)
	graphTestContext.NewRelationship(s.Group12, s.CertTemplate1, ad.GenericWrite)
	graphTestContext.NewRelationship(s.Group13, s.CertTemplate1, ad.WritePKINameFlag)
	graphTestContext.NewRelationship(s.Group14, s.CertTemplate1, ad.Enroll)
	graphTestContext.NewRelationship(s.Group14, s.Group0, ad.MemberOf)
	graphTestContext.NewRelationship(s.Group14, s.CertTemplate1, ad.WritePKIEnrollmentFlag)
	graphTestContext.NewRelationship(s.NTAuthStore, s.Domain, ad.NTAuthStoreFor)
	graphTestContext.NewRelationship(s.Group15, s.CertTemplate1, ad.Enroll)
	graphTestContext.NewRelationship(s.Group15, s.Group0, ad.MemberOf)
	graphTestContext.NewRelationship(s.Group15, s.CertTemplate1, ad.WritePKIEnrollmentFlag)
	graphTestContext.NewRelationship(s.Group15, s.CertTemplate1, ad.WritePKINameFlag)
	graphTestContext.NewRelationship(s.CertTemplate2, s.EnterpriseCA, ad.PublishedTo)
	graphTestContext.NewRelationship(s.Group21, s.CertTemplate2, ad.GenericAll)
	graphTestContext.NewRelationship(s.Group21, s.Group0, ad.MemberOf)
	graphTestContext.NewRelationship(s.Group22, s.CertTemplate2, ad.Enroll)
	graphTestContext.NewRelationship(s.Group22, s.Group0, ad.MemberOf)
	graphTestContext.NewRelationship(s.Group23, s.CertTemplate2, ad.Enroll)
	graphTestContext.NewRelationship(s.Group23, s.Group0, ad.MemberOf)
	graphTestContext.NewRelationship(s.Group22, s.CertTemplate2, ad.GenericWrite)
	graphTestContext.NewRelationship(s.Group23, s.CertTemplate2, ad.WritePKINameFlag)
	graphTestContext.NewRelationship(s.Group24, s.CertTemplate2, ad.Enroll)
	graphTestContext.NewRelationship(s.Group24, s.Group0, ad.MemberOf)
	graphTestContext.NewRelationship(s.Group24, s.CertTemplate2, ad.WritePKIEnrollmentFlag)
	graphTestContext.NewRelationship(s.Group25, s.CertTemplate2, ad.Enroll)
	graphTestContext.NewRelationship(s.Group25, s.Group0, ad.MemberOf)
	graphTestContext.NewRelationship(s.Group25, s.CertTemplate2, ad.WritePKIEnrollmentFlag)
	graphTestContext.NewRelationship(s.Group25, s.CertTemplate2, ad.WritePKINameFlag)
	graphTestContext.NewRelationship(s.CertTemplate3, s.EnterpriseCA, ad.PublishedTo)
	graphTestContext.NewRelationship(s.Group31, s.CertTemplate3, ad.GenericAll)
	graphTestContext.NewRelationship(s.Group31, s.Group0, ad.MemberOf)
	graphTestContext.NewRelationship(s.Group32, s.CertTemplate3, ad.Enroll)
	graphTestContext.NewRelationship(s.Group32, s.Group0, ad.MemberOf)
	graphTestContext.NewRelationship(s.Group33, s.CertTemplate3, ad.Enroll)
	graphTestContext.NewRelationship(s.Group33, s.Group0, ad.MemberOf)
	graphTestContext.NewRelationship(s.Group32, s.CertTemplate3, ad.GenericWrite)
	graphTestContext.NewRelationship(s.Group33, s.CertTemplate3, ad.WritePKINameFlag)
	graphTestContext.NewRelationship(s.Group34, s.CertTemplate3, ad.Enroll)
	graphTestContext.NewRelationship(s.Group34, s.Group0, ad.MemberOf)
	graphTestContext.NewRelationship(s.Group34, s.CertTemplate3, ad.WritePKIEnrollmentFlag)
	graphTestContext.NewRelationship(s.Group35, s.CertTemplate3, ad.Enroll)
	graphTestContext.NewRelationship(s.Group35, s.Group0, ad.MemberOf)
	graphTestContext.NewRelationship(s.Group35, s.CertTemplate3, ad.WritePKIEnrollmentFlag)
	graphTestContext.NewRelationship(s.Group35, s.CertTemplate3, ad.WritePKINameFlag)
	graphTestContext.NewRelationship(s.CertTemplate4, s.EnterpriseCA, ad.PublishedTo)
	graphTestContext.NewRelationship(s.Group41, s.CertTemplate4, ad.GenericAll)
	graphTestContext.NewRelationship(s.Group41, s.Group0, ad.MemberOf)
	graphTestContext.NewRelationship(s.Group42, s.CertTemplate4, ad.Enroll)
	graphTestContext.NewRelationship(s.Group42, s.Group0, ad.MemberOf)
	graphTestContext.NewRelationship(s.Group43, s.CertTemplate4, ad.Enroll)
	graphTestContext.NewRelationship(s.Group43, s.Group0, ad.MemberOf)
	graphTestContext.NewRelationship(s.Group42, s.CertTemplate4, ad.GenericWrite)
	graphTestContext.NewRelationship(s.Group43, s.CertTemplate4, ad.WritePKINameFlag)
	graphTestContext.NewRelationship(s.Group44, s.CertTemplate4, ad.Enroll)
	graphTestContext.NewRelationship(s.Group44, s.Group0, ad.MemberOf)
	graphTestContext.NewRelationship(s.Group44, s.CertTemplate4, ad.WritePKIEnrollmentFlag)
	graphTestContext.NewRelationship(s.Group45, s.CertTemplate4, ad.Enroll)
	graphTestContext.NewRelationship(s.Group45, s.Group0, ad.MemberOf)
	graphTestContext.NewRelationship(s.Group45, s.CertTemplate4, ad.WritePKIEnrollmentFlag)
	graphTestContext.NewRelationship(s.Group45, s.CertTemplate4, ad.WritePKINameFlag)
}

type ESC4Template2 struct {
	CertTemplate1 *graph.Node
	CertTemplate2 *graph.Node
	CertTemplate3 *graph.Node
	CertTemplate4 *graph.Node
	CertTemplate5 *graph.Node
	Domain        *graph.Node
	EnterpriseCA  *graph.Node
	Group0        *graph.Node
	Group11       *graph.Node
	Group12       *graph.Node
	Group13       *graph.Node
	Group14       *graph.Node
	Group15       *graph.Node
	Group21       *graph.Node
	Group22       *graph.Node
	Group23       *graph.Node
	Group24       *graph.Node
	Group25       *graph.Node
	Group31       *graph.Node
	Group32       *graph.Node
	Group33       *graph.Node
	Group34       *graph.Node
	Group35       *graph.Node
	Group41       *graph.Node
	Group42       *graph.Node
	Group43       *graph.Node
	Group44       *graph.Node
	Group45       *graph.Node
	Group51       *graph.Node
	Group52       *graph.Node
	Group53       *graph.Node
	Group54       *graph.Node
	Group55       *graph.Node
	NTAuthStore   *graph.Node
	RootCA        *graph.Node
}

func (s *ESC4Template2) Setup(graphTestContext *GraphTestContext) {
	domainSid := RandomDomainSID()
	s.CertTemplate1 = graphTestContext.NewActiveDirectoryCertTemplate("CertTemplate1", domainSid, CertTemplateData{
		ApplicationPolicies:     []string{},
		AuthenticationEnabled:   false,
		AuthorizedSignatures:    0,
		EKUS:                    []string{},
		EnrolleeSuppliesSubject: false,
		NoSecurityExtension:     false,
		RequiresManagerApproval: true,
		SchemaVersion:           1,
		SubjectAltRequireSPN:    false,
		SubjectAltRequireUPN:    false,
	})
	s.CertTemplate2 = graphTestContext.NewActiveDirectoryCertTemplate("CertTemplate2", domainSid, CertTemplateData{
		ApplicationPolicies:     []string{},
		AuthenticationEnabled:   true,
		AuthorizedSignatures:    0,
		EKUS:                    []string{},
		EnrolleeSuppliesSubject: false,
		NoSecurityExtension:     false,
		RequiresManagerApproval: true,
		SchemaVersion:           1,
		SubjectAltRequireSPN:    false,
		SubjectAltRequireUPN:    false,
	})
	s.CertTemplate3 = graphTestContext.NewActiveDirectoryCertTemplate("CertTemplate3", domainSid, CertTemplateData{
		ApplicationPolicies:     []string{},
		AuthenticationEnabled:   true,
		AuthorizedSignatures:    0,
		EKUS:                    []string{},
		EnrolleeSuppliesSubject: false,
		NoSecurityExtension:     false,
		RequiresManagerApproval: false,
		SchemaVersion:           1,
		SubjectAltRequireSPN:    false,
		SubjectAltRequireUPN:    false,
	})
	s.CertTemplate4 = graphTestContext.NewActiveDirectoryCertTemplate("CertTemplate4", domainSid, CertTemplateData{
		ApplicationPolicies:     []string{},
		AuthenticationEnabled:   true,
		AuthorizedSignatures:    0,
		EKUS:                    []string{},
		EnrolleeSuppliesSubject: true,
		NoSecurityExtension:     false,
		RequiresManagerApproval: true,
		SchemaVersion:           1,
		SubjectAltRequireSPN:    false,
		SubjectAltRequireUPN:    false,
	})
	s.CertTemplate5 = graphTestContext.NewActiveDirectoryCertTemplate("CertTemplate5", domainSid, CertTemplateData{
		ApplicationPolicies:     []string{},
		AuthenticationEnabled:   true,
		AuthorizedSignatures:    0,
		EKUS:                    []string{},
		EnrolleeSuppliesSubject: true,
		NoSecurityExtension:     false,
		RequiresManagerApproval: false,
		SchemaVersion:           1,
		SubjectAltRequireSPN:    false,
		SubjectAltRequireUPN:    false,
	})
	s.Domain = graphTestContext.NewActiveDirectoryDomain("Domain", domainSid, false, true)
	s.EnterpriseCA = graphTestContext.NewActiveDirectoryEnterpriseCA("EnterpriseCA", domainSid)
	s.Group0 = graphTestContext.NewActiveDirectoryGroup("Group0", domainSid)
	s.Group11 = graphTestContext.NewActiveDirectoryGroup("Group11", domainSid)
	s.Group12 = graphTestContext.NewActiveDirectoryGroup("Group12", domainSid)
	s.Group13 = graphTestContext.NewActiveDirectoryGroup("Group13", domainSid)
	s.Group14 = graphTestContext.NewActiveDirectoryGroup("Group14", domainSid)
	s.Group15 = graphTestContext.NewActiveDirectoryGroup("Group15", domainSid)
	s.Group21 = graphTestContext.NewActiveDirectoryGroup("Group21", domainSid)
	s.Group22 = graphTestContext.NewActiveDirectoryGroup("Group22", domainSid)
	s.Group23 = graphTestContext.NewActiveDirectoryGroup("Group23", domainSid)
	s.Group24 = graphTestContext.NewActiveDirectoryGroup("Group24", domainSid)
	s.Group25 = graphTestContext.NewActiveDirectoryGroup("Group25", domainSid)
	s.Group31 = graphTestContext.NewActiveDirectoryGroup("Group31", domainSid)
	s.Group32 = graphTestContext.NewActiveDirectoryGroup("Group32", domainSid)
	s.Group33 = graphTestContext.NewActiveDirectoryGroup("Group33", domainSid)
	s.Group34 = graphTestContext.NewActiveDirectoryGroup("Group34", domainSid)
	s.Group35 = graphTestContext.NewActiveDirectoryGroup("Group35", domainSid)
	s.Group41 = graphTestContext.NewActiveDirectoryGroup("Group41", domainSid)
	s.Group42 = graphTestContext.NewActiveDirectoryGroup("Group42", domainSid)
	s.Group43 = graphTestContext.NewActiveDirectoryGroup("Group43", domainSid)
	s.Group44 = graphTestContext.NewActiveDirectoryGroup("Group44", domainSid)
	s.Group45 = graphTestContext.NewActiveDirectoryGroup("Group45", domainSid)
	s.Group51 = graphTestContext.NewActiveDirectoryGroup("Group51", domainSid)
	s.Group52 = graphTestContext.NewActiveDirectoryGroup("Group52", domainSid)
	s.Group53 = graphTestContext.NewActiveDirectoryGroup("Group53", domainSid)
	s.Group54 = graphTestContext.NewActiveDirectoryGroup("Group54", domainSid)
	s.Group55 = graphTestContext.NewActiveDirectoryGroup("Group55", domainSid)
	s.NTAuthStore = graphTestContext.NewActiveDirectoryNTAuthStore("NTAuthStore", domainSid)
	s.RootCA = graphTestContext.NewActiveDirectoryRootCA("RootCA", domainSid)
	graphTestContext.NewRelationship(s.RootCA, s.Domain, ad.RootCAFor)
	graphTestContext.NewRelationship(s.EnterpriseCA, s.RootCA, ad.IssuedSignedBy)
	graphTestContext.NewRelationship(s.EnterpriseCA, s.NTAuthStore, ad.TrustedForNTAuth)
	graphTestContext.NewRelationship(s.Group0, s.EnterpriseCA, ad.Enroll)
	graphTestContext.NewRelationship(s.CertTemplate1, s.EnterpriseCA, ad.PublishedTo)
	graphTestContext.NewRelationship(s.Group11, s.CertTemplate1, ad.GenericAll)
	graphTestContext.NewRelationship(s.Group11, s.Group0, ad.MemberOf)
	graphTestContext.NewRelationship(s.Group12, s.CertTemplate1, ad.Enroll)
	graphTestContext.NewRelationship(s.Group12, s.Group0, ad.MemberOf)
	graphTestContext.NewRelationship(s.Group13, s.CertTemplate1, ad.Enroll)
	graphTestContext.NewRelationship(s.Group13, s.Group0, ad.MemberOf)
	graphTestContext.NewRelationship(s.Group12, s.CertTemplate1, ad.GenericWrite)
	graphTestContext.NewRelationship(s.Group13, s.CertTemplate1, ad.WritePKINameFlag)
	graphTestContext.NewRelationship(s.Group14, s.CertTemplate1, ad.Enroll)
	graphTestContext.NewRelationship(s.Group14, s.Group0, ad.MemberOf)
	graphTestContext.NewRelationship(s.Group14, s.CertTemplate1, ad.WritePKIEnrollmentFlag)
	graphTestContext.NewRelationship(s.NTAuthStore, s.Domain, ad.NTAuthStoreFor)
	graphTestContext.NewRelationship(s.Group15, s.CertTemplate1, ad.Enroll)
	graphTestContext.NewRelationship(s.Group15, s.Group0, ad.MemberOf)
	graphTestContext.NewRelationship(s.Group15, s.CertTemplate1, ad.WritePKIEnrollmentFlag)
	graphTestContext.NewRelationship(s.Group15, s.CertTemplate1, ad.WritePKINameFlag)
	graphTestContext.NewRelationship(s.CertTemplate2, s.EnterpriseCA, ad.PublishedTo)
	graphTestContext.NewRelationship(s.Group21, s.CertTemplate2, ad.GenericAll)
	graphTestContext.NewRelationship(s.Group21, s.Group0, ad.MemberOf)
	graphTestContext.NewRelationship(s.Group22, s.CertTemplate2, ad.Enroll)
	graphTestContext.NewRelationship(s.Group22, s.Group0, ad.MemberOf)
	graphTestContext.NewRelationship(s.Group23, s.CertTemplate2, ad.Enroll)
	graphTestContext.NewRelationship(s.Group23, s.Group0, ad.MemberOf)
	graphTestContext.NewRelationship(s.Group22, s.CertTemplate2, ad.GenericWrite)
	graphTestContext.NewRelationship(s.Group23, s.CertTemplate2, ad.WritePKINameFlag)
	graphTestContext.NewRelationship(s.Group24, s.CertTemplate2, ad.Enroll)
	graphTestContext.NewRelationship(s.Group24, s.Group0, ad.MemberOf)
	graphTestContext.NewRelationship(s.Group24, s.CertTemplate2, ad.WritePKIEnrollmentFlag)
	graphTestContext.NewRelationship(s.Group25, s.CertTemplate2, ad.Enroll)
	graphTestContext.NewRelationship(s.Group25, s.Group0, ad.MemberOf)
	graphTestContext.NewRelationship(s.Group25, s.CertTemplate2, ad.WritePKIEnrollmentFlag)
	graphTestContext.NewRelationship(s.Group25, s.CertTemplate2, ad.WritePKINameFlag)
	graphTestContext.NewRelationship(s.CertTemplate3, s.EnterpriseCA, ad.PublishedTo)
	graphTestContext.NewRelationship(s.Group31, s.CertTemplate3, ad.GenericAll)
	graphTestContext.NewRelationship(s.Group31, s.Group0, ad.MemberOf)
	graphTestContext.NewRelationship(s.Group32, s.CertTemplate3, ad.Enroll)
	graphTestContext.NewRelationship(s.Group32, s.Group0, ad.MemberOf)
	graphTestContext.NewRelationship(s.Group33, s.CertTemplate3, ad.Enroll)
	graphTestContext.NewRelationship(s.Group33, s.Group0, ad.MemberOf)
	graphTestContext.NewRelationship(s.Group32, s.CertTemplate3, ad.GenericWrite)
	graphTestContext.NewRelationship(s.Group33, s.CertTemplate3, ad.WritePKINameFlag)
	graphTestContext.NewRelationship(s.Group34, s.CertTemplate3, ad.Enroll)
	graphTestContext.NewRelationship(s.Group34, s.Group0, ad.MemberOf)
	graphTestContext.NewRelationship(s.Group34, s.CertTemplate3, ad.WritePKIEnrollmentFlag)
	graphTestContext.NewRelationship(s.Group35, s.CertTemplate3, ad.Enroll)
	graphTestContext.NewRelationship(s.Group35, s.Group0, ad.MemberOf)
	graphTestContext.NewRelationship(s.Group35, s.CertTemplate3, ad.WritePKIEnrollmentFlag)
	graphTestContext.NewRelationship(s.Group35, s.CertTemplate3, ad.WritePKINameFlag)
	graphTestContext.NewRelationship(s.CertTemplate4, s.EnterpriseCA, ad.PublishedTo)
	graphTestContext.NewRelationship(s.Group41, s.CertTemplate4, ad.GenericAll)
	graphTestContext.NewRelationship(s.Group41, s.Group0, ad.MemberOf)
	graphTestContext.NewRelationship(s.Group42, s.CertTemplate4, ad.Enroll)
	graphTestContext.NewRelationship(s.Group42, s.Group0, ad.MemberOf)
	graphTestContext.NewRelationship(s.Group43, s.CertTemplate4, ad.Enroll)
	graphTestContext.NewRelationship(s.Group43, s.Group0, ad.MemberOf)
	graphTestContext.NewRelationship(s.Group42, s.CertTemplate4, ad.GenericWrite)
	graphTestContext.NewRelationship(s.Group43, s.CertTemplate4, ad.WritePKINameFlag)
	graphTestContext.NewRelationship(s.Group44, s.CertTemplate4, ad.Enroll)
	graphTestContext.NewRelationship(s.Group44, s.Group0, ad.MemberOf)
	graphTestContext.NewRelationship(s.Group44, s.CertTemplate4, ad.WritePKIEnrollmentFlag)
	graphTestContext.NewRelationship(s.Group45, s.CertTemplate4, ad.Enroll)
	graphTestContext.NewRelationship(s.Group45, s.Group0, ad.MemberOf)
	graphTestContext.NewRelationship(s.Group45, s.CertTemplate4, ad.WritePKIEnrollmentFlag)
	graphTestContext.NewRelationship(s.Group45, s.CertTemplate4, ad.WritePKINameFlag)
	graphTestContext.NewRelationship(s.CertTemplate5, s.EnterpriseCA, ad.PublishedTo)
	graphTestContext.NewRelationship(s.Group51, s.CertTemplate5, ad.GenericAll)
	graphTestContext.NewRelationship(s.Group51, s.Group0, ad.MemberOf)
	graphTestContext.NewRelationship(s.Group52, s.CertTemplate5, ad.Enroll)
	graphTestContext.NewRelationship(s.Group52, s.Group0, ad.MemberOf)
	graphTestContext.NewRelationship(s.Group53, s.CertTemplate5, ad.Enroll)
	graphTestContext.NewRelationship(s.Group53, s.Group0, ad.MemberOf)
	graphTestContext.NewRelationship(s.Group52, s.CertTemplate5, ad.GenericWrite)
	graphTestContext.NewRelationship(s.Group53, s.CertTemplate5, ad.WritePKINameFlag)
	graphTestContext.NewRelationship(s.Group54, s.CertTemplate5, ad.Enroll)
	graphTestContext.NewRelationship(s.Group54, s.Group0, ad.MemberOf)
	graphTestContext.NewRelationship(s.Group54, s.CertTemplate5, ad.WritePKIEnrollmentFlag)
	graphTestContext.NewRelationship(s.Group55, s.CertTemplate5, ad.Enroll)
	graphTestContext.NewRelationship(s.Group55, s.Group0, ad.MemberOf)
	graphTestContext.NewRelationship(s.Group55, s.CertTemplate5, ad.WritePKIEnrollmentFlag)
	graphTestContext.NewRelationship(s.Group55, s.CertTemplate5, ad.WritePKINameFlag)
}

type ESC4Template3 struct {
	CertTemplate1 *graph.Node
	Domain        *graph.Node
	EnterpriseCA  *graph.Node
	Group0        *graph.Node
	Group11       *graph.Node
	Group12       *graph.Node
	Group13       *graph.Node
	Group14       *graph.Node
	Group15       *graph.Node
	Group16       *graph.Node
	Group17       *graph.Node
	Group18       *graph.Node
	Group19       *graph.Node
	NTAuthStore   *graph.Node
	RootCA        *graph.Node
}

func (s *ESC4Template3) Setup(graphTestContext *GraphTestContext) {
	domainSid := RandomDomainSID()
	s.CertTemplate1 = graphTestContext.NewActiveDirectoryCertTemplate("CertTemplate1", domainSid, CertTemplateData{
		ApplicationPolicies:     []string{},
		AuthenticationEnabled:   true,
		AuthorizedSignatures:    1,
		EKUS:                    []string{},
		EnrolleeSuppliesSubject: true,
		NoSecurityExtension:     false,
		RequiresManagerApproval: false,
		SchemaVersion:           1,
		SubjectAltRequireSPN:    false,
		SubjectAltRequireUPN:    false,
	})
	s.Domain = graphTestContext.NewActiveDirectoryDomain("Domain", domainSid, false, true)
	s.EnterpriseCA = graphTestContext.NewActiveDirectoryEnterpriseCA("EnterpriseCA", domainSid)
	s.Group0 = graphTestContext.NewActiveDirectoryGroup("Group0", domainSid)
	s.Group11 = graphTestContext.NewActiveDirectoryGroup("Group11", domainSid)
	s.Group12 = graphTestContext.NewActiveDirectoryGroup("Group12", domainSid)
	s.Group13 = graphTestContext.NewActiveDirectoryGroup("Group13", domainSid)
	s.Group14 = graphTestContext.NewActiveDirectoryGroup("Group14", domainSid)
	s.Group15 = graphTestContext.NewActiveDirectoryGroup("Group15", domainSid)
	s.Group16 = graphTestContext.NewActiveDirectoryGroup("Group16", domainSid)
	s.Group17 = graphTestContext.NewActiveDirectoryGroup("Group17", domainSid)
	s.Group18 = graphTestContext.NewActiveDirectoryGroup("Group18", domainSid)
	s.Group19 = graphTestContext.NewActiveDirectoryGroup("Group19", domainSid)
	s.NTAuthStore = graphTestContext.NewActiveDirectoryNTAuthStore("NTAuthStore", domainSid)
	s.RootCA = graphTestContext.NewActiveDirectoryRootCA("RootCA", domainSid)
	graphTestContext.NewRelationship(s.RootCA, s.Domain, ad.RootCAFor)
	graphTestContext.NewRelationship(s.EnterpriseCA, s.RootCA, ad.IssuedSignedBy)
	graphTestContext.NewRelationship(s.EnterpriseCA, s.NTAuthStore, ad.TrustedForNTAuth)
	graphTestContext.NewRelationship(s.Group0, s.EnterpriseCA, ad.Enroll)
	graphTestContext.NewRelationship(s.CertTemplate1, s.EnterpriseCA, ad.PublishedTo)
	graphTestContext.NewRelationship(s.Group11, s.CertTemplate1, ad.GenericAll)
	graphTestContext.NewRelationship(s.Group11, s.Group0, ad.MemberOf)
	graphTestContext.NewRelationship(s.Group12, s.Group0, ad.MemberOf)
	graphTestContext.NewRelationship(s.Group13, s.Group0, ad.MemberOf)
	graphTestContext.NewRelationship(s.Group12, s.CertTemplate1, ad.GenericWrite)
	graphTestContext.NewRelationship(s.Group13, s.CertTemplate1, ad.WritePKINameFlag)
	graphTestContext.NewRelationship(s.Group14, s.Group0, ad.MemberOf)
	graphTestContext.NewRelationship(s.Group14, s.CertTemplate1, ad.WritePKIEnrollmentFlag)
	graphTestContext.NewRelationship(s.NTAuthStore, s.Domain, ad.NTAuthStoreFor)
	graphTestContext.NewRelationship(s.Group15, s.CertTemplate1, ad.Enroll)
	graphTestContext.NewRelationship(s.Group15, s.Group0, ad.MemberOf)
	graphTestContext.NewRelationship(s.Group16, s.CertTemplate1, ad.AllExtendedRights)
	graphTestContext.NewRelationship(s.Group16, s.Group0, ad.MemberOf)
	graphTestContext.NewRelationship(s.Group18, s.CertTemplate1, ad.WriteOwner)
	graphTestContext.NewRelationship(s.Group18, s.Group0, ad.MemberOf)
	graphTestContext.NewRelationship(s.Group17, s.CertTemplate1, ad.Owns)
	graphTestContext.NewRelationship(s.Group17, s.Group0, ad.MemberOf)
	graphTestContext.NewRelationship(s.Group19, s.CertTemplate1, ad.WriteDACL)
	graphTestContext.NewRelationship(s.Group19, s.Group0, ad.MemberOf)
}

type ESC4Template4 struct {
	CertTemplate1 *graph.Node
	Computer1     *graph.Node
	Domain        *graph.Node
	EnterpriseCA  *graph.Node
	Group0        *graph.Node
	Group1        *graph.Node
	Group12       *graph.Node
	Group13       *graph.Node
	NTAuthStore   *graph.Node
	RootCA        *graph.Node
	User1         *graph.Node
}

func (s *ESC4Template4) Setup(graphTestContext *GraphTestContext) {
	domainSid := RandomDomainSID()
	s.CertTemplate1 = graphTestContext.NewActiveDirectoryCertTemplate("CertTemplate1", domainSid, CertTemplateData{
		ApplicationPolicies:     []string{},
		AuthenticationEnabled:   true,
		AuthorizedSignatures:    0,
		EKUS:                    []string{},
		EnrolleeSuppliesSubject: true,
		NoSecurityExtension:     false,
		RequiresManagerApproval: false,
		SchemaVersion:           1,
		SubjectAltRequireSPN:    false,
		SubjectAltRequireUPN:    false,
	})
	s.Computer1 = graphTestContext.NewActiveDirectoryComputer("Computer1", domainSid)
	s.Domain = graphTestContext.NewActiveDirectoryDomain("Domain", domainSid, false, true)
	s.EnterpriseCA = graphTestContext.NewActiveDirectoryEnterpriseCA("EnterpriseCA", domainSid)
	s.Group0 = graphTestContext.NewActiveDirectoryGroup("Group0", domainSid)
	s.Group1 = graphTestContext.NewActiveDirectoryGroup("Group1", domainSid)
	s.Group12 = graphTestContext.NewActiveDirectoryGroup("Group12", domainSid)
	s.Group13 = graphTestContext.NewActiveDirectoryGroup("Group13", domainSid)
	s.NTAuthStore = graphTestContext.NewActiveDirectoryNTAuthStore("NTAuthStore", domainSid)
	s.RootCA = graphTestContext.NewActiveDirectoryRootCA("RootCA", domainSid)
	s.User1 = graphTestContext.NewActiveDirectoryUser("User1", domainSid)
	graphTestContext.NewRelationship(s.RootCA, s.Domain, ad.RootCAFor)
	graphTestContext.NewRelationship(s.EnterpriseCA, s.RootCA, ad.IssuedSignedBy)
	graphTestContext.NewRelationship(s.EnterpriseCA, s.NTAuthStore, ad.TrustedForNTAuth)
	graphTestContext.NewRelationship(s.Group0, s.EnterpriseCA, ad.Enroll)
	graphTestContext.NewRelationship(s.NTAuthStore, s.Domain, ad.NTAuthStoreFor)
	graphTestContext.NewRelationship(s.CertTemplate1, s.EnterpriseCA, ad.PublishedTo)
	graphTestContext.NewRelationship(s.Group1, s.CertTemplate1, ad.GenericAll)
	graphTestContext.NewRelationship(s.Group1, s.Group0, ad.MemberOf)
	graphTestContext.NewRelationship(s.Computer1, s.CertTemplate1, ad.AllExtendedRights)
	graphTestContext.NewRelationship(s.Computer1, s.Group0, ad.MemberOf)
	graphTestContext.NewRelationship(s.User1, s.CertTemplate1, ad.AllExtendedRights)
	graphTestContext.NewRelationship(s.User1, s.Group0, ad.MemberOf)
	graphTestContext.NewRelationship(s.Computer1, s.CertTemplate1, ad.GenericWrite)
	graphTestContext.NewRelationship(s.User1, s.CertTemplate1, ad.WritePKINameFlag)

	graphTestContext.NewRelationship(s.Group12, s.CertTemplate1, ad.AllExtendedRights)
	graphTestContext.NewRelationship(s.Group12, s.Group0, ad.MemberOf)
	graphTestContext.NewRelationship(s.Group12, s.CertTemplate1, ad.WritePKIEnrollmentFlag)

	graphTestContext.NewRelationship(s.Group13, s.CertTemplate1, ad.AllExtendedRights)
	graphTestContext.NewRelationship(s.Group13, s.Group0, ad.MemberOf)
	graphTestContext.NewRelationship(s.Group13, s.CertTemplate1, ad.WritePKIEnrollmentFlag)
	graphTestContext.NewRelationship(s.Group13, s.CertTemplate1, ad.WritePKINameFlag)
}

type ESC4ECA struct {
	CertTemplate1 *graph.Node
	CertTemplate2 *graph.Node
	CertTemplate3 *graph.Node
	CertTemplate4 *graph.Node
	CertTemplate5 *graph.Node
	CertTemplate6 *graph.Node
	CertTemplate7 *graph.Node
	Computer1     *graph.Node
	Computer2     *graph.Node
	Computer3     *graph.Node
	Computer4     *graph.Node
	Computer5     *graph.Node
	Computer6     *graph.Node
	Computer7     *graph.Node
	Domain        *graph.Node
	EnterpriseCA1 *graph.Node
	EnterpriseCA2 *graph.Node
	EnterpriseCA3 *graph.Node
	EnterpriseCA4 *graph.Node
	EnterpriseCA5 *graph.Node
	EnterpriseCA6 *graph.Node
	EnterpriseCA7 *graph.Node
	NTAuthStore1  *graph.Node
	NTAuthStore2  *graph.Node
	NTAuthStore3  *graph.Node
	NTAuthStore4  *graph.Node
	NTAuthStore5  *graph.Node
	NTAuthStore6  *graph.Node
	NTAuthStore7  *graph.Node
	RootCA1       *graph.Node
	RootCA2       *graph.Node
	RootCA3       *graph.Node
	RootCA4       *graph.Node
	RootCA5       *graph.Node
	RootCA6       *graph.Node
	RootCA7       *graph.Node
}

func (s *ESC4ECA) Setup(graphTestContext *GraphTestContext) {
	domainSid := RandomDomainSID()
	s.CertTemplate1 = graphTestContext.NewActiveDirectoryCertTemplate("CertTemplate1", domainSid, CertTemplateData{
		ApplicationPolicies:     []string{},
		AuthenticationEnabled:   true,
		AuthorizedSignatures:    0,
		EKUS:                    []string{},
		EnrolleeSuppliesSubject: false,
		NoSecurityExtension:     false,
		RequiresManagerApproval: false,
		SchemaVersion:           1,
		SubjectAltRequireSPN:    false,
		SubjectAltRequireUPN:    false,
	})
	s.CertTemplate2 = graphTestContext.NewActiveDirectoryCertTemplate("CertTemplate2", domainSid, CertTemplateData{
		ApplicationPolicies:     []string{},
		AuthenticationEnabled:   true,
		AuthorizedSignatures:    0,
		EKUS:                    []string{},
		EnrolleeSuppliesSubject: false,
		NoSecurityExtension:     false,
		RequiresManagerApproval: false,
		SchemaVersion:           1,
		SubjectAltRequireSPN:    false,
		SubjectAltRequireUPN:    false,
	})
	s.CertTemplate3 = graphTestContext.NewActiveDirectoryCertTemplate("CertTemplate3", domainSid, CertTemplateData{
		ApplicationPolicies:     []string{},
		AuthenticationEnabled:   true,
		AuthorizedSignatures:    0,
		EKUS:                    []string{},
		EnrolleeSuppliesSubject: false,
		NoSecurityExtension:     false,
		RequiresManagerApproval: false,
		SchemaVersion:           1,
		SubjectAltRequireSPN:    false,
		SubjectAltRequireUPN:    false,
	})
	s.CertTemplate4 = graphTestContext.NewActiveDirectoryCertTemplate("CertTemplate4", domainSid, CertTemplateData{
		ApplicationPolicies:     []string{},
		AuthenticationEnabled:   true,
		AuthorizedSignatures:    0,
		EKUS:                    []string{},
		EnrolleeSuppliesSubject: false,
		NoSecurityExtension:     false,
		RequiresManagerApproval: false,
		SchemaVersion:           1,
		SubjectAltRequireSPN:    false,
		SubjectAltRequireUPN:    false,
	})
	s.CertTemplate5 = graphTestContext.NewActiveDirectoryCertTemplate("CertTemplate5", domainSid, CertTemplateData{
		ApplicationPolicies:     []string{},
		AuthenticationEnabled:   true,
		AuthorizedSignatures:    0,
		EKUS:                    []string{},
		EnrolleeSuppliesSubject: false,
		NoSecurityExtension:     false,
		RequiresManagerApproval: false,
		SchemaVersion:           1,
		SubjectAltRequireSPN:    false,
		SubjectAltRequireUPN:    false,
	})
	s.CertTemplate6 = graphTestContext.NewActiveDirectoryCertTemplate("CertTemplate6", domainSid, CertTemplateData{
		ApplicationPolicies:     []string{},
		AuthenticationEnabled:   true,
		AuthorizedSignatures:    0,
		EKUS:                    []string{},
		EnrolleeSuppliesSubject: false,
		NoSecurityExtension:     false,
		RequiresManagerApproval: false,
		SchemaVersion:           1,
		SubjectAltRequireSPN:    false,
		SubjectAltRequireUPN:    false,
	})
	s.CertTemplate7 = graphTestContext.NewActiveDirectoryCertTemplate("CertTemplate7", domainSid, CertTemplateData{
		ApplicationPolicies:     []string{},
		AuthenticationEnabled:   true,
		AuthorizedSignatures:    0,
		EKUS:                    []string{},
		EnrolleeSuppliesSubject: false,
		NoSecurityExtension:     false,
		RequiresManagerApproval: false,
		SchemaVersion:           1,
		SubjectAltRequireSPN:    false,
		SubjectAltRequireUPN:    false,
	})
	s.Computer1 = graphTestContext.NewActiveDirectoryComputer("Computer1", domainSid)
	s.Computer2 = graphTestContext.NewActiveDirectoryComputer("Computer2", domainSid)
	s.Computer3 = graphTestContext.NewActiveDirectoryComputer("Computer3", domainSid)
	s.Computer4 = graphTestContext.NewActiveDirectoryComputer("Computer4", domainSid)
	s.Computer5 = graphTestContext.NewActiveDirectoryComputer("Computer5", domainSid)
	s.Computer6 = graphTestContext.NewActiveDirectoryComputer("Computer6", domainSid)
	s.Computer7 = graphTestContext.NewActiveDirectoryComputer("Computer7", domainSid)
	s.Domain = graphTestContext.NewActiveDirectoryDomain("Domain", domainSid, false, true)
	s.EnterpriseCA1 = graphTestContext.NewActiveDirectoryEnterpriseCA("EnterpriseCA1", domainSid)
	s.EnterpriseCA2 = graphTestContext.NewActiveDirectoryEnterpriseCA("EnterpriseCA2", domainSid)
	s.EnterpriseCA3 = graphTestContext.NewActiveDirectoryEnterpriseCA("EnterpriseCA3", domainSid)
	s.EnterpriseCA4 = graphTestContext.NewActiveDirectoryEnterpriseCA("EnterpriseCA4", domainSid)
	s.EnterpriseCA5 = graphTestContext.NewActiveDirectoryEnterpriseCA("EnterpriseCA5", domainSid)
	s.EnterpriseCA6 = graphTestContext.NewActiveDirectoryEnterpriseCA("EnterpriseCA6", domainSid)
	s.EnterpriseCA7 = graphTestContext.NewActiveDirectoryEnterpriseCA("EnterpriseCA7", domainSid)
	s.NTAuthStore1 = graphTestContext.NewActiveDirectoryNTAuthStore("NTAuthStore1", domainSid)
	s.NTAuthStore2 = graphTestContext.NewActiveDirectoryNTAuthStore("NTAuthStore2", domainSid)
	s.NTAuthStore3 = graphTestContext.NewActiveDirectoryNTAuthStore("NTAuthStore3", domainSid)
	s.NTAuthStore4 = graphTestContext.NewActiveDirectoryNTAuthStore("NTAuthStore4", domainSid)
	s.NTAuthStore5 = graphTestContext.NewActiveDirectoryNTAuthStore("NTAuthStore5", domainSid)
	s.NTAuthStore6 = graphTestContext.NewActiveDirectoryNTAuthStore("NTAuthStore6", domainSid)
	s.NTAuthStore7 = graphTestContext.NewActiveDirectoryNTAuthStore("NTAuthStore7", domainSid)
	s.RootCA1 = graphTestContext.NewActiveDirectoryRootCA("RootCA1", domainSid)
	s.RootCA2 = graphTestContext.NewActiveDirectoryRootCA("RootCA2", domainSid)
	s.RootCA3 = graphTestContext.NewActiveDirectoryRootCA("RootCA3", domainSid)
	s.RootCA4 = graphTestContext.NewActiveDirectoryRootCA("RootCA4", domainSid)
	s.RootCA5 = graphTestContext.NewActiveDirectoryRootCA("RootCA5", domainSid)
	s.RootCA6 = graphTestContext.NewActiveDirectoryRootCA("RootCA6", domainSid)
	s.RootCA7 = graphTestContext.NewActiveDirectoryRootCA("RootCA7", domainSid)
	graphTestContext.NewRelationship(s.RootCA1, s.Domain, ad.RootCAFor)
	graphTestContext.NewRelationship(s.NTAuthStore1, s.Domain, ad.NTAuthStoreFor)
	graphTestContext.NewRelationship(s.CertTemplate1, s.EnterpriseCA1, ad.PublishedTo)
	graphTestContext.NewRelationship(s.EnterpriseCA1, s.RootCA1, ad.IssuedSignedBy)
	graphTestContext.NewRelationship(s.EnterpriseCA1, s.NTAuthStore1, ad.TrustedForNTAuth)
	graphTestContext.NewRelationship(s.Computer1, s.EnterpriseCA1, ad.Enroll)
	graphTestContext.NewRelationship(s.Computer1, s.CertTemplate1, ad.GenericAll)
	graphTestContext.NewRelationship(s.RootCA2, s.Domain, ad.RootCAFor)
	graphTestContext.NewRelationship(s.NTAuthStore2, s.Domain, ad.NTAuthStoreFor)
	graphTestContext.NewRelationship(s.CertTemplate2, s.EnterpriseCA2, ad.PublishedTo)
	graphTestContext.NewRelationship(s.EnterpriseCA2, s.RootCA2, ad.IssuedSignedBy)
	graphTestContext.NewRelationship(s.EnterpriseCA2, s.NTAuthStore2, ad.TrustedForNTAuth)
	graphTestContext.NewRelationship(s.Computer2, s.CertTemplate2, ad.GenericAll)
	graphTestContext.NewRelationship(s.RootCA3, s.Domain, ad.RootCAFor)
	graphTestContext.NewRelationship(s.NTAuthStore3, s.Domain, ad.NTAuthStoreFor)
	graphTestContext.NewRelationship(s.EnterpriseCA3, s.RootCA3, ad.IssuedSignedBy)
	graphTestContext.NewRelationship(s.EnterpriseCA3, s.NTAuthStore3, ad.TrustedForNTAuth)
	graphTestContext.NewRelationship(s.Computer3, s.EnterpriseCA3, ad.Enroll)
	graphTestContext.NewRelationship(s.Computer3, s.CertTemplate3, ad.GenericAll)
	graphTestContext.NewRelationship(s.RootCA4, s.Domain, ad.RootCAFor)
	graphTestContext.NewRelationship(s.NTAuthStore4, s.Domain, ad.NTAuthStoreFor)
	graphTestContext.NewRelationship(s.CertTemplate4, s.EnterpriseCA4, ad.PublishedTo)
	graphTestContext.NewRelationship(s.EnterpriseCA4, s.NTAuthStore4, ad.TrustedForNTAuth)
	graphTestContext.NewRelationship(s.Computer4, s.EnterpriseCA4, ad.Enroll)
	graphTestContext.NewRelationship(s.Computer4, s.CertTemplate4, ad.GenericAll)
	graphTestContext.NewRelationship(s.RootCA5, s.Domain, ad.RootCAFor)
	graphTestContext.NewRelationship(s.NTAuthStore5, s.Domain, ad.NTAuthStoreFor)
	graphTestContext.NewRelationship(s.CertTemplate5, s.EnterpriseCA5, ad.PublishedTo)
	graphTestContext.NewRelationship(s.EnterpriseCA5, s.RootCA5, ad.IssuedSignedBy)
	graphTestContext.NewRelationship(s.Computer5, s.EnterpriseCA5, ad.Enroll)
	graphTestContext.NewRelationship(s.Computer5, s.CertTemplate5, ad.GenericAll)
	graphTestContext.NewRelationship(s.NTAuthStore6, s.Domain, ad.NTAuthStoreFor)
	graphTestContext.NewRelationship(s.CertTemplate6, s.EnterpriseCA6, ad.PublishedTo)
	graphTestContext.NewRelationship(s.EnterpriseCA6, s.RootCA6, ad.IssuedSignedBy)
	graphTestContext.NewRelationship(s.EnterpriseCA6, s.NTAuthStore6, ad.TrustedForNTAuth)
	graphTestContext.NewRelationship(s.Computer6, s.EnterpriseCA6, ad.Enroll)
	graphTestContext.NewRelationship(s.Computer6, s.CertTemplate6, ad.GenericAll)
	graphTestContext.NewRelationship(s.RootCA7, s.Domain, ad.RootCAFor)
	graphTestContext.NewRelationship(s.CertTemplate7, s.EnterpriseCA7, ad.PublishedTo)
	graphTestContext.NewRelationship(s.EnterpriseCA7, s.RootCA7, ad.IssuedSignedBy)
	graphTestContext.NewRelationship(s.EnterpriseCA7, s.NTAuthStore7, ad.TrustedForNTAuth)
	graphTestContext.NewRelationship(s.Computer7, s.EnterpriseCA7, ad.Enroll)
	graphTestContext.NewRelationship(s.Computer7, s.CertTemplate7, ad.GenericAll)
}

<<<<<<< HEAD
type ExtendedByPolicyHarness struct {
	IssuancePolicy0 *graph.Node
	IssuancePolicy1 *graph.Node
	IssuancePolicy2 *graph.Node
	IssuancePolicy3 *graph.Node
	IssuancePolicy4 *graph.Node

	CertTemplate1 *graph.Node
	CertTemplate2 *graph.Node
	CertTemplate3 *graph.Node
	CertTemplate4 *graph.Node

	Domain *graph.Node
}

func (s *ExtendedByPolicyHarness) Setup(graphTestContext *GraphTestContext) {
	domainSid := RandomDomainSID()

	certTemplateOIDs := []string{}
	for i := 0; i < 5; i++ {
		certTemplateOIDs = append(certTemplateOIDs, RandomObjectID(graphTestContext.testCtx))
	}

	s.IssuancePolicy0 = graphTestContext.NewActiveDirectoryIssuancePolicy("IssuancePolicy0", domainSid, certTemplateOIDs[0])
	s.IssuancePolicy1 = graphTestContext.NewActiveDirectoryIssuancePolicy("IssuancePolicy1", domainSid, certTemplateOIDs[1])
	s.IssuancePolicy2 = graphTestContext.NewActiveDirectoryIssuancePolicy("IssuancePolicy2", domainSid, certTemplateOIDs[2])
	s.IssuancePolicy3 = graphTestContext.NewActiveDirectoryIssuancePolicy("IssuancePolicy3", domainSid, certTemplateOIDs[3])
	s.IssuancePolicy4 = graphTestContext.NewActiveDirectoryIssuancePolicy("IssuancePolicy4", RandomDomainSID(), certTemplateOIDs[4])

	s.CertTemplate1 = graphTestContext.NewActiveDirectoryCertTemplate("CertTemplate1", domainSid, CertTemplateData{
		ApplicationPolicies:     []string{},
		AuthenticationEnabled:   true,
		AuthorizedSignatures:    1,
		CertificatePolicy:       []string{certTemplateOIDs[0], certTemplateOIDs[1]},
		EKUS:                    []string{},
		EnrolleeSuppliesSubject: true,
		NoSecurityExtension:     false,
		RequiresManagerApproval: false,
		SchemaVersion:           1,
=======
type ESC13Harness1 struct {
	CertTemplate1  *graph.Node
	CertTemplate2  *graph.Node
	CertTemplate3  *graph.Node
	CertTemplate4  *graph.Node
	CertTemplate5  *graph.Node
	Domain         *graph.Node
	EnterpriseCA   *graph.Node
	Group0         *graph.Node
	Group1         *graph.Node
	Group2         *graph.Node
	Group3         *graph.Node
	Group4         *graph.Node
	Group5         *graph.Node
	Group6         *graph.Node
	IssuancePolicy *graph.Node
	NTAuthStore    *graph.Node
	RootCA         *graph.Node
}

func (s *ESC13Harness1) Setup(graphTestContext *GraphTestContext) {
	domainSid := RandomDomainSID()
	s.CertTemplate1 = graphTestContext.NewActiveDirectoryCertTemplate("CertTemplate1", domainSid, CertTemplateData{
		ApplicationPolicies:     []string{},
		AuthenticationEnabled:   true,
		AuthorizedSignatures:    0,
		EKUS:                    []string{},
		EnrolleeSuppliesSubject: false,
		NoSecurityExtension:     false,
		RequiresManagerApproval: false,
		SchemaVersion:           2,
		SubjectAltRequireEmail:  false,
		SubjectAltRequireSPN:    false,
		SubjectAltRequireUPN:    false,
	})
	s.CertTemplate2 = graphTestContext.NewActiveDirectoryCertTemplate("CertTemplate2", domainSid, CertTemplateData{
		ApplicationPolicies:     []string{},
		AuthenticationEnabled:   true,
		AuthorizedSignatures:    0,
		EKUS:                    []string{},
		EnrolleeSuppliesSubject: false,
		NoSecurityExtension:     false,
		RequiresManagerApproval: false,
		SchemaVersion:           1,
		SubjectAltRequireEmail:  false,
		SubjectAltRequireSPN:    false,
		SubjectAltRequireUPN:    false,
	})
	s.CertTemplate3 = graphTestContext.NewActiveDirectoryCertTemplate("CertTemplate3", domainSid, CertTemplateData{
		ApplicationPolicies:     []string{},
		AuthenticationEnabled:   true,
		AuthorizedSignatures:    1,
		EKUS:                    []string{},
		EnrolleeSuppliesSubject: false,
		NoSecurityExtension:     false,
		RequiresManagerApproval: false,
		SchemaVersion:           2,
		SubjectAltRequireEmail:  false,
		SubjectAltRequireSPN:    false,
		SubjectAltRequireUPN:    false,
	})
	s.CertTemplate4 = graphTestContext.NewActiveDirectoryCertTemplate("CertTemplate4", domainSid, CertTemplateData{
		ApplicationPolicies:     []string{},
		AuthenticationEnabled:   true,
		AuthorizedSignatures:    0,
		EKUS:                    []string{},
		EnrolleeSuppliesSubject: false,
		NoSecurityExtension:     false,
		RequiresManagerApproval: true,
		SchemaVersion:           1,
		SubjectAltRequireEmail:  false,
		SubjectAltRequireSPN:    false,
		SubjectAltRequireUPN:    false,
	})
	s.CertTemplate5 = graphTestContext.NewActiveDirectoryCertTemplate("CertTemplate5", domainSid, CertTemplateData{
		ApplicationPolicies:     []string{},
		AuthenticationEnabled:   false,
		AuthorizedSignatures:    0,
		EKUS:                    []string{},
		EnrolleeSuppliesSubject: false,
		NoSecurityExtension:     false,
		RequiresManagerApproval: false,
		SchemaVersion:           1,
		SubjectAltRequireEmail:  false,
		SubjectAltRequireSPN:    false,
		SubjectAltRequireUPN:    false,
	})
	s.Domain = graphTestContext.NewActiveDirectoryDomain("Domain", domainSid, false, true)
	s.EnterpriseCA = graphTestContext.NewActiveDirectoryEnterpriseCA("EnterpriseCA", domainSid)
	s.Group0 = graphTestContext.NewActiveDirectoryGroup("Group0", domainSid)
	s.Group1 = graphTestContext.NewActiveDirectoryGroup("Group1", domainSid)
	s.Group2 = graphTestContext.NewActiveDirectoryGroup("Group2", domainSid)
	s.Group3 = graphTestContext.NewActiveDirectoryGroup("Group3", domainSid)
	s.Group4 = graphTestContext.NewActiveDirectoryGroup("Group4", domainSid)
	s.Group5 = graphTestContext.NewActiveDirectoryGroup("Group5", domainSid)
	s.Group6 = graphTestContext.NewActiveDirectoryGroup("Group6", domainSid)
	s.IssuancePolicy = graphTestContext.NewActiveDirectoryIssuancePolicy("IssuancePolicy", domainSid)
	s.NTAuthStore = graphTestContext.NewActiveDirectoryNTAuthStore("NTAuthStore", domainSid)
	s.RootCA = graphTestContext.NewActiveDirectoryRootCA("RootCA", domainSid)
	graphTestContext.NewRelationship(s.CertTemplate2, s.EnterpriseCA, ad.PublishedTo)
	graphTestContext.NewRelationship(s.RootCA, s.Domain, ad.RootCAFor)
	graphTestContext.NewRelationship(s.EnterpriseCA, s.RootCA, ad.IssuedSignedBy)
	graphTestContext.NewRelationship(s.NTAuthStore, s.Domain, ad.NTAuthStoreFor)
	graphTestContext.NewRelationship(s.EnterpriseCA, s.NTAuthStore, ad.TrustedForNTAuth)
	graphTestContext.NewRelationship(s.Group3, s.CertTemplate3, ad.Enroll)
	graphTestContext.NewRelationship(s.CertTemplate3, s.EnterpriseCA, ad.PublishedTo)
	graphTestContext.NewRelationship(s.CertTemplate4, s.EnterpriseCA, ad.PublishedTo)
	graphTestContext.NewRelationship(s.Group4, s.CertTemplate4, ad.Enroll)
	graphTestContext.NewRelationship(s.Group2, s.CertTemplate2, ad.Enroll)
	graphTestContext.NewRelationship(s.Group0, s.EnterpriseCA, ad.Enroll)
	graphTestContext.NewRelationship(s.Group2, s.Group0, ad.MemberOf)
	graphTestContext.NewRelationship(s.Group3, s.Group0, ad.MemberOf)
	graphTestContext.NewRelationship(s.Group4, s.Group0, ad.MemberOf)
	graphTestContext.NewRelationship(s.CertTemplate5, s.EnterpriseCA, ad.PublishedTo)
	graphTestContext.NewRelationship(s.Group5, s.CertTemplate5, ad.Enroll)
	graphTestContext.NewRelationship(s.Group5, s.Group0, ad.MemberOf)
	graphTestContext.NewRelationship(s.CertTemplate1, s.EnterpriseCA, ad.PublishedTo)
	graphTestContext.NewRelationship(s.Group1, s.CertTemplate1, ad.Enroll)
	graphTestContext.NewRelationship(s.Group1, s.Group0, ad.MemberOf)
	graphTestContext.NewRelationship(s.CertTemplate2, s.IssuancePolicy, ad.ExtendedByPolicy)
	graphTestContext.NewRelationship(s.IssuancePolicy, s.Group6, ad.OIDGroupLink)
	graphTestContext.NewRelationship(s.CertTemplate1, s.IssuancePolicy, ad.ExtendedByPolicy)
	graphTestContext.NewRelationship(s.CertTemplate3, s.IssuancePolicy, ad.ExtendedByPolicy)
	graphTestContext.NewRelationship(s.CertTemplate4, s.IssuancePolicy, ad.ExtendedByPolicy)
	graphTestContext.NewRelationship(s.CertTemplate5, s.IssuancePolicy, ad.ExtendedByPolicy)
	graphTestContext.NewRelationship(s.Group2, s.Group6, ad.ADCSESC13)
	graphTestContext.NewRelationship(s.Group1, s.Group6, ad.ADCSESC13)
}

type ESC13Harness2 struct {
	CertTemplate1  *graph.Node
	CertTemplate2  *graph.Node
	CertTemplate3  *graph.Node
	Computer1      *graph.Node
	Computer2      *graph.Node
	Computer3      *graph.Node
	Domain         *graph.Node
	EnterpriseCA   *graph.Node
	Group0         *graph.Node
	Group1         *graph.Node
	Group2         *graph.Node
	Group3         *graph.Node
	Group4         *graph.Node
	IssuancePolicy *graph.Node
	NTAuthStore    *graph.Node
	RootCA         *graph.Node
	User1          *graph.Node
	User2          *graph.Node
	User3          *graph.Node
}

func (s *ESC13Harness2) Setup(graphTestContext *GraphTestContext) {
	domainSid := RandomDomainSID()
	s.CertTemplate1 = graphTestContext.NewActiveDirectoryCertTemplate("CertTemplate1", domainSid, CertTemplateData{
		ApplicationPolicies:        []string{},
		AuthenticationEnabled:      true,
		AuthorizedSignatures:       0,
		EKUS:                       []string{},
		EnrolleeSuppliesSubject:    false,
		NoSecurityExtension:        false,
		RequiresManagerApproval:    false,
		SchemaVersion:              1,
		SubjectAltRequireDNS:       false,
		SubjectAltRequireDomainDNS: false,
		SubjectAltRequireEmail:     false,
		SubjectAltRequireSPN:       false,
		SubjectAltRequireUPN:       false,
	})
	s.CertTemplate2 = graphTestContext.NewActiveDirectoryCertTemplate("CertTemplate2", domainSid, CertTemplateData{
		ApplicationPolicies:        []string{},
		AuthenticationEnabled:      true,
		AuthorizedSignatures:       0,
		EKUS:                       []string{},
		EnrolleeSuppliesSubject:    false,
		NoSecurityExtension:        false,
		RequiresManagerApproval:    false,
		SchemaVersion:              1,
		SubjectAltRequireDNS:       true,
		SubjectAltRequireDomainDNS: false,
		SubjectAltRequireEmail:     false,
		SubjectAltRequireSPN:       false,
		SubjectAltRequireUPN:       false,
	})
	s.CertTemplate3 = graphTestContext.NewActiveDirectoryCertTemplate("CertTemplate3", domainSid, CertTemplateData{
		ApplicationPolicies:        []string{},
		AuthenticationEnabled:      true,
		AuthorizedSignatures:       0,
		EKUS:                       []string{},
		EnrolleeSuppliesSubject:    false,
		NoSecurityExtension:        false,
		RequiresManagerApproval:    false,
		SchemaVersion:              1,
		SubjectAltRequireDNS:       false,
		SubjectAltRequireDomainDNS: true,
		SubjectAltRequireEmail:     false,
		SubjectAltRequireSPN:       false,
		SubjectAltRequireUPN:       false,
	})
	s.Computer1 = graphTestContext.NewActiveDirectoryComputer("Computer1", domainSid)
	s.Computer2 = graphTestContext.NewActiveDirectoryComputer("Computer2", domainSid)
	s.Computer3 = graphTestContext.NewActiveDirectoryComputer("Computer3", domainSid)
	s.Domain = graphTestContext.NewActiveDirectoryDomain("Domain", domainSid, false, true)
	s.EnterpriseCA = graphTestContext.NewActiveDirectoryEnterpriseCA("EnterpriseCA", domainSid)
	s.Group0 = graphTestContext.NewActiveDirectoryGroup("Group0", domainSid)
	s.Group1 = graphTestContext.NewActiveDirectoryGroup("Group1", domainSid)
	s.Group2 = graphTestContext.NewActiveDirectoryGroup("Group2", domainSid)
	s.Group3 = graphTestContext.NewActiveDirectoryGroup("Group3", domainSid)
	s.Group4 = graphTestContext.NewActiveDirectoryGroup("Group4", domainSid)
	s.IssuancePolicy = graphTestContext.NewActiveDirectoryIssuancePolicy("IssuancePolicy", domainSid)
	s.NTAuthStore = graphTestContext.NewActiveDirectoryNTAuthStore("NTAuthStore", domainSid)
	s.RootCA = graphTestContext.NewActiveDirectoryRootCA("RootCA", domainSid)
	s.User1 = graphTestContext.NewActiveDirectoryUser("User1", domainSid)
	s.User2 = graphTestContext.NewActiveDirectoryUser("User2", domainSid)
	s.User3 = graphTestContext.NewActiveDirectoryUser("User3", domainSid)
	graphTestContext.NewRelationship(s.RootCA, s.Domain, ad.RootCAFor)
	graphTestContext.NewRelationship(s.EnterpriseCA, s.RootCA, ad.IssuedSignedBy)
	graphTestContext.NewRelationship(s.NTAuthStore, s.Domain, ad.NTAuthStoreFor)
	graphTestContext.NewRelationship(s.EnterpriseCA, s.NTAuthStore, ad.TrustedForNTAuth)
	graphTestContext.NewRelationship(s.Group0, s.EnterpriseCA, ad.Enroll)
	graphTestContext.NewRelationship(s.CertTemplate1, s.EnterpriseCA, ad.PublishedTo)
	graphTestContext.NewRelationship(s.Group1, s.CertTemplate1, ad.Enroll)
	graphTestContext.NewRelationship(s.Group1, s.Group0, ad.MemberOf)
	graphTestContext.NewRelationship(s.CertTemplate2, s.EnterpriseCA, ad.PublishedTo)
	graphTestContext.NewRelationship(s.CertTemplate3, s.EnterpriseCA, ad.PublishedTo)
	graphTestContext.NewRelationship(s.Computer1, s.CertTemplate1, ad.Enroll)
	graphTestContext.NewRelationship(s.Computer1, s.Group0, ad.MemberOf)
	graphTestContext.NewRelationship(s.User1, s.CertTemplate1, ad.Enroll)
	graphTestContext.NewRelationship(s.User1, s.Group0, ad.MemberOf)
	graphTestContext.NewRelationship(s.Group2, s.Group0, ad.MemberOf)
	graphTestContext.NewRelationship(s.Computer2, s.Group0, ad.MemberOf)
	graphTestContext.NewRelationship(s.User2, s.Group0, ad.MemberOf)
	graphTestContext.NewRelationship(s.User2, s.CertTemplate2, ad.Enroll)
	graphTestContext.NewRelationship(s.Computer2, s.CertTemplate2, ad.Enroll)
	graphTestContext.NewRelationship(s.Group2, s.CertTemplate2, ad.Enroll)
	graphTestContext.NewRelationship(s.Group3, s.Group0, ad.MemberOf)
	graphTestContext.NewRelationship(s.Computer3, s.Group0, ad.MemberOf)
	graphTestContext.NewRelationship(s.User3, s.Group0, ad.MemberOf)
	graphTestContext.NewRelationship(s.Group3, s.CertTemplate3, ad.Enroll)
	graphTestContext.NewRelationship(s.Computer3, s.CertTemplate3, ad.Enroll)
	graphTestContext.NewRelationship(s.User3, s.CertTemplate3, ad.Enroll)
	graphTestContext.NewRelationship(s.CertTemplate1, s.IssuancePolicy, ad.ExtendedByPolicy)
	graphTestContext.NewRelationship(s.CertTemplate2, s.IssuancePolicy, ad.ExtendedByPolicy)
	graphTestContext.NewRelationship(s.CertTemplate3, s.IssuancePolicy, ad.ExtendedByPolicy)
	graphTestContext.NewRelationship(s.IssuancePolicy, s.Group4, ad.OIDGroupLink)
}

type ESC13HarnessECA struct {
	CertTemplate1  *graph.Node
	CertTemplate2  *graph.Node
	CertTemplate3  *graph.Node
	CertTemplate4  *graph.Node
	CertTemplate5  *graph.Node
	Domain1        *graph.Node
	Domain2        *graph.Node
	Domain3        *graph.Node
	Domain4        *graph.Node
	Domain5        *graph.Node
	EnterpriseCA1  *graph.Node
	EnterpriseCA2  *graph.Node
	EnterpriseCA3  *graph.Node
	EnterpriseCA4  *graph.Node
	EnterpriseCA5  *graph.Node
	Group1         *graph.Node
	Group11        *graph.Node
	Group2         *graph.Node
	Group3         *graph.Node
	Group4         *graph.Node
	Group5         *graph.Node
	IssuancePolicy *graph.Node
	NTAuthStore1   *graph.Node
	NTAuthStore2   *graph.Node
	NTAuthStore3   *graph.Node
	NTAuthStore4   *graph.Node
	NTAuthStore5   *graph.Node
	RootCA1        *graph.Node
	RootCA2        *graph.Node
	RootCA3        *graph.Node
	RootCA4        *graph.Node
	RootCA5        *graph.Node
}

func (s *ESC13HarnessECA) Setup(graphTestContext *GraphTestContext) {
	domainSid := RandomDomainSID()
	domainSid2 := RandomDomainSID()
	domainSid3 := RandomDomainSID()
	domainSid4 := RandomDomainSID()
	domainSid5 := RandomDomainSID()
	s.CertTemplate1 = graphTestContext.NewActiveDirectoryCertTemplate("CertTemplate1", domainSid, CertTemplateData{
		ApplicationPolicies:     []string{},
		AuthenticationEnabled:   true,
		AuthorizedSignatures:    0,
		EKUS:                    []string{},
		EnrolleeSuppliesSubject: false,
		NoSecurityExtension:     false,
		RequiresManagerApproval: false,
		SchemaVersion:           1,
		SubjectAltRequireEmail:  false,
>>>>>>> 97f45cf6
		SubjectAltRequireSPN:    false,
		SubjectAltRequireUPN:    false,
	})
	s.CertTemplate2 = graphTestContext.NewActiveDirectoryCertTemplate("CertTemplate2", domainSid, CertTemplateData{
		ApplicationPolicies:     []string{},
<<<<<<< HEAD
		AuthenticationEnabled:   false,
		AuthorizedSignatures:    1,
		CertificatePolicy:       []string{certTemplateOIDs[0], certTemplateOIDs[2]},
		EKUS:                    []string{},
		EnrolleeSuppliesSubject: true,
		NoSecurityExtension:     false,
		RequiresManagerApproval: false,
		SchemaVersion:           1,
=======
		AuthenticationEnabled:   true,
		AuthorizedSignatures:    0,
		EKUS:                    []string{},
		EnrolleeSuppliesSubject: false,
		NoSecurityExtension:     false,
		RequiresManagerApproval: false,
		SchemaVersion:           1,
		SubjectAltRequireEmail:  false,
>>>>>>> 97f45cf6
		SubjectAltRequireSPN:    false,
		SubjectAltRequireUPN:    false,
	})
	s.CertTemplate3 = graphTestContext.NewActiveDirectoryCertTemplate("CertTemplate3", domainSid, CertTemplateData{
		ApplicationPolicies:     []string{},
		AuthenticationEnabled:   true,
<<<<<<< HEAD
		AuthorizedSignatures:    1,
		CertificatePolicy:       []string{certTemplateOIDs[3]},
		EKUS:                    []string{},
		EnrolleeSuppliesSubject: true,
		NoSecurityExtension:     false,
		RequiresManagerApproval: false,
		SchemaVersion:           2,
=======
		AuthorizedSignatures:    0,
		EKUS:                    []string{},
		EnrolleeSuppliesSubject: false,
		NoSecurityExtension:     false,
		RequiresManagerApproval: false,
		SchemaVersion:           1,
		SubjectAltRequireEmail:  false,
>>>>>>> 97f45cf6
		SubjectAltRequireSPN:    false,
		SubjectAltRequireUPN:    false,
	})
	s.CertTemplate4 = graphTestContext.NewActiveDirectoryCertTemplate("CertTemplate4", domainSid, CertTemplateData{
		ApplicationPolicies:     []string{},
		AuthenticationEnabled:   true,
		AuthorizedSignatures:    0,
<<<<<<< HEAD
		CertificatePolicy:       []string{certTemplateOIDs[4]},
		EKUS:                    []string{},
		EnrolleeSuppliesSubject: true,
		NoSecurityExtension:     false,
		RequiresManagerApproval: false,
		SchemaVersion:           2,
		SubjectAltRequireSPN:    false,
		SubjectAltRequireUPN:    false,
	})

	s.Domain = graphTestContext.NewActiveDirectoryDomain("Domain", domainSid, false, true)
=======
		EKUS:                    []string{},
		EnrolleeSuppliesSubject: false,
		NoSecurityExtension:     false,
		RequiresManagerApproval: false,
		SchemaVersion:           1,
		SubjectAltRequireEmail:  false,
		SubjectAltRequireSPN:    false,
		SubjectAltRequireUPN:    false,
	})
	s.CertTemplate5 = graphTestContext.NewActiveDirectoryCertTemplate("CertTemplate5", domainSid, CertTemplateData{
		ApplicationPolicies:     []string{},
		AuthenticationEnabled:   true,
		AuthorizedSignatures:    0,
		EKUS:                    []string{},
		EnrolleeSuppliesSubject: false,
		NoSecurityExtension:     false,
		RequiresManagerApproval: false,
		SchemaVersion:           1,
		SubjectAltRequireEmail:  false,
		SubjectAltRequireSPN:    false,
		SubjectAltRequireUPN:    false,
	})
	s.Domain1 = graphTestContext.NewActiveDirectoryDomain("Domain1", domainSid, false, true)
	s.Domain2 = graphTestContext.NewActiveDirectoryDomain("Domain2", domainSid2, false, true)
	s.Domain3 = graphTestContext.NewActiveDirectoryDomain("Domain3", domainSid3, false, true)
	s.Domain4 = graphTestContext.NewActiveDirectoryDomain("Domain4", domainSid4, false, true)
	s.Domain5 = graphTestContext.NewActiveDirectoryDomain("Domain5", domainSid5, false, true)
	s.EnterpriseCA1 = graphTestContext.NewActiveDirectoryEnterpriseCA("EnterpriseCA1", domainSid)
	s.EnterpriseCA2 = graphTestContext.NewActiveDirectoryEnterpriseCA("EnterpriseCA2", domainSid2)
	s.EnterpriseCA3 = graphTestContext.NewActiveDirectoryEnterpriseCA("EnterpriseCA3", domainSid3)
	s.EnterpriseCA4 = graphTestContext.NewActiveDirectoryEnterpriseCA("EnterpriseCA4", domainSid4)
	s.EnterpriseCA5 = graphTestContext.NewActiveDirectoryEnterpriseCA("EnterpriseCA5", domainSid5)
	s.Group1 = graphTestContext.NewActiveDirectoryGroup("Group1", domainSid)
	s.Group11 = graphTestContext.NewActiveDirectoryGroup("Group11", domainSid)
	s.Group2 = graphTestContext.NewActiveDirectoryGroup("Group2", domainSid2)
	s.Group3 = graphTestContext.NewActiveDirectoryGroup("Group3", domainSid3)
	s.Group4 = graphTestContext.NewActiveDirectoryGroup("Group4", domainSid4)
	s.Group5 = graphTestContext.NewActiveDirectoryGroup("Group5", domainSid5)
	s.IssuancePolicy = graphTestContext.NewActiveDirectoryIssuancePolicy("IssuancePolicy", domainSid)
	s.NTAuthStore1 = graphTestContext.NewActiveDirectoryNTAuthStore("NTAuthStore1", domainSid)
	s.NTAuthStore2 = graphTestContext.NewActiveDirectoryNTAuthStore("NTAuthStore2", domainSid2)
	s.NTAuthStore3 = graphTestContext.NewActiveDirectoryNTAuthStore("NTAuthStore3", domainSid3)
	s.NTAuthStore4 = graphTestContext.NewActiveDirectoryNTAuthStore("NTAuthStore4", domainSid4)
	s.NTAuthStore5 = graphTestContext.NewActiveDirectoryNTAuthStore("NTAuthStore5", domainSid5)
	s.RootCA1 = graphTestContext.NewActiveDirectoryRootCA("RootCA1", domainSid)
	s.RootCA2 = graphTestContext.NewActiveDirectoryRootCA("RootCA2", domainSid2)
	s.RootCA3 = graphTestContext.NewActiveDirectoryRootCA("RootCA3", domainSid3)
	s.RootCA4 = graphTestContext.NewActiveDirectoryRootCA("RootCA4", domainSid4)
	s.RootCA5 = graphTestContext.NewActiveDirectoryRootCA("RootCA5", domainSid5)
	graphTestContext.NewRelationship(s.RootCA1, s.Domain1, ad.RootCAFor)
	graphTestContext.NewRelationship(s.NTAuthStore1, s.Domain1, ad.NTAuthStoreFor)
	graphTestContext.NewRelationship(s.CertTemplate1, s.EnterpriseCA1, ad.PublishedTo)
	graphTestContext.NewRelationship(s.EnterpriseCA1, s.RootCA1, ad.IssuedSignedBy)
	graphTestContext.NewRelationship(s.EnterpriseCA1, s.NTAuthStore1, ad.TrustedForNTAuth)
	graphTestContext.NewRelationship(s.Group1, s.EnterpriseCA1, ad.Enroll)
	graphTestContext.NewRelationship(s.Group1, s.CertTemplate1, ad.Enroll)
	graphTestContext.NewRelationship(s.RootCA2, s.Domain2, ad.RootCAFor)
	graphTestContext.NewRelationship(s.NTAuthStore2, s.Domain2, ad.NTAuthStoreFor)
	graphTestContext.NewRelationship(s.CertTemplate2, s.EnterpriseCA2, ad.PublishedTo)
	graphTestContext.NewRelationship(s.EnterpriseCA2, s.RootCA2, ad.IssuedSignedBy)
	graphTestContext.NewRelationship(s.EnterpriseCA2, s.NTAuthStore2, ad.TrustedForNTAuth)
	graphTestContext.NewRelationship(s.Group2, s.CertTemplate2, ad.Enroll)
	graphTestContext.NewRelationship(s.RootCA3, s.Domain3, ad.RootCAFor)
	graphTestContext.NewRelationship(s.NTAuthStore3, s.Domain3, ad.NTAuthStoreFor)
	graphTestContext.NewRelationship(s.CertTemplate3, s.EnterpriseCA3, ad.PublishedTo)
	graphTestContext.NewRelationship(s.EnterpriseCA3, s.RootCA3, ad.IssuedSignedBy)
	graphTestContext.NewRelationship(s.Group3, s.EnterpriseCA3, ad.Enroll)
	graphTestContext.NewRelationship(s.Group3, s.CertTemplate3, ad.Enroll)
	graphTestContext.NewRelationship(s.RootCA4, s.Domain4, ad.RootCAFor)
	graphTestContext.NewRelationship(s.NTAuthStore4, s.Domain4, ad.NTAuthStoreFor)
	graphTestContext.NewRelationship(s.CertTemplate4, s.EnterpriseCA4, ad.PublishedTo)
	graphTestContext.NewRelationship(s.EnterpriseCA4, s.NTAuthStore4, ad.TrustedForNTAuth)
	graphTestContext.NewRelationship(s.Group4, s.EnterpriseCA4, ad.Enroll)
	graphTestContext.NewRelationship(s.Group4, s.CertTemplate4, ad.Enroll)
	graphTestContext.NewRelationship(s.RootCA5, s.Domain5, ad.RootCAFor)
	graphTestContext.NewRelationship(s.NTAuthStore5, s.Domain5, ad.NTAuthStoreFor)
	graphTestContext.NewRelationship(s.EnterpriseCA5, s.RootCA5, ad.IssuedSignedBy)
	graphTestContext.NewRelationship(s.EnterpriseCA5, s.NTAuthStore5, ad.TrustedForNTAuth)
	graphTestContext.NewRelationship(s.Group5, s.EnterpriseCA5, ad.Enroll)
	graphTestContext.NewRelationship(s.Group5, s.CertTemplate5, ad.Enroll)
	graphTestContext.NewRelationship(s.CertTemplate1, s.IssuancePolicy, ad.ExtendedByPolicy)
	graphTestContext.NewRelationship(s.IssuancePolicy, s.Group11, ad.OIDGroupLink)
	graphTestContext.NewRelationship(s.CertTemplate2, s.IssuancePolicy, ad.ExtendedByPolicy)
	graphTestContext.NewRelationship(s.CertTemplate3, s.IssuancePolicy, ad.ExtendedByPolicy)
	graphTestContext.NewRelationship(s.CertTemplate4, s.IssuancePolicy, ad.ExtendedByPolicy)
	graphTestContext.NewRelationship(s.CertTemplate5, s.IssuancePolicy, ad.ExtendedByPolicy)
}

type AZAddSecretHarness struct {
	AZApp              *graph.Node
	AZServicePrincipal *graph.Node
	AZTenant           *graph.Node
	AppAdminRole       *graph.Node
	CloudAppAdminRole  *graph.Node
}

func (s *AZAddSecretHarness) Setup(graphTestContext *GraphTestContext) {
	tenantID := RandomObjectID(graphTestContext.testCtx)
	s.AZTenant = graphTestContext.NewAzureTenant(tenantID)

	s.AZApp = graphTestContext.NewAzureApplication("AZApp", RandomObjectID(graphTestContext.testCtx), tenantID)
	s.AZServicePrincipal = graphTestContext.NewAzureServicePrincipal("AZServicePrincipal", RandomObjectID(graphTestContext.testCtx), tenantID)

	s.AppAdminRole = graphTestContext.NewAzureRole("AppAdminRole", RandomObjectID(graphTestContext.testCtx), azure.ApplicationAdministratorRole, tenantID)
	s.CloudAppAdminRole = graphTestContext.NewAzureRole("CloudAppAdminRole", RandomObjectID(graphTestContext.testCtx), azure.CloudApplicationAdministratorRole, tenantID)

	graphTestContext.NewRelationship(s.AZTenant, s.AZApp, azure.Contains)
	graphTestContext.NewRelationship(s.AZTenant, s.AZServicePrincipal, azure.Contains)
	graphTestContext.NewRelationship(s.AZTenant, s.AppAdminRole, azure.Contains)
	graphTestContext.NewRelationship(s.AZTenant, s.CloudAppAdminRole, azure.Contains)
>>>>>>> 97f45cf6
}

type HarnessDetails struct {
	RDP                                             RDPHarness
	RDPB                                            RDPHarness2
	GPOEnforcement                                  GPOEnforcementHarness
	Session                                         SessionHarness
	LocalGroupSQL                                   LocalGroupHarness
	OutboundControl                                 OutboundControlHarness
	InboundControl                                  InboundControlHarness
	AssetGroupComboNodeHarness                      AssetGroupComboNodeHarness
	OUHarness                                       OUContainedHarness
	MembershipHarness                               MembershipHarness
	ForeignHarness                                  ForeignDomainHarness
	TrustDCSync                                     TrustDCSyncHarness
	Completeness                                    CompletenessHarness
	AZBaseHarness                                   AZBaseHarness
	AZGroupMembership                               AZGroupMembershipHarness
	AZManagementGroup                               AZManagementGroupHarness
	AZEntityPanelHarness                            AZEntityPanelHarness
	AZMGApplicationReadWriteAllHarness              AZMGApplicationReadWriteAllHarness
	AZMGAppRoleManagementReadWriteAllHarness        AZMGAppRoleManagementReadWriteAllHarness
	AZMGDirectoryReadWriteAllHarness                AZMGDirectoryReadWriteAllHarness
	AZMGGroupReadWriteAllHarness                    AZMGGroupReadWriteAllHarness
	AZMGGroupMemberReadWriteAllHarness              AZMGGroupMemberReadWriteAllHarness
	AZMGRoleManagementReadWriteDirectoryHarness     AZMGRoleManagementReadWriteDirectoryHarness
	AZMGServicePrincipalEndpointReadWriteAllHarness AZMGServicePrincipalEndpointReadWriteAllHarness
	RootADHarness                                   RootADHarness
	SearchHarness                                   SearchHarness
	ShortcutHarness                                 ShortcutHarness
	ADCSESC1Harness                                 ADCSESC1Harness
	EnrollOnBehalfOfHarnessOne                      EnrollOnBehalfOfHarnessOne
	EnrollOnBehalfOfHarnessTwo                      EnrollOnBehalfOfHarnessTwo
	ADCSGoldenCertHarness                           ADCSGoldenCertHarness
	IssuedSignedByHarness                           IssuedSignedByHarness
	WeakCertBindingAndUPNCertMappingHarness         WeakCertBindingAndUPNCertMappingHarness
	TrustedForNTAuthHarness                         TrustedForNTAuthHarness
	NumCollectedActiveDirectoryDomains              int
	AZInboundControlHarness                         AZInboundControlHarness
	ExtendedByPolicyHarness                         ExtendedByPolicyHarness
	ESC3Harness1                                    ESC3Harness1
	ESC3Harness2                                    ESC3Harness2
	ESC3Harness3                                    ESC3Harness3
	ESC6aHarnessPrincipalEdges                      ESC6aHarnessPrincipalEdges
	ESC6aHarnessECA                                 ESC6aHarnessECA
	ESC6aHarnessTemplate1                           ESC6aHarnessTemplate1
	ESC6aHarnessTemplate2                           ESC6aHarnessTemplate2
	ESC9aPrincipalHarness                           ESC9aPrincipalHarness
	ESC9aHarness1                                   ESC9aHarness1
	ESC9aHarness2                                   ESC9aHarness2
	ESC9aHarnessVictim                              ESC9aHarnessVictim
	ESC9aHarnessECA                                 ESC9aHarnessECA
	ESC9bPrincipalHarness                           ESC9bPrincipalHarness
	ESC9bHarness1                                   ESC9bHarness1
	ESC9bHarness2                                   ESC9bHarness2
	ESC9bHarnessVictim                              ESC9bHarnessVictim
	ESC9bHarnessECA                                 ESC9bHarnessECA
	ESC10aPrincipalHarness                          ESC10aPrincipalHarness
	ESC10aHarness1                                  ESC10aHarness1
	ESC10aHarness2                                  ESC10aHarness2
	ESC10aHarnessECA                                ESC10aHarnessECA
	ESC10aHarnessVictim                             ESC10aHarnessVictim
	ESC10bPrincipalHarness                          ESC10bPrincipalHarness
	ESC10bHarness1                                  ESC10bHarness1
	ESC10bHarness2                                  ESC10bHarness2
	ESC10bHarnessECA                                ESC10bHarnessECA
	ESC10bHarnessVictim                             ESC10bHarnessVictim
	ESC6bTemplate1Harness                           ESC6bTemplate1Harness
	ESC6bECAHarness                                 ESC6bECAHarness
	ESC6bPrincipalEdgesHarness                      ESC6bPrincipalEdgesHarness
	ESC6bTemplate2Harness                           ESC6bTemplate2Harness
	ESC4Template1                                   ESC4Template1
	ESC4Template2                                   ESC4Template2
	ESC4Template3                                   ESC4Template3
	ESC4Template4                                   ESC4Template4
	ESC4ECA                                         ESC4ECA
	ESC13Harness1                                   ESC13Harness1
	ESC13Harness2                                   ESC13Harness2
	ESC13HarnessECA                                 ESC13HarnessECA
}<|MERGE_RESOLUTION|>--- conflicted
+++ resolved
@@ -6289,47 +6289,6 @@
 	graphTestContext.NewRelationship(s.Computer7, s.CertTemplate7, ad.GenericAll)
 }
 
-<<<<<<< HEAD
-type ExtendedByPolicyHarness struct {
-	IssuancePolicy0 *graph.Node
-	IssuancePolicy1 *graph.Node
-	IssuancePolicy2 *graph.Node
-	IssuancePolicy3 *graph.Node
-	IssuancePolicy4 *graph.Node
-
-	CertTemplate1 *graph.Node
-	CertTemplate2 *graph.Node
-	CertTemplate3 *graph.Node
-	CertTemplate4 *graph.Node
-
-	Domain *graph.Node
-}
-
-func (s *ExtendedByPolicyHarness) Setup(graphTestContext *GraphTestContext) {
-	domainSid := RandomDomainSID()
-
-	certTemplateOIDs := []string{}
-	for i := 0; i < 5; i++ {
-		certTemplateOIDs = append(certTemplateOIDs, RandomObjectID(graphTestContext.testCtx))
-	}
-
-	s.IssuancePolicy0 = graphTestContext.NewActiveDirectoryIssuancePolicy("IssuancePolicy0", domainSid, certTemplateOIDs[0])
-	s.IssuancePolicy1 = graphTestContext.NewActiveDirectoryIssuancePolicy("IssuancePolicy1", domainSid, certTemplateOIDs[1])
-	s.IssuancePolicy2 = graphTestContext.NewActiveDirectoryIssuancePolicy("IssuancePolicy2", domainSid, certTemplateOIDs[2])
-	s.IssuancePolicy3 = graphTestContext.NewActiveDirectoryIssuancePolicy("IssuancePolicy3", domainSid, certTemplateOIDs[3])
-	s.IssuancePolicy4 = graphTestContext.NewActiveDirectoryIssuancePolicy("IssuancePolicy4", RandomDomainSID(), certTemplateOIDs[4])
-
-	s.CertTemplate1 = graphTestContext.NewActiveDirectoryCertTemplate("CertTemplate1", domainSid, CertTemplateData{
-		ApplicationPolicies:     []string{},
-		AuthenticationEnabled:   true,
-		AuthorizedSignatures:    1,
-		CertificatePolicy:       []string{certTemplateOIDs[0], certTemplateOIDs[1]},
-		EKUS:                    []string{},
-		EnrolleeSuppliesSubject: true,
-		NoSecurityExtension:     false,
-		RequiresManagerApproval: false,
-		SchemaVersion:           1,
-=======
 type ESC13Harness1 struct {
 	CertTemplate1  *graph.Node
 	CertTemplate2  *graph.Node
@@ -6426,7 +6385,7 @@
 	s.Group4 = graphTestContext.NewActiveDirectoryGroup("Group4", domainSid)
 	s.Group5 = graphTestContext.NewActiveDirectoryGroup("Group5", domainSid)
 	s.Group6 = graphTestContext.NewActiveDirectoryGroup("Group6", domainSid)
-	s.IssuancePolicy = graphTestContext.NewActiveDirectoryIssuancePolicy("IssuancePolicy", domainSid)
+	s.IssuancePolicy = graphTestContext.NewActiveDirectoryIssuancePolicy("IssuancePolicy", domainSid, "")
 	s.NTAuthStore = graphTestContext.NewActiveDirectoryNTAuthStore("NTAuthStore", domainSid)
 	s.RootCA = graphTestContext.NewActiveDirectoryRootCA("RootCA", domainSid)
 	graphTestContext.NewRelationship(s.CertTemplate2, s.EnterpriseCA, ad.PublishedTo)
@@ -6538,7 +6497,7 @@
 	s.Group2 = graphTestContext.NewActiveDirectoryGroup("Group2", domainSid)
 	s.Group3 = graphTestContext.NewActiveDirectoryGroup("Group3", domainSid)
 	s.Group4 = graphTestContext.NewActiveDirectoryGroup("Group4", domainSid)
-	s.IssuancePolicy = graphTestContext.NewActiveDirectoryIssuancePolicy("IssuancePolicy", domainSid)
+	s.IssuancePolicy = graphTestContext.NewActiveDirectoryIssuancePolicy("IssuancePolicy", domainSid, "")
 	s.NTAuthStore = graphTestContext.NewActiveDirectoryNTAuthStore("NTAuthStore", domainSid)
 	s.RootCA = graphTestContext.NewActiveDirectoryRootCA("RootCA", domainSid)
 	s.User1 = graphTestContext.NewActiveDirectoryUser("User1", domainSid)
@@ -6627,22 +6586,11 @@
 		RequiresManagerApproval: false,
 		SchemaVersion:           1,
 		SubjectAltRequireEmail:  false,
->>>>>>> 97f45cf6
 		SubjectAltRequireSPN:    false,
 		SubjectAltRequireUPN:    false,
 	})
 	s.CertTemplate2 = graphTestContext.NewActiveDirectoryCertTemplate("CertTemplate2", domainSid, CertTemplateData{
 		ApplicationPolicies:     []string{},
-<<<<<<< HEAD
-		AuthenticationEnabled:   false,
-		AuthorizedSignatures:    1,
-		CertificatePolicy:       []string{certTemplateOIDs[0], certTemplateOIDs[2]},
-		EKUS:                    []string{},
-		EnrolleeSuppliesSubject: true,
-		NoSecurityExtension:     false,
-		RequiresManagerApproval: false,
-		SchemaVersion:           1,
-=======
 		AuthenticationEnabled:   true,
 		AuthorizedSignatures:    0,
 		EKUS:                    []string{},
@@ -6651,22 +6599,12 @@
 		RequiresManagerApproval: false,
 		SchemaVersion:           1,
 		SubjectAltRequireEmail:  false,
->>>>>>> 97f45cf6
 		SubjectAltRequireSPN:    false,
 		SubjectAltRequireUPN:    false,
 	})
 	s.CertTemplate3 = graphTestContext.NewActiveDirectoryCertTemplate("CertTemplate3", domainSid, CertTemplateData{
 		ApplicationPolicies:     []string{},
 		AuthenticationEnabled:   true,
-<<<<<<< HEAD
-		AuthorizedSignatures:    1,
-		CertificatePolicy:       []string{certTemplateOIDs[3]},
-		EKUS:                    []string{},
-		EnrolleeSuppliesSubject: true,
-		NoSecurityExtension:     false,
-		RequiresManagerApproval: false,
-		SchemaVersion:           2,
-=======
 		AuthorizedSignatures:    0,
 		EKUS:                    []string{},
 		EnrolleeSuppliesSubject: false,
@@ -6674,7 +6612,6 @@
 		RequiresManagerApproval: false,
 		SchemaVersion:           1,
 		SubjectAltRequireEmail:  false,
->>>>>>> 97f45cf6
 		SubjectAltRequireSPN:    false,
 		SubjectAltRequireUPN:    false,
 	})
@@ -6682,19 +6619,6 @@
 		ApplicationPolicies:     []string{},
 		AuthenticationEnabled:   true,
 		AuthorizedSignatures:    0,
-<<<<<<< HEAD
-		CertificatePolicy:       []string{certTemplateOIDs[4]},
-		EKUS:                    []string{},
-		EnrolleeSuppliesSubject: true,
-		NoSecurityExtension:     false,
-		RequiresManagerApproval: false,
-		SchemaVersion:           2,
-		SubjectAltRequireSPN:    false,
-		SubjectAltRequireUPN:    false,
-	})
-
-	s.Domain = graphTestContext.NewActiveDirectoryDomain("Domain", domainSid, false, true)
-=======
 		EKUS:                    []string{},
 		EnrolleeSuppliesSubject: false,
 		NoSecurityExtension:     false,
@@ -6733,7 +6657,7 @@
 	s.Group3 = graphTestContext.NewActiveDirectoryGroup("Group3", domainSid3)
 	s.Group4 = graphTestContext.NewActiveDirectoryGroup("Group4", domainSid4)
 	s.Group5 = graphTestContext.NewActiveDirectoryGroup("Group5", domainSid5)
-	s.IssuancePolicy = graphTestContext.NewActiveDirectoryIssuancePolicy("IssuancePolicy", domainSid)
+	s.IssuancePolicy = graphTestContext.NewActiveDirectoryIssuancePolicy("IssuancePolicy", domainSid, "")
 	s.NTAuthStore1 = graphTestContext.NewActiveDirectoryNTAuthStore("NTAuthStore1", domainSid)
 	s.NTAuthStore2 = graphTestContext.NewActiveDirectoryNTAuthStore("NTAuthStore2", domainSid2)
 	s.NTAuthStore3 = graphTestContext.NewActiveDirectoryNTAuthStore("NTAuthStore3", domainSid3)
@@ -6805,7 +6729,91 @@
 	graphTestContext.NewRelationship(s.AZTenant, s.AZServicePrincipal, azure.Contains)
 	graphTestContext.NewRelationship(s.AZTenant, s.AppAdminRole, azure.Contains)
 	graphTestContext.NewRelationship(s.AZTenant, s.CloudAppAdminRole, azure.Contains)
->>>>>>> 97f45cf6
+}
+
+type ExtendedByPolicyHarness struct {
+	IssuancePolicy0 *graph.Node
+	IssuancePolicy1 *graph.Node
+	IssuancePolicy2 *graph.Node
+	IssuancePolicy3 *graph.Node
+	IssuancePolicy4 *graph.Node
+
+	CertTemplate1 *graph.Node
+	CertTemplate2 *graph.Node
+	CertTemplate3 *graph.Node
+	CertTemplate4 *graph.Node
+
+	Domain *graph.Node
+}
+
+func (s *ExtendedByPolicyHarness) Setup(graphTestContext *GraphTestContext) {
+	domainSid := RandomDomainSID()
+
+	certTemplateOIDs := []string{}
+	for i := 0; i < 5; i++ {
+		certTemplateOIDs = append(certTemplateOIDs, RandomObjectID(graphTestContext.testCtx))
+	}
+
+	s.IssuancePolicy0 = graphTestContext.NewActiveDirectoryIssuancePolicy("IssuancePolicy0", domainSid, certTemplateOIDs[0])
+	s.IssuancePolicy1 = graphTestContext.NewActiveDirectoryIssuancePolicy("IssuancePolicy1", domainSid, certTemplateOIDs[1])
+	s.IssuancePolicy2 = graphTestContext.NewActiveDirectoryIssuancePolicy("IssuancePolicy2", domainSid, certTemplateOIDs[2])
+	s.IssuancePolicy3 = graphTestContext.NewActiveDirectoryIssuancePolicy("IssuancePolicy3", domainSid, certTemplateOIDs[3])
+	s.IssuancePolicy4 = graphTestContext.NewActiveDirectoryIssuancePolicy("IssuancePolicy4", RandomDomainSID(), certTemplateOIDs[4])
+
+	s.CertTemplate1 = graphTestContext.NewActiveDirectoryCertTemplate("CertTemplate1", domainSid, CertTemplateData{
+		ApplicationPolicies:     []string{},
+		AuthenticationEnabled:   true,
+		AuthorizedSignatures:    1,
+		CertificatePolicy:       []string{certTemplateOIDs[0], certTemplateOIDs[1]},
+		EKUS:                    []string{},
+		EnrolleeSuppliesSubject: true,
+		NoSecurityExtension:     false,
+		RequiresManagerApproval: false,
+		SchemaVersion:           1,
+		SubjectAltRequireSPN:    false,
+		SubjectAltRequireUPN:    false,
+	})
+	s.CertTemplate2 = graphTestContext.NewActiveDirectoryCertTemplate("CertTemplate2", domainSid, CertTemplateData{
+		ApplicationPolicies:     []string{},
+		AuthenticationEnabled:   false,
+		AuthorizedSignatures:    1,
+		CertificatePolicy:       []string{certTemplateOIDs[0], certTemplateOIDs[2]},
+		EKUS:                    []string{},
+		EnrolleeSuppliesSubject: true,
+		NoSecurityExtension:     false,
+		RequiresManagerApproval: false,
+		SchemaVersion:           1,
+		SubjectAltRequireSPN:    false,
+		SubjectAltRequireUPN:    false,
+	})
+	s.CertTemplate3 = graphTestContext.NewActiveDirectoryCertTemplate("CertTemplate3", domainSid, CertTemplateData{
+		ApplicationPolicies:     []string{},
+		AuthenticationEnabled:   true,
+		AuthorizedSignatures:    1,
+		CertificatePolicy:       []string{certTemplateOIDs[3]},
+		EKUS:                    []string{},
+		EnrolleeSuppliesSubject: true,
+		NoSecurityExtension:     false,
+		RequiresManagerApproval: false,
+		SchemaVersion:           2,
+		SubjectAltRequireSPN:    false,
+		SubjectAltRequireUPN:    false,
+	})
+	s.CertTemplate4 = graphTestContext.NewActiveDirectoryCertTemplate("CertTemplate4", domainSid, CertTemplateData{
+		ApplicationPolicies:     []string{},
+		AuthenticationEnabled:   true,
+		AuthorizedSignatures:    0,
+		CertificatePolicy:       []string{certTemplateOIDs[4]},
+		EKUS:                    []string{},
+		EnrolleeSuppliesSubject: true,
+		NoSecurityExtension:     false,
+		RequiresManagerApproval: false,
+		SchemaVersion:           2,
+		SubjectAltRequireSPN:    false,
+		SubjectAltRequireUPN:    false,
+	})
+
+	s.Domain = graphTestContext.NewActiveDirectoryDomain("Domain", domainSid, false, true)
 }
 
 type HarnessDetails struct {
