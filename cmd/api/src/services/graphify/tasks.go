// Copyright 2023 Specter Ops, Inc.
//
// Licensed under the Apache License, Version 2.0
// you may not use this file except in compliance with the License.
// You may obtain a copy of the License at
//
//     http://www.apache.org/licenses/LICENSE-2.0
//
// Unless required by applicable law or agreed to in writing, software
// distributed under the License is distributed on an "AS IS" BASIS,
// WITHOUT WARRANTIES OR CONDITIONS OF ANY KIND, either express or implied.
// See the License for the specific language governing permissions and
// limitations under the License.
//
// SPDX-License-Identifier: Apache-2.0

package graphify

import (
	"archive/zip"
	"context"
	"errors"
	"fmt"
	"io"
	"io/fs"
	"log/slog"
	"os"
	"time"

	"github.com/specterops/bloodhound/cmd/api/src/model"
	"github.com/specterops/bloodhound/cmd/api/src/model/appcfg"
	"github.com/specterops/bloodhound/packages/go/bhlog/measure"
	"github.com/specterops/bloodhound/packages/go/bomenc"
	"github.com/specterops/bloodhound/packages/go/errorlist"
	"github.com/specterops/dawgs/graph"
)

// UpdateJobFunc is passed to the graphify service to let it tell us about the tasks as they are processed
//
// The datapipe doesn't know or care about tasks, and the graphify service doesn't know or care about jobs.
// Instead, this func is provided as an abstraction for graphify.
type UpdateJobFunc func(jobId int64, fileData []IngestFileData)

// clearFileTask removes a generic ingest task for ingested data.
func (s *GraphifyService) clearFileTask(ingestTask model.IngestTask) {
	if err := s.db.DeleteIngestTask(s.ctx, ingestTask); err != nil {
		slog.ErrorContext(s.ctx, fmt.Sprintf("Error removing ingest task from db: %v", err))
	}
}

type IngestFileData struct {
	Name       string
	ParentFile string
	Path       string
	Errors     []string
}

// extractIngestFiles will take a path and extract zips if necessary, returning the paths for files to process
// along with any errors and the number of failed files (in the case of a zip archive)
func (s *GraphifyService) extractIngestFiles(path string, providedFileName string, fileType model.FileType) ([]IngestFileData, error) {
	if fileType == model.FileTypeJson {
		//If this isn't a zip file, just return a slice with the path in it and let stuff process as normal
		return []IngestFileData{
			{
				Name:   providedFileName,
				Path:   path,
				Errors: []string{},
			},
		}, nil
	} else if archive, err := zip.OpenReader(path); err != nil {
		return []IngestFileData{}, err
	} else {
		var (
			errs     = errorlist.NewBuilder()
			fileData = make([]IngestFileData, 0)
		)

		defer func() {
			if err := archive.Close(); err != nil {
				slog.ErrorContext(s.ctx, fmt.Sprintf("Error closing archive %s: %v", path, err))
			}
			if err := os.Remove(path); err != nil {
				slog.ErrorContext(s.ctx, fmt.Sprintf("Error deleting archive %s: %v", path, err))
			}
		}()

		for _, f := range archive.File {
			//skip directories
			if f.FileInfo().IsDir() {
				continue
			}

			fileName, err := s.extractToTempFile(f)
			if err != nil {
				fileData = append(fileData, IngestFileData{
					Name:       f.Name,
					ParentFile: providedFileName,
					Errors:     []string{err.Error()},
				})

				errs.Add(err)
			} else {
				fileData = append(fileData, IngestFileData{
					Name:       f.Name,
					ParentFile: providedFileName,
					Path:       fileName,
				})
			}
		}

		return fileData, errs.Build()
	}
}

func (s *GraphifyService) extractToTempFile(f *zip.File) (string, error) {
	// Given a single artifact in an archive, extract it out to a temporary file
	tempFile, err := os.CreateTemp(s.cfg.TempDirectory(), "bh")
	if err != nil {
		return "", err
	}

	success := false
	defer func() {
		// Always close the tempFile, but...
		tempFile.Close()
		if !success {
			// ... only delete if it wasn't successful. Otherwise we leave it around to be processed
			os.Remove(tempFile.Name())
		}
	}()

	srcFile, err := f.Open()
	if err != nil {
		return "", err
	}
	defer srcFile.Close()

	// this creates a normalized file to feed to the copy
	if normFile, err := bomenc.NormalizeToUTF8(srcFile); err != nil {
		return "", err
		// and this is what actually copies it to disk
	} else if _, err := io.Copy(tempFile, normFile); err != nil {
		return "", err
	} else {
		// let the deferred method above know we shouldn't delete it and return the filename
		success = true
		return tempFile.Name(), nil
	}
}

// ProcessIngestFile reads the files at the path supplied, and returns the total number of files in the
// archive, the number of files that failed to ingest as JSON, and an error
func (s *GraphifyService) ProcessIngestFile(ctx context.Context, task model.IngestTask, ingestTime time.Time) ([]IngestFileData, error) {
	// Try to pre-process the file. If any of them fail, stop processing and return the error
<<<<<<< HEAD
	if paths, failedExtracting, err := s.extractIngestFiles(task.FileName, task.FileType); err != nil {
		return 0, failedExtracting, err
	} else if changelogFF, err := s.db.GetFlagByKey(ctx, appcfg.FeatureChangelog); err != nil {
		return 0, 0, fmt.Errorf("get feature flag: %w", err)
	} else {

		var (
			failedIngestion = 0
			errs            = util.NewErrorCollector()
		)

		return len(paths), failedIngestion, s.graphdb.BatchOperation(ctx, func(batch graph.Batch) error {
			ingestCtx := s.newIngestContext(ctx, batch, ingestTime, changelogFF.Enabled)
=======
	if fileData, err := s.extractIngestFiles(task.StoredFileName, task.OriginalFileName, task.FileType); err != nil {
		return []IngestFileData{}, err
	} else {
		errs := errorlist.NewBuilder()
		return fileData, s.graphdb.BatchOperation(ctx, func(batch graph.Batch) error {
			timestampedBatch := NewTimestampedBatch(batch, ingestTime)
>>>>>>> 86ad38c2

			for i, data := range fileData {
				readOpts := ReadOptions{
					IngestSchema:       s.schema,
					FileType:           task.FileType,
					RegisterSourceKind: s.db.RegisterSourceKind(s.ctx),
				}

<<<<<<< HEAD
				if err := processSingleFile(ctx, filePath, ingestCtx, readOpts); err != nil {
					failedIngestion++
					errs.Add(err) // util.NewErrorCollector at fn scope
=======
				if err := processSingleFile(ctx, data, timestampedBatch, readOpts); err != nil {
					var graphifyError errorlist.Error
					if ok := errors.As(err, &graphifyError); ok {
						fileData[i].Errors = append(fileData[i].Errors, graphifyError.AsStrings()...)
					} else {
						fileData[i].Errors = append(fileData[i].Errors, err.Error())
					}
					errs.Add(err) // graphifyErrorBuilder at fn scope
>>>>>>> 86ad38c2
					continue      // keep ingesting the rest
				}
			}

<<<<<<< HEAD
			if ingestCtx.HasChangelog() {
				// this logs basic metrics for the changelog, how many hits/misses per file
				s.changeManager.FlushStats()
			}

			return errs.Combined()
		})
	}
}

func (s *GraphifyService) newIngestContext(ctx context.Context, batch BatchUpdater, ingestTime time.Time, useChangelog bool) *IngestContext {
	opts := []IngestOption{WithIngestTime(ingestTime)}
	if useChangelog {
		opts = append(opts, WithChangeManager(s.changeManager))
	}
	return NewIngestContext(ctx, batch, opts...)
}

func processSingleFile(ctx context.Context, filePath string, batch *IngestContext, readOpts ReadOptions) error {
	defer measure.ContextLogAndMeasure(ctx, slog.LevelDebug, "processing single file for ingest", slog.String("filepath", filePath))()
=======
			return errs.Build()
		})
	}
}

func processSingleFile(ctx context.Context, fileData IngestFileData, batch *TimestampedBatch, readOpts ReadOptions) error {
	defer measure.ContextLogAndMeasure(ctx, slog.LevelDebug, "processing single file for ingest", slog.String("filepath", fileData.Path))()
>>>>>>> 86ad38c2

	file, err := os.Open(fileData.Path)
	if err != nil {
		slog.ErrorContext(ctx, fmt.Sprintf("Error opening ingest file %s: %v", fileData.Path, err))
		return err
	}

	defer func() {
		file.Close()
		// Always remove the file after attempting to ingest it. Even if it failed
		if err := os.Remove(fileData.Path); err != nil && !errors.Is(err, fs.ErrNotExist) {
			slog.ErrorContext(ctx, fmt.Sprintf("Error removing ingest file %s: %v", fileData.Path, err))
		}
	}()

	if err := ReadFileForIngest(batch, file, readOpts); err != nil {
		slog.ErrorContext(ctx, fmt.Sprintf("Error reading ingest file %s: %v", fileData.Path, err))
		return err
	}

	return nil
}

func (s *GraphifyService) getAllTasks() model.IngestTasks {
	tasks, err := s.db.GetAllIngestTasks(s.ctx)
	if err != nil {
		slog.ErrorContext(s.ctx, fmt.Sprintf("Failed fetching available ingest tasks: %v", err))
		return model.IngestTasks{}
	}
	return tasks
}

func (s *GraphifyService) ProcessTasks(updateJob UpdateJobFunc) {

	for _, task := range s.getAllTasks() {
		start := time.Now()
		slog.Info("ingest starting", "timestamp", start)
		defer func() {
			slog.Info("ingest finished", "timestamp", time.Now(), "duration", time.Since(start))
		}()
		// Check the context to see if we should continue processing ingest tasks. This has to be explicit since error
		// handling assumes that all failures should be logged and not returned.
		if s.ctx.Err() != nil {
			return
		}

		if s.cfg.DisableIngest {
			slog.WarnContext(s.ctx, "Skipped processing of ingestTasks due to config flag.")
			return
		}
		fileData, err := s.ProcessIngestFile(s.ctx, task, time.Now().UTC())

		if errors.Is(err, fs.ErrNotExist) {
			slog.WarnContext(s.ctx, fmt.Sprintf("Did not process ingest task %d with file %s: %v", task.ID, task.StoredFileName, err))
		} else if err != nil {
			slog.ErrorContext(s.ctx, fmt.Sprintf("Failed processing ingest task %d with file %s: %v", task.ID, task.StoredFileName, err))
		}

		updateJob(task.JobId.ValueOrZero(), fileData)
		s.clearFileTask(task)
	}
}<|MERGE_RESOLUTION|>--- conflicted
+++ resolved
@@ -152,28 +152,14 @@
 // archive, the number of files that failed to ingest as JSON, and an error
 func (s *GraphifyService) ProcessIngestFile(ctx context.Context, task model.IngestTask, ingestTime time.Time) ([]IngestFileData, error) {
 	// Try to pre-process the file. If any of them fail, stop processing and return the error
-<<<<<<< HEAD
-	if paths, failedExtracting, err := s.extractIngestFiles(task.FileName, task.FileType); err != nil {
-		return 0, failedExtracting, err
-	} else if changelogFF, err := s.db.GetFlagByKey(ctx, appcfg.FeatureChangelog); err != nil {
-		return 0, 0, fmt.Errorf("get feature flag: %w", err)
-	} else {
-
-		var (
-			failedIngestion = 0
-			errs            = util.NewErrorCollector()
-		)
-
-		return len(paths), failedIngestion, s.graphdb.BatchOperation(ctx, func(batch graph.Batch) error {
-			ingestCtx := s.newIngestContext(ctx, batch, ingestTime, changelogFF.Enabled)
-=======
 	if fileData, err := s.extractIngestFiles(task.StoredFileName, task.OriginalFileName, task.FileType); err != nil {
 		return []IngestFileData{}, err
+	} else if changelogFF, err := s.db.GetFlagByKey(ctx, appcfg.FeatureChangelog); err != nil {
+		return []IngestFileData{}, fmt.Errorf("get feature flag: %w", err)
 	} else {
 		errs := errorlist.NewBuilder()
 		return fileData, s.graphdb.BatchOperation(ctx, func(batch graph.Batch) error {
-			timestampedBatch := NewTimestampedBatch(batch, ingestTime)
->>>>>>> 86ad38c2
+			ingestCtx := s.newIngestContext(ctx, batch, ingestTime, changelogFF.Enabled)
 
 			for i, data := range fileData {
 				readOpts := ReadOptions{
@@ -182,12 +168,7 @@
 					RegisterSourceKind: s.db.RegisterSourceKind(s.ctx),
 				}
 
-<<<<<<< HEAD
-				if err := processSingleFile(ctx, filePath, ingestCtx, readOpts); err != nil {
-					failedIngestion++
-					errs.Add(err) // util.NewErrorCollector at fn scope
-=======
-				if err := processSingleFile(ctx, data, timestampedBatch, readOpts); err != nil {
+				if err := processSingleFile(ctx, data, ingestCtx, readOpts); err != nil {
 					var graphifyError errorlist.Error
 					if ok := errors.As(err, &graphifyError); ok {
 						fileData[i].Errors = append(fileData[i].Errors, graphifyError.AsStrings()...)
@@ -195,18 +176,16 @@
 						fileData[i].Errors = append(fileData[i].Errors, err.Error())
 					}
 					errs.Add(err) // graphifyErrorBuilder at fn scope
->>>>>>> 86ad38c2
 					continue      // keep ingesting the rest
 				}
 			}
 
-<<<<<<< HEAD
 			if ingestCtx.HasChangelog() {
 				// this logs basic metrics for the changelog, how many hits/misses per file
 				s.changeManager.FlushStats()
 			}
 
-			return errs.Combined()
+			return errs.Build()
 		})
 	}
 }
@@ -219,17 +198,8 @@
 	return NewIngestContext(ctx, batch, opts...)
 }
 
-func processSingleFile(ctx context.Context, filePath string, batch *IngestContext, readOpts ReadOptions) error {
-	defer measure.ContextLogAndMeasure(ctx, slog.LevelDebug, "processing single file for ingest", slog.String("filepath", filePath))()
-=======
-			return errs.Build()
-		})
-	}
-}
-
-func processSingleFile(ctx context.Context, fileData IngestFileData, batch *TimestampedBatch, readOpts ReadOptions) error {
+func processSingleFile(ctx context.Context, fileData IngestFileData, ingestContext *IngestContext, readOpts ReadOptions) error {
 	defer measure.ContextLogAndMeasure(ctx, slog.LevelDebug, "processing single file for ingest", slog.String("filepath", fileData.Path))()
->>>>>>> 86ad38c2
 
 	file, err := os.Open(fileData.Path)
 	if err != nil {
@@ -245,7 +215,7 @@
 		}
 	}()
 
-	if err := ReadFileForIngest(batch, file, readOpts); err != nil {
+	if err := ReadFileForIngest(ingestContext, file, readOpts); err != nil {
 		slog.ErrorContext(ctx, fmt.Sprintf("Error reading ingest file %s: %v", fileData.Path, err))
 		return err
 	}
