{
  "v2.VersionResponse": {
    "type": "object",
    "properties": {
      "current_version": {
        "type": "string"
      },
      "deprecated_version": {
        "type": "string"
      },
      "server_version": {
        "type": "string"
      }
    }
  },
  "v2.ErrorDetails": {
    "type": "object",
    "properties": {
      "context": {
        "type": "string",
        "description": "An optional description of the location where this error occurred."
      },
      "message": {
        "type": "string",
        "description": "A short description explaining the error that occurred."
      }
    }
  },
  "v2.RiskAcceptRequest": {
    "type": "object",
    "required": ["risk_type", "accepted"],
    "properties": {
      "risk_type": {
        "type": "string"
      },
      "accept_until": {
        "type": "string"
      },
      "accepted": {
        "type": "boolean"
      }
    }
  },
  "v2.AssetGroupCollectionsResponse": {
    "type": "object",
    "properties": {
      "data": {
        "type": "array",
        "items": {
          "type": "object"
        }
      }
    }
  },
  "v2.ListAssetGroupMembersResponse": {
    "properties": {
      "data": {
        "type": "object",
        "properties": {
          "count": {
            "type": "integer"
          },
          "limit": {
            "type": "integer"
          },
          "skip": {
            "type": "integer"
          },
          "members": {
            "type": "array",
            "items": {
              "$ref": "#/definitions/model.AssetGroupMember"
            }
          }
        }
      }
    }
  },
  "v2.CreateAssetGroupSelectorResponse": {
    "properties": {
      "data": {
        "type": "object",
        "properties": {
          "addedMembers": {
            "type": "array",
            "items": {
              "$ref": "#/definitions/model.AssetGroupSelector"
            }
          },
          "removedMembers": {
            "type": "array",
            "items": {
              "$ref": "#/definitions/model.AssetGroupSelector"
            }
          }
        }
      }
    }
  },
  "v2.ClientCreateRequest": {
    "type": "object",
    "required": ["name", "type"],
    "properties": {
      "domain_controller": {
        "type": "string"
      },
      "name": {
        "type": "string"
      },
      "type": {
        "type": "string"
      },
      "events": {
        "type": "array"
      }
    }
  },
  "v2.ClientUpdateRequest": {
    "type": "object",
    "required": ["name"],
    "properties": {
      "name": {
        "type": "string"
      },
      "domain_controller": {
        "type": "string"
      }
    }
  },
  "v2.ClientUpdateSelfRequest": {
    "type": "object",
    "properties": {
      "address": {
        "type": "string"
      },
      "hostname": {
        "type": "string"
      },
      "username": {
        "type": "string"
      },
      "version": {
        "type": "string"
      },
      "usersid": {
        "type": "string"
      }
    }
  },
  "v2.DomainResult": {
    "type": "object",
    "properties": {
      "status": {
        "description": "A status message for a domain enumeration result",
        "type": "string",
        "required": true
      },
      "success": {
        "description": "A boolean value indicating whether the domain enumeration succeeded",
        "type": "boolean",
        "required": true
      },
      "users": {
        "Description": "A count of users enumerated",
        "type": "integer",
        "required": true
      },
      "groups": {
        "Description": "A count of groups enumerated",
        "type": "integer",
        "required": true
      },
      "computers": {
        "Description": "A count of computers enumerated",
        "type": "integer",
        "required": true
      },
      "containers": {
        "Description": "A count of containers enumerated",
        "type": "integer",
        "required": true
      },
      "gpos": {
        "Description": "A count of gpos enumerated",
        "type": "integer",
        "required": true
      },
      "aiacas": {
        "Description": "A count of aiacas enumerated",
        "type": "integer",
        "required": true
      },
      "rootcas": {
        "Description": "A count of rootcas enumerated",
        "type": "integer",
        "required": true
      },
      "enterprisecas": {
        "Description": "A count of enterprisecas enumerated",
        "type": "integer",
        "required": true
      },
      "ntauthstores": {
        "Description": "A count of ntauthstores enumerated",
        "type": "integer",
        "required": true
      },
      "certtemplates": {
        "Description": "A count of certtemplates enumerated",
        "type": "integer",
        "required": true
      },
      "ous": {
        "Description": "A count of ous enumerated",
        "type": "integer",
        "required": true
      },
      "deleted": {
        "Description": "A count of deleted objects enumerated",
        "type": "integer",
        "required": true
      }
    }
  },
  "v2.ClientCompleteJobRequest": {
    "type": "object",
    "properties": {
      "status": {
        "description": "Status code for complete (2) or failed (5)",
        "type": "integer",
        "enum": [2, 5],
        "required": true
      },
      "message": {
        "type": "string"
      },
      "domain_results": {
        "description": "Results from each domain enumeration",
        "type": "map",
        "keys": {
          "type": "string"
        },
        "values": {
          "type": "v2.DomainResult"
        }
      }
    }
  },
  "v2.CreateAssetGroupRequest": {
    "type": "object",
    "properties": {
      "name": {
        "type": "string"
      },
      "tag": {
        "type": "string"
      }
    }
  },
  "v2.CreateAuthTokenRequest": {
    "type": "object",
    "properties": {
      "token_name": {
        "type": "string"
      },
      "user_id": {
        "type": "string"
      }
    }
  },
  "v2.CreateSAMLAuthProviderRequest": {
    "type": "object",
    "properties": {
      "idp_name": {
        "type": "string"
      },
      "idp_url": {
        "type": "string"
      },
      "sp_certificate": {
        "type": "string"
      },
      "sp_private_key": {
        "type": "string"
      }
    }
  },
  "v2.EventCreateRequest": {
    "type": "object",
    "properties": {
      "rrule": {
        "type": "string"
      },
      "session_collection": {
        "type": "boolean"
      },
      "local_group_collection": {
        "type": "boolean"
      },
      "ad_structure_collection": {
        "type": "boolean"
      },
      "client_id": {
        "type": "string"
      },
      "ous": {
        "type": "array",
        "items": {
          "type": "string"
        }
      },
      "domains": {
        "type": "array",
        "items": {
          "type": "string"
        }
      },
      "all_trusted_domains": {
        "type": "boolean"
      },
      "useAzureActiveDirectoryData": {
        "type": "boolean"
      },
      "useSubscriptionsData": {
        "type": "boolean"
      }
    }
  },
  "v2.EventUpdateRequest": {
    "type": "object",
    "properties": {
      "rrule": {
        "type": "string"
      },
      "session_collection": {
        "type": "boolean"
      },
      "local_group_collection": {
        "type": "boolean"
      },
      "ad_structure_collection": {
        "type": "boolean"
      },
      "ous": {
        "type": "array",
        "items": {
          "type": "string"
        }
      },
      "domains": {
        "type": "array",
        "items": {
          "type": "string"
        }
      },
      "all_trusted_domains": {
        "type": "boolean"
      }
    }
  },
  "v2.ListAssetGroupsResponse": {
    "type": "object",
    "properties": {
      "asset_groups": {
        "type": "array",
        "items": {
          "$ref": "#/definitions/model.AssetGroup"
        }
      }
    }
  },
  "v2.PermissionResponse": {
    "type": "object",
    "properties": {
      "data": {
        "$ref": "#/definitions/model.Permission"
      }
    }
  },
  "v2.ListPermissionsResponse": {
    "type": "object",
    "properties": {
      "data": {
        "type": "object",
        "properties": {
          "permissions": {
            "type": "array",
            "items": {
              "$ref": "#/definitions/model.Permission"
            }
          }
        }
      }
    }
  },
  "v2.RoleResponse": {
    "type": "object",
    "properties": {
      "data": {
        "$ref": "#/definitions/model.Role"
      }
    }
  },
  "v2.ListRolesResponse": {
    "type": "object",
    "properties": {
      "data": {
        "type": "object",
        "properties": {
          "roles": {
            "type": "array",
            "items": {
              "$ref": "#/definitions/model.Role"
            }
          }
        }
      }
    }
  },
  "v2.SAMLProviderResponse": {
    "type": "object",
    "properties": {
      "data": {
        "$ref": "#/definitions/model.SAMLProvider"
      }
    }
  },
  "v2.ListSAMLSignOnEndpoints": {
    "type": "object",
    "properties": {
      "data": {
        "type": "object",
        "properties": {
          "endpoints": {
            "type": "array",
            "items": {
              "$ref": "#/definitions/model.SAMLSignOnEndpoint"
            }
          }
        }
      }
    }
  },
  "v2.ListSAMLProvidersResponse": {
    "type": "object",
    "properties": {
      "data": {
        "type": "object",
        "properties": {
          "saml_providers": {
            "type": "array",
            "items": {
              "$ref": "#/definitions/model.SAMLProvider"
            }
          }
        }
      }
    }
  },
  "v2.TokenResponse": {
    "type": "object",
    "properties": {
      "data": {
        "$ref": "#/definitions/model.AuthToken"
      }
    }
  },
  "v2.ListTokensResponse": {
    "type": "object",
    "properties": {
      "data": {
        "type": "object",
        "properties": {
          "tokens": {
            "type": "array",
            "items": {
              "$ref": "#/definitions/model.AuthToken"
            }
          }
        }
      }
    }
  },
  "v2.CreateUserRequest": {
    "type": "object",
    "required": ["email_address", "roles"],
    "properties": {
      "email_address": {
        "type": "string",
        "description": "The user's email address"
      },
      "first_name": {
        "type": "string",
        "description": "The user's first name"
      },
      "last_name": {
        "type": "string",
        "description": "The user's last name"
      },
      "principal": {
        "type": "string",
        "description": "The user's principal name"
      },
      "roles": {
        "type": "array",
        "description": "The IDs of the roles to assign to the user",
        "items": {
          "type": "integer"
        }
      },
      "secret": {
        "type": "string",
        "description": "the user secret/password"
      }
    }
  },
  "v2.UserResponse": {
    "type": "object",
    "properties": {
      "data": {
        "$ref": "#/definitions/model.User"
      }
    }
  },
  "v2.ListUsersResponse": {
    "type": "object",
    "properties": {
      "data": {
        "type": "object",
        "properties": {
          "users": {
            "type": "array",
            "items": {
              "$ref": "#/definitions/model.User"
            }
          }
        }
      }
    }
  },
  "v2.LoginRequest": {
    "type": "object",
    "properties": {
      "login_method": {
        "type": "string"
      },
      "secret": {
        "type": "string"
      },
      "username": {
        "type": "string"
      }
    }
  },
  "v2.SetUserSecretRequest": {
    "type": "object",
    "properties": {
      "needs_password_reset": {
        "type": "boolean"
      },
      "secret": {
        "type": "string"
      }
    }
  },
  "v2.JobFinishRequest": {
    "type": "object",
    "properties": {
      "domain_sid": {
        "type": "string"
      },
      "end_time": {
        "type": "string"
      },
      "id": {
        "type": "integer"
      },
      "log": {
        "type": "string"
      }
    }
  },
  "v2.JobStartRequest": {
    "type": "object",
    "properties": {
      "id": {
        "type": "integer"
      },
      "start_time": {
        "type": "string"
      }
    }
  },
  "v2.UpdateAssetGroupRequest": {
    "type": "object",
    "properties": {
      "name": {
        "type": "string"
      }
    }
  },
  "v2.UpdateUserRequest": {
    "type": "object",
    "properties": {
      "email_address": {
        "type": "string"
      },
      "first_name": {
        "type": "string"
      },
      "last_name": {
        "type": "string"
      },
      "principal": {
        "type": "string"
      },
      "roles": {
        "type": "array",
        "items": {
          "type": "integer"
        }
      }
    }
  },
  "v2.ListAppConfigParametersResponse": {
    "type": "object",
    "required": ["data"],
    "properties": {
      "data": {
        "type": "object"
      }
    }
  },
  "v2.ListFlagsResponse": {
    "type": "object",
    "required": ["data"],
    "properties": {
      "data": {
        "type": "object"
      }
    }
  },
  "v2.ToggleFlagResponse": {
    "type": "object",
    "required": ["enabled"],
    "properties": {
      "enabled": {
        "type": "boolean"
      }
    }
  },
  "v2.ListSAMLSignOnEndpointsResponse": {
    "type": "object",
    "required": ["endpoints"],
    "properties": {
      "endpoints": {
        "type": "boolean"
      }
    }
  },
  "v2.IDPValidationResponse": {
    "type": "object",
    "required": ["successful"],
    "properties": {
      "error_message": {
        "type": "string"
      },
      "successful": {
        "type": "boolean"
      }
    }
  },
  "v2.UpdateSAMLAuthProviderRequest": {
    "type": "object",
    "properties": {
      "name": {
        "type": "string"
      },
      "display_name": {
        "type": "string"
      },
      "signing_certificate": {
        "type": "string"
      },
      "issuer_uri": {
        "type": "string"
      },
      "single_signon_uri": {
        "type": "string"
      },
      "principal_attribute_mappings": {
        "type": "array"
      }
    }
  },
  "v2.DeleteSAMLProviderResponse": {
    "type": "object",
    "properties": {
      "affected_users": {
        "type": "object"
      }
    }
  },
  "v2.MFAEnrollmentRequest": {
    "type": "object",
    "required": ["secret"],
    "properties": {
      "secret": {
        "type": "string"
      }
    }
  },
  "v2.MFAEnrollmentReponse": {
    "type": "object",
    "properties": {
      "qr_code": {
        "type": "string"
      },
      "totp_secret": {
        "type": "string"
      }
    }
  },
  "v2.MFAStatusResponse": {
    "type": "object",
    "required": ["status"],
    "properties": {
      "data": {
        "type": "object",
        "properties": {
          "status": {
            "type": "string"
          }
        }
      }
    }
  },
  "v2.MFAActivationRequest": {
    "type": "object",
    "required": ["otp"],
    "properties": {
      "otp": {
        "type": "string"
      }
    }
  },
  "v2.LoginResponse": {
    "type": "object",
    "required": ["status"],
    "properties": {
      "data": {
        "type": "object",
        "properties": {
          "user_id": {
            "type": "string"
          },
          "auth_expired": {
            "type": "datetime"
          },
          "session_token": {
            "type": "string"
          }
        }
      }
    }
  },
  "v2.ClientErrorRequest": {
    "type": "object",
    "required": ["task_error"],
    "properties": {
      "task_error": {
        "type": "string"
      },
      "additional": {
        "type": "object"
      }
    }
  },
  "v2.PagedNodeListEntry": {
    "type": "object",
    "required": ["object_id"],
    "properties": {
      "object_id": {
        "type": "string"
      },
      "name": {
        "type": "string"
      },
      "label": {
        "type": "string"
      }
    }
  },
  "v2.DomainEntityPatch": {
    "type": "object",
    "properties": {
      "collected": {
        "type": "boolean"
      }
    }
  },
  "v2.CreateScheduledJobRequest": {
    "type": "object",
    "properties": {
      "session_collection": {
        "type": "boolean"
      },
      "local_group_collection": {
        "type": "boolean"
      },
      "ad_structure_collection": {
        "type": "boolean"
      },
      "client_id": {
        "type": "string"
      },
      "execution_time": {
        "type": "string"
      },
      "status": {
        "type": "integer"
      },
      "domain_controller": {
        "type": "string"
      }
    }
  },
  "v2.AppConfigUpdateRequest": {
    "type": "object",
    "properties": {
      "key": {
        "type": "string"
      },
      "value": {
        "type": "object"
      }
    }
  },
  "v2.FileUploadJobResponse": {
    "type": "object",
    "properties": {
      "data": {
        "$ref": "#/definitions/model.FileUploadJob"
      }
    }
  },
  "v2.ListFileUploadJobsResponse": {
    "type": "object",
    "properties": {
      "count": {
        "type": "integer"
      },
      "limit": {
        "type": "integer"
      },
      "skip": {
        "type": "integer"
      },
      "data": {
        "type": "array",
        "items": {
          "$ref": "#/definitions/model.FileUploadJob"
        }
      }
    }
  },
  "v2.ListAdDataQualityStatsResponse": {
    "type": "object",
    "properties": {
      "count": {
        "type": "integer"
      },
      "limit": {
        "type": "integer"
      },
      "skip": {
        "type": "integer"
      },
      "start": {
        "type": "string",
        "format": "date-time",
        "description": "The beginning of the window from which the data was collected"
      },
      "end": {
        "type": "string",
        "format": "date-time",
        "description": "The end of the window from which the data was collected"
      },
      "data": {
        "type": "array",
        "items": {
          "$ref": "#/definitions/model.ADDataQualityStat"
        }
      }
    }
  },
  "v2.ListAzureDataQualityStatsResponse": {
    "type": "object",
    "properties": {
      "count": {
        "type": "integer"
      },
      "limit": {
        "type": "integer"
      },
      "skip": {
        "type": "integer"
      },
      "start": {
        "type": "string",
        "format": "date-time",
        "description": "The beginning of the window from which the data was collected"
      },
      "end": {
        "type": "string",
        "format": "date-time",
        "description": "The end of the window from which the data was collected"
      },
      "data": {
        "type": "array",
        "items": {
          "$ref": "#/definitions/model.AzureDataQualityStat"
        }
      }
    }
  },
  "v2.CreateSavedQueryRequest": {
    "type": "object",
    "required": ["name", "query"],
    "properties": {
      "query": {
        "type": "string"
      },
      "name": {
        "type": "string"
      }
    }
  },
<<<<<<< HEAD
=======
  "v2.SearchResponse": {
    "type": "object",
    "properties": {
      "data": {
        "type": "array",
        "items": {
          "$ref": "#/definitions/model.SearchResult"
        }
      }
    }
  },
>>>>>>> c358cb6e
  "v2.EntityWithControllersResponse": {
    "type": "object",
    "properties": {
      "data": {
        "type": "object",
        "properties": {
          "controllers": {
            "type": "integer",
            "description": "A count of the number of controllers associated with this entity."
          },
          "properties": {
            "type": "object"
          }
        }
      }
    }
  },
  "v2.EntityControllersResponse": {
    "type": "object",
    "properties": {
      "count": { "$ref": "#/definitions/attributes.PagingCount" },
      "limit": { "$ref": "#/definitions/attributes.PagingLimit" },
      "skip": { "$ref": "#/definitions/attributes.PagingSkip" },
      "data": {
        "type": "array",
        "items": {
          "$ref": "#/definitions/model.EntityController"
        }
      }
    }
  }
}<|MERGE_RESOLUTION|>--- conflicted
+++ resolved
@@ -936,8 +936,6 @@
       }
     }
   },
-<<<<<<< HEAD
-=======
   "v2.SearchResponse": {
     "type": "object",
     "properties": {
@@ -949,7 +947,6 @@
       }
     }
   },
->>>>>>> c358cb6e
   "v2.EntityWithControllersResponse": {
     "type": "object",
     "properties": {
