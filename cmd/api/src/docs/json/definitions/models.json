{
  "model.AssetGroup": {
    "type": "object",
    "properties": {
      "created_at": {
        "type": "string"
      },
      "deleted_at": {
        "$ref": "#/definitions/sql.NullTime"
      },
      "id": {
        "type": "integer"
      },
      "name": {
        "type": "string"
      },
      "selectors": {
        "type": "array",
        "items": {
          "$ref": "#/definitions/model.AssetGroupSelector"
        }
      },
      "system_group": {
        "type": "boolean"
      },
      "tag": {
        "type": "string"
      },
      "updated_at": {
        "type": "string"
      }
    }
  },
  "model.AssetGroupSelector": {
    "type": "object",
    "properties": {
      "created_at": {
        "type": "string"
      },
      "deleted_at": {
        "$ref": "#/definitions/sql.NullTime"
      },
      "asset_group_id": {
        "type": "integer"
      },
      "id": {
        "type": "integer"
      },
      "name": {
        "type": "string"
      },
      "selector": {
        "type": "string"
      },
      "system_selector": {
        "type": "boolean"
      },
      "updated_at": {
        "type": "string"
      }
    }
  },
  "model.AssetGroupSelectorSpec": {
    "type": "object",
    "properties": {
      "action": {
        "type": "string",
        "enum": [
          "add",
          "remove"
        ]
      },
      "selector_name": {
        "type": "string"
      },
      "sid": {
        "type": "string"
      }
    }
  },
  "model.AuthSecret": {
    "type": "object",
    "properties": {
      "created_at": {
        "type": "string"
      },
      "deleted_at": {
        "$ref": "#/definitions/sql.NullTime"
      },
      "digest_method": {
        "type": "string"
      },
      "expires_at": {
        "type": "string"
      },
      "id": {
        "type": "integer"
      },
      "updated_at": {
        "type": "string"
      }
    }
  },
  "model.AuthToken": {
    "type": "object",
    "properties": {
      "created_at": {
        "type": "string"
      },
      "deleted_at": {
        "$ref": "#/definitions/sql.NullTime"
      },
      "hmac_method": {
        "type": "string"
      },
      "id": {
        "type": "string"
      },
      "key": {
        "type": "string"
      },
      "last_access": {
        "type": "string"
      },
      "updated_at": {
        "type": "string"
      }
    }
  },
  "model.Client": {
    "type": "object",
    "properties": {
      "completed_job_count": {
        "type": "integer"
      },
      "configured_user": {
        "type": "string"
      },
      "created_at": {
        "type": "string"
      },
      "current_job": {
        "$ref": "#/definitions/model.responseClientScheduledJob"
      },
      "current_job_id": {
        "$ref": "#/definitions/null.Int64"
      },
      "deleted_at": {
        "$ref": "#/definitions/sql.NullTime"
      },
      "domain_controller": {
        "$ref": "#/definitions/null.String"
      },
      "events": {
        "type": "array",
        "items": {
          "$ref": "#/definitions/model.ClientSchedule"
        }
      },
      "hostname": {
        "type": "string"
      },
      "id": {
        "type": "string"
      },
      "ingest_counter": {
        "type": "integer"
      },
      "ip_address": {
        "type": "string"
      },
      "last_checkin": {
        "type": "string"
      },
      "name": {
        "type": "string"
      },
      "token": {
        "$ref": "#/definitions/model.AuthToken"
      },
      "updated_at": {
        "type": "string"
      }
    }
  },
  "model.ClientDisplay": {
    "type": "object",
    "properties": {
      "completed_job_count": {
        "type": "integer"
      },
      "completed_task_count": {
        "type": "integer"
      },
      "configured_user": {
        "type": "string"
      },
      "current_job": {
        "$ref": "#/definitions/model.ClientJobDisplay"
      },
      "current_task": {
        "$ref": "#/definitions/model.ClientJobDisplay"
      },
      "current_job_id": {
        "$ref": "#/definitions/null.Int64"
      },
      "current_task_id": {
        "$ref": "#/definitions/null.Int64"
      },
      "domain_controller": {
        "$ref": "#/definitions/null.String"
      },
      "events": {
        "type": "array",
        "items": {
          "$ref": "#/definitions/model.ClientScheduleDisplay"
        }
      },
      "hostname": {
        "type": "string"
      },
      "id": {
        "type": "string"
      },
      "ingest_counter": {
        "type": "integer"
      },
      "ip_address": {
        "type": "string"
      },
      "last_checkin": {
        "type": "string"
      },
      "name": {
        "type": "string"
      },
      "token": {
        "$ref": "#/definitions/model.AuthToken"
      }
    }
  },
  "model.ClientSchedule": {
    "type": "object",
    "properties": {
      "ad_structure_collection": {
        "type": "boolean"
      },
      "client_id": {
        "type": "string"
      },
      "created_at": {
        "type": "string"
      },
      "deleted_at": {
        "$ref": "#/definitions/sql.NullTime"
      },
      "id": {
        "type": "integer"
      },
      "local_group_collection": {
        "type": "boolean"
      },
      "next_scheduled_at": {
        "type": "string"
      },
      "rrule": {
        "type": "string"
      },
      "session_collection": {
        "type": "boolean"
      },
      "tasks": {
        "type": "array",
        "items": {
          "$ref": "#/definitions/model.responseClientScheduledJob"
        }
      },
      "updated_at": {
        "type": "string"
      }
    }
  },
  "model.responseClientScheduledJob": {
    "type": "object",
    "properties": {
      "ad_structure_collection": {
        "type": "boolean"
      },
      "client_id": {
        "type": "string"
      },
      "created_at": {
        "type": "string"
      },
      "deleted_at": {
        "$ref": "#/definitions/sql.NullTime"
      },
      "domain_controller": {
        "$ref": "#/definitions/null.String"
      },
      "end_time": {
        "type": "string"
      },
      "event_id": {
        "$ref": "#/definitions/null.Int32"
      },
      "event_title": {
        "type": "string"
      },
      "execution_time": {
        "type": "string"
      },
      "id": {
        "type": "integer"
      },
      "local_group_collection": {
        "type": "boolean"
      },
      "log_path": {
        "$ref": "#/definitions/null.String"
      },
      "session_collection": {
        "type": "boolean"
      },
      "start_time": {
        "type": "string"
      },
      "status": {
        "type": "integer"
      },
      "domain_results": {
        "type": "array"
      },
      "updated_at": {
        "type": "string"
      }
    }
  },
  "model.Permission": {
    "type": "object",
    "properties": {
      "authority": {
        "type": "string"
      },
      "created_at": {
        "type": "string"
      },
      "deleted_at": {
        "$ref": "#/definitions/sql.NullTime"
      },
      "id": {
        "type": "integer"
      },
      "name": {
        "type": "string"
      },
      "updated_at": {
        "type": "string"
      }
    }
  },
  "model.Role": {
    "type": "object",
    "properties": {
      "created_at": {
        "type": "string"
      },
      "deleted_at": {
        "$ref": "#/definitions/sql.NullTime"
      },
      "description": {
        "type": "string"
      },
      "id": {
        "type": "integer"
      },
      "name": {
        "type": "string"
      },
      "permissions": {
        "type": "array",
        "items": {
          "$ref": "#/definitions/model.Permission"
        }
      },
      "updated_at": {
        "type": "string"
      }
    }
  },
  "model.SAMLSignOnEndpoint": {
    "type": "object",
    "properties": {
      "name": {
        "type": "string"
      },
      "idp_url": {
        "type": "string"
      }
    }
  },
  "model.SAMLProvider": {
    "type": "object",
    "properties": {
      "created_at": {
        "type": "string"
      },
      "deleted_at": {
        "$ref": "#/definitions/sql.NullTime"
      },
      "id": {
        "type": "integer"
      },
      "idp_url": {
        "type": "string"
      },
      "initial_role": {
        "$ref": "#/definitions/model.Role"
      },
      "name": {
        "type": "string"
      },
      "sp_certificate": {
        "type": "string"
      },
      "sp_private_key": {
        "type": "string"
      },
      "updated_at": {
        "type": "string"
      }
    }
  },
  "model.User": {
    "type": "object",
    "properties": {
      "authSecret": {
        "$ref": "#/definitions/model.AuthSecret"
      },
      "created_at": {
        "type": "string"
      },
      "deleted_at": {
        "$ref": "#/definitions/sql.NullTime"
      },
      "email_address": {
        "$ref": "#/definitions/null.String"
      },
      "first_name": {
        "$ref": "#/definitions/null.String"
      },
      "id": {
        "type": "string"
      },
      "last_login": {
        "type": "string"
      },
      "last_name": {
        "$ref": "#/definitions/null.String"
      },
      "principal_name": {
        "type": "string"
      },
      "roles": {
        "type": "array",
        "items": {
          "$ref": "#/definitions/model.Role"
        }
      },
      "eula_accepted": {
        "type": "boolean"
      },
      "updated_at": {
        "type": "string"
      }
    }
  },
  "model.ClientScheduleDisplay": {
    "type": "object",
    "required": [
      "id",
      "rrule",
      "session_collection",
      "local_group_collection",
      "ad_structure_collection"
    ],
    "properties": {
      "id": {
        "type": "integer"
      },
      "rrule": {
        "type": "string"
      },
      "session_collection": {
        "type": "boolean"
      },
      "local_group_collection": {
        "type": "boolean"
      },
      "ad_structure_collection": {
        "type": "boolean"
      },
      "all_trusted_domains": {
        "type": "boolean"
      },
      "domains": {
        "type": "array",
        "items": {
          "type": "string"
        }
      },
      "ous": {
        "type": "array",
        "items": {
          "type": "string"
        }
      }
    }
  },
  "model.ClientJobDisplay": {
    "type": "object",
    "required": [
      "id",
      "execution_time",
      "status",
      "session_collection",
      "local_group_collection",
      "ad_structure_collection"
    ],
    "properties": {
      "id": {
        "type": "integer"
      },
      "execution_time": {
        "type": "string"
      },
      "status": {
        "type": "integer"
      },
      "session_collection": {
        "type": "boolean"
      },
      "local_group_collection": {
        "type": "boolean"
      },
      "ad_structure_collection": {
        "type": "boolean"
      },
      "all_trusted_domains": {
        "type": "boolean"
      },
      "domains": {
        "type": "array",
        "items": {
          "type": "string"
        }
      },
      "ous": {
        "type": "array",
        "items": {
          "type": "string"
        }
      }
    }
  },
  "model.PaginatedResponse": {
    "type": "object",
    "required": ["count", "limit", "skip", "data"],
    "properties": {
      "count": {
        "type": "integer"
      },
      "limit": {
        "type": "integer"
      },
      "skip": {
        "type": "integer"
      },
      "data": {
        "type": "object"
      }
    }
  },
  "model.DatapipeStatusWrapper": {
    "type": "object",
    "properties": {
      "status": {
        "type": "string"
      },
      "updated_at": {
        "type": "string"
      },
      "last_complete_analysis_at": {
        "type": "string"
      }
    }
  },
  "model.ADDataQualityStat": {
    "type": "object",
    "properties": {
      "id": {
        "type": "integer"
      },
      "created_at": {
        "type": "string",
        "format": "date-time"
      },
      "updated_at": {
        "type": "string",
        "format": "date-time"
      },
      "deleted_at": {
        "type": "object",
        "properties": {
          "Time": {
            "type": "string",
            "format": "date-time"
          },
          "Valid": {
            "type": "boolean"
          }
        }
      },
      "domain_sid": {
        "type": "string"
      },
      "users": {
        "type": "integer"
      },
      "groups": {
        "type": "integer"
      },
      "computers": {
        "type": "integer"
      },
      "ous": {
        "type": "integer"
      },
      "containers": {
        "type": "integer"
      },
      "gpos": {
        "type": "integer"
      },
      "aiacas": {
        "type": "integer"
      },
      "rootcas": {
        "type": "integer"
      },
      "enterprisecas": {
        "type": "integer"
      },
      "ntauthstores": {
        "type": "integer"
      },
      "certtemplates": {
        "type": "integer"
      },
      "acls": {
        "type": "integer"
      },
      "sessions": {
        "type": "integer"
      },
      "relationships": {
        "type": "integer"
      },
      "session_completeness": {
        "type": "float"
      },
      "local_group_completeness": {
        "type": "float"
      },
      "run_id": {
        "type": "string"
      }
    }
  },
  "model.ADDataQualityAggregation": {
    "type": "object",
    "properties": {
      "created_at": {
        "type": "string",
        "format": "date-time"
      },
      "updated_at": {
        "type": "string",
        "format": "date-time"
      },
      "deleted_at": {
        "type": "object",
        "properties": {
          "Time": {
            "type": "string",
            "format": "date-time"
          },
          "Valid": {
            "type": "boolean"
          }
        }
      },
      "domains": {
        "type": "integer"
      },
      "users": {
        "type": "integer"
      },
      "groups": {
        "type": "integer"
      },
      "computers": {
        "type": "integer"
      },
      "ous": {
        "type": "integer"
      },
      "containers": {
        "type": "integer"
      },
      "gpos": {
        "type": "integer"
      },
      "aiacas": {
        "type": "integer"
      },
      "rootcas": {
        "type": "integer"
      },
      "enterprisecas": {
        "type": "integer"
      },
      "ntauthstores": {
        "type": "integer"
      },
      "certtemplates": {
        "type": "integer"
      },
      "acls": {
        "type": "integer"
      },
      "sessions": {
        "type": "integer"
      },
      "relationships": {
        "type": "integer"
      },
      "session_completeness": {
        "type": "float"
      },
      "local_group_completeness": {
        "type": "float"
      },
      "run_id": {
        "type": "string"
      }
    }
  },
  "model.AzureDataQualityStat": {
    "type": "object",
    "properties": {
      "created_at": {
        "type": "string",
        "format": "date-time"
      },
      "updated_at": {
        "type": "string",
        "format": "date-time"
      },
      "deleted_at": {
        "type": "object",
        "properties": {
          "Time": {
            "type": "string",
            "format": "date-time"
          },
          "Valid": {
            "type": "boolean"
          }
        }
      },
      "tenantid": {
        "type": "string"
      },
      "users": {
        "type": "integer"
      },
      "groups": {
        "type": "integer"
      },
      "apps": {
        "type": "integer"
      },
      "service_principals": {
        "type": "integer"
      },
      "devices": {
        "type": "integer"
      },
      "management_groups": {
        "type": "integer"
      },
      "subscriptions": {
        "type": "integer"
      },
      "resource_groups": {
        "type": "integer"
      },
      "vms": {
        "type": "integer"
      },
      "relationships": {
        "type": "integer"
      },
      "run_id": {
        "type": "string"
      }
    }
  },
  "model.AzureDataQualityAggregation": {
    "type": "object",
    "properties": {
      "tenants": {
        "type": "integer"
      },
      "users": {
        "type": "integer"
      },
      "groups": {
        "type": "integer"
      },
      "apps": {
        "type": "integer"
      },
      "service_principals": {
        "type": "integer"
      },
      "devices": {
        "type": "integer"
      },
      "management_groups": {
        "type": "integer"
      },
      "subscriptions": {
        "type": "integer"
      },
      "resource_groups": {
        "type": "integer"
      },
      "vms": {
        "type": "integer"
      },
      "relationships": {
        "type": "integer"
      },
      "run_id": {
        "type": "string"
      }
    }
  },
  "model.DomainCollectionResult": {
    "type": "object",
    "properties": {
      "job_id": {
        "type": "integer"
      },
      "domain_name": {
        "description": "Name of the domain that was enumerated",
        "type": "string"
      },
      "message": {
        "description": "A status message for a domain enumeration result",
        "type": "string"
      },
      "success": {
        "description": "A boolean value indicating whether the domain enumeration succeeded",
        "type": "boolean"
      },
      "user_count": {
        "Description": "A count of users enumerated",
        "type": "integer"
      },
      "group_count": {
        "Description": "A count of groups enumerated",
        "type": "integer"
      },
      "computers": {
        "Description": "A count of computers enumerated",
        "type": "integer"
      },
      "containers": {
        "Description": "A count of containers enumerated",
        "type": "integer"
      },
      "gpos": {
        "Description": "A count of gpos enumerated",
        "type": "integer"
      },
<<<<<<< HEAD
=======
      "aiacas": {
        "Description": "A count of aiacas enumerated",
        "type": "integer"
      },
      "rootcas": {
        "Description": "A count of rootcas enumerated",
        "type": "integer"
      },
      "enterprisecas": {
        "Description": "A count of enterprisecas enumerated",
        "type": "integer"
      },
      "ntauthstores": {
        "Description": "A count of ntauthstores enumerated",
        "type": "integer"
      },
      "certtemplates": {
        "Description": "A count of certtemplates enumerated",
        "type": "integer"
      },
>>>>>>> a3c2f576
      "ous": {
        "Description": "A count of ous enumerated",
        "type": "integer"
      },
      "deleted": {
        "Description": "A count of deleted objects enumerated",
        "type": "integer"
      }
    }
  },
  "model.DisplayClientScheduledJob": {
    "type": "object",
    "properties": {
      "id": {
        "type": "integer"
      },
      "client_id": {
        "type": "string"
      },
      "client_name": {
        "type": "string"
      },
      "event_id": {
        "$ref": "#/definitions/null.Int32"
      },
      "execution_time": {
        "type": "string"
      },
      "start_time": {
        "type": "string"
      },
      "end_time": {
        "type": "string"
      },
      "status": {
        "type": "integer"
      },
      "status_message": {
        "type": "string"
      },
      "session_collection": {
        "type": "boolean"
      },
      "local_group_collection": {
        "type": "boolean"
      },
      "ad_structure_collection": {
        "type": "boolean"
      },
      "all_trusted_domains": {
        "type": "boolean"
      },
      "domain_controller": {
        "$ref": "#/definitions/null.String"
      },
      "ous": {
        "type": "array",
        "items": {
          "$ref": "#/definitions/model.OUDetails"
        }
      },
      "domains": {
        "type": "array",
        "items": {
          "$ref": "#/definitions/model.DomainDetails"
        }
      },
      "domain_results": {
        "type": "array",
        "items": {
          "$ref": "#/definitions/model.DomainCollectionResult"
        }
      }
    }
  },
  "model.OUDetails": {
    "type": "object",
    "properties": {
      "name": {
        "type": "string"
      },
      "objectid": {
        "type": "string"
      },
      "exists": {
        "type": "string"
      },
      "distinguishedname": {
        "type": "string"
      },
      "type": {
        "type": "string"
      }
    }
  },
  "model.DomainDetails": {
    "type": "object",
    "properties": {
      "name": {
        "type": "string"
      },
      "objectid": {
        "type": "string"
      },
      "exists": {
        "type": "string"
      },
      "type": {
        "type": "string"
      }
    }
  },
  "model.AssetGroupCollectionEntry": {
    "type": "object",
    "properties": {
      "asset_group_collection_id": {
        "type": "integer"
      },
      "object_id": {
        "type": "string"
      },
      "node_label": {
        "type": "string"
      },
      "properties": {
        "type": "object"
      }
    }
  },
  "model.AssetGroupMember": {
    "type": "object",
    "properties": {
      "asset_group_id": {
        "type": "integer"
      },
      "object_id": {
        "type": "string"
      },
      "primary_kind": {
        "type": "string"
      },
      "kinds": {
        "type": "array",
        "items": {
          "type": "string"
        }
      },
      "environment_id": {
        "type": "string"
      },
      "environment_kind": {
        "type": "string"
      },
      "name": {
        "type": "string"
      },
      "custom_member": {
        "type": "boolean"
      }
    }
  },
  "model.FileUploadJob": {
    "type": "object",
    "properties": {
      "id": {
        "type": "integer"
      },
      "user_id": {
        "type": "string"
      },
      "user_email_address": {
        "type": "string"
      },
      "status": {
        "type": "integer"
      },
      "status_message": {
        "type": "string"
      },
      "start_time": {
        "type": "string",
        "format": "date-time"
      },
      "end_time": {
        "type": "string",
        "format": "date-time"
      },
      "last_ingest": {
        "type": "string",
        "format": "date-time"
      }
    }
  },
  "model.SearchResult": {
    "type": "object",
    "properties": {
      "objectid": {
        "type": "string"
      },
      "type": {
        "type": "string"
      },
      "name": {
        "type": "string"
      },
      "distinguishedname": {
        "type": "string"
      },
      "system_tags": {
        "type": "string"
      }
    }
  }
}<|MERGE_RESOLUTION|>--- conflicted
+++ resolved
@@ -565,7 +565,12 @@
   },
   "model.PaginatedResponse": {
     "type": "object",
-    "required": ["count", "limit", "skip", "data"],
+    "required": [
+      "count",
+      "limit",
+      "skip",
+      "data"
+    ],
     "properties": {
       "count": {
         "type": "integer"
@@ -896,8 +901,6 @@
         "Description": "A count of gpos enumerated",
         "type": "integer"
       },
-<<<<<<< HEAD
-=======
       "aiacas": {
         "Description": "A count of aiacas enumerated",
         "type": "integer"
@@ -918,7 +921,6 @@
         "Description": "A count of certtemplates enumerated",
         "type": "integer"
       },
->>>>>>> a3c2f576
       "ous": {
         "Description": "A count of ous enumerated",
         "type": "integer"
