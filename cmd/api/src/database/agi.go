--- conflicted
+++ resolved
@@ -191,7 +191,6 @@
 	})
 }
 
-<<<<<<< HEAD
 func (s *BloodhoundDB) DeleteAssetGroupSelectorsForAssetGroups(ctx context.Context, assetGroupIds []int) error {
 	return CheckError(
 		s.db.WithContext(ctx).Where("asset_group_id IN ?", assetGroupIds).
@@ -199,29 +198,6 @@
 	)
 }
 
-func (s *BloodhoundDB) CreateRawAssetGroupSelector(assetGroup model.AssetGroup, name, selector string) (model.AssetGroupSelector, error) {
-	assetGroupSelector := model.AssetGroupSelector{
-		AssetGroupID: assetGroup.ID,
-		Name:         name,
-		Selector:     selector,
-	}
-
-	return assetGroupSelector, CheckError(s.db.Create(&assetGroupSelector))
-}
-
-func (s *BloodhoundDB) CreateAssetGroupSelector(assetGroup model.AssetGroup, spec model.AssetGroupSelectorSpec, systemSelector bool) (model.AssetGroupSelector, error) {
-	assetGroupSelector := model.AssetGroupSelector{
-		AssetGroupID:   assetGroup.ID,
-		Name:           spec.SelectorName,
-		Selector:       spec.EntityObjectID,
-		SystemSelector: systemSelector,
-	}
-
-	return assetGroupSelector, CheckError(s.db.Create(&assetGroupSelector))
-}
-
-=======
->>>>>>> e981ae20
 func (s *BloodhoundDB) UpdateAssetGroupSelectors(ctx ctx.Context, assetGroup model.AssetGroup, selectorSpecs []model.AssetGroupSelectorSpec, systemSelector bool) (model.UpdatedAssetGroupSelectors, error) {
 	var updatedSelectors = model.UpdatedAssetGroupSelectors{}
 
