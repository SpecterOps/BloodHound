// Copyright 2025 Specter Ops, Inc.
//
// Licensed under the Apache License, Version 2.0
// you may not use this file except in compliance with the License.
// You may obtain a copy of the License at
//
//	http://www.apache.org/licenses/LICENSE-2.0
//
// Unless required by applicable law or agreed to in writing, software
// distributed under the License is distributed on an "AS IS" BASIS,
// WITHOUT WARRANTIES OR CONDITIONS OF ANY KIND, either express or implied.
// See the License for the specific language governing permissions and
// limitations under the License.
//
// SPDX-License-Identifier: Apache-2.0
package database

import (
	"context"
	"fmt"
	"strings"

	"github.com/specterops/bloodhound/cmd/api/src/model"
	"gorm.io/gorm"
)

type OpenGraphSchema interface {
	CreateGraphSchemaExtension(ctx context.Context, name string, displayName string, version string) (model.GraphSchemaExtension, error)
	GetGraphSchemaExtensionById(ctx context.Context, extensionId int32) (model.GraphSchemaExtension, error)

	GetSchemaNodeKindByID(ctx context.Context, schemaNodeKindID int32) (model.SchemaNodeKind, error)
	CreateSchemaNodeKind(ctx context.Context, name string, extensionID int32, displayName string, description string, isDisplayKind bool, icon, iconColor string) (model.SchemaNodeKind, error)

<<<<<<< HEAD
	CreateSchemaEdgeKind(ctx context.Context, name string, schemaExtensionId int32, description string, isTraversable bool) (model.SchemaEdgeKind, error)
	GetSchemaEdgeKindById(ctx context.Context, schemaEdgeKindId int32) (model.SchemaEdgeKind, error)
=======
	CreateGraphSchemaProperty(ctx context.Context, extensionId int32, name string, displayName string, dataType string, description string) (model.GraphSchemaProperty, error)
	GetGraphSchemaPropertyById(ctx context.Context, extensionPropertyId int32) (model.GraphSchemaProperty, error)
>>>>>>> 839693cd
}

// CreateGraphSchemaExtension creates a new row in the extensions table. A GraphSchemaExtension struct is returned, populated with the value as it stands in the database.
func (s *BloodhoundDB) CreateGraphSchemaExtension(ctx context.Context, name string, displayName string, version string) (model.GraphSchemaExtension, error) {
	var (
		extension = model.GraphSchemaExtension{
			Name:        name,
			DisplayName: displayName,
			Version:     version,
		}

		auditEntry = model.AuditEntry{
			Action: model.AuditLogActionCreateGraphSchemaExtension,
			Model:  &extension, // Pointer is required to ensure success log contains updated fields after transaction
		}
	)

	if err := s.AuditableTransaction(ctx, auditEntry, func(tx *gorm.DB) error {
		if result := tx.Raw(fmt.Sprintf(`
			INSERT INTO %s (name, display_name, version, is_builtin, created_at, updated_at)
			VALUES (?, ?, ?, FALSE, NOW(), NOW())
			RETURNING id, name, display_name, version, is_builtin, created_at, updated_at, deleted_at`,
			extension.TableName()),
			name, displayName, version).Scan(&extension); result.Error != nil {
			if strings.Contains(result.Error.Error(), "duplicate key value violates unique constraint") {
				return fmt.Errorf("%w: %v", ErrDuplicateGraphSchemaExtensionName, result.Error)
			}
			return CheckError(result)
		}
		return nil
	}); err != nil {
		return model.GraphSchemaExtension{}, err
	}

	return extension, nil
}

// GetGraphSchemaExtensionById gets a row from the extensions table by id. It returns a GraphSchemaExtension struct populated with the data, or an error if that id does not exist.
func (s *BloodhoundDB) GetGraphSchemaExtensionById(ctx context.Context, extensionId int32) (model.GraphSchemaExtension, error) {
	var extension model.GraphSchemaExtension

	if result := s.db.WithContext(ctx).Raw(fmt.Sprintf(`
		SELECT id, name, display_name, version, is_builtin, created_at, updated_at, deleted_at
		FROM %s WHERE id = ?`,
		extension.TableName()),
		extensionId).First(&extension); result.Error != nil {
		return model.GraphSchemaExtension{}, CheckError(result)
	}

	return extension, nil
}

// CreateSchemaNodeKind - creates a new row in the schema_node_kinds table. A model.SchemaNodeKind struct is returned, populated with the value as it stands in the database.
func (s *BloodhoundDB) CreateSchemaNodeKind(ctx context.Context, name string, extensionID int32, displayName string, description string, isDisplayKind bool, icon, iconColor string) (model.SchemaNodeKind, error) {
	schemaNodeKind := model.SchemaNodeKind{}

	if result := s.db.WithContext(ctx).Raw(fmt.Sprintf(`
			INSERT INTO %s (name, schema_extension_id, display_name, description, is_display_kind, icon, icon_color)
			VALUES (?, ?, ?, ?, ?, ?, ?)
			RETURNING id, name, schema_extension_id, display_name, description, is_display_kind, icon, icon_color, created_at, updated_at, deleted_at`,
		schemaNodeKind.TableName()),
		name, extensionID, displayName, description, isDisplayKind, icon, iconColor).Scan(&schemaNodeKind); result.Error != nil {
		if strings.Contains(result.Error.Error(), "duplicate key value violates unique constraint") {
			return model.SchemaNodeKind{}, fmt.Errorf("%w: %v", ErrDuplicateSchemaNodeKindName, result.Error)
		}
		return model.SchemaNodeKind{}, CheckError(result)
	}
	return schemaNodeKind, nil
}

// GetSchemaNodeKindByID - gets a row from the schema_node_kinds table by id. It returns a model.SchemaNodeKind struct populated with the data, or an error if that id does not exist.
func (s *BloodhoundDB) GetSchemaNodeKindByID(ctx context.Context, schemaNodeKindID int32) (model.SchemaNodeKind, error) {
	var schemaNodeKind model.SchemaNodeKind
	return schemaNodeKind, CheckError(s.db.WithContext(ctx).Raw(fmt.Sprintf(`
		SELECT id, name, schema_extension_id, display_name, description, is_display_kind, icon, icon_color, created_at, updated_at, deleted_at
		FROM %s WHERE id = ?`, schemaNodeKind.TableName()), schemaNodeKindID).First(&schemaNodeKind))
}

<<<<<<< HEAD
// CreateSchemaEdgeKind - creates a new row in the schema_edge_kinds table. A model.SchemaEdgeKind struct is returned, populated with the value as it stands in the database.
func (s *BloodhoundDB) CreateSchemaEdgeKind(ctx context.Context, name string, schemaExtensionId int32, description string, isTraversable bool) (model.SchemaEdgeKind, error) {
	var schemaEdgeKind model.SchemaEdgeKind

	if result := s.db.WithContext(ctx).Raw(fmt.Sprintf(`
	INSERT INTO %s (name, schema_extension_id, description, is_traversable)
    VALUES (?, ?, ?, ?)
    RETURNING id, name, schema_extension_id, description, is_traversable, created_at, updated_at, deleted_at`, schemaEdgeKind.TableName()),
		name, schemaExtensionId, description, isTraversable).Scan(&schemaEdgeKind); result.Error != nil {
		if strings.Contains(result.Error.Error(), "duplicate key value violates unique constraint") {
			return schemaEdgeKind, fmt.Errorf("%w: %v", ErrDuplicateSchemaEdgeKindName, result.Error)
		}
		return schemaEdgeKind, CheckError(result)
	}
	return schemaEdgeKind, nil
}

// GetSchemaEdgeKindById - retrieves a row from the schema_edge_kinds table
func (s *BloodhoundDB) GetSchemaEdgeKindById(ctx context.Context, schemaEdgeKindId int32) (model.SchemaEdgeKind, error) {
	var schemaEdgeKind model.SchemaEdgeKind
	return schemaEdgeKind, CheckError(s.db.WithContext(ctx).Raw(fmt.Sprintf(`
	SELECT id, name, schema_extension_id, description, is_traversable, created_at, updated_at, deleted_at
	FROM %s WHERE id = ?`, schemaEdgeKind.TableName()), schemaEdgeKindId).First(&schemaEdgeKind))
=======
// CreateGraphSchemaProperty creates a new row in the schema_properties table. A GraphSchemaProperty struct is returned, populated with the value as it stands in the database.
func (s *BloodhoundDB) CreateGraphSchemaProperty(ctx context.Context, extensionId int32, name string, displayName string, dataType string, description string) (model.GraphSchemaProperty, error) {
	var extensionProperty model.GraphSchemaProperty

	if result := s.db.WithContext(ctx).Raw(fmt.Sprintf(`
			INSERT INTO %s (schema_extension_id, name, display_name, data_type, description)
			VALUES (?, ?, ?, ?, ?)
			RETURNING id, schema_extension_id, name, display_name, data_type, description, created_at, updated_at, deleted_at`,
		extensionProperty.TableName()),
		extensionId, name, displayName, dataType, description).Scan(&extensionProperty); result.Error != nil {
		if strings.Contains(result.Error.Error(), "duplicate key value violates unique constraint") {
			return model.GraphSchemaProperty{}, fmt.Errorf("%w: %v", ErrDuplicateGraphSchemaExtensionPropertyName, result.Error)
		}
		return model.GraphSchemaProperty{}, CheckError(result)
	}

	return extensionProperty, nil
}

// GetGraphSchemaPropertyById gets a row from the schema_properties table by id. It returns a GraphSchemaProperty struct populated with the data, or an error if that id does not exist.
func (s *BloodhoundDB) GetGraphSchemaPropertyById(ctx context.Context, extensionPropertyId int32) (model.GraphSchemaProperty, error) {
	var extensionProperty model.GraphSchemaProperty

	if result := s.db.WithContext(ctx).Raw(fmt.Sprintf(`
		SELECT id, schema_extension_id, name, display_name, data_type, description, created_at, updated_at, deleted_at
			FROM %s WHERE id = ?`,
		extensionProperty.TableName()),
		extensionPropertyId).First(&extensionProperty); result.Error != nil {
		return model.GraphSchemaProperty{}, CheckError(result)
	}

	return extensionProperty, nil
>>>>>>> 839693cd
}<|MERGE_RESOLUTION|>--- conflicted
+++ resolved
@@ -31,13 +31,11 @@
 	GetSchemaNodeKindByID(ctx context.Context, schemaNodeKindID int32) (model.SchemaNodeKind, error)
 	CreateSchemaNodeKind(ctx context.Context, name string, extensionID int32, displayName string, description string, isDisplayKind bool, icon, iconColor string) (model.SchemaNodeKind, error)
 
-<<<<<<< HEAD
+	CreateGraphSchemaProperty(ctx context.Context, extensionId int32, name string, displayName string, dataType string, description string) (model.GraphSchemaProperty, error)
+	GetGraphSchemaPropertyById(ctx context.Context, extensionPropertyId int32) (model.GraphSchemaProperty, error)
+
 	CreateSchemaEdgeKind(ctx context.Context, name string, schemaExtensionId int32, description string, isTraversable bool) (model.SchemaEdgeKind, error)
 	GetSchemaEdgeKindById(ctx context.Context, schemaEdgeKindId int32) (model.SchemaEdgeKind, error)
-=======
-	CreateGraphSchemaProperty(ctx context.Context, extensionId int32, name string, displayName string, dataType string, description string) (model.GraphSchemaProperty, error)
-	GetGraphSchemaPropertyById(ctx context.Context, extensionPropertyId int32) (model.GraphSchemaProperty, error)
->>>>>>> 839693cd
 }
 
 // CreateGraphSchemaExtension creates a new row in the extensions table. A GraphSchemaExtension struct is returned, populated with the value as it stands in the database.
@@ -116,31 +114,6 @@
 		FROM %s WHERE id = ?`, schemaNodeKind.TableName()), schemaNodeKindID).First(&schemaNodeKind))
 }
 
-<<<<<<< HEAD
-// CreateSchemaEdgeKind - creates a new row in the schema_edge_kinds table. A model.SchemaEdgeKind struct is returned, populated with the value as it stands in the database.
-func (s *BloodhoundDB) CreateSchemaEdgeKind(ctx context.Context, name string, schemaExtensionId int32, description string, isTraversable bool) (model.SchemaEdgeKind, error) {
-	var schemaEdgeKind model.SchemaEdgeKind
-
-	if result := s.db.WithContext(ctx).Raw(fmt.Sprintf(`
-	INSERT INTO %s (name, schema_extension_id, description, is_traversable)
-    VALUES (?, ?, ?, ?)
-    RETURNING id, name, schema_extension_id, description, is_traversable, created_at, updated_at, deleted_at`, schemaEdgeKind.TableName()),
-		name, schemaExtensionId, description, isTraversable).Scan(&schemaEdgeKind); result.Error != nil {
-		if strings.Contains(result.Error.Error(), "duplicate key value violates unique constraint") {
-			return schemaEdgeKind, fmt.Errorf("%w: %v", ErrDuplicateSchemaEdgeKindName, result.Error)
-		}
-		return schemaEdgeKind, CheckError(result)
-	}
-	return schemaEdgeKind, nil
-}
-
-// GetSchemaEdgeKindById - retrieves a row from the schema_edge_kinds table
-func (s *BloodhoundDB) GetSchemaEdgeKindById(ctx context.Context, schemaEdgeKindId int32) (model.SchemaEdgeKind, error) {
-	var schemaEdgeKind model.SchemaEdgeKind
-	return schemaEdgeKind, CheckError(s.db.WithContext(ctx).Raw(fmt.Sprintf(`
-	SELECT id, name, schema_extension_id, description, is_traversable, created_at, updated_at, deleted_at
-	FROM %s WHERE id = ?`, schemaEdgeKind.TableName()), schemaEdgeKindId).First(&schemaEdgeKind))
-=======
 // CreateGraphSchemaProperty creates a new row in the schema_properties table. A GraphSchemaProperty struct is returned, populated with the value as it stands in the database.
 func (s *BloodhoundDB) CreateGraphSchemaProperty(ctx context.Context, extensionId int32, name string, displayName string, dataType string, description string) (model.GraphSchemaProperty, error) {
 	var extensionProperty model.GraphSchemaProperty
@@ -173,5 +146,29 @@
 	}
 
 	return extensionProperty, nil
->>>>>>> 839693cd
+}
+
+// CreateSchemaEdgeKind - creates a new row in the schema_edge_kinds table. A model.SchemaEdgeKind struct is returned, populated with the value as it stands in the database.
+func (s *BloodhoundDB) CreateSchemaEdgeKind(ctx context.Context, name string, schemaExtensionId int32, description string, isTraversable bool) (model.SchemaEdgeKind, error) {
+	var schemaEdgeKind model.SchemaEdgeKind
+
+	if result := s.db.WithContext(ctx).Raw(fmt.Sprintf(`
+	INSERT INTO %s (name, schema_extension_id, description, is_traversable)
+    VALUES (?, ?, ?, ?)
+    RETURNING id, name, schema_extension_id, description, is_traversable, created_at, updated_at, deleted_at`, schemaEdgeKind.TableName()),
+		name, schemaExtensionId, description, isTraversable).Scan(&schemaEdgeKind); result.Error != nil {
+		if strings.Contains(result.Error.Error(), "duplicate key value violates unique constraint") {
+			return schemaEdgeKind, fmt.Errorf("%w: %v", ErrDuplicateSchemaEdgeKindName, result.Error)
+		}
+		return schemaEdgeKind, CheckError(result)
+	}
+	return schemaEdgeKind, nil
+}
+
+// GetSchemaEdgeKindById - retrieves a row from the schema_edge_kinds table
+func (s *BloodhoundDB) GetSchemaEdgeKindById(ctx context.Context, schemaEdgeKindId int32) (model.SchemaEdgeKind, error) {
+	var schemaEdgeKind model.SchemaEdgeKind
+	return schemaEdgeKind, CheckError(s.db.WithContext(ctx).Raw(fmt.Sprintf(`
+	SELECT id, name, schema_extension_id, description, is_traversable, created_at, updated_at, deleted_at
+	FROM %s WHERE id = ?`, schemaEdgeKind.TableName()), schemaEdgeKindId).First(&schemaEdgeKind))
 }