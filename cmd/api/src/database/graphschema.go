--- conflicted
+++ resolved
@@ -33,14 +33,11 @@
 
 	CreateGraphSchemaProperty(ctx context.Context, extensionId int32, name string, displayName string, dataType string, description string) (model.GraphSchemaProperty, error)
 	GetGraphSchemaPropertyById(ctx context.Context, extensionPropertyId int32) (model.GraphSchemaProperty, error)
-<<<<<<< HEAD
 	UpdateGraphSchemaProperty(ctx context.Context, property model.GraphSchemaProperty) (model.GraphSchemaProperty, error)
 	DeleteGraphSchemaProperty(ctx context.Context, propertyID int32) error
-=======
 
 	CreateSchemaEdgeKind(ctx context.Context, name string, schemaExtensionId int32, description string, isTraversable bool) (model.SchemaEdgeKind, error)
 	GetSchemaEdgeKindById(ctx context.Context, schemaEdgeKindId int32) (model.SchemaEdgeKind, error)
->>>>>>> 95438edb
 }
 
 // CreateGraphSchemaExtension creates a new row in the extensions table. A GraphSchemaExtension struct is returned, populated with the value as it stands in the database.
@@ -153,7 +150,6 @@
 	return extensionProperty, nil
 }
 
-<<<<<<< HEAD
 func (s *BloodhoundDB) UpdateGraphSchemaProperty(ctx context.Context, property model.GraphSchemaProperty) (model.GraphSchemaProperty, error) {
 	if result := s.db.WithContext(ctx).Raw(fmt.Sprintf(`
 		UPDATE %s SET name = ?, display_name = ?, data_type = ?, description = ?, updated_at = NOW() WHERE id = ? 
@@ -183,7 +179,8 @@
 	}
 
 	return nil
-=======
+}
+
 // CreateSchemaEdgeKind - creates a new row in the schema_edge_kinds table. A model.SchemaEdgeKind struct is returned, populated with the value as it stands in the database.
 func (s *BloodhoundDB) CreateSchemaEdgeKind(ctx context.Context, name string, schemaExtensionId int32, description string, isTraversable bool) (model.SchemaEdgeKind, error) {
 	var schemaEdgeKind model.SchemaEdgeKind
@@ -207,5 +204,4 @@
 	return schemaEdgeKind, CheckError(s.db.WithContext(ctx).Raw(fmt.Sprintf(`
 	SELECT id, name, schema_extension_id, description, is_traversable, created_at, updated_at, deleted_at
 	FROM %s WHERE id = ?`, schemaEdgeKind.TableName()), schemaEdgeKindId).First(&schemaEdgeKind))
->>>>>>> 95438edb
 }