--- conflicted
+++ resolved
@@ -150,7 +150,6 @@
 	return extensionProperty, nil
 }
 
-<<<<<<< HEAD
 // UpdateSchemaNodeKindById - updates a row in the schema_node_kinds table based on the provided id. It will return an error if the target schema node kind does not exist or if any of the updates violate the schema constraints.
 func (s *BloodhoundDB) UpdateSchemaNodeKindById(ctx context.Context, targetSchemaNodeKindId int32, name string, schemaExtensionId int32, displayName string, description string, isDisplayKind bool, icon string, iconColor string) (model.SchemaNodeKind, error) {
 	var schemaNodeKind model.SchemaNodeKind
@@ -181,7 +180,8 @@
 		return ErrNotFound
 	}
 	return nil
-=======
+}
+
 // CreateSchemaEdgeKind - creates a new row in the schema_edge_kinds table. A model.SchemaEdgeKind struct is returned, populated with the value as it stands in the database.
 func (s *BloodhoundDB) CreateSchemaEdgeKind(ctx context.Context, name string, schemaExtensionId int32, description string, isTraversable bool) (model.SchemaEdgeKind, error) {
 	var schemaEdgeKind model.SchemaEdgeKind
@@ -205,5 +205,4 @@
 	return schemaEdgeKind, CheckError(s.db.WithContext(ctx).Raw(fmt.Sprintf(`
 	SELECT id, name, schema_extension_id, description, is_traversable, created_at, updated_at, deleted_at
 	FROM %s WHERE id = ?`, schemaEdgeKind.TableName()), schemaEdgeKindId).First(&schemaEdgeKind))
->>>>>>> b4ea2d3a
 }