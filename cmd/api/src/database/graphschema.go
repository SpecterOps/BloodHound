// Copyright 2025 Specter Ops, Inc.
//
// Licensed under the Apache License, Version 2.0
// you may not use this file except in compliance with the License.
// You may obtain a copy of the License at
//
//	http://www.apache.org/licenses/LICENSE-2.0
//
// Unless required by applicable law or agreed to in writing, software
// distributed under the License is distributed on an "AS IS" BASIS,
// WITHOUT WARRANTIES OR CONDITIONS OF ANY KIND, either express or implied.
// See the License for the specific language governing permissions and
// limitations under the License.
//
// SPDX-License-Identifier: Apache-2.0
package database

import (
	"context"
	"fmt"
	"strings"

	"github.com/specterops/bloodhound/cmd/api/src/model"
	"gorm.io/gorm"
)

type OpenGraphSchema interface {
	CreateGraphSchemaExtension(ctx context.Context, name string, displayName string, version string) (model.GraphSchemaExtension, error)
	GetGraphSchemaExtensionById(ctx context.Context, extensionId int32) (model.GraphSchemaExtension, error)
	GetGraphSchemaExtensions(ctx context.Context, extensionFilters model.Filters, sort model.Sort, skip, limit int) (model.GraphSchemaExtensions, int, error)
	UpdateGraphSchemaExtension(ctx context.Context, extension model.GraphSchemaExtension) (model.GraphSchemaExtension, error)
	DeleteGraphSchemaExtension(ctx context.Context, extensionId int32) error

	CreateGraphSchemaNodeKind(ctx context.Context, name string, extensionId int32, displayName string, description string, isDisplayKind bool, icon, iconColor string) (model.GraphSchemaNodeKind, error)
	GetGraphSchemaNodeKindById(ctx context.Context, schemaNodeKindID int32) (model.GraphSchemaNodeKind, error)
	GetGraphSchemaNodeKinds(ctx context.Context, nodeKindFilters model.Filters, sort model.Sort, skip, limit int) (model.GraphSchemaNodeKinds, int, error)
	UpdateGraphSchemaNodeKind(ctx context.Context, schemaNodeKind model.GraphSchemaNodeKind) (model.GraphSchemaNodeKind, error)
	DeleteGraphSchemaNodeKind(ctx context.Context, schemaNodeKindId int32) error

	CreateGraphSchemaProperty(ctx context.Context, extensionId int32, name string, displayName string, dataType string, description string) (model.GraphSchemaProperty, error)
	GetGraphSchemaPropertyById(ctx context.Context, extensionPropertyId int32) (model.GraphSchemaProperty, error)
	GetGraphSchemaProperties(ctx context.Context, filters model.Filters, sort model.Sort, skip, limit int) (model.GraphSchemaProperties, int, error)
	UpdateGraphSchemaProperty(ctx context.Context, property model.GraphSchemaProperty) (model.GraphSchemaProperty, error)
	DeleteGraphSchemaProperty(ctx context.Context, propertyID int32) error

	CreateGraphSchemaEdgeKind(ctx context.Context, name string, schemaExtensionId int32, description string, isTraversable bool) (model.GraphSchemaEdgeKind, error)
	GetGraphSchemaEdgeKinds(ctx context.Context, edgeKindFilters model.Filters, sort model.Sort, skip, limit int) (model.GraphSchemaEdgeKinds, int, error)
	GetGraphSchemaEdgeKindById(ctx context.Context, schemaEdgeKindId int32) (model.GraphSchemaEdgeKind, error)
	UpdateGraphSchemaEdgeKind(ctx context.Context, schemaEdgeKind model.GraphSchemaEdgeKind) (model.GraphSchemaEdgeKind, error)
	DeleteGraphSchemaEdgeKind(ctx context.Context, schemaEdgeKindId int32) error

	CreateSchemaEnvironment(ctx context.Context, extensionId int32, environmentKindId int32, sourceKindId int32) (model.SchemaEnvironment, error)
	GetSchemaEnvironments(ctx context.Context) ([]model.SchemaEnvironment, error)
}

const DuplicateKeyValueErrorString = "duplicate key value violates unique constraint"

// CreateGraphSchemaExtension creates a new row in the extensions table. A GraphSchemaExtension struct is returned, populated with the value as it stands in the database.
func (s *BloodhoundDB) CreateGraphSchemaExtension(ctx context.Context, name string, displayName string, version string) (model.GraphSchemaExtension, error) {
	var (
		extension = model.GraphSchemaExtension{
			Name:        name,
			DisplayName: displayName,
			Version:     version,
		}

		auditEntry = model.AuditEntry{
			Action: model.AuditLogActionCreateGraphSchemaExtension,
			Model:  &extension, // Pointer is required to ensure success log contains updated fields after transaction
		}
	)

	if err := s.AuditableTransaction(ctx, auditEntry, func(tx *gorm.DB) error {
		if result := tx.Raw(fmt.Sprintf(`
			INSERT INTO %s (name, display_name, version, is_builtin, created_at, updated_at)
			VALUES (?, ?, ?, FALSE, NOW(), NOW())
			RETURNING id, name, display_name, version, is_builtin, created_at, updated_at, deleted_at`,
			extension.TableName()),
			name, displayName, version).Scan(&extension); result.Error != nil {
			if strings.Contains(result.Error.Error(), DuplicateKeyValueErrorString) {
				return fmt.Errorf("%w: %v", ErrDuplicateGraphSchemaExtensionName, result.Error)
			}
			return CheckError(result)
		}
		return nil
	}); err != nil {
		return model.GraphSchemaExtension{}, err
	}

	return extension, nil
}

// GetGraphSchemaExtensionById gets a row from the extensions table by id. It returns a GraphSchemaExtension struct populated with the data, or an error if that id does not exist.
func (s *BloodhoundDB) GetGraphSchemaExtensionById(ctx context.Context, extensionId int32) (model.GraphSchemaExtension, error) {
	var extension model.GraphSchemaExtension

	if result := s.db.WithContext(ctx).Raw(fmt.Sprintf(`
		SELECT id, name, display_name, version, is_builtin, created_at, updated_at, deleted_at
		FROM %s WHERE id = ?`,
		extension.TableName()),
		extensionId).First(&extension); result.Error != nil {
		return model.GraphSchemaExtension{}, CheckError(result)
	}

	return extension, nil
}

// GetGraphSchemaExtensions gets all the rows from the extensions table that match the given SQLFilter. It returns a slice of GraphSchemaExtension structs
// populated with the data, as well as an integer giving the total number of rows returned by the query (excluding any given pagination)
func (s *BloodhoundDB) GetGraphSchemaExtensions(ctx context.Context, extensionFilters model.Filters, sort model.Sort, skip, limit int) (model.GraphSchemaExtensions, int, error) {
	var (
		extensions        = model.GraphSchemaExtensions{}
		skipLimitString   string
		whereClauseString string
		totalRowCount     int
		orderSQL          string
	)

	filter, err := buildSQLFilter(extensionFilters)
	if err != nil {
		return extensions, 0, err
	}

	// if no sort specified, default to ID so pagination is consistent
	if len(sort) == 0 {
		sort = append(sort, model.SortItem{Column: "id", Direction: model.AscendingSortDirection})
	}
	orderSQL, err = buildSQLSort(sort)
	if err != nil {
		return extensions, 0, err
	}

	if limit > 0 {
		skipLimitString += fmt.Sprintf(" LIMIT %d", limit)
	}

	if skip > 0 {
		skipLimitString += fmt.Sprintf(" OFFSET %d", skip)
	}

	if filter.sqlString != "" {
		whereClauseString = fmt.Sprintf("WHERE %s", filter.sqlString)
	}

	sqlStr := fmt.Sprintf(`SELECT id, name, display_name, version, is_builtin, created_at, updated_at, deleted_at
								FROM %s %s %s %s`,
		model.GraphSchemaExtension{}.TableName(),
		whereClauseString,
		orderSQL,
		skipLimitString)

	if result := s.db.WithContext(ctx).Raw(sqlStr, filter.params...).Scan(&extensions); result.Error != nil {
		return model.GraphSchemaExtensions{}, 0, CheckError(result)
	} else {
		// we need an overall count of the rows if pagination is supplied
		if limit > 0 || skip > 0 {
			countSqlStr := fmt.Sprintf(`SELECT COUNT(*) FROM %s %s`,
				model.GraphSchemaExtension{}.TableName(),
				whereClauseString)

			if err := s.db.WithContext(ctx).Raw(countSqlStr, filter.params...).Scan(&totalRowCount).Error; err != nil {
				return model.GraphSchemaExtensions{}, 0, err
			}
		} else {
			totalRowCount = len(extensions)
		}
	}

	return extensions, totalRowCount, nil
}

// UpdateGraphSchemaExtension updates an existing Graph Schema Extension. Only the `name`, `display_name`, and `version` fields are updatable. It returns the updated extension, or an error if the update violates schema constraints or did not succeed.
func (s *BloodhoundDB) UpdateGraphSchemaExtension(ctx context.Context, extension model.GraphSchemaExtension) (model.GraphSchemaExtension, error) {
	if result := s.db.WithContext(ctx).Raw(fmt.Sprintf(`
		UPDATE %s
		SET name = ?, display_name = ?, version = ?, updated_at = NOW()
		WHERE id = ?
		RETURNING id, name, display_name, version, is_builtin, created_at, updated_at, deleted_at`,
		extension.TableName()), extension.Name, extension.DisplayName, extension.Version, extension.ID).Scan(&extension); result.Error != nil {
		if strings.Contains(result.Error.Error(), DuplicateKeyValueErrorString) {
			return extension, fmt.Errorf("%w: %v", ErrDuplicateGraphSchemaExtensionName, result.Error)
		}
		return extension, CheckError(result)
	} else if result.RowsAffected == 0 {
		return extension, ErrNotFound
	}
	return extension, nil
}

// DeleteGraphSchemaExtension deletes an existing Graph Schema Extension based on the extension ID. It returns an error if the extension does not exist.
func (s *BloodhoundDB) DeleteGraphSchemaExtension(ctx context.Context, extensionId int32) error {
	var schemaExtension model.GraphSchemaExtension
	if result := s.db.WithContext(ctx).Exec(fmt.Sprintf(`DELETE FROM %s WHERE id = ?`, schemaExtension.TableName()), extensionId); result.Error != nil {
		return CheckError(result)
	} else if result.RowsAffected == 0 {
		return ErrNotFound
	}
	return nil
}

// CreateGraphSchemaNodeKind - creates a new row in the schema_node_kinds table. A model.GraphSchemaNodeKind struct is returned, populated with the value as it stands in the database.
func (s *BloodhoundDB) CreateGraphSchemaNodeKind(ctx context.Context, name string, extensionId int32, displayName string, description string, isDisplayKind bool, icon, iconColor string) (model.GraphSchemaNodeKind, error) {
	schemaNodeKind := model.GraphSchemaNodeKind{}

	if result := s.db.WithContext(ctx).Raw(fmt.Sprintf(`
			INSERT INTO %s (name, schema_extension_id, display_name, description, is_display_kind, icon, icon_color)
			VALUES (?, ?, ?, ?, ?, ?, ?)
			RETURNING id, name, schema_extension_id, display_name, description, is_display_kind, icon, icon_color, created_at, updated_at, deleted_at`,
		schemaNodeKind.TableName()),
		name, extensionId, displayName, description, isDisplayKind, icon, iconColor).Scan(&schemaNodeKind); result.Error != nil {
		if strings.Contains(result.Error.Error(), DuplicateKeyValueErrorString) {
			return model.GraphSchemaNodeKind{}, fmt.Errorf("%w: %v", ErrDuplicateSchemaNodeKindName, result.Error)
		}
		return model.GraphSchemaNodeKind{}, CheckError(result)
	}
	return schemaNodeKind, nil
}

// GetGraphSchemaNodeKinds - returns all rows from the schema_node_kinds table that matches the given model.Filters. It returns a slice of model.GraphSchemaNodeKinds structs
// populated with data, as well as an integer indicating the total number of rows returned by the query (excluding any given pagination).
func (s *BloodhoundDB) GetGraphSchemaNodeKinds(ctx context.Context, filters model.Filters, sort model.Sort, skip, limit int) (model.GraphSchemaNodeKinds, int, error) {
	var (
		schemaNodeKinds   = model.GraphSchemaNodeKinds{}
		skipLimitString   string
		whereClauseString string
		totalRowCount     int
		orderSQL          string
	)

	filter, err := buildSQLFilter(filters)
	if err != nil {
		return schemaNodeKinds, 0, err
	}

	// if no sort specified, default to ID so pagination is consistent
	if len(sort) == 0 {
		sort = append(sort, model.SortItem{Column: "id", Direction: model.AscendingSortDirection})
	}
	orderSQL, err = buildSQLSort(sort)
	if err != nil {
		return schemaNodeKinds, 0, err
	}

	if limit > 0 {
		skipLimitString += fmt.Sprintf(" LIMIT %d", limit)
	}

	if skip > 0 {
		skipLimitString += fmt.Sprintf(" OFFSET %d", skip)
	}

	if filter.sqlString != "" {
		whereClauseString = fmt.Sprintf("WHERE %s", filter.sqlString)
	}

	sqlStr := fmt.Sprintf(`SELECT id, name, schema_extension_id, display_name, description, is_display_kind, icon, icon_color, created_at, updated_at, deleted_at
									FROM %s %s %s %s`,
		model.GraphSchemaNodeKind{}.TableName(),
		whereClauseString,
		orderSQL,
		skipLimitString)

	if result := s.db.WithContext(ctx).Raw(sqlStr, filter.params...).Scan(&schemaNodeKinds); result.Error != nil {
		return nil, 0, CheckError(result)
	} else {
		if limit > 0 || skip > 0 {
			countSqlStr := fmt.Sprintf(`SELECT COUNT(*) FROM %s %s`, model.GraphSchemaNodeKind{}.TableName(), whereClauseString)
			if countResult := s.db.WithContext(ctx).Raw(countSqlStr, filter.params...).Scan(&totalRowCount); countResult.Error != nil {
				return model.GraphSchemaNodeKinds{}, 0, CheckError(countResult)
			}
		} else {
			totalRowCount = len(schemaNodeKinds)
		}
	}
	return schemaNodeKinds, totalRowCount, nil
}

// GetGraphSchemaNodeKindById - gets a row from the schema_node_kinds table by id. It returns a model.GraphSchemaNodeKind struct populated with the data, or an error if that id does not exist.
func (s *BloodhoundDB) GetGraphSchemaNodeKindById(ctx context.Context, schemaNodeKindId int32) (model.GraphSchemaNodeKind, error) {
	var schemaNodeKind model.GraphSchemaNodeKind
	return schemaNodeKind, CheckError(s.db.WithContext(ctx).Raw(fmt.Sprintf(`
		SELECT id, name, schema_extension_id, display_name, description, is_display_kind, icon, icon_color, created_at, updated_at, deleted_at
		FROM %s WHERE id = ?`, schemaNodeKind.TableName()), schemaNodeKindId).First(&schemaNodeKind))
}

// UpdateGraphSchemaNodeKind - updates a row in the schema_node_kinds table based on the provided id. It will return an error if the target schema node kind does not exist or if any of the updates violate the schema constraints.
func (s *BloodhoundDB) UpdateGraphSchemaNodeKind(ctx context.Context, schemaNodeKind model.GraphSchemaNodeKind) (model.GraphSchemaNodeKind, error) {
	if result := s.db.WithContext(ctx).Raw(fmt.Sprintf(`
		UPDATE %s
		SET name = ?, schema_extension_id = ?, display_name = ?, description = ?, is_display_kind = ?, icon = ?, icon_color = ?, updated_at = NOW()
    	WHERE id = ?
    	RETURNING id, name, schema_extension_id, display_name, description, is_display_kind, icon, icon_color, created_at, updated_at, deleted_at`,
		schemaNodeKind.TableName()), schemaNodeKind.Name, schemaNodeKind.SchemaExtensionId, schemaNodeKind.DisplayName, schemaNodeKind.Description, schemaNodeKind.IsDisplayKind, schemaNodeKind.Icon, schemaNodeKind.IconColor, schemaNodeKind.ID).Scan(&schemaNodeKind); result.Error != nil {
		if strings.Contains(result.Error.Error(), DuplicateKeyValueErrorString) {
			return model.GraphSchemaNodeKind{}, fmt.Errorf("%w: %v", ErrDuplicateSchemaNodeKindName, result.Error)
		}
		return model.GraphSchemaNodeKind{}, CheckError(result)
	} else if result.RowsAffected == 0 {
		return model.GraphSchemaNodeKind{}, ErrNotFound
	}
	return schemaNodeKind, nil
}

// DeleteGraphSchemaNodeKind - deletes a schema_node_kinds row based on the provided id. Will return an error if that id does not exist.
func (s *BloodhoundDB) DeleteGraphSchemaNodeKind(ctx context.Context, schemaNodeKindId int32) error {
	var schemaNodeKind model.GraphSchemaNodeKind

	if result := s.db.WithContext(ctx).Exec(fmt.Sprintf(`DELETE FROM %s WHERE id = ?`, schemaNodeKind.TableName()), schemaNodeKindId); result.Error != nil {
		return CheckError(result)
	} else if result.RowsAffected == 0 {
		return ErrNotFound
	}
	return nil
}

// CreateGraphSchemaProperty creates a new row in the schema_properties table. A GraphSchemaProperty struct is returned, populated with the value as it stands in the database.
func (s *BloodhoundDB) CreateGraphSchemaProperty(ctx context.Context, extensionId int32, name string, displayName string, dataType string, description string) (model.GraphSchemaProperty, error) {
	var extensionProperty model.GraphSchemaProperty

	if result := s.db.WithContext(ctx).Raw(fmt.Sprintf(`
			INSERT INTO %s (schema_extension_id, name, display_name, data_type, description)
			VALUES (?, ?, ?, ?, ?)
			RETURNING id, schema_extension_id, name, display_name, data_type, description, created_at, updated_at, deleted_at`,
		extensionProperty.TableName()),
		extensionId, name, displayName, dataType, description).Scan(&extensionProperty); result.Error != nil {
		if strings.Contains(result.Error.Error(), DuplicateKeyValueErrorString) {
			return model.GraphSchemaProperty{}, fmt.Errorf("%w: %v", ErrDuplicateGraphSchemaExtensionPropertyName, result.Error)
		}
		return model.GraphSchemaProperty{}, CheckError(result)
	}

	return extensionProperty, nil
}

// GetGraphSchemaProperties - returns all rows from the schema_properties table that matches the given model.Filters. It returns a slice of model.GraphSchemaProperties structs
// populated with data, as well as an integer indicating the total number of rows returned by the query (excluding any given pagination).
func (s *BloodhoundDB) GetGraphSchemaProperties(ctx context.Context, filters model.Filters, sort model.Sort, skip, limit int) (model.GraphSchemaProperties, int, error) {
	var (
		schemaProperties  = model.GraphSchemaProperties{}
		skipLimitString   string
		whereClauseString string
		totalRowCount     int
		orderSQL          string
	)

	filter, err := buildSQLFilter(filters)
	if err != nil {
		return schemaProperties, 0, err
	}

	// if no sort specified, default to ID so pagination is consistent
	if len(sort) == 0 {
		sort = append(sort, model.SortItem{Column: "id", Direction: model.AscendingSortDirection})
	}
	orderSQL, err = buildSQLSort(sort)
	if err != nil {
		return schemaProperties, 0, err
	}

	if limit > 0 {
		skipLimitString += fmt.Sprintf(" LIMIT %d", limit)
	}

	if skip > 0 {
		skipLimitString += fmt.Sprintf(" OFFSET %d", skip)
	}

	if filter.sqlString != "" {
		whereClauseString = fmt.Sprintf("WHERE %s", filter.sqlString)
	}

	sqlStr := fmt.Sprintf(`SELECT id, schema_extension_id, name, display_name, data_type, description, created_at, updated_at, deleted_at
									FROM %s %s %s %s`,
		model.GraphSchemaProperty{}.TableName(),
		whereClauseString,
		orderSQL,
		skipLimitString)

	if result := s.db.WithContext(ctx).Raw(sqlStr, filter.params...).Scan(&schemaProperties); result.Error != nil {
		return nil, 0, CheckError(result)
	} else {
		if limit > 0 || skip > 0 {
			countSqlStr := fmt.Sprintf(`SELECT COUNT(*) FROM %s %s`, model.GraphSchemaProperty{}.TableName(), whereClauseString)
			if countResult := s.db.WithContext(ctx).Raw(countSqlStr, filter.params...).Scan(&totalRowCount); countResult.Error != nil {
				return model.GraphSchemaProperties{}, 0, CheckError(countResult)
			}
		} else {
			totalRowCount = len(schemaProperties)
		}
	}
	return schemaProperties, totalRowCount, nil
}

// GetGraphSchemaPropertyById gets a row from the schema_properties table by id. It returns a GraphSchemaProperty struct populated with the data, or an error if that id does not exist.
func (s *BloodhoundDB) GetGraphSchemaPropertyById(ctx context.Context, extensionPropertyId int32) (model.GraphSchemaProperty, error) {
	var extensionProperty model.GraphSchemaProperty

	if result := s.db.WithContext(ctx).Raw(fmt.Sprintf(`
		SELECT id, schema_extension_id, name, display_name, data_type, description, created_at, updated_at, deleted_at
			FROM %s WHERE id = ?`,
		extensionProperty.TableName()),
		extensionPropertyId).First(&extensionProperty); result.Error != nil {
		return model.GraphSchemaProperty{}, CheckError(result)
	}

	return extensionProperty, nil
}

func (s *BloodhoundDB) UpdateGraphSchemaProperty(ctx context.Context, property model.GraphSchemaProperty) (model.GraphSchemaProperty, error) {
	if result := s.db.WithContext(ctx).Raw(fmt.Sprintf(`
<<<<<<< HEAD
		UPDATE %s SET name = ?, display_name = ?, data_type = ?, description = ?, updated_at = NOW() WHERE id = ?
=======
		UPDATE %s SET name = ?, schema_extension_id = ?, display_name = ?, data_type = ?, description = ?, updated_at = NOW() WHERE id = ? 
>>>>>>> 3cb1f0a0
		RETURNING id, schema_extension_id, name, display_name, data_type, description, created_at, updated_at, deleted_at`,
		property.TableName()),
		property.Name, property.SchemaExtensionId, property.DisplayName, property.DataType, property.Description, property.ID).Scan(&property); result.Error != nil {
		if strings.Contains(result.Error.Error(), DuplicateKeyValueErrorString) {
			return model.GraphSchemaProperty{}, fmt.Errorf("%w: %v", ErrDuplicateGraphSchemaExtensionPropertyName, result.Error)
		}
		return model.GraphSchemaProperty{}, CheckError(result)
	} else if result.RowsAffected == 0 {
		return model.GraphSchemaProperty{}, ErrNotFound
	}

	return property, nil
}

func (s *BloodhoundDB) DeleteGraphSchemaProperty(ctx context.Context, propertyID int32) error {
	var property model.GraphSchemaProperty

	if result := s.db.WithContext(ctx).Exec(fmt.Sprintf(`
		DELETE FROM %s WHERE id = ?`,
		property.TableName()), propertyID); result.Error != nil {
		return CheckError(result)
	} else if result.RowsAffected == 0 {
		return ErrNotFound
	}

	return nil
}

// CreateGraphSchemaEdgeKind - creates a new row in the schema_edge_kinds table. A model.GraphSchemaEdgeKind struct is returned, populated with the value as it stands in the database.
func (s *BloodhoundDB) CreateGraphSchemaEdgeKind(ctx context.Context, name string, schemaExtensionId int32, description string, isTraversable bool) (model.GraphSchemaEdgeKind, error) {
	var schemaEdgeKind model.GraphSchemaEdgeKind

	if result := s.db.WithContext(ctx).Raw(fmt.Sprintf(`
	INSERT INTO %s (name, schema_extension_id, description, is_traversable)
    VALUES (?, ?, ?, ?)
    RETURNING id, name, schema_extension_id, description, is_traversable, created_at, updated_at, deleted_at`, schemaEdgeKind.TableName()),
		name, schemaExtensionId, description, isTraversable).Scan(&schemaEdgeKind); result.Error != nil {
		if strings.Contains(result.Error.Error(), DuplicateKeyValueErrorString) {
			return schemaEdgeKind, fmt.Errorf("%w: %v", ErrDuplicateSchemaEdgeKindName, result.Error)
		}
		return schemaEdgeKind, CheckError(result)
	}
	return schemaEdgeKind, nil
}

func (s *BloodhoundDB) GetGraphSchemaEdgeKinds(ctx context.Context, edgeKindFilters model.Filters, sort model.Sort, skip, limit int) (model.GraphSchemaEdgeKinds, int, error) {
	var (
		schemaEdgeKinds   = model.GraphSchemaEdgeKinds{}
		skipLimitString   string
		whereClauseString string
		totalRowCount     int
		orderSQL          string
	)

	filter, err := buildSQLFilter(edgeKindFilters)
	if err != nil {
		return schemaEdgeKinds, 0, err
	}

	// if no sort specified, default to ID so pagination is consistent
	if len(sort) == 0 {
		sort = append(sort, model.SortItem{Column: "id", Direction: model.AscendingSortDirection})
	}
	orderSQL, err = buildSQLSort(sort)
	if err != nil {
		return schemaEdgeKinds, 0, err
	}

	if limit > 0 {
		skipLimitString += fmt.Sprintf(" LIMIT %d", limit)
	}

	if skip > 0 {
		skipLimitString += fmt.Sprintf(" OFFSET %d", skip)
	}

	if filter.sqlString != "" {
		whereClauseString = fmt.Sprintf("WHERE %s", filter.sqlString)
	}

	sqlStr := fmt.Sprintf(`SELECT id, name, schema_extension_id, description, is_traversable, created_at, updated_at, deleted_at
									FROM %s %s %s %s`,
		model.GraphSchemaEdgeKind{}.TableName(),
		whereClauseString,
		orderSQL,
		skipLimitString)

	if result := s.db.WithContext(ctx).Raw(sqlStr, filter.params...).Scan(&schemaEdgeKinds); result.Error != nil {
		return nil, 0, CheckError(result)
	} else {
		if limit > 0 || skip > 0 {
			countSqlStr := fmt.Sprintf(`SELECT COUNT(*) FROM %s %s`, model.GraphSchemaEdgeKind{}.TableName(), whereClauseString)
			if countResult := s.db.WithContext(ctx).Raw(countSqlStr, filter.params...).Scan(&totalRowCount); countResult.Error != nil {
				return model.GraphSchemaEdgeKinds{}, 0, CheckError(countResult)
			}
		} else {
			totalRowCount = len(schemaEdgeKinds)
		}
	}
	return schemaEdgeKinds, totalRowCount, nil
}

// GetGraphSchemaEdgeKindById - retrieves a row from the schema_edge_kinds table
func (s *BloodhoundDB) GetGraphSchemaEdgeKindById(ctx context.Context, schemaEdgeKindId int32) (model.GraphSchemaEdgeKind, error) {
	var schemaEdgeKind model.GraphSchemaEdgeKind
	return schemaEdgeKind, CheckError(s.db.WithContext(ctx).Raw(fmt.Sprintf(`
	SELECT id, name, schema_extension_id, description, is_traversable, created_at, updated_at, deleted_at
	FROM %s WHERE id = ?`, schemaEdgeKind.TableName()), schemaEdgeKindId).First(&schemaEdgeKind))
}

// UpdateGraphSchemaEdgeKind - updates a row in the schema_edge_kinds table based on the provided id. It will return an error if the target schema edge kind does not exist or if any of the updates violate the schema constraints.
func (s *BloodhoundDB) UpdateGraphSchemaEdgeKind(ctx context.Context, schemaEdgeKind model.GraphSchemaEdgeKind) (model.GraphSchemaEdgeKind, error) {
	if result := s.db.WithContext(ctx).Raw(fmt.Sprintf(`
		UPDATE %s
		SET name = ?, schema_extension_id = ?, description = ?, is_traversable = ?, updated_at = NOW()
		WHERE id = ?
		RETURNING id, name, schema_extension_id, description, is_traversable, created_at, updated_at, deleted_at`, schemaEdgeKind.TableName()),
		schemaEdgeKind.Name, schemaEdgeKind.SchemaExtensionId, schemaEdgeKind.Description, schemaEdgeKind.IsTraversable,
		schemaEdgeKind.ID).Scan(&schemaEdgeKind); result.Error != nil {
		if strings.Contains(result.Error.Error(), DuplicateKeyValueErrorString) {
			return schemaEdgeKind, fmt.Errorf("%w: %v", ErrDuplicateSchemaEdgeKindName, result.Error)
		}
		return model.GraphSchemaEdgeKind{}, CheckError(result)
	} else if result.RowsAffected == 0 {
		return model.GraphSchemaEdgeKind{}, ErrNotFound
	}
	return schemaEdgeKind, nil
}

// DeleteGraphSchemaEdgeKind - deletes a schema_edge_kind row based on the provided id. It will return an error if that id does not exist.
func (s *BloodhoundDB) DeleteGraphSchemaEdgeKind(ctx context.Context, schemaEdgeKindId int32) error {
	var schemaEdgeKind model.GraphSchemaEdgeKind
	if result := s.db.WithContext(ctx).Exec(fmt.Sprintf(`DELETE FROM %s WHERE id = ?`, schemaEdgeKind.TableName()), schemaEdgeKindId); result.Error != nil {
		return CheckError(result)
	} else if result.RowsAffected == 0 {
		return ErrNotFound
	}
	return nil
}

// CreateSchemaEnvironment - creates a new schema_environment.
func (s *BloodhoundDB) CreateSchemaEnvironment(ctx context.Context, extensionId int32, environmentKindId int32, sourceKindId int32) (model.SchemaEnvironment, error) {
	var schemaEnvironment model.SchemaEnvironment

	if result := s.db.WithContext(ctx).Raw(fmt.Sprintf(`
		INSERT INTO %s (schema_extension_id, environment_kind_id, source_kind_id)
		VALUES (?, ?, ?)
		RETURNING id, schema_extension_id, environment_kind_id, source_kind_id`,
		schemaEnvironment.TableName()),
		extensionId, environmentKindId, sourceKindId).Scan(&schemaEnvironment); result.Error != nil {
		if strings.Contains(result.Error.Error(), "duplicate key value violates unique constraint") {
			return model.SchemaEnvironment{}, fmt.Errorf("%w: %v", ErrDuplicateSchemaEnvironment, result.Error)
		}
		return model.SchemaEnvironment{}, CheckError(result)
	}
	return schemaEnvironment, nil
}

// GetSchemaEnvironments - retrieves list of schema environments.
func (s *BloodhoundDB) GetSchemaEnvironments(ctx context.Context) ([]model.SchemaEnvironment, error) {
	var result []model.SchemaEnvironment

	return result, CheckError(s.db.WithContext(ctx).Table(new(model.SchemaEnvironment).TableName()).Find(&result))
}<|MERGE_RESOLUTION|>--- conflicted
+++ resolved
@@ -408,11 +408,7 @@
 
 func (s *BloodhoundDB) UpdateGraphSchemaProperty(ctx context.Context, property model.GraphSchemaProperty) (model.GraphSchemaProperty, error) {
 	if result := s.db.WithContext(ctx).Raw(fmt.Sprintf(`
-<<<<<<< HEAD
-		UPDATE %s SET name = ?, display_name = ?, data_type = ?, description = ?, updated_at = NOW() WHERE id = ?
-=======
-		UPDATE %s SET name = ?, schema_extension_id = ?, display_name = ?, data_type = ?, description = ?, updated_at = NOW() WHERE id = ? 
->>>>>>> 3cb1f0a0
+		UPDATE %s SET name = ?, schema_extension_id = ?, display_name = ?, data_type = ?, description = ?, updated_at = NOW() WHERE id = ?
 		RETURNING id, schema_extension_id, name, display_name, data_type, description, created_at, updated_at, deleted_at`,
 		property.TableName()),
 		property.Name, property.SchemaExtensionId, property.DisplayName, property.DataType, property.Description, property.ID).Scan(&property); result.Error != nil {
