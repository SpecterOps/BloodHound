// Copyright 2025 Specter Ops, Inc.
//
// Licensed under the Apache License, Version 2.0
// you may not use this file except in compliance with the License.
// You may obtain a copy of the License at
//
//	http://www.apache.org/licenses/LICENSE-2.0
//
// Unless required by applicable law or agreed to in writing, software
// distributed under the License is distributed on an "AS IS" BASIS,
// WITHOUT WARRANTIES OR CONDITIONS OF ANY KIND, either express or implied.
// See the License for the specific language governing permissions and
// limitations under the License.
//
// SPDX-License-Identifier: Apache-2.0
package database

import (
	"context"
	"fmt"
	"strings"

	"github.com/specterops/bloodhound/cmd/api/src/model"
	"gorm.io/gorm"
)

type OpenGraphSchema interface {
	CreateGraphSchemaExtension(ctx context.Context, name string, displayName string, version string) (model.GraphSchemaExtension, error)
	GetGraphSchemaExtensionById(ctx context.Context, extensionId int32) (model.GraphSchemaExtension, error)

	GetSchemaNodeKindByID(ctx context.Context, schemaNodeKindID int32) (model.SchemaNodeKind, error)
	CreateSchemaNodeKind(ctx context.Context, name string, extensionID int32, displayName string, description string, isDisplayKind bool, icon, iconColor string) (model.SchemaNodeKind, error)
	UpdateSchemaNodeKindById(ctx context.Context, targetNodeKind model.SchemaNodeKind) (model.SchemaNodeKind, error)
	DeleteSchemaNodeKindById(ctx context.Context, schemaNodeKindId int32) error

	CreateGraphSchemaProperty(ctx context.Context, extensionId int32, name string, displayName string, dataType string, description string) (model.GraphSchemaProperty, error)
	GetGraphSchemaPropertyById(ctx context.Context, extensionPropertyId int32) (model.GraphSchemaProperty, error)
	UpdateGraphSchemaProperty(ctx context.Context, property model.GraphSchemaProperty) (model.GraphSchemaProperty, error)
	DeleteGraphSchemaProperty(ctx context.Context, propertyID int32) error

	CreateSchemaEdgeKind(ctx context.Context, name string, schemaExtensionId int32, description string, isTraversable bool) (model.SchemaEdgeKind, error)
	GetSchemaEdgeKindById(ctx context.Context, schemaEdgeKindId int32) (model.SchemaEdgeKind, error)
}

// CreateGraphSchemaExtension creates a new row in the extensions table. A GraphSchemaExtension struct is returned, populated with the value as it stands in the database.
func (s *BloodhoundDB) CreateGraphSchemaExtension(ctx context.Context, name string, displayName string, version string) (model.GraphSchemaExtension, error) {
	var (
		extension = model.GraphSchemaExtension{
			Name:        name,
			DisplayName: displayName,
			Version:     version,
		}

		auditEntry = model.AuditEntry{
			Action: model.AuditLogActionCreateGraphSchemaExtension,
			Model:  &extension, // Pointer is required to ensure success log contains updated fields after transaction
		}
	)

	if err := s.AuditableTransaction(ctx, auditEntry, func(tx *gorm.DB) error {
		if result := tx.Raw(fmt.Sprintf(`
			INSERT INTO %s (name, display_name, version, is_builtin, created_at, updated_at)
			VALUES (?, ?, ?, FALSE, NOW(), NOW())
			RETURNING id, name, display_name, version, is_builtin, created_at, updated_at, deleted_at`,
			extension.TableName()),
			name, displayName, version).Scan(&extension); result.Error != nil {
			if strings.Contains(result.Error.Error(), "duplicate key value violates unique constraint") {
				return fmt.Errorf("%w: %v", ErrDuplicateGraphSchemaExtensionName, result.Error)
			}
			return CheckError(result)
		}
		return nil
	}); err != nil {
		return model.GraphSchemaExtension{}, err
	}

	return extension, nil
}

// GetGraphSchemaExtensionById gets a row from the extensions table by id. It returns a GraphSchemaExtension struct populated with the data, or an error if that id does not exist.
func (s *BloodhoundDB) GetGraphSchemaExtensionById(ctx context.Context, extensionId int32) (model.GraphSchemaExtension, error) {
	var extension model.GraphSchemaExtension

	if result := s.db.WithContext(ctx).Raw(fmt.Sprintf(`
		SELECT id, name, display_name, version, is_builtin, created_at, updated_at, deleted_at
		FROM %s WHERE id = ?`,
		extension.TableName()),
		extensionId).First(&extension); result.Error != nil {
		return model.GraphSchemaExtension{}, CheckError(result)
	}

	return extension, nil
}

// CreateSchemaNodeKind - creates a new row in the schema_node_kinds table. A model.SchemaNodeKind struct is returned, populated with the value as it stands in the database.
func (s *BloodhoundDB) CreateSchemaNodeKind(ctx context.Context, name string, extensionID int32, displayName string, description string, isDisplayKind bool, icon, iconColor string) (model.SchemaNodeKind, error) {
	schemaNodeKind := model.SchemaNodeKind{}

	if result := s.db.WithContext(ctx).Raw(fmt.Sprintf(`
			INSERT INTO %s (name, schema_extension_id, display_name, description, is_display_kind, icon, icon_color)
			VALUES (?, ?, ?, ?, ?, ?, ?)
			RETURNING id, name, schema_extension_id, display_name, description, is_display_kind, icon, icon_color, created_at, updated_at, deleted_at`,
		schemaNodeKind.TableName()),
		name, extensionID, displayName, description, isDisplayKind, icon, iconColor).Scan(&schemaNodeKind); result.Error != nil {
		if strings.Contains(result.Error.Error(), "duplicate key value violates unique constraint") {
			return model.SchemaNodeKind{}, fmt.Errorf("%w: %v", ErrDuplicateSchemaNodeKindName, result.Error)
		}
		return model.SchemaNodeKind{}, CheckError(result)
	}
	return schemaNodeKind, nil
}

// GetSchemaNodeKindByID - gets a row from the schema_node_kinds table by id. It returns a model.SchemaNodeKind struct populated with the data, or an error if that id does not exist.
func (s *BloodhoundDB) GetSchemaNodeKindByID(ctx context.Context, schemaNodeKindID int32) (model.SchemaNodeKind, error) {
	var schemaNodeKind model.SchemaNodeKind
	return schemaNodeKind, CheckError(s.db.WithContext(ctx).Raw(fmt.Sprintf(`
		SELECT id, name, schema_extension_id, display_name, description, is_display_kind, icon, icon_color, created_at, updated_at, deleted_at
		FROM %s WHERE id = ?`, schemaNodeKind.TableName()), schemaNodeKindID).First(&schemaNodeKind))
}

// CreateGraphSchemaProperty creates a new row in the schema_properties table. A GraphSchemaProperty struct is returned, populated with the value as it stands in the database.
func (s *BloodhoundDB) CreateGraphSchemaProperty(ctx context.Context, extensionId int32, name string, displayName string, dataType string, description string) (model.GraphSchemaProperty, error) {
	var extensionProperty model.GraphSchemaProperty

	if result := s.db.WithContext(ctx).Raw(fmt.Sprintf(`
			INSERT INTO %s (schema_extension_id, name, display_name, data_type, description)
			VALUES (?, ?, ?, ?, ?)
			RETURNING id, schema_extension_id, name, display_name, data_type, description, created_at, updated_at, deleted_at`,
		extensionProperty.TableName()),
		extensionId, name, displayName, dataType, description).Scan(&extensionProperty); result.Error != nil {
		if strings.Contains(result.Error.Error(), "duplicate key value violates unique constraint") {
			return model.GraphSchemaProperty{}, fmt.Errorf("%w: %v", ErrDuplicateGraphSchemaExtensionPropertyName, result.Error)
		}
		return model.GraphSchemaProperty{}, CheckError(result)
	}

	return extensionProperty, nil
}

// GetGraphSchemaPropertyById gets a row from the schema_properties table by id. It returns a GraphSchemaProperty struct populated with the data, or an error if that id does not exist.
func (s *BloodhoundDB) GetGraphSchemaPropertyById(ctx context.Context, extensionPropertyId int32) (model.GraphSchemaProperty, error) {
	var extensionProperty model.GraphSchemaProperty

	if result := s.db.WithContext(ctx).Raw(fmt.Sprintf(`
		SELECT id, schema_extension_id, name, display_name, data_type, description, created_at, updated_at, deleted_at
			FROM %s WHERE id = ?`,
		extensionProperty.TableName()),
		extensionPropertyId).First(&extensionProperty); result.Error != nil {
		return model.GraphSchemaProperty{}, CheckError(result)
	}

	return extensionProperty, nil
}

<<<<<<< HEAD
func (s *BloodhoundDB) UpdateGraphSchemaProperty(ctx context.Context, property model.GraphSchemaProperty) (model.GraphSchemaProperty, error) {
	if result := s.db.WithContext(ctx).Raw(fmt.Sprintf(`
		UPDATE %s SET name = ?, display_name = ?, data_type = ?, description = ?, updated_at = NOW() WHERE id = ? 
		RETURNING id, schema_extension_id, name, display_name, data_type, description, created_at, updated_at, deleted_at`,
		property.TableName()),
		property.Name, property.DisplayName, property.DataType, property.Description, property.ID).Scan(&property); result.Error != nil {
		if strings.Contains(result.Error.Error(), "duplicate key value violates unique constraint") {
			return model.GraphSchemaProperty{}, fmt.Errorf("%w: %v", ErrDuplicateGraphSchemaExtensionPropertyName, result.Error)
		}
		return model.GraphSchemaProperty{}, CheckError(result)
	} else if result.RowsAffected == 0 {
		return model.GraphSchemaProperty{}, ErrNotFound
	}

	return property, nil
}

func (s *BloodhoundDB) DeleteGraphSchemaProperty(ctx context.Context, propertyID int32) error {
	var property model.GraphSchemaProperty

	if result := s.db.WithContext(ctx).Exec(fmt.Sprintf(`
		DELETE FROM %s WHERE id = ?`,
		property.TableName()), propertyID); result.Error != nil {
=======
// UpdateSchemaNodeKindById - updates a row in the schema_node_kinds table based on the provided id. It will return an error if the target schema node kind does not exist or if any of the updates violate the schema constraints.
func (s *BloodhoundDB) UpdateSchemaNodeKindById(ctx context.Context, targetNodeKind model.SchemaNodeKind) (model.SchemaNodeKind, error) {
	var schemaNodeKind model.SchemaNodeKind
	if result := s.db.WithContext(ctx).Raw(fmt.Sprintf(`
		UPDATE %s 
		SET name = ?, schema_extension_id = ?, display_name = ?, description = ?, is_display_kind = ?, icon = ?, icon_color = ?, updated_at = NOW()
    	WHERE id = ?
    	RETURNING id, name, schema_extension_id, display_name, description, is_display_kind, icon, icon_color, created_at, updated_at, deleted_at`,
		schemaNodeKind.TableName()), targetNodeKind.Name, targetNodeKind.SchemaExtensionId, targetNodeKind.DisplayName, targetNodeKind.Description, targetNodeKind.IsDisplayKind, targetNodeKind.Icon, targetNodeKind.IconColor, targetNodeKind.ID).Scan(&schemaNodeKind); result.Error != nil {
		if strings.Contains(result.Error.Error(), "duplicate key value violates unique constraint") {
			return model.SchemaNodeKind{}, fmt.Errorf("%w: %v", ErrDuplicateSchemaNodeKindName, result.Error)
		}
		return model.SchemaNodeKind{}, CheckError(result)
	} else if result.RowsAffected == 0 {
		return model.SchemaNodeKind{}, ErrNotFound
	}
	return schemaNodeKind, nil
}

// DeleteSchemaNodeKindById - deletes a schema_node_kinds row based on the provided id. Will return an error if that id does not exist.
func (s *BloodhoundDB) DeleteSchemaNodeKindById(ctx context.Context, schemaNodeKindId int32) error {
	var schemaNodeKind model.SchemaNodeKind

	if result := s.db.WithContext(ctx).Exec(fmt.Sprintf(`DELETE FROM %s WHERE id = ?`, schemaNodeKind.TableName()), schemaNodeKindId); result.Error != nil {
>>>>>>> f0c6baff
		return CheckError(result)
	} else if result.RowsAffected == 0 {
		return ErrNotFound
	}
<<<<<<< HEAD

=======
>>>>>>> f0c6baff
	return nil
}

// CreateSchemaEdgeKind - creates a new row in the schema_edge_kinds table. A model.SchemaEdgeKind struct is returned, populated with the value as it stands in the database.
func (s *BloodhoundDB) CreateSchemaEdgeKind(ctx context.Context, name string, schemaExtensionId int32, description string, isTraversable bool) (model.SchemaEdgeKind, error) {
	var schemaEdgeKind model.SchemaEdgeKind

	if result := s.db.WithContext(ctx).Raw(fmt.Sprintf(`
	INSERT INTO %s (name, schema_extension_id, description, is_traversable)
    VALUES (?, ?, ?, ?)
    RETURNING id, name, schema_extension_id, description, is_traversable, created_at, updated_at, deleted_at`, schemaEdgeKind.TableName()),
		name, schemaExtensionId, description, isTraversable).Scan(&schemaEdgeKind); result.Error != nil {
		if strings.Contains(result.Error.Error(), "duplicate key value violates unique constraint") {
			return schemaEdgeKind, fmt.Errorf("%w: %v", ErrDuplicateSchemaEdgeKindName, result.Error)
		}
		return schemaEdgeKind, CheckError(result)
	}
	return schemaEdgeKind, nil
}

// GetSchemaEdgeKindById - retrieves a row from the schema_edge_kinds table
func (s *BloodhoundDB) GetSchemaEdgeKindById(ctx context.Context, schemaEdgeKindId int32) (model.SchemaEdgeKind, error) {
	var schemaEdgeKind model.SchemaEdgeKind
	return schemaEdgeKind, CheckError(s.db.WithContext(ctx).Raw(fmt.Sprintf(`
	SELECT id, name, schema_extension_id, description, is_traversable, created_at, updated_at, deleted_at
	FROM %s WHERE id = ?`, schemaEdgeKind.TableName()), schemaEdgeKindId).First(&schemaEdgeKind))
}<|MERGE_RESOLUTION|>--- conflicted
+++ resolved
@@ -118,6 +118,37 @@
 		FROM %s WHERE id = ?`, schemaNodeKind.TableName()), schemaNodeKindID).First(&schemaNodeKind))
 }
 
+// UpdateSchemaNodeKindById - updates a row in the schema_node_kinds table based on the provided id. It will return an error if the target schema node kind does not exist or if any of the updates violate the schema constraints.
+func (s *BloodhoundDB) UpdateSchemaNodeKindById(ctx context.Context, targetNodeKind model.SchemaNodeKind) (model.SchemaNodeKind, error) {
+	var schemaNodeKind model.SchemaNodeKind
+	if result := s.db.WithContext(ctx).Raw(fmt.Sprintf(`
+		UPDATE %s 
+		SET name = ?, schema_extension_id = ?, display_name = ?, description = ?, is_display_kind = ?, icon = ?, icon_color = ?, updated_at = NOW()
+    	WHERE id = ?
+    	RETURNING id, name, schema_extension_id, display_name, description, is_display_kind, icon, icon_color, created_at, updated_at, deleted_at`,
+		schemaNodeKind.TableName()), targetNodeKind.Name, targetNodeKind.SchemaExtensionId, targetNodeKind.DisplayName, targetNodeKind.Description, targetNodeKind.IsDisplayKind, targetNodeKind.Icon, targetNodeKind.IconColor, targetNodeKind.ID).Scan(&schemaNodeKind); result.Error != nil {
+		if strings.Contains(result.Error.Error(), "duplicate key value violates unique constraint") {
+			return model.SchemaNodeKind{}, fmt.Errorf("%w: %v", ErrDuplicateSchemaNodeKindName, result.Error)
+		}
+		return model.SchemaNodeKind{}, CheckError(result)
+	} else if result.RowsAffected == 0 {
+		return model.SchemaNodeKind{}, ErrNotFound
+	}
+	return schemaNodeKind, nil
+}
+
+// DeleteSchemaNodeKindById - deletes a schema_node_kinds row based on the provided id. Will return an error if that id does not exist.
+func (s *BloodhoundDB) DeleteSchemaNodeKindById(ctx context.Context, schemaNodeKindId int32) error {
+	var schemaNodeKind model.SchemaNodeKind
+
+	if result := s.db.WithContext(ctx).Exec(fmt.Sprintf(`DELETE FROM %s WHERE id = ?`, schemaNodeKind.TableName()), schemaNodeKindId); result.Error != nil {
+		return CheckError(result)
+	} else if result.RowsAffected == 0 {
+		return ErrNotFound
+	}
+	return nil
+}
+
 // CreateGraphSchemaProperty creates a new row in the schema_properties table. A GraphSchemaProperty struct is returned, populated with the value as it stands in the database.
 func (s *BloodhoundDB) CreateGraphSchemaProperty(ctx context.Context, extensionId int32, name string, displayName string, dataType string, description string) (model.GraphSchemaProperty, error) {
 	var extensionProperty model.GraphSchemaProperty
@@ -152,7 +183,6 @@
 	return extensionProperty, nil
 }
 
-<<<<<<< HEAD
 func (s *BloodhoundDB) UpdateGraphSchemaProperty(ctx context.Context, property model.GraphSchemaProperty) (model.GraphSchemaProperty, error) {
 	if result := s.db.WithContext(ctx).Raw(fmt.Sprintf(`
 		UPDATE %s SET name = ?, display_name = ?, data_type = ?, description = ?, updated_at = NOW() WHERE id = ? 
@@ -176,40 +206,11 @@
 	if result := s.db.WithContext(ctx).Exec(fmt.Sprintf(`
 		DELETE FROM %s WHERE id = ?`,
 		property.TableName()), propertyID); result.Error != nil {
-=======
-// UpdateSchemaNodeKindById - updates a row in the schema_node_kinds table based on the provided id. It will return an error if the target schema node kind does not exist or if any of the updates violate the schema constraints.
-func (s *BloodhoundDB) UpdateSchemaNodeKindById(ctx context.Context, targetNodeKind model.SchemaNodeKind) (model.SchemaNodeKind, error) {
-	var schemaNodeKind model.SchemaNodeKind
-	if result := s.db.WithContext(ctx).Raw(fmt.Sprintf(`
-		UPDATE %s 
-		SET name = ?, schema_extension_id = ?, display_name = ?, description = ?, is_display_kind = ?, icon = ?, icon_color = ?, updated_at = NOW()
-    	WHERE id = ?
-    	RETURNING id, name, schema_extension_id, display_name, description, is_display_kind, icon, icon_color, created_at, updated_at, deleted_at`,
-		schemaNodeKind.TableName()), targetNodeKind.Name, targetNodeKind.SchemaExtensionId, targetNodeKind.DisplayName, targetNodeKind.Description, targetNodeKind.IsDisplayKind, targetNodeKind.Icon, targetNodeKind.IconColor, targetNodeKind.ID).Scan(&schemaNodeKind); result.Error != nil {
-		if strings.Contains(result.Error.Error(), "duplicate key value violates unique constraint") {
-			return model.SchemaNodeKind{}, fmt.Errorf("%w: %v", ErrDuplicateSchemaNodeKindName, result.Error)
-		}
-		return model.SchemaNodeKind{}, CheckError(result)
-	} else if result.RowsAffected == 0 {
-		return model.SchemaNodeKind{}, ErrNotFound
-	}
-	return schemaNodeKind, nil
-}
-
-// DeleteSchemaNodeKindById - deletes a schema_node_kinds row based on the provided id. Will return an error if that id does not exist.
-func (s *BloodhoundDB) DeleteSchemaNodeKindById(ctx context.Context, schemaNodeKindId int32) error {
-	var schemaNodeKind model.SchemaNodeKind
-
-	if result := s.db.WithContext(ctx).Exec(fmt.Sprintf(`DELETE FROM %s WHERE id = ?`, schemaNodeKind.TableName()), schemaNodeKindId); result.Error != nil {
->>>>>>> f0c6baff
 		return CheckError(result)
 	} else if result.RowsAffected == 0 {
 		return ErrNotFound
 	}
-<<<<<<< HEAD
-
-=======
->>>>>>> f0c6baff
+
 	return nil
 }
 
