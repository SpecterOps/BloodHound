--- conflicted
+++ resolved
@@ -111,31 +111,6 @@
 		FROM %s WHERE id = ?`, schemaNodeKind.TableName()), schemaNodeKindID).First(&schemaNodeKind))
 }
 
-<<<<<<< HEAD
-// UpdateSchemaNodeKindById - updates a row in the schema_node_kinds table based on the provided id. It will return an error if the target schema node kind does not exist or if any of the updates violate the schema constraints.
-func (s *BloodhoundDB) UpdateSchemaNodeKindById(ctx context.Context, targetSchemaNodeKindId int32, name string, schemaExtensionId int32, displayName string, description string, isDisplayKind bool, icon string, iconColor string) (model.SchemaNodeKind, error) {
-	setClause := strings.Builder{}
-	set
-	var schemaNodeKind model.SchemaNodeKind
-	if result := s.db.WithContext(ctx).Raw(fmt.Sprintf(`
-		UPDATE %s 
-		SET xxx 
-    	WHERE id = ?
-    	RETURNING id, name, schema_extension_id, display_name, description, is_display_kind, icon, icon_color, created_at, updated_at, deleted_at`,
-		schemaNodeKind.TableName()), targetSchemaNodeKindId).Scan(schemaNodeKind); result.Error != nil {
-		if strings.Contains(result.Error.Error(), "duplicate key value violates unique constraint") {
-			return model.SchemaNodeKind{}, fmt.Errorf("%w: %v", ErrDuplicateSchemaNodeKindName, result.Error)
-		}
-		return model.SchemaNodeKind{}, CheckError(result)
-	}
-	return schemaNodeKind, nil
-}
-
-// DeleteSchemaNodeKindById - deletes a schema_node_kinds row based on the provided id. Will return an error if that id does not exist.
-func (s *BloodhoundDB) DeleteSchemaNodeKindById(ctx context.Context, schemaNodeKindId int32) error {
-	var schemaNodeKind model.SchemaNodeKind
-	return CheckError(s.db.WithContext(ctx).Raw(fmt.Sprintf(`DELETE FROM %s WHERE id = ?`, schemaNodeKind.TableName()), schemaNodeKindId))
-=======
 // CreateGraphSchemaProperty creates a new row in the schema_properties table. A GraphSchemaProperty struct is returned, populated with the value as it stands in the database.
 func (s *BloodhoundDB) CreateGraphSchemaProperty(ctx context.Context, extensionId int32, name string, displayName string, dataType string, description string) (model.GraphSchemaProperty, error) {
 	var extensionProperty model.GraphSchemaProperty
@@ -168,5 +143,29 @@
 	}
 
 	return extensionProperty, nil
->>>>>>> 839693cd
+}
+
+// UpdateSchemaNodeKindById - updates a row in the schema_node_kinds table based on the provided id. It will return an error if the target schema node kind does not exist or if any of the updates violate the schema constraints.
+func (s *BloodhoundDB) UpdateSchemaNodeKindById(ctx context.Context, targetSchemaNodeKindId int32, name string, schemaExtensionId int32, displayName string, description string, isDisplayKind bool, icon string, iconColor string) (model.SchemaNodeKind, error) {
+	setClause := strings.Builder{}
+	set
+	var schemaNodeKind model.SchemaNodeKind
+	if result := s.db.WithContext(ctx).Raw(fmt.Sprintf(`
+		UPDATE %s 
+		SET xxx 
+    	WHERE id = ?
+    	RETURNING id, name, schema_extension_id, display_name, description, is_display_kind, icon, icon_color, created_at, updated_at, deleted_at`,
+		schemaNodeKind.TableName()), targetSchemaNodeKindId).Scan(schemaNodeKind); result.Error != nil {
+		if strings.Contains(result.Error.Error(), "duplicate key value violates unique constraint") {
+			return model.SchemaNodeKind{}, fmt.Errorf("%w: %v", ErrDuplicateSchemaNodeKindName, result.Error)
+		}
+		return model.SchemaNodeKind{}, CheckError(result)
+	}
+	return schemaNodeKind, nil
+}
+
+// DeleteSchemaNodeKindById - deletes a schema_node_kinds row based on the provided id. Will return an error if that id does not exist.
+func (s *BloodhoundDB) DeleteSchemaNodeKindById(ctx context.Context, schemaNodeKindId int32) error {
+	var schemaNodeKind model.SchemaNodeKind
+	return CheckError(s.db.WithContext(ctx).Raw(fmt.Sprintf(`DELETE FROM %s WHERE id = ?`, schemaNodeKind.TableName()), schemaNodeKindId))
 }