--- conflicted
+++ resolved
@@ -28,13 +28,11 @@
 	CreateGraphSchemaExtension(ctx context.Context, name string, displayName string, version string) (model.GraphSchemaExtension, error)
 	GetGraphSchemaExtensionById(ctx context.Context, extensionId int32) (model.GraphSchemaExtension, error)
 
-<<<<<<< HEAD
+	GetSchemaNodeKindByID(ctx context.Context, schemaNodeKindID int32) (model.SchemaNodeKind, error)
+	CreateSchemaNodeKind(ctx context.Context, name string, extensionID int32, displayName string, description string, isDisplayKind bool, icon, iconColor string) (model.SchemaNodeKind, error)
+
 	CreateSchemaEdgeKind(ctx context.Context, name string, schemaExtensionId int32, description string, isTraversable bool) (model.SchemaEdgeKind, error)
 	GetSchemaEdgeKindById(ctx context.Context, schemaEdgeKindId int32) (model.SchemaEdgeKind, error)
-=======
-	GetSchemaNodeKindByID(ctx context.Context, schemaNodeKindID int32) (model.SchemaNodeKind, error)
-	CreateSchemaNodeKind(ctx context.Context, name string, extensionID int32, displayName string, description string, isDisplayKind bool, icon, iconColor string) (model.SchemaNodeKind, error)
->>>>>>> c58475e0
 }
 
 // CreateGraphSchemaExtension creates a new row in the extensions table. A GraphSchemaExtension struct is returned, populated with the value as it stands in the database.
@@ -87,31 +85,6 @@
 	return extension, nil
 }
 
-<<<<<<< HEAD
-// CreateSchemaEdgeKind - creates a new row in the schema_edge_kinds table. A model.SchemaEdgeKind struct is returned, populated with the value as it stands in the database.
-func (s *BloodhoundDB) CreateSchemaEdgeKind(ctx context.Context, name string, schemaExtensionId int32, description string, isTraversable bool) (model.SchemaEdgeKind, error) {
-	var schemaEdgeKind model.SchemaEdgeKind
-
-	if result := s.db.WithContext(ctx).Raw(fmt.Sprintf(`
-	INSERT INTO %s (name, schema_extension_id, description, is_traversable)
-    VALUES (?, ?, ?, ?)
-    RETURNING id, name, schema_extension_id, description, is_traversable, created_at, updated_at, deleted_at`, schemaEdgeKind.TableName()),
-		name, schemaExtensionId, description, isTraversable).Scan(&schemaEdgeKind); result.Error != nil {
-		if strings.Contains(result.Error.Error(), "duplicate key value violates unique constraint") {
-			return schemaEdgeKind, fmt.Errorf("%w: %v", ErrDuplicateSchemaEdgeKindName, result.Error)
-		}
-		return schemaEdgeKind, CheckError(result)
-	}
-	return schemaEdgeKind, nil
-}
-
-// GetSchemaEdgeKindById - retrieves a row from the schema_edge_kinds table
-func (s *BloodhoundDB) GetSchemaEdgeKindById(ctx context.Context, schemaEdgeKindId int32) (model.SchemaEdgeKind, error) {
-	var schemaEdgeKind model.SchemaEdgeKind
-	return schemaEdgeKind, CheckError(s.db.WithContext(ctx).Raw(fmt.Sprintf(`
-	SELECT id, name, schema_extension_id, description, is_traversable, created_at, updated_at, deleted_at
-	FROM %s WHERE id = ?`, schemaEdgeKind.TableName()), schemaEdgeKindId).First(&schemaEdgeKind))
-=======
 // CreateSchemaNodeKind - creates a new row in the schema_node_kinds table. A model.SchemaNodeKind struct is returned, populated with the value as it stands in the database.
 func (s *BloodhoundDB) CreateSchemaNodeKind(ctx context.Context, name string, extensionID int32, displayName string, description string, isDisplayKind bool, icon, iconColor string) (model.SchemaNodeKind, error) {
 	schemaNodeKind := model.SchemaNodeKind{}
@@ -136,5 +109,29 @@
 	return schemaNodeKind, CheckError(s.db.WithContext(ctx).Raw(fmt.Sprintf(`
 		SELECT id, name, schema_extension_id, display_name, description, is_display_kind, icon, icon_color, created_at, updated_at, deleted_at
 		FROM %s WHERE id = ?`, schemaNodeKind.TableName()), schemaNodeKindID).First(&schemaNodeKind))
->>>>>>> c58475e0
+}
+
+// CreateSchemaEdgeKind - creates a new row in the schema_edge_kinds table. A model.SchemaEdgeKind struct is returned, populated with the value as it stands in the database.
+func (s *BloodhoundDB) CreateSchemaEdgeKind(ctx context.Context, name string, schemaExtensionId int32, description string, isTraversable bool) (model.SchemaEdgeKind, error) {
+	var schemaEdgeKind model.SchemaEdgeKind
+
+	if result := s.db.WithContext(ctx).Raw(fmt.Sprintf(`
+	INSERT INTO %s (name, schema_extension_id, description, is_traversable)
+    VALUES (?, ?, ?, ?)
+    RETURNING id, name, schema_extension_id, description, is_traversable, created_at, updated_at, deleted_at`, schemaEdgeKind.TableName()),
+		name, schemaExtensionId, description, isTraversable).Scan(&schemaEdgeKind); result.Error != nil {
+		if strings.Contains(result.Error.Error(), "duplicate key value violates unique constraint") {
+			return schemaEdgeKind, fmt.Errorf("%w: %v", ErrDuplicateSchemaEdgeKindName, result.Error)
+		}
+		return schemaEdgeKind, CheckError(result)
+	}
+	return schemaEdgeKind, nil
+}
+
+// GetSchemaEdgeKindById - retrieves a row from the schema_edge_kinds table
+func (s *BloodhoundDB) GetSchemaEdgeKindById(ctx context.Context, schemaEdgeKindId int32) (model.SchemaEdgeKind, error) {
+	var schemaEdgeKind model.SchemaEdgeKind
+	return schemaEdgeKind, CheckError(s.db.WithContext(ctx).Raw(fmt.Sprintf(`
+	SELECT id, name, schema_extension_id, description, is_traversable, created_at, updated_at, deleted_at
+	FROM %s WHERE id = ?`, schemaEdgeKind.TableName()), schemaEdgeKindId).First(&schemaEdgeKind))
 }