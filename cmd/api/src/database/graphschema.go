--- conflicted
+++ resolved
@@ -29,16 +29,9 @@
 	GetGraphSchemaExtensionById(ctx context.Context, extensionId int32) (model.GraphSchemaExtension, error)
 
 	GetSchemaNodeKindById(ctx context.Context, schemaNodeKindID int32) (model.SchemaNodeKind, error)
-<<<<<<< HEAD
-	GetSchemaNodeKinds(ctx context.Context, nodeKindSQLFilter model.SQLFilter, sort model.Sort, skip, limit int) (model.SchemaNodeKinds, int, error)
-	CreateSchemaNodeKind(ctx context.Context, name string, extensionID int32, displayName string, description string, isDisplayKind bool, icon, iconColor string) (model.SchemaNodeKind, error)
-	UpdateSchemaNodeKindById(ctx context.Context, targetNodeKind model.SchemaNodeKind) (model.SchemaNodeKind, error)
-	DeleteSchemaNodeKindById(ctx context.Context, schemaNodeKindId int32) error
-=======
 	CreateSchemaNodeKind(ctx context.Context, name string, extensionId int32, displayName string, description string, isDisplayKind bool, icon, iconColor string) (model.SchemaNodeKind, error)
 	UpdateSchemaNodeKind(ctx context.Context, schemaNodeKind model.SchemaNodeKind) (model.SchemaNodeKind, error)
 	DeleteSchemaNodeKind(ctx context.Context, schemaNodeKindId int32) error
->>>>>>> 6f67840f
 
 	CreateGraphSchemaProperty(ctx context.Context, extensionId int32, name string, displayName string, dataType string, description string) (model.GraphSchemaProperty, error)
 	GetGraphSchemaPropertyById(ctx context.Context, extensionPropertyId int32) (model.GraphSchemaProperty, error)
@@ -119,7 +112,6 @@
 	return schemaNodeKind, nil
 }
 
-<<<<<<< HEAD
 // GetSchemaNodeKinds - returns all rows from the schema_node_kinds table that matches the given model.SQLFilter. It returns a slice of model.SchemaNodeKinds structs
 // populated with data, as well as an integer indicating the total number of rows returned by the query (excluding any given pagination).
 func (s *BloodhoundDB) GetSchemaNodeKinds(ctx context.Context, nodeKindSQLFilter model.SQLFilter, sort model.Sort, skip, limit int) (model.SchemaNodeKinds, int, error) {
@@ -134,10 +126,8 @@
 
 // GetSchemaNodeKindByID - gets a row from the schema_node_kinds table by id. It returns a model.SchemaNodeKind struct populated with the data, or an error if that id does not exist.
 func (s *BloodhoundDB) GetSchemaNodeKindById(ctx context.Context, schemaNodeKindID int32) (model.SchemaNodeKind, error) {
-=======
 // GetSchemaNodeKindById - gets a row from the schema_node_kinds table by id. It returns a model.SchemaNodeKind struct populated with the data, or an error if that id does not exist.
 func (s *BloodhoundDB) GetSchemaNodeKindById(ctx context.Context, schemaNodeKindId int32) (model.SchemaNodeKind, error) {
->>>>>>> 6f67840f
 	var schemaNodeKind model.SchemaNodeKind
 	return schemaNodeKind, CheckError(s.db.WithContext(ctx).Raw(fmt.Sprintf(`
 		SELECT id, name, schema_extension_id, display_name, description, is_display_kind, icon, icon_color, created_at, updated_at, deleted_at
