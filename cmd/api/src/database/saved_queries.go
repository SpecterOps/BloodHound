// Copyright 2023 Specter Ops, Inc.
//
// Licensed under the Apache License, Version 2.0
// you may not use this file except in compliance with the License.
// You may obtain a copy of the License at
//
//     http://www.apache.org/licenses/LICENSE-2.0
//
// Unless required by applicable law or agreed to in writing, software
// distributed under the License is distributed on an "AS IS" BASIS,
// WITHOUT WARRANTIES OR CONDITIONS OF ANY KIND, either express or implied.
// See the License for the specific language governing permissions and
// limitations under the License.
//
// SPDX-License-Identifier: Apache-2.0

package database

import (
	"context"
	"github.com/gofrs/uuid"
	"github.com/specterops/bloodhound/src/model"
	"gorm.io/gorm"
)

type SavedQueriesData interface {
	GetSavedQuery(ctx context.Context, queryID int) (model.SavedQuery, error)
	ListSavedQueries(ctx context.Context, userID uuid.UUID, order string, filter model.SQLFilter, skip, limit int) (model.SavedQueries, int, error)
	CreateSavedQuery(ctx context.Context, userID uuid.UUID, name string, query string, description string) (model.SavedQuery, error)
	UpdateSavedQuery(ctx context.Context, savedQuery model.SavedQuery) (model.SavedQuery, error)
	DeleteSavedQuery(ctx context.Context, id int) error
	SavedQueryBelongsToUser(ctx context.Context, userID uuid.UUID, savedQueryID int) (bool, error)
	GetSharedSavedQueries(ctx context.Context, userID uuid.UUID) (model.SavedQueries, error)
	GetPublicSavedQueries(ctx context.Context) (model.SavedQueries, error)
<<<<<<< HEAD
	IsPublicSavedQuery(ctx context.Context, id int) (bool, error)
=======
	IsSavedQueryPublic(ctx context.Context, savedQueryID int64) (bool, error)
}

func (s *BloodhoundDB) GetSavedQuery(ctx context.Context, queryID int) (model.SavedQuery, error) {
	savedQuery := model.SavedQuery{}
	result := s.db.WithContext(ctx).First(&savedQuery, queryID)
	return savedQuery, CheckError(result)
>>>>>>> a2a391fe
}

func (s *BloodhoundDB) ListSavedQueries(ctx context.Context, userID uuid.UUID, order string, filter model.SQLFilter, skip, limit int) (model.SavedQueries, int, error) {
	var (
		queries model.SavedQueries
		result  *gorm.DB
		count   int64
		cursor  = s.Scope(Paginate(skip, limit)).WithContext(ctx).Where("user_id = ?", userID)
	)

	if filter.SQLString != "" {
		cursor = cursor.Where(filter.SQLString, filter.Params)
		result = s.db.Model(&queries).WithContext(ctx).Where("user_id = ?", userID).Where(filter.SQLString, filter.Params).Count(&count)
	} else {
		result = s.db.Model(&queries).WithContext(ctx).Where("user_id = ?", userID).Count(&count)
	}

	if result.Error != nil {
		return queries, 0, result.Error
	}

	if order != "" {
		cursor = cursor.Order(order)
	}

	result = cursor.Find(&queries)

	return queries, int(count), CheckError(result)
}

func (s *BloodhoundDB) CreateSavedQuery(ctx context.Context, userID uuid.UUID, name string, query string, description string) (model.SavedQuery, error) {
	savedQuery := model.SavedQuery{
		UserID:      userID.String(),
		Name:        name,
		Query:       query,
		Description: description,
	}

	return savedQuery, CheckError(s.db.WithContext(ctx).Create(&savedQuery))
}

func (s *BloodhoundDB) UpdateSavedQuery(ctx context.Context, savedQuery model.SavedQuery) (model.SavedQuery, error) {
	return savedQuery, CheckError(s.db.WithContext(ctx).Save(&savedQuery))
}

func (s *BloodhoundDB) DeleteSavedQuery(ctx context.Context, id int) error {
	return CheckError(s.db.WithContext(ctx).Delete(&model.SavedQuery{}, id))
}

func (s *BloodhoundDB) SavedQueryBelongsToUser(ctx context.Context, userID uuid.UUID, savedQueryID int) (bool, error) {
	var savedQuery model.SavedQuery
	if result := s.db.WithContext(ctx).First(&savedQuery, savedQueryID); result.Error != nil {
		return false, CheckError(result)
	} else if savedQuery.UserID == userID.String() {
		return true, nil
	} else {
		return false, nil
	}
}

// GetSharedSavedQueries returns all the saved queries that the given userID has access to, including global queries
func (s *BloodhoundDB) GetSharedSavedQueries(ctx context.Context, userID uuid.UUID) (model.SavedQueries, error) {
	savedQueries := model.SavedQueries{}

	result := s.db.WithContext(ctx).Select("saved_queries.*").Joins("JOIN saved_queries_permissions sqp ON sqp.query_id = saved_queries.id").Where("sqp.shared_to_user_id = ? ", userID).Find(&savedQueries)

	return savedQueries, CheckError(result)
}

// GetPublicSavedQueries returns all the queries that were shared publicly
func (s *BloodhoundDB) GetPublicSavedQueries(ctx context.Context) (model.SavedQueries, error) {
	savedQueries := model.SavedQueries{}

	result := s.db.WithContext(ctx).Select("sqp.*").Joins("JOIN saved_queries_permissions sqp ON sqp.query_id = saved_queries.id").Where("sqp.public = true").Find(&savedQueries)

	return savedQueries, CheckError(result)
}

<<<<<<< HEAD
// IsPublicSavedQuery returns all the queries that were shared publicly
func (s *BloodhoundDB) IsPublicSavedQuery(ctx context.Context, queryID int) (bool, error) {
	var sqp model.SavedQueriesPermissions

	if result := s.db.WithContext(ctx).Where("query_id = ?", queryID).First(&sqp); result.Error != nil {
		return false, CheckError(result)
	} else if sqp.Public {
		return true, nil
	} else {
=======
func (s *BloodhoundDB) IsSavedQueryPublic(ctx context.Context, savedQueryID int64) (bool, error) {
	if publicQueries, err := s.GetPublicSavedQueries(ctx); err != nil {
		return false, err
	} else {
		for _, publicQuery := range publicQueries {
			if publicQuery.ID == savedQueryID {
				return true, nil
			}
		}
>>>>>>> a2a391fe
		return false, nil
	}
}<|MERGE_RESOLUTION|>--- conflicted
+++ resolved
@@ -32,9 +32,6 @@
 	SavedQueryBelongsToUser(ctx context.Context, userID uuid.UUID, savedQueryID int) (bool, error)
 	GetSharedSavedQueries(ctx context.Context, userID uuid.UUID) (model.SavedQueries, error)
 	GetPublicSavedQueries(ctx context.Context) (model.SavedQueries, error)
-<<<<<<< HEAD
-	IsPublicSavedQuery(ctx context.Context, id int) (bool, error)
-=======
 	IsSavedQueryPublic(ctx context.Context, savedQueryID int64) (bool, error)
 }
 
@@ -42,7 +39,6 @@
 	savedQuery := model.SavedQuery{}
 	result := s.db.WithContext(ctx).First(&savedQuery, queryID)
 	return savedQuery, CheckError(result)
->>>>>>> a2a391fe
 }
 
 func (s *BloodhoundDB) ListSavedQueries(ctx context.Context, userID uuid.UUID, order string, filter model.SQLFilter, skip, limit int) (model.SavedQueries, int, error) {
@@ -121,17 +117,6 @@
 	return savedQueries, CheckError(result)
 }
 
-<<<<<<< HEAD
-// IsPublicSavedQuery returns all the queries that were shared publicly
-func (s *BloodhoundDB) IsPublicSavedQuery(ctx context.Context, queryID int) (bool, error) {
-	var sqp model.SavedQueriesPermissions
-
-	if result := s.db.WithContext(ctx).Where("query_id = ?", queryID).First(&sqp); result.Error != nil {
-		return false, CheckError(result)
-	} else if sqp.Public {
-		return true, nil
-	} else {
-=======
 func (s *BloodhoundDB) IsSavedQueryPublic(ctx context.Context, savedQueryID int64) (bool, error) {
 	if publicQueries, err := s.GetPublicSavedQueries(ctx); err != nil {
 		return false, err
@@ -141,7 +126,6 @@
 				return true, nil
 			}
 		}
->>>>>>> a2a391fe
 		return false, nil
 	}
 }