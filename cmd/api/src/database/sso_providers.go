--- conflicted
+++ resolved
@@ -99,8 +99,6 @@
 	if sqlFilter.SQLString != "" {
 		query = query.Where(sqlFilter.SQLString, sqlFilter.Params...)
 	}
-<<<<<<< HEAD
-=======
 
 	// Backwards compatibility when FF is disabled
 	if oidcFeatureFlag, err := s.GetFlagByKey(ctx, appcfg.FeatureOIDCSupport); err != nil {
@@ -109,7 +107,6 @@
 		query = query.Where("type = ?", model.SessionAuthProviderSAML)
 	}
 
->>>>>>> 5ea6446f
 	// Apply sorting order if provided
 	if order != "" {
 		query = query.Order(order)
