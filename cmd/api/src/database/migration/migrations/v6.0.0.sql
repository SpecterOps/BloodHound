-- Copyright 2024 Specter Ops, Inc.
--
-- Licensed under the Apache License, Version 2.0
-- you may not use this file except in compliance with the License.
-- You may obtain a copy of the License at
--
--     http://www.apache.org/licenses/LICENSE-2.0
--
-- Unless required by applicable law or agreed to in writing, software
-- distributed under the License is distributed on an "AS IS" BASIS,
-- WITHOUT WARRANTIES OR CONDITIONS OF ANY KIND, either express or implied.
-- See the License for the specific language governing permissions and
-- limitations under the License.
--
-- SPDX-License-Identifier: Apache-2.0

-- Add Citrix RDP
INSERT INTO parameters (key, name, description, value, created_at, updated_at)
VALUES ('analysis.citrix_rdp_support', 'Citrix RDP Support',
        'This configuration parameter toggles Citrix support during post-processing. When enabled, computers identified with a ''Direct Access Users'' local group will assume that Citrix is installed and CanRDP edges will require membership of both ''Direct Access Users'' and ''Remote Desktop Users'' local groups on the computer.',
        '{
          "enabled": false
        }', current_timestamp, current_timestamp)
ON CONFLICT DO NOTHING;

-- Add Prune TTLs
INSERT INTO parameters (key, name, description, value, created_at, updated_at)
VALUES ('prune.ttl', 'Prune Retention TTL Configuration Parameters',
        'This configuration parameter sets the retention TTLs during analysis pruning.', '{
    "base_ttl": "P7D",
    "has_session_edge_ttl": "P3D"
  }', current_timestamp, current_timestamp)
ON CONFLICT DO NOTHING;

-- Add Reconciliation to parameters and remove from feature_flags
INSERT INTO parameters (key, name, description, value, created_at, updated_at)
VALUES ('analysis.reconciliation', 'Reconciliation',
        'This configuration parameter enables / disables reconciliation during analysis.', format('{"enabled": %s}',
                                                                                                  (SELECT COALESCE(
                                                                                                            (SELECT enabled FROM feature_flags WHERE key = 'reconciliation'),
                                                                                                            TRUE))::text)::json,
        current_timestamp, current_timestamp)
ON CONFLICT DO NOTHING;
-- must occur after insert to ensure reconciliation flag is set to whatever current value is
DELETE
FROM feature_flags
WHERE key = 'reconciliation';

-- Grant the Read-Only user SavedQueriesRead permissions
INSERT INTO roles_permissions (role_id, permission_id)
VALUES ((SELECT id FROM roles WHERE roles.name = 'Read-Only'),
        (SELECT id FROM permissions WHERE permissions.authority = 'saved_queries' and permissions.name = 'Read'))
ON CONFLICT DO NOTHING;

-- Add OIDC Support feature flag
INSERT INTO feature_flags (created_at, updated_at, key, name, description, enabled, user_updatable)
VALUES (current_timestamp,
        current_timestamp,
        'oidc_support',
        'OIDC Support',
        'Enables OpenID Connect authentication support for SSO Authentication.',
        false,
        false)
ON CONFLICT DO NOTHING;

do
$$
  begin
    -- Update existing Edge tables with an additional constraint to support ON CONFLICT upserts
    alter table edge
      drop constraint if exists edge_graph_id_start_id_end_id_kind_id_key;
    alter table edge
      add constraint edge_graph_id_start_id_end_id_kind_id_key unique (graph_id, start_id, end_id, kind_id);
  exception
    -- This guards against the possibility that the edge table doesn't exist, in which case there's no constraint to
    -- migrate
    when undefined_table then null;
  end
$$;
<<<<<<< HEAD

-- OIDC Provider
CREATE TABLE IF NOT EXISTS oidc_providers
(
  id         BIGSERIAL PRIMARY KEY,
  name       TEXT NOT NULL,
  client_id  TEXT NOT NULL,
  auth_url   TEXT NOT NULL,
  token_url  TEXT NOT NULL,

  updated_at TIMESTAMP WITH TIME ZONE DEFAULT now(),
  created_at TIMESTAMP WITH TIME ZONE DEFAULT now(),

  UNIQUE (name)
)
=======
>>>>>>> 34201d23
<|MERGE_RESOLUTION|>--- conflicted
+++ resolved
@@ -77,21 +77,3 @@
     when undefined_table then null;
   end
 $$;
-<<<<<<< HEAD
-
--- OIDC Provider
-CREATE TABLE IF NOT EXISTS oidc_providers
-(
-  id         BIGSERIAL PRIMARY KEY,
-  name       TEXT NOT NULL,
-  client_id  TEXT NOT NULL,
-  auth_url   TEXT NOT NULL,
-  token_url  TEXT NOT NULL,
-
-  updated_at TIMESTAMP WITH TIME ZONE DEFAULT now(),
-  created_at TIMESTAMP WITH TIME ZONE DEFAULT now(),
-
-  UNIQUE (name)
-)
-=======
->>>>>>> 34201d23
