-- Copyright 2025 Specter Ops, Inc.
--
-- Licensed under the Apache License, Version 2.0
-- you may not use this file except in compliance with the License.
-- You may obtain a copy of the License at
--
--     http://www.apache.org/licenses/LICENSE-2.0
--
-- Unless required by applicable law or agreed to in writing, software
-- distributed under the License is distributed on an "AS IS" BASIS,
-- WITHOUT WARRANTIES OR CONDITIONS OF ANY KIND, either express or implied.
-- See the License for the specific language governing permissions and
-- limitations under the License.
--
-- SPDX-License-Identifier: Apache-2.0

ALTER TABLE asset_group_history
	ADD COLUMN IF NOT EXISTS email VARCHAR(330) DEFAULT NULL;

-- Populate email for existing records by looking up the email address from the users table
UPDATE asset_group_history
	SET email = (SELECT email_address FROM users WHERE asset_group_history.actor = users.id)
	WHERE email IS NULL AND actor != 'SYSTEM';

-- Add asset_group_tag_selector_nodes table
CREATE TABLE IF NOT EXISTS asset_group_tag_selector_nodes
(
	selector_id int NOT NULL,
	node_id bigint NOT NULL,
	certified int NOT NULL DEFAULT 0,
	certified_by text,
	source int,
	created_at timestamp with time zone,
	updated_at timestamp with time zone,
	CONSTRAINT fk_asset_group_tag_selectors_asset_group_tag_selector_nodes FOREIGN KEY (selector_id) REFERENCES asset_group_tag_selectors(id) ON DELETE CASCADE,
	PRIMARY KEY (selector_id, node_id)
);

-- Add custom_node_kinds table
CREATE TABLE IF NOT EXISTS custom_node_kinds (
  id            SERIAL        PRIMARY KEY,
  kind_name     VARCHAR(256)  NOT NULL,
  config        JSONB         NOT NULL,

  created_at    TIMESTAMP WITH TIME ZONE DEFAULT NOW(),
  updated_at    TIMESTAMP WITH TIME ZONE DEFAULT NOW(),

  unique(kind_name)
);

-- Migrate existing Tier Zero selectors
WITH inserted_selector AS (
  INSERT INTO asset_group_tag_selectors (asset_group_tag_id, created_at, created_by, updated_at, updated_by, name, description, is_default, allow_disable, auto_certify)
  SELECT (SELECT id FROM asset_group_tags WHERE name = 'Tier Zero'), current_timestamp, 'SYSTEM', current_timestamp, 'SYSTEM', s.name, s.selector, false, true, false
  FROM asset_group_selectors s JOIN asset_groups ag ON ag.id = s.asset_group_id
  WHERE ag.tag = 'admin_tier_0' and NOT EXISTS(SELECT 1 FROM asset_group_tag_selectors WHERE name = s.name)
  RETURNING id, description
)
INSERT INTO asset_group_tag_selector_seeds (selector_id, type, value) SELECT id, 1, description FROM inserted_selector;

-- Migrate existing Owned selectors
WITH inserted_kind AS (
  INSERT INTO kind (name)
  SELECT 'Tag_' || replace(name, ' ', '_') as name
  FROM asset_groups
  WHERE tag = 'owned'
  ON CONFLICT DO NOTHING
  RETURNING id, name
),
inserted_tag AS (
  INSERT INTO asset_group_tags (kind_id, type, name, description, created_at, created_by, updated_at, updated_by)
  SELECT ik.id, 3, ag.name, ag.name, current_timestamp, 'SYSTEM', current_timestamp, 'SYSTEM'
  FROM inserted_kind ik JOIN asset_groups ag ON ik.name = 'Tag_' || replace(ag.name, ' ', '_')
  RETURNING id, name
),
inserted_selector AS (
  INSERT INTO asset_group_tag_selectors (asset_group_tag_id, created_at, created_by, updated_at, updated_by, name, description, is_default, allow_disable, auto_certify)
  SELECT (SELECT id from inserted_tag), current_timestamp, 'SYSTEM', current_timestamp, 'SYSTEM', s.name, s.selector, false, true, false
  FROM asset_group_selectors s JOIN asset_groups ag ON ag.id = s.asset_group_id
  WHERE ag.tag = 'owned' and NOT EXISTS(SELECT 1 FROM asset_group_tag_selectors WHERE name = s.name)
  RETURNING id, description
)
INSERT INTO asset_group_tag_selector_seeds (selector_id, type, value) SELECT id, 1, description FROM inserted_selector;

-- Populate default cypher selectors
-- Add the following to the GA release migration to enable these for bootstrapped instances
-- UPDATE asset_group_tag_selectors SET disabled_at = NULL, disabled_by = NULL WHERE is_default = true AND created_at > current_timestamp - '1 min'::interval

WITH src_data AS (
	SELECT * FROM (VALUES
-- START
('Application Administrator', false, true, E'MATCH (n:AZRole) \nWHERE n.objectid STARTS WITH ''9B895D92-2CD3-44C7-9D02-A6AC2D5EA5C3@''\nRETURN n;', E'The Application Administrator role can control tenant-resident apps. This includes creating new credentials for apps, which can be used to authenticate the tenant as the app''s service principal and abuse the service principal privileges. The role is therefore considered Tier Zero if the tenant contains any Tier Zero service principals.'),
('Knowledge Administrator', false, true, E'MATCH (n:AZRole) \nWHERE n.objectid STARTS WITH ''B5A8DCF3-09D5-43A9-A639-8E29EF291470@''\nRETURN n;', E'The Knowledge Administrator role can control non-role-assignable groups. If any non-role-assignable group has compromising permissions over a Tier Zero asset (e.g. Contributor on a domain controller Azure VM), then the Knowledge Administrator role can add arbitrary principals to the given group and compromise Tier Zero. If no non-role-assignable group has compromising permissions over a Tier Zero asset, then there is no attack path to Tier Zero from the Knowledge Administrator role. It therefore depends on the usage of non-role-assignable groups whether the role should be considered Tier Zero.'),
('Account Operators', false, true, E'MATCH (n:Group)\nWHERE n.objectid ENDS WITH ''S-1-5-32-548''\nRETURN n;', E'The Account Operators group has GenericAll in the default security descriptor on the AD object classes: User, Group, and Computer. That means all objects of these types will be under full control of Account Operators unless they are protected with AdminSDHolder. Not all Tier Zero objects will be protected with AdminSDHolder typically, as not all Tier Zero objects will be included in Protected Accounts and Groups. This means Account Operators members have a path to compromise Tier Zero most often.\n\nIt is possible to delete all GenericAll ACEs for Account Operators on Tier Zero objects. To protect future Tier Zero objects, one would have to either remove the Account Operators ACE from the default security descriptors or implement a process of removing the ACEs as Tier Zero objects are being created. However, we recommend not using the group and classifying it as Tier Zero instead.'),
('Administrators', true, false, E'MATCH (n:Group)\nWHERE n.objectid ENDS WITH ''S-1-5-32-544''\nRETURN n;', E'The Administrators group has full control over most of AD''s essential objects and are inarguably part of Tier Zero.'),
('Backup Operators', true, false, E'MATCH (n:Group)\nWHERE n.objectid ENDS WITH ''S-1-5-32-551''\nRETURN n;', E'The Backup Operators group has the SeBackupPrivilege and SeRestorePrivilege rights on the domain controllers by default. These privileges allow members to access all files on the domain controllers, regardless of their permission, through backup and restore operations. Additionally, Backup Operators have full remote access to the registry of domain controllers. To compromise the domain, members of Backup Operators can dump the registry hives of a domain controller remotely, extract the domain controller account credentials, and perform a DCSync attack. Alternative ways to compromise the domain exist as well. The group is considered Tier Zero because of these known abuse techniques.'),
('Domain Admins', true, false, E'MATCH (n:Group)\nWHERE n.objectid ENDS WITH ''-512''\nRETURN n;', E'The Domain Admins group has full control over most of AD''s essential objects and are inarguably part of Tier Zero.'),
('Enterprise Admins', true, false, E'MATCH (n:Group)\nWHERE n.objectid ENDS WITH ''-519''\nRETURN n;', E'The Enterprise Admins group has full control over most of AD''s essential objects and are inarguably part of Tier Zero.'),
('Print Operators', false, true, E'MATCH (n:Group)\nWHERE n.objectid ENDS WITH ''S-1-5-32-550''\nRETURN n;', E'The Print Operators group has the local privilege on the domain controllers to load device drivers and can log on locally on domain controllers by default.\n\nIt is feasible to remove the logon privilege from the group on the domain controllers, such that the group has no known abusable path to Tier Zero. However, the local privilege to load device drivers is considered a security dependency for the domain controllers, and the group is therefore considered Tier Zero.'),
('Schema Admins', true, false, E'MATCH (n:Group)\nWHERE n.objectid ENDS WITH ''-518''\nRETURN n;', E'The Schema Admins group has full control over the AD schema. This allows the group members to create or modify ACEs for future AD objects. An attacker could grant full control to a compromised principal on any object type and wait for the next Tier Zero asset to be created, to then have a path to Tier Zero. This attack could be remediated by removing any unwanted ACEs on objects before they are promoted to Tier Zero, but we recommend considering the group as Tier Zero instead.'),
('Server Operators', false, true, E'MATCH (n:Group)\nWHERE n.objectid ENDS WITH ''S-1-5-32-549''\nRETURN n;', E'The Server Operators group has local privileges on the domain controllers and perform administrative operations as creating backups of all files. The group can log on locally on domain controllers by default.\n\nIt is feasible to remove the logon privilege from the group on the domain controllers, such that the group has no known abusable path to Tier Zero. However, the local privileges are considered security dependencies for the domain controllers, and the groups are therefore considered Tier Zero.'),
('Administrator', true, false, E'MATCH (n:User)\nWHERE n.objectid ENDS WITH ''-500''\nRETURN n;', E'The built-in Administrator account has admin access to DCs by default and is therefore Tier Zero.'),
('AdminSDHolder', true, false, E'MATCH (n:Domain)\nMATCH (m:Container)\nWHERE m.distinguishedname = ''CN=ADMINSDHOLDER,CN=SYSTEM,'' + n.distinguishedname\nRETURN m;', E'The permissions configured on AdminSDHolder is a template that will be applied on Protected Groups and Users with SDProp, by default every hour. Control over AdminSDHolder means you have control over the Protected Groups (and their members) and Users, which include Tier Zero groups such as Domain Admins. The AdminSDHolder container is therefore a Tier Zero object.'),
('Domain root object', true, false, E'MATCH (n:Domain)\nRETURN n;', E'An attacker with control over the domain root object can compromise the domain in multiple ways, for example by a DCSync attack (see reference). The domain root object is therefore Tier Zero.'),
('KRBTGT objects', false, true, E'MATCH (n:User)\nWHERE n.objectid ENDS WITH ''-502''\nRETURN n;', E'The krbtgt''s credentials allow one to create golden ticket and compromise the domain. Therefore, if you obtain the credentials of this account, then you can authenticate as any Tier Zero user. However, there is currently no known privilege on the object to obtain the Kerberos keys or to compromise the account in any other way. When you reset the password of krbtgt, AD will ignore your password input and use a random string instead. So, the reset password privilege does not work for a compromise. An attacker could use the reset password privilege to harm Tier Zero, as a double password reset causes all Kerberos TGTs in the domain to become invalid. So, since control over the account can harm Tier Zero, and there is no reason for delegating control to non-Tier Zero, the krbtgt is Tier Zero.'),
('Read-Only Domain Controllers', false, true, E'MATCH (n:Computer)-[:MemberOf]->(m:Group) \nWHERE m.objectid ENDS WITH ''-521''\nRETURN n;', E'An attacker with control over a RODC computer object can compromise Tier Zero principals. The attacker can modify the msDS-RevealOnDemandGroup and msDS-NeverRevealGroup attributes of the RODC computer object such that the RODC can retrieve the credentials of a targeted Tier Zero principal. The attacker can obtain admin access to the OS of the RODC through the managedBy attribute, from where they can obtain the credentials of the RODC krbtgt account. With that, the attacker can create a RODC golden ticket for the target principal. This ticket can be converted to a real golden ticket as the target has been added to the msDS-RevealOnDemandGroup attribute and is not protected by the msDS-NeverRevealGroup attribute. Therefore, the RODC computer object is Tier Zero.'),
('Global Administrator', true, false, E'MATCH (n:AZRole) \nWHERE n.objectid STARTS WITH ''62E90394-69F5-4237-9190-012177145E10@''\nRETURN n;', E'The Global Administrator role is the highest privilege role in Entra ID and inarguably part of Tier Zero. It can do almost anything, and grant permission to do the things it cannot do.'),
('Partner Tier2 Support', true, false, E'MATCH (n:AZRole) \nWHERE n.objectid STARTS WITH ''E00E864A-17C5-4A4B-9C06-F5B95A8D5BD8@''\nRETURN n;', E'The Partner Tier2 Support role can reset the password for any principal, including principals with the Global Administrator role. The role is therefore considered Tier Zero.'),
('Privileged Authentication Administrator', true, false, E'MATCH (n:AZRole) \nWHERE n.objectid STARTS WITH ''7BE44C8A-ADAF-4E2A-84D6-AB2649E08A13@''\nRETURN n;', E'The Privileged Authentication Administrator role can set or reset any authentication method (including passwords) for any principal, including principals with the Global Administrator role. The role is therefore considered Tier Zero.'),
('Privileged Role Administrator', true, false, E'MATCH (n:AZRole) \nWHERE n.objectid STARTS WITH ''E8611AB8-C189-46E8-94E1-60213AB1F814@''\nRETURN n;', E'The Privileged Role Administrator role can grant any other admin role to any principal at the tenant level. The role is therefore considered Tier Zero.'),
('Enterprise CA Computers', false, true, E'MATCH (n:Computer)-[:HostsCAService]->(:EnterpriseCA)\nRETURN n;', E'Enterprise CAs can by default issue certificates that enable authentication as anyone, thereby allowing takeover of Tier Zero. An attacker with admin rights on an enterprise CA can obtain a certificate as any user in different ways. One option is to dump the private key of the CA and craft a ''golden certificate'' as a target user. This attack can be prevented by protecting the private key with hardware. Alternatively, the attacker can publish any template, modify pending certificate requests, and issue denied requests, which typically also enable a takeover of Tier Zero. Enterprise CA computer objects are therefore Tier Zero.\n\nIf the enterprise CA certificate is removed from the NTAuth store, then certificates from this CA cannot be used for domain authentication, thus preventing a Tier Zero takeover.'),
('Exchange Trusted Subsystem', false, true, E'MATCH (n:Group)\nWHERE n.name STARTS WITH ''EXCHANGE TRUSTED SUBSYSTEM@''\nRETURN n;', E'The Exchange Trusted Subsystem group has takeover permissions on all users with the default ACL inheritance enabled from the domain, regardless of the permission model Exchange is configured to. The compromising permission is write access to the AltSecurityIdentities attribute, which allows an attacker to add an explicit mapping for the user for domain authentication. Typically, some Tier Zero users inherit permissions from the domain. The group is therefore Tier Zero.\n\nThe group can only be treated as non-Tier Zero if all Tier Zero users are protected from this compromising permission.'),
('Exchange Windows Permissions', false, true, E'MATCH (n:Group)\nWHERE n.name STARTS WITH ''EXCHANGE WINDOWS PERMISSIONS@''\nRETURN n;', E'The Exchange Windows Permissions group has takeover permissions on all users (WriteDACL and reset password) and all groups (edit membership) with the default ACL inheritance enabled from the domain, if Exchange is configured with the default shared permission model or the RBAC split model. Typically, some Tier Zero users and groups inherit permissions from the domain. The group is therefore Tier Zero.\n\nIf Exchange is configured in the AD split model, then this group has no compromising permissions and can be treated as non-Tier Zero.'),
('DNS Admins', false, true, E'MATCH (n:Group)\nWHERE n.name STARTS WITH ''DNSADMINS@''\nRETURN n;', E'DnsAdmins controls DNS which enables an attacker to trick a privileged victim to authenticate against an attacker-controlled host as it was another host. This enables a Kerberos relay attack. Also, control over DNS enables disruption of Tier Zero since Kerberos depends on DNS by default.\n\nThe group could previously use a feature in the Microsoft DNS management protocol to make the DNS service load any DLL and thereby obtain a session as SYSTEM on the DNS server. This vulnerability was patched in Dec 2021.'),
('Domain Controllers', true, false, E'MATCH (n:Group)\nWHERE n.objectid ENDS WITH ''-516''\nRETURN n;', E'The Domain Controllers group has the GetChangesAll privilege on the domain. This is not enough to perform DCSync, where the GetChanges privilege is also required.\n\nThere are no known ways to abuse membership in this group to compromise Tier Zero. However, the GetChangesAll privilege is considered a security dependency that should only be held by Tier Zero principals. Additionally, control over the group allows one to impact the operability of Tier Zero by removing domain controllers from the group, which breaks AD replication. The group is therefore considered Tier Zero.'),
('Intune Administrator', false, true, E'MATCH (n:AZRole) \nWHERE n.objectid STARTS WITH ''3A2C62DB-5318-420D-8D74-23AFFEE5D9D5@''\nRETURN n;', E'The Intune Administrator role has permission to execute scripts locally on Entra-managed devices. The role has therefore a potential attack path to Tier Zero through Entra-managed devices used by Tier Zero principals. Furthermore, the Intune Administrator role can manage Conditional Access, which can be abused to lower the security of Tier Zero or prevent the operability of Tier Zero. The role is therefore considered Tier Zero.'),
('Security Administrator', false, true, E'MATCH (n:AZRole) \nWHERE n.objectid STARTS WITH ''194AE4CB-B126-40B2-BD5B-6091B380977D@''\nRETURN n;', E'The Security Administrator role has access to Live Response API (if not disabled) with permission to execute scripts locally on Entra-managed devices. The role has therefore a potential attack path to Tier Zero through Entra-managed devices used by Tier Zero principals. Furthermore, the Security Administrator role can manage Conditional Access, which can be abused to lower the security of Tier Zero or prevent the operability of Tier Zero. The role is therefore considered Tier Zero.'),
('Cert Publishers', false, true, E'MATCH (n:Group)\nWHERE n.objectid ENDS WITH ''-517''\nRETURN n;', E'The Cert Publishers group has full control permissions on root CA and AIA CA objects. This enables an attacker to add or remove certificates for these objects, which are trusted throughout the AD forest. As certificate authentication requires the certificate to chain up to a trusted root CA, an attacker could prevent successful authentication for AD accounts and disrupt Tier Zero operations. The group is therefore Tier Zero.\n\nIn some environments, the group also has full control over the NTAuth store. In that scenario, the group can take over the forest by adding a forged root certificate, making it trusted for NTAuth.'),
('NTAuth store', false, true, E'MATCH (n:NTAuthStore) \nRETURN n;', E'The NTAuth store is a security dependency for Tier Zero. A certificate that impersonates any user in AD must chain up to a trusted root CA and be issued by a CA trusted by the NTAuth store. With control over a root CA and the NTAuth store, an attacker can make an attacker-controlled root CA certificate meet these requirements and issue certificates as anyone, taking over Tier Zero. Control over the NTAuth store alone may be sufficient to disrupt Tier Zero operations, as the attacker can delete CA certificates that Tier Zero principals or systems rely on for authentication. The NTAuth store is therefore Tier Zero.'),
('Root CA object', false, true, E'MATCH (n:RootCA) \nRETURN n;', E'A root CA is a security dependency for Tier Zero. A certificate that impersonates any user in AD must chain up to a trusted root CA and be issued by a CA trusted by the NTAuth store. With control over a root CA and the NTAuth store, an attacker can make an attacker-controlled root CA certificate meet these requirements and issue certificates as anyone, taking over Tier Zero. Control over a root CA alone may be sufficient to disrupt Tier Zero operations, as the attacker can delete root CA certificates that Tier Zero principals or systems rely on for authentication. Root CA objects are therefore Tier Zero.'),
('Enterprise Key Admins', true, false, E'MATCH (n:Group)\nWHERE n.objectid ENDS WITH ''-527''\nRETURN n;', E'The Enterprise Key Admins group has write access to the msds-KeyCredentialLink attribute on all users (not protected by AdminSDHolder) and on all computers in the AD forest. This enables the group to compromise all these principals through Shadow Credentials attacks. The group is therefore considered Tier Zero.'),
('Key Admins', true, false, E'MATCH (n:Group)\nWHERE n.objectid ENDS WITH ''-526''\nRETURN n;', E'The Key Admins group has write access to the msds-KeyCredentialLink attribute on all users (not protected by AdminSDHolder) and on all computers in the AD domain. This enables the group to compromise all these principals through Shadow Credentials attacks. The group is therefore considered Tier Zero.'),
('Cryptographic Operators', false, true, E'MATCH (n:Group)\nWHERE n.objectid ENDS WITH ''S-1-5-32-569''\nRETURN n;', E'The Cryptographic Operators group has the local privilege on domain controllers to perform cryptographic operations but no privilege to log in.\n\nThere are no known ways to abuse the membership of the group to compromise Tier Zero. The local privilege the group has on the domain controllers is considered security dependencies, and the group is therefore considered Tier Zero.'),
('Distributed COM Users', false, true, E'MATCH (n:Group)\nWHERE n.objectid ENDS WITH ''S-1-5-32-562''\nRETURN n;', E'The Distributed COM Users group has local privileges on domain controllers to launch, activate, and use Distributed COM objects but no privilege to log in.\n\nThere are no known ways to abuse the membership of the group to compromise Tier Zero. The local privileges the group has on the DCs are considered security dependency, and the group is therefore considered Tier Zero.'),
('AIA CA (AD object)', false, true, E'MATCH (n:AIACA) \nRETURN n;', E'The AIA CA objects may represent offline enterprise CAs or cross CAs. In such cases, deleting the AIA CA object would cause certificates, potentially of Tier Zero principals, to lose trust. We therefore recommend to treat AIACAs as Tier Zero.'),
('Enterprise CA (AD object)', false, true, E'MATCH (n:EnterpriseCA) \nRETURN n;', E'Control over an enterprise CA object enables an attacker to publish certificate templates. If any templates that allow ADCS domain escalation exist but are unpublished, then control over the enterprise CA object could enable a takeover of Tier Zero. An attacker could potentially also disrupt or takeover Tier Zero by deleting the certificate of the enterprise CA or changing the DNShostName of the enterprise CA to an attcker-controlled host. Enterprise CA objects are therfore Tier Zero.\n\nIf the enterprise CA certificate is removed from the NTAuth store, certificates from this CA cannot be used for domain authentication, thus preventing a Tier Zero takeover.'),
('Performance Log Users', false, true, E'MATCH (n:Group)\nWHERE n.objectid ENDS WITH ''S-1-5-32-559''\nRETURN n;', E'The Performance Log Users group has local privileges on domain controllers to launch, activate, and use Distributed COM objects but no privilege to log in.\n\nThere are no known ways to abuse the membership of the group to compromise Tier Zero. The local privileges the group has on the DCs are considered security dependency, and the group is therefore considered Tier Zero.'),
('Certificate template', false, true, E'MATCH (n:CertTemplate) \nRETURN n;', E'Control over a certificate template enables the ADCS ESC4 attack and Tier Zero takeover if the template is published to a CA trusted in the NTAuth store and that chains up to a trusted root CA. There are default templates that meet this requirement; others remain unpublished. A template cannot be used if it is not published, making control over an unpublished object less concerning. However, if it is ever published, it becomes a risk. We, therefore, recommend treating all certificate templates as Tier Zero objects, whether published or not.'),
('Azure tenant object', true, false, E'MATCH (n:AZTenant) \nRETURN n;', E'An attacker with control of the Tenant Root Object has control of all identities, applications, roles, and devices that reside in that tenant. Further, control of the Tenant Root Object enables an attacker to gain control of all Azure Resource Manager subscriptions that trust the tenant. This object is therefore considered Tier Zero.'),
('Enterprise Domain Controllers', true, false, E'MATCH (n:Group)\nWHERE n.objectid ENDS WITH ''-1-5-9''\nRETURN n;', E'There are no known ways to abuse membership in this group to compromise Tier Zero. However, the GetChangesAll privilege is considered a security dependency that should only be held by Tier Zero principals. Additionally, control over the group allows one to impact the operability of Tier Zero by removing domain controllers from the group, which breaks AD replication. The group is therefore considered Tier Zero."'),
('AZUREADSSOACC object', false, true, E'MATCH (n:Computer)\nWHERE n.samaccountname = ''AZUREADSSOACC$''\nRETURN n;', E'Microsoft automatically creates the AZUREADSSOACC account when enabling Seamless SSO. When configured for Seamless SSO, this object has the ability to modify any synced object within an Azure environment, granting significant control over the organization.')
-- END
	) AS s (name, enabled, allow_disable, cypher, description)
), inserted_selectors AS (
	INSERT INTO asset_group_tag_selectors (
		asset_group_tag_id,
		created_at,
		created_by,
		updated_at,
		updated_by,
		disabled_at,
		disabled_by,
		name,
		description,
		is_default,
		allow_disable,
		auto_certify
	)
	SELECT
		(SELECT id FROM asset_group_tags WHERE name = 'Tier Zero'),
		current_timestamp,
		'SYSTEM',
		current_timestamp,
		'SYSTEM',
		CASE WHEN NOT d.enabled THEN current_timestamp ELSE NULL END,
		CASE WHEN NOT d.enabled THEN 'SYSTEM' ELSE NULL END,
		d.name,
		d.description,
		true,
		d.allow_disable,
		false
	FROM src_data d WHERE NOT EXISTS(SELECT 1 FROM asset_group_tag_selectors WHERE name = d.name)
	RETURNING id, name
)
INSERT INTO asset_group_tag_selector_seeds (selector_id, type, value)
SELECT
	s.id,
	2,
	d.cypher
FROM inserted_selectors s JOIN src_data d ON d.name = s.name;

<<<<<<< HEAD
-- is_generic column not actually needed.
ALTER TABLE ingest_tasks
DROP COLUMN IF EXISTS is_generic;
=======
-- Enable `back_button_support` feature flag and block users from updating it.
UPDATE feature_flags SET user_updatable = false and enabled = true WHERE key = 'back_button_support';
>>>>>>> f0fbd0a2
<|MERGE_RESOLUTION|>--- conflicted
+++ resolved
@@ -169,11 +169,8 @@
 	d.cypher
 FROM inserted_selectors s JOIN src_data d ON d.name = s.name;
 
-<<<<<<< HEAD
 -- is_generic column not actually needed.
 ALTER TABLE ingest_tasks
 DROP COLUMN IF EXISTS is_generic;
-=======
 -- Enable `back_button_support` feature flag and block users from updating it.
-UPDATE feature_flags SET user_updatable = false and enabled = true WHERE key = 'back_button_support';
->>>>>>> f0fbd0a2
+UPDATE feature_flags SET user_updatable = false and enabled = true WHERE key = 'back_button_support';