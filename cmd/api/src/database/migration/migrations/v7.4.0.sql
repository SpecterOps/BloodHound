--- conflicted
+++ resolved
@@ -34,8 +34,41 @@
 	updated_at timestamp with time zone,
 	CONSTRAINT fk_asset_group_tag_selectors_asset_group_tag_selector_nodes FOREIGN KEY (selector_id) REFERENCES asset_group_tag_selectors(id) ON DELETE CASCADE,
 	PRIMARY KEY (selector_id, node_id)
-<<<<<<< HEAD
-	);
+);
+
+-- Migrate existing Tier Zero selectors
+WITH inserted_selector AS (
+  INSERT INTO asset_group_tag_selectors (asset_group_tag_id, created_at, created_by, updated_at, updated_by, name, description, is_default, allow_disable, auto_certify)
+  SELECT (SELECT id FROM asset_group_tags WHERE name = 'Tier Zero'), current_timestamp, 'SYSTEM', current_timestamp, 'SYSTEM', s.name, s.selector, false, true, false
+  FROM asset_group_selectors s JOIN asset_groups ag ON ag.id = s.asset_group_id
+  WHERE ag.tag = 'admin_tier_0' and NOT EXISTS(SELECT 1 FROM asset_group_tag_selectors WHERE name = s.name)
+  RETURNING id, description
+)
+INSERT INTO asset_group_tag_selector_seeds (selector_id, type, value) SELECT id, 1, description FROM inserted_selector;
+
+-- Migrate existing Owned selectors
+WITH inserted_kind AS (
+  INSERT INTO kind (name)
+  SELECT 'Tag_' || replace(name, ' ', '_') as name
+  FROM asset_groups
+  WHERE tag = 'owned'
+  ON CONFLICT DO NOTHING
+  RETURNING id, name
+),
+inserted_tag AS (
+  INSERT INTO asset_group_tags (kind_id, type, name, description, created_at, created_by, updated_at, updated_by)
+  SELECT ik.id, 3, ag.name, ag.name, current_timestamp, 'SYSTEM', current_timestamp, 'SYSTEM'
+  FROM inserted_kind ik JOIN asset_groups ag ON ik.name = 'Tag_' || replace(ag.name, ' ', '_')
+  RETURNING id, name
+),
+inserted_selector AS (
+  INSERT INTO asset_group_tag_selectors (asset_group_tag_id, created_at, created_by, updated_at, updated_by, name, description, is_default, allow_disable, auto_certify)
+  SELECT (SELECT id from inserted_tag), current_timestamp, 'SYSTEM', current_timestamp, 'SYSTEM', s.name, s.selector, false, true, false
+  FROM asset_group_selectors s JOIN asset_groups ag ON ag.id = s.asset_group_id
+  WHERE ag.tag = 'owned' and NOT EXISTS(SELECT 1 FROM asset_group_tag_selectors WHERE name = s.name)
+  RETURNING id, description
+)
+INSERT INTO asset_group_tag_selector_seeds (selector_id, type, value) SELECT id, 1, description FROM inserted_selector;
 
 -- Populate default cypher selectors
 -- Add the following to the GA release migration to enable these for bootstrapped instances
@@ -122,41 +155,4 @@
 	s.id,
 	2,
 	d.cypher
-FROM inserted_selectors s JOIN src_data d ON d.name = s.name;
-=======
-);
-
--- Migrate existing Tier Zero selectors
-WITH inserted_selector AS (
-  INSERT INTO asset_group_tag_selectors (asset_group_tag_id, created_at, created_by, updated_at, updated_by, name, description, is_default, allow_disable, auto_certify)
-  SELECT (SELECT id FROM asset_group_tags WHERE name = 'Tier Zero'), current_timestamp, 'SYSTEM', current_timestamp, 'SYSTEM', s.name, s.selector, false, true, false
-  FROM asset_group_selectors s JOIN asset_groups ag ON ag.id = s.asset_group_id
-  WHERE ag.tag = 'admin_tier_0' and NOT EXISTS(SELECT 1 FROM asset_group_tag_selectors WHERE name = s.name)
-  RETURNING id, description
-)
-INSERT INTO asset_group_tag_selector_seeds (selector_id, type, value) SELECT id, 1, description FROM inserted_selector;
-
--- Migrate existing Owned selectors
-WITH inserted_kind AS (
-  INSERT INTO kind (name)
-  SELECT 'Tag_' || replace(name, ' ', '_') as name
-  FROM asset_groups
-  WHERE tag = 'owned'
-  ON CONFLICT DO NOTHING
-  RETURNING id, name
-),
-inserted_tag AS (
-  INSERT INTO asset_group_tags (kind_id, type, name, description, created_at, created_by, updated_at, updated_by)
-  SELECT ik.id, 3, ag.name, ag.name, current_timestamp, 'SYSTEM', current_timestamp, 'SYSTEM'
-  FROM inserted_kind ik JOIN asset_groups ag ON ik.name = 'Tag_' || replace(ag.name, ' ', '_')
-  RETURNING id, name
-),
-inserted_selector AS (
-  INSERT INTO asset_group_tag_selectors (asset_group_tag_id, created_at, created_by, updated_at, updated_by, name, description, is_default, allow_disable, auto_certify)
-  SELECT (SELECT id from inserted_tag), current_timestamp, 'SYSTEM', current_timestamp, 'SYSTEM', s.name, s.selector, false, true, false
-  FROM asset_group_selectors s JOIN asset_groups ag ON ag.id = s.asset_group_id
-  WHERE ag.tag = 'owned' and NOT EXISTS(SELECT 1 FROM asset_group_tag_selectors WHERE name = s.name)
-  RETURNING id, description
-)
-INSERT INTO asset_group_tag_selector_seeds (selector_id, type, value) SELECT id, 1, description FROM inserted_selector;
->>>>>>> 4098c466
+FROM inserted_selectors s JOIN src_data d ON d.name = s.name;