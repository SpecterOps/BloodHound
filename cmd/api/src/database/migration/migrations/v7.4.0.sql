-- Copyright 2025 Specter Ops, Inc.
--
-- Licensed under the Apache License, Version 2.0
-- you may not use this file except in compliance with the License.
-- You may obtain a copy of the License at
--
--     http://www.apache.org/licenses/LICENSE-2.0
--
-- Unless required by applicable law or agreed to in writing, software
-- distributed under the License is distributed on an "AS IS" BASIS,
-- WITHOUT WARRANTIES OR CONDITIONS OF ANY KIND, either express or implied.
-- See the License for the specific language governing permissions and
-- limitations under the License.
--
-- SPDX-License-Identifier: Apache-2.0

ALTER TABLE asset_group_history
	ADD COLUMN IF NOT EXISTS email VARCHAR(330) DEFAULT NULL;

-- Populate email for existing records by looking up the email address from the users table
UPDATE asset_group_history
	SET email = (SELECT email_address FROM users WHERE asset_group_history.actor = users.id)
	WHERE email IS NULL AND actor != 'SYSTEM';

-- Add asset_group_tag_selector_nodes table
CREATE TABLE IF NOT EXISTS asset_group_tag_selector_nodes
(
	selector_id int NOT NULL,
	node_id bigint NOT NULL,
	certified int NOT NULL DEFAULT 0,
	certified_by text,
	source int,
	created_at timestamp with time zone,
	updated_at timestamp with time zone,
	CONSTRAINT fk_asset_group_tag_selectors_asset_group_tag_selector_nodes FOREIGN KEY (selector_id) REFERENCES asset_group_tag_selectors(id) ON DELETE CASCADE,
	PRIMARY KEY (selector_id, node_id)
);

-- Add custom_node_kinds table
CREATE TABLE IF NOT EXISTS custom_node_kinds (
  id            SERIAL        PRIMARY KEY,
  kind_name     VARCHAR(256)  NOT NULL,
  config        JSONB         NOT NULL,

  created_at    TIMESTAMP WITH TIME ZONE DEFAULT NOW(),
  updated_at    TIMESTAMP WITH TIME ZONE DEFAULT NOW(),

  unique(kind_name)
);

-- Migrate existing Tier Zero selectors
WITH inserted_selector AS (
  INSERT INTO asset_group_tag_selectors (asset_group_tag_id, created_at, created_by, updated_at, updated_by, name, description, is_default, allow_disable, auto_certify)
  SELECT (SELECT id FROM asset_group_tags WHERE name = 'Tier Zero'), current_timestamp, 'SYSTEM', current_timestamp, 'SYSTEM', s.name, s.selector, false, true, false
  FROM asset_group_selectors s JOIN asset_groups ag ON ag.id = s.asset_group_id
  WHERE ag.tag = 'admin_tier_0' and NOT EXISTS(SELECT 1 FROM asset_group_tag_selectors WHERE name = s.name)
  RETURNING id, description
)
INSERT INTO asset_group_tag_selector_seeds (selector_id, type, value) SELECT id, 1, description FROM inserted_selector;

-- Migrate existing Owned selectors
WITH inserted_kind AS (
  INSERT INTO kind (name)
  SELECT 'Tag_' || replace(name, ' ', '_') as name
  FROM asset_groups
  WHERE tag = 'owned'
  ON CONFLICT DO NOTHING
  RETURNING id, name
),
inserted_tag AS (
  INSERT INTO asset_group_tags (kind_id, type, name, description, created_at, created_by, updated_at, updated_by)
  SELECT ik.id, 3, ag.name, ag.name, current_timestamp, 'SYSTEM', current_timestamp, 'SYSTEM'
  FROM inserted_kind ik JOIN asset_groups ag ON ik.name = 'Tag_' || replace(ag.name, ' ', '_')
  RETURNING id, name
),
inserted_selector AS (
  INSERT INTO asset_group_tag_selectors (asset_group_tag_id, created_at, created_by, updated_at, updated_by, name, description, is_default, allow_disable, auto_certify)
  SELECT (SELECT id from inserted_tag), current_timestamp, 'SYSTEM', current_timestamp, 'SYSTEM', s.name, s.selector, false, true, false
  FROM asset_group_selectors s JOIN asset_groups ag ON ag.id = s.asset_group_id
  WHERE ag.tag = 'owned' and NOT EXISTS(SELECT 1 FROM asset_group_tag_selectors WHERE name = s.name)
  RETURNING id, description
)
INSERT INTO asset_group_tag_selector_seeds (selector_id, type, value) SELECT id, 1, description FROM inserted_selector;

-- Populate default cypher selectors
-- Add the following to the GA release migration to enable these for bootstrapped instances
-- UPDATE asset_group_tag_selectors SET disabled_at = NULL, disabled_by = NULL WHERE is_default = true AND created_at > current_timestamp - '1 min'::interval

WITH src_data AS (
	SELECT * FROM (VALUES
-- START
('Application Administrator', false, true, E'MATCH (n:AZRole) \nWHERE n.objectid STARTS WITH ''9B895D92-2CD3-44C7-9D02-A6AC2D5EA5C3@''\nRETURN n;', E'The Application Administrator role can control tenant-resident apps. This includes creating new credentials for apps, which can be used to authenticate the tenant as the app''s service principal and abuse the service principal privileges. The role is therefore considered Tier Zero if the tenant contains any Tier Zero service principals.'),
('Knowledge Administrator', false, true, E'MATCH (n:AZRole) \nWHERE n.objectid STARTS WITH ''B5A8DCF3-09D5-43A9-A639-8E29EF291470@''\nRETURN n;', E'The Knowledge Administrator role can control non-role-assignable groups. If any non-role-assignable group has compromising permissions over a Tier Zero asset (e.g. Contributor on a domain controller Azure VM), then the Knowledge Administrator role can add arbitrary principals to the given group and compromise Tier Zero. If no non-role-assignable group has compromising permissions over a Tier Zero asset, then there is no attack path to Tier Zero from the Knowledge Administrator role. It therefore depends on the usage of non-role-assignable groups whether the role should be considered Tier Zero.'),
('Account Operators', false, true, E'MATCH (n:Group)\nWHERE n.objectid ENDS WITH ''S-1-5-32-548''\nRETURN n;', E'The Account Operators group has GenericAll in the default security descriptor on the AD object classes: User, Group, and Computer. That means all objects of these types will be under full control of Account Operators unless they are protected with AdminSDHolder. Not all Tier Zero objects will be protected with AdminSDHolder typically, as not all Tier Zero objects will be included in Protected Accounts and Groups. This means Account Operators members have a path to compromise Tier Zero most often.\n\nIt is possible to delete all GenericAll ACEs for Account Operators on Tier Zero objects. To protect future Tier Zero objects, one would have to either remove the Account Operators ACE from the default security descriptors or implement a process of removing the ACEs as Tier Zero objects are being created. However, we recommend not using the group and classifying it as Tier Zero instead.'),
('Administrators', true, false, E'MATCH (n:Group)\nWHERE n.objectid ENDS WITH ''S-1-5-32-544''\nRETURN n;', E'The Administrators group has full control over most of AD''s essential objects and are inarguably part of Tier Zero.'),
('Backup Operators', true, false, E'MATCH (n:Group)\nWHERE n.objectid ENDS WITH ''S-1-5-32-551''\nRETURN n;', E'The Backup Operators group has the SeBackupPrivilege and SeRestorePrivilege rights on the domain controllers by default. These privileges allow members to access all files on the domain controllers, regardless of their permission, through backup and restore operations. Additionally, Backup Operators have full remote access to the registry of domain controllers. To compromise the domain, members of Backup Operators can dump the registry hives of a domain controller remotely, extract the domain controller account credentials, and perform a DCSync attack. Alternative ways to compromise the domain exist as well. The group is considered Tier Zero because of these known abuse techniques.'),
('Domain Admins', true, false, E'MATCH (n:Group)\nWHERE n.objectid ENDS WITH ''-512''\nRETURN n;', E'The Domain Admins group has full control over most of AD''s essential objects and are inarguably part of Tier Zero.'),
('Enterprise Admins', true, false, E'MATCH (n:Group)\nWHERE n.objectid ENDS WITH ''-519''\nRETURN n;', E'The Enterprise Admins group has full control over most of AD''s essential objects and are inarguably part of Tier Zero.'),
('Print Operators', false, true, E'MATCH (n:Group)\nWHERE n.objectid ENDS WITH ''S-1-5-32-550''\nRETURN n;', E'The Print Operators group has the local privilege on the domain controllers to load device drivers and can log on locally on domain controllers by default.\n\nIt is feasible to remove the logon privilege from the group on the domain controllers, such that the group has no known abusable path to Tier Zero. However, the local privilege to load device drivers is considered a security dependency for the domain controllers, and the group is therefore considered Tier Zero.'),
('Schema Admins', true, false, E'MATCH (n:Group)\nWHERE n.objectid ENDS WITH ''-518''\nRETURN n;', E'The Schema Admins group has full control over the AD schema. This allows the group members to create or modify ACEs for future AD objects. An attacker could grant full control to a compromised principal on any object type and wait for the next Tier Zero asset to be created, to then have a path to Tier Zero. This attack could be remediated by removing any unwanted ACEs on objects before they are promoted to Tier Zero, but we recommend considering the group as Tier Zero instead.'),
('Server Operators', false, true, E'MATCH (n:Group)\nWHERE n.objectid ENDS WITH ''S-1-5-32-549''\nRETURN n;', E'The Server Operators group has local privileges on the domain controllers and perform administrative operations as creating backups of all files. The group can log on locally on domain controllers by default.\n\nIt is feasible to remove the logon privilege from the group on the domain controllers, such that the group has no known abusable path to Tier Zero. However, the local privileges are considered security dependencies for the domain controllers, and the groups are therefore considered Tier Zero.'),
('Administrator', true, false, E'MATCH (n:User)\nWHERE n.objectid ENDS WITH ''-500''\nRETURN n;', E'The built-in Administrator account has admin access to DCs by default and is therefore Tier Zero.'),
('AdminSDHolder', true, false, E'MATCH (n:Domain)\nMATCH (m:Container)\nWHERE m.distinguishedname = ''CN=ADMINSDHOLDER,CN=SYSTEM,'' + n.distinguishedname\nRETURN m;', E'The permissions configured on AdminSDHolder is a template that will be applied on Protected Groups and Users with SDProp, by default every hour. Control over AdminSDHolder means you have control over the Protected Groups (and their members) and Users, which include Tier Zero groups such as Domain Admins. The AdminSDHolder container is therefore a Tier Zero object.'),
('Domain root object', true, false, E'MATCH (n:Domain)\nRETURN n;', E'An attacker with control over the domain root object can compromise the domain in multiple ways, for example by a DCSync attack (see reference). The domain root object is therefore Tier Zero.'),
('KRBTGT objects', false, true, E'MATCH (n:User)\nWHERE n.objectid ENDS WITH ''-502''\nRETURN n;', E'The krbtgt''s credentials allow one to create golden ticket and compromise the domain. Therefore, if you obtain the credentials of this account, then you can authenticate as any Tier Zero user. However, there is currently no known privilege on the object to obtain the Kerberos keys or to compromise the account in any other way. When you reset the password of krbtgt, AD will ignore your password input and use a random string instead. So, the reset password privilege does not work for a compromise. An attacker could use the reset password privilege to harm Tier Zero, as a double password reset causes all Kerberos TGTs in the domain to become invalid. So, since control over the account can harm Tier Zero, and there is no reason for delegating control to non-Tier Zero, the krbtgt is Tier Zero.'),
('Read-Only Domain Controllers', false, true, E'MATCH (n:Computer)-[:MemberOf]->(m:Group) \nWHERE m.objectid ENDS WITH ''-521''\nRETURN n;', E'An attacker with control over a RODC computer object can compromise Tier Zero principals. The attacker can modify the msDS-RevealOnDemandGroup and msDS-NeverRevealGroup attributes of the RODC computer object such that the RODC can retrieve the credentials of a targeted Tier Zero principal. The attacker can obtain admin access to the OS of the RODC through the managedBy attribute, from where they can obtain the credentials of the RODC krbtgt account. With that, the attacker can create a RODC golden ticket for the target principal. This ticket can be converted to a real golden ticket as the target has been added to the msDS-RevealOnDemandGroup attribute and is not protected by the msDS-NeverRevealGroup attribute. Therefore, the RODC computer object is Tier Zero.'),
('Global Administrator', true, false, E'MATCH (n:AZRole) \nWHERE n.objectid STARTS WITH ''62E90394-69F5-4237-9190-012177145E10@''\nRETURN n;', E'The Global Administrator role is the highest privilege role in Entra ID and inarguably part of Tier Zero. It can do almost anything, and grant permission to do the things it cannot do.'),
('Partner Tier2 Support', true, false, E'MATCH (n:AZRole) \nWHERE n.objectid STARTS WITH ''E00E864A-17C5-4A4B-9C06-F5B95A8D5BD8@''\nRETURN n;', E'The Partner Tier2 Support role can reset the password for any principal, including principals with the Global Administrator role. The role is therefore considered Tier Zero.'),
('Privileged Authentication Administrator', true, false, E'MATCH (n:AZRole) \nWHERE n.objectid STARTS WITH ''7BE44C8A-ADAF-4E2A-84D6-AB2649E08A13@''\nRETURN n;', E'The Privileged Authentication Administrator role can set or reset any authentication method (including passwords) for any principal, including principals with the Global Administrator role. The role is therefore considered Tier Zero.'),
('Privileged Role Administrator', true, false, E'MATCH (n:AZRole) \nWHERE n.objectid STARTS WITH ''E8611AB8-C189-46E8-94E1-60213AB1F814@''\nRETURN n;', E'The Privileged Role Administrator role can grant any other admin role to any principal at the tenant level. The role is therefore considered Tier Zero.'),
('Enterprise CA Computers', false, true, E'MATCH (n:Computer)-[:HostsCAService]->(:EnterpriseCA)\nRETURN n;', E'Enterprise CAs can by default issue certificates that enable authentication as anyone, thereby allowing takeover of Tier Zero. An attacker with admin rights on an enterprise CA can obtain a certificate as any user in different ways. One option is to dump the private key of the CA and craft a ''golden certificate'' as a target user. This attack can be prevented by protecting the private key with hardware. Alternatively, the attacker can publish any template, modify pending certificate requests, and issue denied requests, which typically also enable a takeover of Tier Zero. Enterprise CA computer objects are therefore Tier Zero.\n\nIf the enterprise CA certificate is removed from the NTAuth store, then certificates from this CA cannot be used for domain authentication, thus preventing a Tier Zero takeover.'),
('Exchange Trusted Subsystem', false, true, E'MATCH (n:Group)\nWHERE n.name STARTS WITH ''EXCHANGE TRUSTED SUBSYSTEM@''\nRETURN n;', E'The Exchange Trusted Subsystem group has takeover permissions on all users with the default ACL inheritance enabled from the domain, regardless of the permission model Exchange is configured to. The compromising permission is write access to the AltSecurityIdentities attribute, which allows an attacker to add an explicit mapping for the user for domain authentication. Typically, some Tier Zero users inherit permissions from the domain. The group is therefore Tier Zero.\n\nThe group can only be treated as non-Tier Zero if all Tier Zero users are protected from this compromising permission.'),
('Exchange Windows Permissions', false, true, E'MATCH (n:Group)\nWHERE n.name STARTS WITH ''EXCHANGE WINDOWS PERMISSIONS@''\nRETURN n;', E'The Exchange Windows Permissions group has takeover permissions on all users (WriteDACL and reset password) and all groups (edit membership) with the default ACL inheritance enabled from the domain, if Exchange is configured with the default shared permission model or the RBAC split model. Typically, some Tier Zero users and groups inherit permissions from the domain. The group is therefore Tier Zero.\n\nIf Exchange is configured in the AD split model, then this group has no compromising permissions and can be treated as non-Tier Zero.'),
('DNS Admins', false, true, E'MATCH (n:Group)\nWHERE n.name STARTS WITH ''DNSADMINS@''\nRETURN n;', E'DnsAdmins controls DNS which enables an attacker to trick a privileged victim to authenticate against an attacker-controlled host as it was another host. This enables a Kerberos relay attack. Also, control over DNS enables disruption of Tier Zero since Kerberos depends on DNS by default.\n\nThe group could previously use a feature in the Microsoft DNS management protocol to make the DNS service load any DLL and thereby obtain a session as SYSTEM on the DNS server. This vulnerability was patched in Dec 2021.'),
('Domain Controllers', true, false, E'MATCH (n:Group)\nWHERE n.objectid ENDS WITH ''-516''\nRETURN n;', E'The Domain Controllers group has the GetChangesAll privilege on the domain. This is not enough to perform DCSync, where the GetChanges privilege is also required.\n\nThere are no known ways to abuse membership in this group to compromise Tier Zero. However, the GetChangesAll privilege is considered a security dependency that should only be held by Tier Zero principals. Additionally, control over the group allows one to impact the operability of Tier Zero by removing domain controllers from the group, which breaks AD replication. The group is therefore considered Tier Zero.'),
('Intune Administrator', false, true, E'MATCH (n:AZRole) \nWHERE n.objectid STARTS WITH ''3A2C62DB-5318-420D-8D74-23AFFEE5D9D5@''\nRETURN n;', E'The Intune Administrator role has permission to execute scripts locally on Entra-managed devices. The role has therefore a potential attack path to Tier Zero through Entra-managed devices used by Tier Zero principals. Furthermore, the Intune Administrator role can manage Conditional Access, which can be abused to lower the security of Tier Zero or prevent the operability of Tier Zero. The role is therefore considered Tier Zero.'),
('Security Administrator', false, true, E'MATCH (n:AZRole) \nWHERE n.objectid STARTS WITH ''194AE4CB-B126-40B2-BD5B-6091B380977D@''\nRETURN n;', E'The Security Administrator role has access to Live Response API (if not disabled) with permission to execute scripts locally on Entra-managed devices. The role has therefore a potential attack path to Tier Zero through Entra-managed devices used by Tier Zero principals. Furthermore, the Security Administrator role can manage Conditional Access, which can be abused to lower the security of Tier Zero or prevent the operability of Tier Zero. The role is therefore considered Tier Zero.'),
('Cert Publishers', false, true, E'MATCH (n:Group)\nWHERE n.objectid ENDS WITH ''-517''\nRETURN n;', E'The Cert Publishers group has full control permissions on root CA and AIA CA objects. This enables an attacker to add or remove certificates for these objects, which are trusted throughout the AD forest. As certificate authentication requires the certificate to chain up to a trusted root CA, an attacker could prevent successful authentication for AD accounts and disrupt Tier Zero operations. The group is therefore Tier Zero.\n\nIn some environments, the group also has full control over the NTAuth store. In that scenario, the group can take over the forest by adding a forged root certificate, making it trusted for NTAuth.'),
('NTAuth store', false, true, E'MATCH (n:NTAuthStore) \nRETURN n;', E'The NTAuth store is a security dependency for Tier Zero. A certificate that impersonates any user in AD must chain up to a trusted root CA and be issued by a CA trusted by the NTAuth store. With control over a root CA and the NTAuth store, an attacker can make an attacker-controlled root CA certificate meet these requirements and issue certificates as anyone, taking over Tier Zero. Control over the NTAuth store alone may be sufficient to disrupt Tier Zero operations, as the attacker can delete CA certificates that Tier Zero principals or systems rely on for authentication. The NTAuth store is therefore Tier Zero.'),
('Root CA object', false, true, E'MATCH (n:RootCA) \nRETURN n;', E'A root CA is a security dependency for Tier Zero. A certificate that impersonates any user in AD must chain up to a trusted root CA and be issued by a CA trusted by the NTAuth store. With control over a root CA and the NTAuth store, an attacker can make an attacker-controlled root CA certificate meet these requirements and issue certificates as anyone, taking over Tier Zero. Control over a root CA alone may be sufficient to disrupt Tier Zero operations, as the attacker can delete root CA certificates that Tier Zero principals or systems rely on for authentication. Root CA objects are therefore Tier Zero.'),
('Enterprise Key Admins', true, false, E'MATCH (n:Group)\nWHERE n.objectid ENDS WITH ''-527''\nRETURN n;', E'The Enterprise Key Admins group has write access to the msds-KeyCredentialLink attribute on all users (not protected by AdminSDHolder) and on all computers in the AD forest. This enables the group to compromise all these principals through Shadow Credentials attacks. The group is therefore considered Tier Zero.'),
('Key Admins', true, false, E'MATCH (n:Group)\nWHERE n.objectid ENDS WITH ''-526''\nRETURN n;', E'The Key Admins group has write access to the msds-KeyCredentialLink attribute on all users (not protected by AdminSDHolder) and on all computers in the AD domain. This enables the group to compromise all these principals through Shadow Credentials attacks. The group is therefore considered Tier Zero.'),
('Cryptographic Operators', false, true, E'MATCH (n:Group)\nWHERE n.objectid ENDS WITH ''S-1-5-32-569''\nRETURN n;', E'The Cryptographic Operators group has the local privilege on domain controllers to perform cryptographic operations but no privilege to log in.\n\nThere are no known ways to abuse the membership of the group to compromise Tier Zero. The local privilege the group has on the domain controllers is considered security dependencies, and the group is therefore considered Tier Zero.'),
('Distributed COM Users', false, true, E'MATCH (n:Group)\nWHERE n.objectid ENDS WITH ''S-1-5-32-562''\nRETURN n;', E'The Distributed COM Users group has local privileges on domain controllers to launch, activate, and use Distributed COM objects but no privilege to log in.\n\nThere are no known ways to abuse the membership of the group to compromise Tier Zero. The local privileges the group has on the DCs are considered security dependency, and the group is therefore considered Tier Zero.'),
('AIA CA (AD object)', false, true, E'MATCH (n:AIACA) \nRETURN n;', E'The AIA CA objects may represent offline enterprise CAs or cross CAs. In such cases, deleting the AIA CA object would cause certificates, potentially of Tier Zero principals, to lose trust. We therefore recommend to treat AIACAs as Tier Zero.'),
('Enterprise CA (AD object)', false, true, E'MATCH (n:EnterpriseCA) \nRETURN n;', E'Control over an enterprise CA object enables an attacker to publish certificate templates. If any templates that allow ADCS domain escalation exist but are unpublished, then control over the enterprise CA object could enable a takeover of Tier Zero. An attacker could potentially also disrupt or takeover Tier Zero by deleting the certificate of the enterprise CA or changing the DNShostName of the enterprise CA to an attcker-controlled host. Enterprise CA objects are therfore Tier Zero.\n\nIf the enterprise CA certificate is removed from the NTAuth store, certificates from this CA cannot be used for domain authentication, thus preventing a Tier Zero takeover.'),
('Performance Log Users', false, true, E'MATCH (n:Group)\nWHERE n.objectid ENDS WITH ''S-1-5-32-559''\nRETURN n;', E'The Performance Log Users group has local privileges on domain controllers to launch, activate, and use Distributed COM objects but no privilege to log in.\n\nThere are no known ways to abuse the membership of the group to compromise Tier Zero. The local privileges the group has on the DCs are considered security dependency, and the group is therefore considered Tier Zero.'),
('Certificate template', false, true, E'MATCH (n:CertTemplate) \nRETURN n;', E'Control over a certificate template enables the ADCS ESC4 attack and Tier Zero takeover if the template is published to a CA trusted in the NTAuth store and that chains up to a trusted root CA. There are default templates that meet this requirement; others remain unpublished. A template cannot be used if it is not published, making control over an unpublished object less concerning. However, if it is ever published, it becomes a risk. We, therefore, recommend treating all certificate templates as Tier Zero objects, whether published or not.'),
('Azure tenant object', true, false, E'MATCH (n:AZTenant) \nRETURN n;', E'An attacker with control of the Tenant Root Object has control of all identities, applications, roles, and devices that reside in that tenant. Further, control of the Tenant Root Object enables an attacker to gain control of all Azure Resource Manager subscriptions that trust the tenant. This object is therefore considered Tier Zero.'),
('Enterprise Domain Controllers', true, false, E'MATCH (n:Group)\nWHERE n.objectid ENDS WITH ''-1-5-9''\nRETURN n;', E'There are no known ways to abuse membership in this group to compromise Tier Zero. However, the GetChangesAll privilege is considered a security dependency that should only be held by Tier Zero principals. Additionally, control over the group allows one to impact the operability of Tier Zero by removing domain controllers from the group, which breaks AD replication. The group is therefore considered Tier Zero."'),
('AZUREADSSOACC object', false, true, E'MATCH (n:Computer)\nWHERE n.samaccountname = ''AZUREADSSOACC$''\nRETURN n;', E'Microsoft automatically creates the AZUREADSSOACC account when enabling Seamless SSO. When configured for Seamless SSO, this object has the ability to modify any synced object within an Azure environment, granting significant control over the organization.')
-- END
	) AS s (name, enabled, allow_disable, cypher, description)
), inserted_selectors AS (
	INSERT INTO asset_group_tag_selectors (
		asset_group_tag_id,
		created_at,
		created_by,
		updated_at,
		updated_by,
		disabled_at,
		disabled_by,
		name,
		description,
		is_default,
		allow_disable,
		auto_certify
	)
	SELECT
		(SELECT id FROM asset_group_tags WHERE name = 'Tier Zero'),
		current_timestamp,
		'SYSTEM',
		current_timestamp,
		'SYSTEM',
		CASE WHEN NOT d.enabled THEN current_timestamp ELSE NULL END,
		CASE WHEN NOT d.enabled THEN 'SYSTEM' ELSE NULL END,
		d.name,
		d.description,
		true,
		d.allow_disable,
		false
	FROM src_data d WHERE NOT EXISTS(SELECT 1 FROM asset_group_tag_selectors WHERE name = d.name)
	RETURNING id, name
)
INSERT INTO asset_group_tag_selector_seeds (selector_id, type, value)
SELECT
	s.id,
	2,
	d.cypher
FROM inserted_selectors s JOIN src_data d ON d.name = s.name;

<<<<<<< HEAD
-- Delete the `back_button_support` feature flag
DELETE FROM feature_flags WHERE key = 'back_button_support';
=======
-- Enable `back_button_support` feature flag and block users from updating it.
UPDATE feature_flags SET user_updatable = false and enabled = true WHERE key = 'back_button_support';
>>>>>>> f0fbd0a2
<|MERGE_RESOLUTION|>--- conflicted
+++ resolved
@@ -169,10 +169,5 @@
 	d.cypher
 FROM inserted_selectors s JOIN src_data d ON d.name = s.name;
 
-<<<<<<< HEAD
--- Delete the `back_button_support` feature flag
-DELETE FROM feature_flags WHERE key = 'back_button_support';
-=======
 -- Enable `back_button_support` feature flag and block users from updating it.
-UPDATE feature_flags SET user_updatable = false and enabled = true WHERE key = 'back_button_support';
->>>>>>> f0fbd0a2
+UPDATE feature_flags SET user_updatable = false and enabled = true WHERE key = 'back_button_support';