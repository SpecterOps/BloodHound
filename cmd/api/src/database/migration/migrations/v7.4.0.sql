-- Copyright 2025 Specter Ops, Inc.
--
-- Licensed under the Apache License, Version 2.0
-- you may not use this file except in compliance with the License.
-- You may obtain a copy of the License at
--
--     http://www.apache.org/licenses/LICENSE-2.0
--
-- Unless required by applicable law or agreed to in writing, software
-- distributed under the License is distributed on an "AS IS" BASIS,
-- WITHOUT WARRANTIES OR CONDITIONS OF ANY KIND, either express or implied.
-- See the License for the specific language governing permissions and
-- limitations under the License.
--
-- SPDX-License-Identifier: Apache-2.0

ALTER TABLE asset_group_history
	ADD COLUMN IF NOT EXISTS email VARCHAR(330) DEFAULT NULL;

-- Populate email for existing records by looking up the email address from the users table
UPDATE asset_group_history
	SET email = (SELECT email_address FROM users WHERE asset_group_history.actor = users.id)
	WHERE email IS NULL AND actor != 'SYSTEM';

-- Add asset_group_tag_selector_nodes table
CREATE TABLE IF NOT EXISTS asset_group_tag_selector_nodes
(
	selector_id int NOT NULL,
	node_id bigint NOT NULL,
	certified int NOT NULL DEFAULT 0,
	certified_by text,
	source int,
	created_at timestamp with time zone,
	updated_at timestamp with time zone,
	CONSTRAINT fk_asset_group_tag_selectors_asset_group_tag_selector_nodes FOREIGN KEY (selector_id) REFERENCES asset_group_tag_selectors(id) ON DELETE CASCADE,
	PRIMARY KEY (selector_id, node_id)
);

-- Add custom_node_kinds table
CREATE TABLE IF NOT EXISTS custom_node_kinds (
  id            SERIAL        PRIMARY KEY,
  kind_name     VARCHAR(256)  NOT NULL,
  config        JSONB         NOT NULL,

  created_at    TIMESTAMP WITH TIME ZONE DEFAULT NOW(),
  updated_at    TIMESTAMP WITH TIME ZONE DEFAULT NOW(),

  unique(kind_name)
);

-- Migrate existing Tier Zero selectors
WITH inserted_selector AS (
  INSERT INTO asset_group_tag_selectors (asset_group_tag_id, created_at, created_by, updated_at, updated_by, name, description, is_default, allow_disable, auto_certify)
  SELECT (SELECT id FROM asset_group_tags WHERE name = 'Tier Zero'), current_timestamp, 'SYSTEM', current_timestamp, 'SYSTEM', s.name, s.selector, false, true, false
  FROM asset_group_selectors s JOIN asset_groups ag ON ag.id = s.asset_group_id
  WHERE ag.tag = 'admin_tier_0' and NOT EXISTS(SELECT 1 FROM asset_group_tag_selectors WHERE name = s.name)
  RETURNING id, description
)
INSERT INTO asset_group_tag_selector_seeds (selector_id, type, value) SELECT id, 1, description FROM inserted_selector;

-- Migrate existing Owned selectors
WITH inserted_kind AS (
  INSERT INTO kind (name)
  SELECT 'Tag_' || replace(name, ' ', '_') as name
  FROM asset_groups
  WHERE tag = 'owned'
  ON CONFLICT DO NOTHING
  RETURNING id, name
),
inserted_tag AS (
  INSERT INTO asset_group_tags (kind_id, type, name, description, created_at, created_by, updated_at, updated_by)
  SELECT ik.id, 3, ag.name, ag.name, current_timestamp, 'SYSTEM', current_timestamp, 'SYSTEM'
  FROM inserted_kind ik JOIN asset_groups ag ON ik.name = 'Tag_' || replace(ag.name, ' ', '_')
  RETURNING id, name
),
inserted_selector AS (
  INSERT INTO asset_group_tag_selectors (asset_group_tag_id, created_at, created_by, updated_at, updated_by, name, description, is_default, allow_disable, auto_certify)
  SELECT (SELECT id from inserted_tag), current_timestamp, 'SYSTEM', current_timestamp, 'SYSTEM', s.name, s.selector, false, true, false
  FROM asset_group_selectors s JOIN asset_groups ag ON ag.id = s.asset_group_id
  WHERE ag.tag = 'owned' and NOT EXISTS(SELECT 1 FROM asset_group_tag_selectors WHERE name = s.name)
  RETURNING id, description
)
INSERT INTO asset_group_tag_selector_seeds (selector_id, type, value) SELECT id, 1, description FROM inserted_selector;

-- Populate default cypher selectors
-- Add the following to the GA release migration to enable these for bootstrapped instances
-- UPDATE asset_group_tag_selectors SET disabled_at = NULL, disabled_by = NULL WHERE is_default = true AND created_at > current_timestamp - '1 min'::interval

WITH src_data AS (
	SELECT * FROM (VALUES
-- START
('Application Administrator', false, true, E'MATCH (n:AZRole) \nWHERE n.objectid STARTS WITH ''9B895D92-2CD3-44C7-9D02-A6AC2D5EA5C3@''\nRETURN n;', E'The Application Administrator role can control tenant-resident apps. This includes creating new credentials for apps, which can be used to authenticate the tenant as the app''s service principal and abuse the service principal privileges. The role is therefore considered Tier Zero if the tenant contains any Tier Zero service principals.'),
('Knowledge Administrator', false, true, E'MATCH (n:AZRole) \nWHERE n.objectid STARTS WITH ''B5A8DCF3-09D5-43A9-A639-8E29EF291470@''\nRETURN n;', E'The Knowledge Administrator role can control non-role-assignable groups. If any non-role-assignable group has compromising permissions over a Tier Zero asset (e.g. Contributor on a domain controller Azure VM), then the Knowledge Administrator role can add arbitrary principals to the given group and compromise Tier Zero. If no non-role-assignable group has compromising permissions over a Tier Zero asset, then there is no attack path to Tier Zero from the Knowledge Administrator role. It therefore depends on the usage of non-role-assignable groups whether the role should be considered Tier Zero.'),
('Account Operators', false, true, E'MATCH (n:Group)\nWHERE n.objectid ENDS WITH ''S-1-5-32-548''\nRETURN n;', E'The Account Operators group has GenericAll in the default security descriptor on the AD object classes: User, Group, and Computer. That means all objects of these types will be under full control of Account Operators unless they are protected with AdminSDHolder. Not all Tier Zero objects will be protected with AdminSDHolder typically, as not all Tier Zero objects will be included in Protected Accounts and Groups. This means Account Operators members have a path to compromise Tier Zero most often.\n\nIt is possible to delete all GenericAll ACEs for Account Operators on Tier Zero objects. To protect future Tier Zero objects, one would have to either remove the Account Operators ACE from the default security descriptors or implement a process of removing the ACEs as Tier Zero objects are being created. However, we recommend not using the group and classifying it as Tier Zero instead.'),
('Administrators', true, false, E'MATCH (n:Group)\nWHERE n.objectid ENDS WITH ''S-1-5-32-544''\nRETURN n;', E'The Administrators group has full control over most of AD''s essential objects and are inarguably part of Tier Zero.'),
('Backup Operators', true, false, E'MATCH (n:Group)\nWHERE n.objectid ENDS WITH ''S-1-5-32-551''\nRETURN n;', E'The Backup Operators group has the SeBackupPrivilege and SeRestorePrivilege rights on the domain controllers by default. These privileges allow members to access all files on the domain controllers, regardless of their permission, through backup and restore operations. Additionally, Backup Operators have full remote access to the registry of domain controllers. To compromise the domain, members of Backup Operators can dump the registry hives of a domain controller remotely, extract the domain controller account credentials, and perform a DCSync attack. Alternative ways to compromise the domain exist as well. The group is considered Tier Zero because of these known abuse techniques.'),
('Domain Admins', true, false, E'MATCH (n:Group)\nWHERE n.objectid ENDS WITH ''-512''\nRETURN n;', E'The Domain Admins group has full control over most of AD''s essential objects and are inarguably part of Tier Zero.'),
('Enterprise Admins', true, false, E'MATCH (n:Group)\nWHERE n.objectid ENDS WITH ''-519''\nRETURN n;', E'The Enterprise Admins group has full control over most of AD''s essential objects and are inarguably part of Tier Zero.'),
('Print Operators', false, true, E'MATCH (n:Group)\nWHERE n.objectid ENDS WITH ''S-1-5-32-550''\nRETURN n;', E'The Print Operators group has the local privilege on the domain controllers to load device drivers and can log on locally on domain controllers by default.\n\nIt is feasible to remove the logon privilege from the group on the domain controllers, such that the group has no known abusable path to Tier Zero. However, the local privilege to load device drivers is considered a security dependency for the domain controllers, and the group is therefore considered Tier Zero.'),
('Schema Admins', true, false, E'MATCH (n:Group)\nWHERE n.objectid ENDS WITH ''-518''\nRETURN n;', E'The Schema Admins group has full control over the AD schema. This allows the group members to create or modify ACEs for future AD objects. An attacker could grant full control to a compromised principal on any object type and wait for the next Tier Zero asset to be created, to then have a path to Tier Zero. This attack could be remediated by removing any unwanted ACEs on objects before they are promoted to Tier Zero, but we recommend considering the group as Tier Zero instead.'),
('Server Operators', false, true, E'MATCH (n:Group)\nWHERE n.objectid ENDS WITH ''S-1-5-32-549''\nRETURN n;', E'The Server Operators group has local privileges on the domain controllers and perform administrative operations as creating backups of all files. The group can log on locally on domain controllers by default.\n\nIt is feasible to remove the logon privilege from the group on the domain controllers, such that the group has no known abusable path to Tier Zero. However, the local privileges are considered security dependencies for the domain controllers, and the groups are therefore considered Tier Zero.'),
('Administrator', true, false, E'MATCH (n:User)\nWHERE n.objectid ENDS WITH ''-500''\nRETURN n;', E'The built-in Administrator account has admin access to DCs by default and is therefore Tier Zero.'),
('AdminSDHolder', true, false, E'MATCH (n:Domain)\nMATCH (m:Container)\nWHERE m.distinguishedname = ''CN=ADMINSDHOLDER,CN=SYSTEM,'' + n.distinguishedname\nRETURN m;', E'The permissions configured on AdminSDHolder is a template that will be applied on Protected Groups and Users with SDProp, by default every hour. Control over AdminSDHolder means you have control over the Protected Groups (and their members) and Users, which include Tier Zero groups such as Domain Admins. The AdminSDHolder container is therefore a Tier Zero object.'),
('Domain root object', true, false, E'MATCH (n:Domain)\nRETURN n;', E'An attacker with control over the domain root object can compromise the domain in multiple ways, for example by a DCSync attack (see reference). The domain root object is therefore Tier Zero.'),
('KRBTGT objects', false, true, E'MATCH (n:User)\nWHERE n.objectid ENDS WITH ''-502''\nRETURN n;', E'The krbtgt''s credentials allow one to create golden ticket and compromise the domain. Therefore, if you obtain the credentials of this account, then you can authenticate as any Tier Zero user. However, there is currently no known privilege on the object to obtain the Kerberos keys or to compromise the account in any other way. When you reset the password of krbtgt, AD will ignore your password input and use a random string instead. So, the reset password privilege does not work for a compromise. An attacker could use the reset password privilege to harm Tier Zero, as a double password reset causes all Kerberos TGTs in the domain to become invalid. So, since control over the account can harm Tier Zero, and there is no reason for delegating control to non-Tier Zero, the krbtgt is Tier Zero.'),
('Read-Only Domain Controllers', false, true, E'MATCH (n:Computer)-[:MemberOf]->(m:Group) \nWHERE m.objectid ENDS WITH ''-521''\nRETURN n;', E'An attacker with control over a RODC computer object can compromise Tier Zero principals. The attacker can modify the msDS-RevealOnDemandGroup and msDS-NeverRevealGroup attributes of the RODC computer object such that the RODC can retrieve the credentials of a targeted Tier Zero principal. The attacker can obtain admin access to the OS of the RODC through the managedBy attribute, from where they can obtain the credentials of the RODC krbtgt account. With that, the attacker can create a RODC golden ticket for the target principal. This ticket can be converted to a real golden ticket as the target has been added to the msDS-RevealOnDemandGroup attribute and is not protected by the msDS-NeverRevealGroup attribute. Therefore, the RODC computer object is Tier Zero.'),
('Global Administrator', true, false, E'MATCH (n:AZRole) \nWHERE n.objectid STARTS WITH ''62E90394-69F5-4237-9190-012177145E10@''\nRETURN n;', E'The Global Administrator role is the highest privilege role in Entra ID and inarguably part of Tier Zero. It can do almost anything, and grant permission to do the things it cannot do.'),
('Partner Tier2 Support', true, false, E'MATCH (n:AZRole) \nWHERE n.objectid STARTS WITH ''E00E864A-17C5-4A4B-9C06-F5B95A8D5BD8@''\nRETURN n;', E'The Partner Tier2 Support role can reset the password for any principal, including principals with the Global Administrator role. The role is therefore considered Tier Zero.'),
('Privileged Authentication Administrator', true, false, E'MATCH (n:AZRole) \nWHERE n.objectid STARTS WITH ''7BE44C8A-ADAF-4E2A-84D6-AB2649E08A13@''\nRETURN n;', E'The Privileged Authentication Administrator role can set or reset any authentication method (including passwords) for any principal, including principals with the Global Administrator role. The role is therefore considered Tier Zero.'),
('Privileged Role Administrator', true, false, E'MATCH (n:AZRole) \nWHERE n.objectid STARTS WITH ''E8611AB8-C189-46E8-94E1-60213AB1F814@''\nRETURN n;', E'The Privileged Role Administrator role can grant any other admin role to any principal at the tenant level. The role is therefore considered Tier Zero.'),
('Enterprise CA Computers', false, true, E'MATCH (n:Computer)-[:HostsCAService]->(:EnterpriseCA)\nRETURN n;', E'Enterprise CAs can by default issue certificates that enable authentication as anyone, thereby allowing takeover of Tier Zero. An attacker with admin rights on an enterprise CA can obtain a certificate as any user in different ways. One option is to dump the private key of the CA and craft a ''golden certificate'' as a target user. This attack can be prevented by protecting the private key with hardware. Alternatively, the attacker can publish any template, modify pending certificate requests, and issue denied requests, which typically also enable a takeover of Tier Zero. Enterprise CA computer objects are therefore Tier Zero.\n\nIf the enterprise CA certificate is removed from the NTAuth store, then certificates from this CA cannot be used for domain authentication, thus preventing a Tier Zero takeover.'),
('Exchange Trusted Subsystem', false, true, E'MATCH (n:Group)\nWHERE n.name STARTS WITH ''EXCHANGE TRUSTED SUBSYSTEM@''\nRETURN n;', E'The Exchange Trusted Subsystem group has takeover permissions on all users with the default ACL inheritance enabled from the domain, regardless of the permission model Exchange is configured to. The compromising permission is write access to the AltSecurityIdentities attribute, which allows an attacker to add an explicit mapping for the user for domain authentication. Typically, some Tier Zero users inherit permissions from the domain. The group is therefore Tier Zero.\n\nThe group can only be treated as non-Tier Zero if all Tier Zero users are protected from this compromising permission.'),
('Exchange Windows Permissions', false, true, E'MATCH (n:Group)\nWHERE n.name STARTS WITH ''EXCHANGE WINDOWS PERMISSIONS@''\nRETURN n;', E'The Exchange Windows Permissions group has takeover permissions on all users (WriteDACL and reset password) and all groups (edit membership) with the default ACL inheritance enabled from the domain, if Exchange is configured with the default shared permission model or the RBAC split model. Typically, some Tier Zero users and groups inherit permissions from the domain. The group is therefore Tier Zero.\n\nIf Exchange is configured in the AD split model, then this group has no compromising permissions and can be treated as non-Tier Zero.'),
('DNS Admins', false, true, E'MATCH (n:Group)\nWHERE n.name STARTS WITH ''DNSADMINS@''\nRETURN n;', E'DnsAdmins controls DNS which enables an attacker to trick a privileged victim to authenticate against an attacker-controlled host as it was another host. This enables a Kerberos relay attack. Also, control over DNS enables disruption of Tier Zero since Kerberos depends on DNS by default.\n\nThe group could previously use a feature in the Microsoft DNS management protocol to make the DNS service load any DLL and thereby obtain a session as SYSTEM on the DNS server. This vulnerability was patched in Dec 2021.'),
('Domain Controllers', true, false, E'MATCH (n:Group)\nWHERE n.objectid ENDS WITH ''-516''\nRETURN n;', E'The Domain Controllers group has the GetChangesAll privilege on the domain. This is not enough to perform DCSync, where the GetChanges privilege is also required.\n\nThere are no known ways to abuse membership in this group to compromise Tier Zero. However, the GetChangesAll privilege is considered a security dependency that should only be held by Tier Zero principals. Additionally, control over the group allows one to impact the operability of Tier Zero by removing domain controllers from the group, which breaks AD replication. The group is therefore considered Tier Zero.'),
('Intune Administrator', false, true, E'MATCH (n:AZRole) \nWHERE n.objectid STARTS WITH ''3A2C62DB-5318-420D-8D74-23AFFEE5D9D5@''\nRETURN n;', E'The Intune Administrator role has permission to execute scripts locally on Entra-managed devices. The role has therefore a potential attack path to Tier Zero through Entra-managed devices used by Tier Zero principals. Furthermore, the Intune Administrator role can manage Conditional Access, which can be abused to lower the security of Tier Zero or prevent the operability of Tier Zero. The role is therefore considered Tier Zero.'),
('Security Administrator', false, true, E'MATCH (n:AZRole) \nWHERE n.objectid STARTS WITH ''194AE4CB-B126-40B2-BD5B-6091B380977D@''\nRETURN n;', E'The Security Administrator role has access to Live Response API (if not disabled) with permission to execute scripts locally on Entra-managed devices. The role has therefore a potential attack path to Tier Zero through Entra-managed devices used by Tier Zero principals. Furthermore, the Security Administrator role can manage Conditional Access, which can be abused to lower the security of Tier Zero or prevent the operability of Tier Zero. The role is therefore considered Tier Zero.'),
('Cert Publishers', false, true, E'MATCH (n:Group)\nWHERE n.objectid ENDS WITH ''-517''\nRETURN n;', E'The Cert Publishers group has full control permissions on root CA and AIA CA objects. This enables an attacker to add or remove certificates for these objects, which are trusted throughout the AD forest. As certificate authentication requires the certificate to chain up to a trusted root CA, an attacker could prevent successful authentication for AD accounts and disrupt Tier Zero operations. The group is therefore Tier Zero.\n\nIn some environments, the group also has full control over the NTAuth store. In that scenario, the group can take over the forest by adding a forged root certificate, making it trusted for NTAuth.'),
('NTAuth store', false, true, E'MATCH (n:NTAuthStore) \nRETURN n;', E'The NTAuth store is a security dependency for Tier Zero. A certificate that impersonates any user in AD must chain up to a trusted root CA and be issued by a CA trusted by the NTAuth store. With control over a root CA and the NTAuth store, an attacker can make an attacker-controlled root CA certificate meet these requirements and issue certificates as anyone, taking over Tier Zero. Control over the NTAuth store alone may be sufficient to disrupt Tier Zero operations, as the attacker can delete CA certificates that Tier Zero principals or systems rely on for authentication. The NTAuth store is therefore Tier Zero.'),
('Root CA object', false, true, E'MATCH (n:RootCA) \nRETURN n;', E'A root CA is a security dependency for Tier Zero. A certificate that impersonates any user in AD must chain up to a trusted root CA and be issued by a CA trusted by the NTAuth store. With control over a root CA and the NTAuth store, an attacker can make an attacker-controlled root CA certificate meet these requirements and issue certificates as anyone, taking over Tier Zero. Control over a root CA alone may be sufficient to disrupt Tier Zero operations, as the attacker can delete root CA certificates that Tier Zero principals or systems rely on for authentication. Root CA objects are therefore Tier Zero.'),
('Enterprise Key Admins', true, false, E'MATCH (n:Group)\nWHERE n.objectid ENDS WITH ''-527''\nRETURN n;', E'The Enterprise Key Admins group has write access to the msds-KeyCredentialLink attribute on all users (not protected by AdminSDHolder) and on all computers in the AD forest. This enables the group to compromise all these principals through Shadow Credentials attacks. The group is therefore considered Tier Zero.'),
('Key Admins', true, false, E'MATCH (n:Group)\nWHERE n.objectid ENDS WITH ''-526''\nRETURN n;', E'The Key Admins group has write access to the msds-KeyCredentialLink attribute on all users (not protected by AdminSDHolder) and on all computers in the AD domain. This enables the group to compromise all these principals through Shadow Credentials attacks. The group is therefore considered Tier Zero.'),
('Cryptographic Operators', false, true, E'MATCH (n:Group)\nWHERE n.objectid ENDS WITH ''S-1-5-32-569''\nRETURN n;', E'The Cryptographic Operators group has the local privilege on domain controllers to perform cryptographic operations but no privilege to log in.\n\nThere are no known ways to abuse the membership of the group to compromise Tier Zero. The local privilege the group has on the domain controllers is considered security dependencies, and the group is therefore considered Tier Zero.'),
('Distributed COM Users', false, true, E'MATCH (n:Group)\nWHERE n.objectid ENDS WITH ''S-1-5-32-562''\nRETURN n;', E'The Distributed COM Users group has local privileges on domain controllers to launch, activate, and use Distributed COM objects but no privilege to log in.\n\nThere are no known ways to abuse the membership of the group to compromise Tier Zero. The local privileges the group has on the DCs are considered security dependency, and the group is therefore considered Tier Zero.'),
('AIA CA (AD object)', false, true, E'MATCH (n:AIACA) \nRETURN n;', E'The AIA CA objects may represent offline enterprise CAs or cross CAs. In such cases, deleting the AIA CA object would cause certificates, potentially of Tier Zero principals, to lose trust. We therefore recommend to treat AIACAs as Tier Zero.'),
('Enterprise CA (AD object)', false, true, E'MATCH (n:EnterpriseCA) \nRETURN n;', E'Control over an enterprise CA object enables an attacker to publish certificate templates. If any templates that allow ADCS domain escalation exist but are unpublished, then control over the enterprise CA object could enable a takeover of Tier Zero. An attacker could potentially also disrupt or takeover Tier Zero by deleting the certificate of the enterprise CA or changing the DNShostName of the enterprise CA to an attcker-controlled host. Enterprise CA objects are therfore Tier Zero.\n\nIf the enterprise CA certificate is removed from the NTAuth store, certificates from this CA cannot be used for domain authentication, thus preventing a Tier Zero takeover.'),
('Performance Log Users', false, true, E'MATCH (n:Group)\nWHERE n.objectid ENDS WITH ''S-1-5-32-559''\nRETURN n;', E'The Performance Log Users group has local privileges on domain controllers to launch, activate, and use Distributed COM objects but no privilege to log in.\n\nThere are no known ways to abuse the membership of the group to compromise Tier Zero. The local privileges the group has on the DCs are considered security dependency, and the group is therefore considered Tier Zero.'),
('Certificate template', false, true, E'MATCH (n:CertTemplate) \nRETURN n;', E'Control over a certificate template enables the ADCS ESC4 attack and Tier Zero takeover if the template is published to a CA trusted in the NTAuth store and that chains up to a trusted root CA. There are default templates that meet this requirement; others remain unpublished. A template cannot be used if it is not published, making control over an unpublished object less concerning. However, if it is ever published, it becomes a risk. We, therefore, recommend treating all certificate templates as Tier Zero objects, whether published or not.'),
('Azure tenant object', true, false, E'MATCH (n:AZTenant) \nRETURN n;', E'An attacker with control of the Tenant Root Object has control of all identities, applications, roles, and devices that reside in that tenant. Further, control of the Tenant Root Object enables an attacker to gain control of all Azure Resource Manager subscriptions that trust the tenant. This object is therefore considered Tier Zero.'),
('Enterprise Domain Controllers', true, false, E'MATCH (n:Group)\nWHERE n.objectid ENDS WITH ''-1-5-9''\nRETURN n;', E'There are no known ways to abuse membership in this group to compromise Tier Zero. However, the GetChangesAll privilege is considered a security dependency that should only be held by Tier Zero principals. Additionally, control over the group allows one to impact the operability of Tier Zero by removing domain controllers from the group, which breaks AD replication. The group is therefore considered Tier Zero."'),
('AZUREADSSOACC object', false, true, E'MATCH (n:Computer)\nWHERE n.samaccountname = ''AZUREADSSOACC$''\nRETURN n;', E'Microsoft automatically creates the AZUREADSSOACC account when enabling Seamless SSO. When configured for Seamless SSO, this object has the ability to modify any synced object within an Azure environment, granting significant control over the organization.')
-- END
	) AS s (name, enabled, allow_disable, cypher, description)
), inserted_selectors AS (
	INSERT INTO asset_group_tag_selectors (
		asset_group_tag_id,
		created_at,
		created_by,
		updated_at,
		updated_by,
		disabled_at,
		disabled_by,
		name,
		description,
		is_default,
		allow_disable,
		auto_certify
	)
	SELECT
		(SELECT id FROM asset_group_tags WHERE name = 'Tier Zero'),
		current_timestamp,
		'SYSTEM',
		current_timestamp,
		'SYSTEM',
		CASE WHEN NOT d.enabled THEN current_timestamp ELSE NULL END,
		CASE WHEN NOT d.enabled THEN 'SYSTEM' ELSE NULL END,
		d.name,
		d.description,
		true,
		d.allow_disable,
		false
	FROM src_data d WHERE NOT EXISTS(SELECT 1 FROM asset_group_tag_selectors WHERE name = d.name)
	RETURNING id, name
)
INSERT INTO asset_group_tag_selector_seeds (selector_id, type, value)
SELECT
	s.id,
	2,
	d.cypher
FROM inserted_selectors s JOIN src_data d ON d.name = s.name;

<<<<<<< HEAD
UPDATE feature_flags SET "user_updatable" = true WHERE "key" = 'tier_management_engine';
=======
-- Enable `back_button_support` feature flag and block users from updating it.
UPDATE feature_flags SET user_updatable = false and enabled = true WHERE key = 'back_button_support';
>>>>>>> 0f913184
<|MERGE_RESOLUTION|>--- conflicted
+++ resolved
@@ -169,9 +169,7 @@
 	d.cypher
 FROM inserted_selectors s JOIN src_data d ON d.name = s.name;
 
-<<<<<<< HEAD
-UPDATE feature_flags SET "user_updatable" = true WHERE "key" = 'tier_management_engine';
-=======
 -- Enable `back_button_support` feature flag and block users from updating it.
 UPDATE feature_flags SET user_updatable = false and enabled = true WHERE key = 'back_button_support';
->>>>>>> 0f913184
+
+UPDATE feature_flags SET "user_updatable" = true WHERE "key" = 'tier_management_engine';