--- conflicted
+++ resolved
@@ -103,7 +103,10 @@
     CONSTRAINT fk_asset_group_tag_selectors_asset_group_tag_selector_seeds FOREIGN KEY (selector_id) REFERENCES asset_group_tag_selectors(id) ON DELETE CASCADE
 );
 
-<<<<<<< HEAD
+-- generic ingest
+ALTER TABLE IF EXISTS file_upload_jobs RENAME TO ingest_jobs;
+ALTER TABLE ingest_tasks ADD COLUMN IF NOT EXISTS is_generic BOOLEAN NOT NULL DEFAULT FALSE;
+
 CREATE TABLE IF NOT EXISTS asset_group_tag_selector_nodes
 (
   selector_id int NOT NULL,
@@ -113,9 +116,4 @@
   source int,
   CONSTRAINT fk_asset_group_tag_selectors_asset_group_tag_selector_nodes FOREIGN KEY (selector_id) REFERENCES asset_group_tag_selectors(id) ON DELETE CASCADE,
   PRIMARY KEY (selector_id, node_id)
-);
-=======
--- generic ingest
-ALTER TABLE IF EXISTS file_upload_jobs RENAME TO ingest_jobs;
-ALTER TABLE ingest_tasks ADD COLUMN IF NOT EXISTS is_generic BOOLEAN NOT NULL DEFAULT FALSE;
->>>>>>> 6e16806f
+);