--- conflicted
+++ resolved
@@ -14,15 +14,8 @@
 --
 -- SPDX-License-Identifier: Apache-2.0
 
-<<<<<<< HEAD
+-- Add Citrix RDP
 INSERT INTO parameters (key, name, description, value, created_at, updated_at)
-VALUES ('analysis.citrix_rdp_support', 'Citrix RDP Support', 'This configuration parameter toggles Citrix support during post-processing. When enabled, computers identified with a ''Direct Access Users'' local group will assume that Citrix is installed and CanRDP edges will require membership of both ''Direct Access Users'' and ''Remote Desktop Users'' local groups on the computer.', '{"enabled": false}',current_timestamp,current_timestamp) ON CONFLICT DO NOTHING;
-
--- Grant the Read-Only user SavedQueriesRead permissions
-INSERT INTO roles_permissions (role_id, permission_id) VALUES ((SELECT id FROM roles WHERE roles.name  = 'Read-Only'), (SELECT id FROM permissions WHERE permissions.authority  = 'saved_queries'  and permissions.name = 'Read')) ON CONFLICT DO NOTHING;
-=======
--- Add Citrix RDP
-INSERT INTO parameters (key, name, description, value, created_at, updated_at) 
 VALUES ('analysis.citrix_rdp_support', 'Citrix RDP Support', 'This configuration parameter toggles Citrix support during post-processing. When enabled, computers identified with a ''Direct Access Users'' local group will assume that Citrix is installed and CanRDP edges will require membership of both ''Direct Access Users'' and ''Remote Desktop Users'' local groups on the computer.', '{"enabled": false}',current_timestamp,current_timestamp) ON CONFLICT DO NOTHING;
 
 -- Add Prune TTLs
@@ -32,4 +25,7 @@
 INSERT INTO parameters (key, name, description, value, created_at, updated_at) VALUES ('analysis.reconciliation', 'Reconciliation', 'This configuration parameter enables / disables reconciliation during analysis.', format('{"enabled": %s}', (SELECT COALESCE((SELECT enabled FROM feature_flags WHERE key = 'reconciliation'), TRUE))::text)::json, current_timestamp, current_timestamp) ON CONFLICT DO NOTHING;
 -- must occur after insert to ensure reconciliation flag is set to whatever current value is
 DELETE FROM feature_flags WHERE key = 'reconciliation';
->>>>>>> bf45ca32
+
+
+-- Grant the Read-Only user SavedQueriesRead permissions
+INSERT INTO roles_permissions (role_id, permission_id) VALUES ((SELECT id FROM roles WHERE roles.name  = 'Read-Only'), (SELECT id FROM permissions WHERE permissions.authority  = 'saved_queries'  and permissions.name = 'Read')) ON CONFLICT DO NOTHING;