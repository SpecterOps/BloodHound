-- Copyright 2025 Specter Ops, Inc.
--
-- Licensed under the Apache License, Version 2.0
-- you may not use this file except in compliance with the License.
-- You may obtain a copy of the License at
--
--     http://www.apache.org/licenses/LICENSE-2.0
--
-- Unless required by applicable law or agreed to in writing, software
-- distributed under the License is distributed on an "AS IS" BASIS,
-- WITHOUT WARRANTIES OR CONDITIONS OF ANY KIND, either express or implied.
-- See the License for the specific language governing permissions and
-- limitations under the License.
--
-- SPDX-License-Identifier: Apache-2.0

-- OpenGraph Search feature flag
INSERT INTO feature_flags (created_at, updated_at, key, name, description, enabled, user_updatable)
VALUES (current_timestamp,
    current_timestamp,
    'opengraph_search',
    'OpenGraph Search',
    'Enable OpenGraph Search',
    false,
    false)
ON CONFLICT DO NOTHING;


-- OpenGraph graph schema - extensions (collectors)
CREATE TABLE IF NOT EXISTS schema_extensions (
    id SERIAL NOT NULL,
    name TEXT UNIQUE NOT NULL,
    display_name TEXT NOT NULL,
    version TEXT NOT NULL,
    is_builtin BOOLEAN DEFAULT FALSE,
    created_at TIMESTAMP WITH TIME ZONE DEFAULT current_timestamp,
    updated_at TIMESTAMP WITH TIME ZONE DEFAULT current_timestamp,
    deleted_at TIMESTAMP WITH TIME ZONE DEFAULT NULL,
    PRIMARY KEY (id)
<<<<<<< HEAD
);
=======
);

-- OpenGraph schema_node_kinds -  stores node kinds for open graph extensions
CREATE TABLE IF NOT EXISTS schema_node_kinds (
    id SERIAL PRIMARY KEY ,
    schema_extension_id INT NOT NULL REFERENCES schema_extensions (id) ON DELETE CASCADE, -- indicates which extension this node kind belongs to
    name TEXT UNIQUE NOT NULL, -- unique is required by the DAWGS kind table
    display_name TEXT NOT NULL, -- can be different from name but usually isn't other than Base/Entity
    description TEXT NOT NULL, -- human-readable description of the kind
    is_display_kind BOOL NOT NULL DEFAULT FALSE,
    icon TEXT NOT NULL, -- font-awesome icon
    icon_color TEXT NOT NULL,
    created_at TIMESTAMP WITH TIME ZONE NOT NULL DEFAULT current_timestamp,
    updated_at TIMESTAMP WITH TIME ZONE NOT NULL DEFAULT current_timestamp,
    deleted_at TIMESTAMP WITH TIME ZONE DEFAULT NULL
);

CREATE INDEX idx_graph_schema_node_kinds_extensions_id ON schema_node_kinds (schema_extension_id);

-- OpenGraph graph schema - extensions (collectors)
CREATE TABLE IF NOT EXISTS schema_extensions (
    id SERIAL NOT NULL,
    name TEXT UNIQUE NOT NULL,
    display_name TEXT NOT NULL,
    version TEXT NOT NULL,
    is_builtin BOOLEAN DEFAULT FALSE,
    created_at TIMESTAMP WITH TIME ZONE DEFAULT current_timestamp,
    updated_at TIMESTAMP WITH TIME ZONE DEFAULT current_timestamp,
    deleted_at TIMESTAMP WITH TIME ZONE DEFAULT NULL,
    PRIMARY KEY (id)
);

-- OpenGraph schema properties
CREATE TABLE IF NOT EXISTS schema_properties (
    id SERIAL NOT NULL,
    schema_extension_id INT NOT NULL,
    name TEXT NOT NULL,
    display_name TEXT NOT NULL,
    data_type TEXT NOT NULL,
    description TEXT NOT NULL,
    created_at TIMESTAMP WITH TIME ZONE DEFAULT current_timestamp,
    updated_at TIMESTAMP WITH TIME ZONE DEFAULT current_timestamp,
    deleted_at TIMESTAMP WITH TIME ZONE DEFAULT NULL,
    CONSTRAINT fk_schema_extensions_schema_properties FOREIGN KEY (schema_extension_id) REFERENCES schema_extensions(id) ON DELETE CASCADE,
    UNIQUE (schema_extension_id, name)
);

CREATE INDEX idx_schema_properties_schema_extensions_id on schema_properties (schema_extension_id);
-- OpenGraph schema_edge_kinds - store edge kinds for open graph extensions
CREATE TABLE IF NOT EXISTS schema_edge_kinds (
    id SERIAL NOT NULL,
    schema_extension_id INT NOT NULL REFERENCES schema_extensions (id) ON DELETE CASCADE, -- indicates which extension this edge kind belongs to
    name TEXT UNIQUE NOT NULL, -- unique is required by the DAWGS kind table, cypher only allows alphanumeric characters and underscores
    description TEXT NOT NULL, -- human-readable description of the edge-kind
    is_traversable BOOL NOT NULL DEFAULT FALSE, -- indicates whether the given edge-kind is traversable
    created_at TIMESTAMP WITH TIME ZONE DEFAULT current_timestamp,
    updated_at TIMESTAMP WITH TIME ZONE DEFAULT current_timestamp,
    deleted_at TIMESTAMP WITH TIME ZONE DEFAULT NULL,
    PRIMARY KEY (id)
);

CREATE INDEX idx_schema_edge_kinds_extensions_id ON schema_edge_kinds (schema_extension_id);
>>>>>>> b4ea2d3a
<|MERGE_RESOLUTION|>--- conflicted
+++ resolved
@@ -37,9 +37,6 @@
     updated_at TIMESTAMP WITH TIME ZONE DEFAULT current_timestamp,
     deleted_at TIMESTAMP WITH TIME ZONE DEFAULT NULL,
     PRIMARY KEY (id)
-<<<<<<< HEAD
-);
-=======
 );
 
 -- OpenGraph schema_node_kinds -  stores node kinds for open graph extensions
@@ -101,5 +98,4 @@
     PRIMARY KEY (id)
 );
 
-CREATE INDEX idx_schema_edge_kinds_extensions_id ON schema_edge_kinds (schema_extension_id);
->>>>>>> b4ea2d3a
+CREATE INDEX idx_schema_edge_kinds_extensions_id ON schema_edge_kinds (schema_extension_id);