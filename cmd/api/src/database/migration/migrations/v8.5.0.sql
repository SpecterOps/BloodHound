--- conflicted
+++ resolved
@@ -56,15 +56,6 @@
 
 CREATE INDEX idx_graph_schema_node_kinds_extensions_id ON schema_node_kinds (schema_extension_id);
 
-<<<<<<< HEAD
--- OpenGraph schema_edge_kinds - store edge kinds for open graph extensions
-CREATE TABLE IF NOT EXISTS schema_edge_kinds (
-    id SERIAL NOT NULL,
-    schema_extension_id INT NOT NULL REFERENCES schema_extensions (id) ON DELETE CASCADE, -- indicates which extension this edge kind belongs to
-    name TEXT UNIQUE NOT NULL, -- unique is required by the DAWGS kind table, cypher only allows alphanumeric characters and underscores
-    description TEXT NOT NULL, -- human-readable description of the edge-kind
-    is_traversable BOOL NOT NULL DEFAULT FALSE, -- indicates whether the given edge-kind is traversable
-=======
 -- OpenGraph graph schema - extensions (collectors)
 CREATE TABLE IF NOT EXISTS schema_extensions (
     id SERIAL NOT NULL,
@@ -72,16 +63,12 @@
     display_name TEXT NOT NULL,
     version TEXT NOT NULL,
     is_builtin BOOLEAN DEFAULT FALSE,
->>>>>>> 839693cd
     created_at TIMESTAMP WITH TIME ZONE DEFAULT current_timestamp,
     updated_at TIMESTAMP WITH TIME ZONE DEFAULT current_timestamp,
     deleted_at TIMESTAMP WITH TIME ZONE DEFAULT NULL,
     PRIMARY KEY (id)
 );
 
-<<<<<<< HEAD
-CREATE INDEX idx_schema_edge_kinds_extensions_id ON schema_edge_kinds (schema_extension_id);
-=======
 -- OpenGraph schema properties
 CREATE TABLE IF NOT EXISTS schema_properties (
     id SERIAL NOT NULL,
@@ -98,4 +85,17 @@
 );
 
 CREATE INDEX idx_schema_properties_schema_extensions_id on schema_properties (schema_extension_id);
->>>>>>> 839693cd
+-- OpenGraph schema_edge_kinds - store edge kinds for open graph extensions
+CREATE TABLE IF NOT EXISTS schema_edge_kinds (
+    id SERIAL NOT NULL,
+    schema_extension_id INT NOT NULL REFERENCES schema_extensions (id) ON DELETE CASCADE, -- indicates which extension this edge kind belongs to
+    name TEXT UNIQUE NOT NULL, -- unique is required by the DAWGS kind table, cypher only allows alphanumeric characters and underscores
+    description TEXT NOT NULL, -- human-readable description of the edge-kind
+    is_traversable BOOL NOT NULL DEFAULT FALSE, -- indicates whether the given edge-kind is traversable
+    created_at TIMESTAMP WITH TIME ZONE DEFAULT current_timestamp,
+    updated_at TIMESTAMP WITH TIME ZONE DEFAULT current_timestamp,
+    deleted_at TIMESTAMP WITH TIME ZONE DEFAULT NULL,
+    PRIMARY KEY (id)
+);
+
+CREATE INDEX idx_schema_edge_kinds_extensions_id ON schema_edge_kinds (schema_extension_id);