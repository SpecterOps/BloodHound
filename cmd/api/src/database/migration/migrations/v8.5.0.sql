-- Copyright 2025 Specter Ops, Inc.
--
-- Licensed under the Apache License, Version 2.0
-- you may not use this file except in compliance with the License.
-- You may obtain a copy of the License at
--
--     http://www.apache.org/licenses/LICENSE-2.0
--
-- Unless required by applicable law or agreed to in writing, software
-- distributed under the License is distributed on an "AS IS" BASIS,
-- WITHOUT WARRANTIES OR CONDITIONS OF ANY KIND, either express or implied.
-- See the License for the specific language governing permissions and
-- limitations under the License.
--
-- SPDX-License-Identifier: Apache-2.0

-- OpenGraph Search feature flag
INSERT INTO feature_flags (created_at, updated_at, key, name, description, enabled, user_updatable)
VALUES (current_timestamp,
    current_timestamp,
    'opengraph_search',
    'OpenGraph Search',
    'Enable OpenGraph Search',
    false,
    false)
ON CONFLICT DO NOTHING;


-- OpenGraph graph schema - extensions (collectors)
CREATE TABLE IF NOT EXISTS schema_extensions (
    id SERIAL NOT NULL,
    name TEXT UNIQUE NOT NULL,
    display_name TEXT NOT NULL,
    version TEXT NOT NULL,
    is_builtin BOOLEAN DEFAULT FALSE,
    created_at TIMESTAMP WITH TIME ZONE DEFAULT current_timestamp,
    updated_at TIMESTAMP WITH TIME ZONE DEFAULT current_timestamp,
    deleted_at TIMESTAMP WITH TIME ZONE DEFAULT NULL,
    PRIMARY KEY (id)
);

-- OpenGraph schema_node_kinds -  stores node kinds for open graph extensions
CREATE TABLE IF NOT EXISTS schema_node_kinds (
    id SERIAL PRIMARY KEY ,
    schema_extension_id INT NOT NULL REFERENCES schema_extensions (id) ON DELETE CASCADE, -- indicates which extension this node kind belongs to
    name TEXT UNIQUE NOT NULL, -- unique is required by the DAWGS kind table
    display_name TEXT NOT NULL, -- can be different from name but usually isn't other than Base/Entity
    description TEXT NOT NULL, -- human-readable description of the kind
    is_display_kind BOOL NOT NULL DEFAULT FALSE,
    icon TEXT NOT NULL, -- font-awesome icon
    icon_color TEXT NOT NULL,
    created_at TIMESTAMP WITH TIME ZONE NOT NULL DEFAULT current_timestamp,
    updated_at TIMESTAMP WITH TIME ZONE NOT NULL DEFAULT current_timestamp,
    deleted_at TIMESTAMP WITH TIME ZONE DEFAULT NULL
);

CREATE INDEX idx_graph_schema_node_kinds_extensions_id ON schema_node_kinds (schema_extension_id);

-- OpenGraph schema properties
CREATE TABLE IF NOT EXISTS schema_properties (
    id SERIAL NOT NULL,
    schema_extension_id INT NOT NULL,
    name TEXT NOT NULL,
    display_name TEXT NOT NULL,
    data_type TEXT NOT NULL,
    description TEXT NOT NULL,
    created_at TIMESTAMP WITH TIME ZONE DEFAULT current_timestamp,
    updated_at TIMESTAMP WITH TIME ZONE DEFAULT current_timestamp,
    deleted_at TIMESTAMP WITH TIME ZONE DEFAULT NULL,
    CONSTRAINT fk_schema_extensions_schema_properties FOREIGN KEY (schema_extension_id) REFERENCES schema_extensions(id) ON DELETE CASCADE,
    UNIQUE (schema_extension_id, name)
);

CREATE INDEX idx_schema_properties_schema_extensions_id on schema_properties (schema_extension_id);

-- OpenGraph schema_edge_kinds - store edge kinds for open graph extensions
CREATE TABLE IF NOT EXISTS schema_edge_kinds (
    id SERIAL NOT NULL,
    schema_extension_id INT NOT NULL REFERENCES schema_extensions (id) ON DELETE CASCADE, -- indicates which extension this edge kind belongs to
    name TEXT UNIQUE NOT NULL, -- unique is required by the DAWGS kind table, cypher only allows alphanumeric characters and underscores
    description TEXT NOT NULL, -- human-readable description of the edge-kind
    is_traversable BOOL NOT NULL DEFAULT FALSE, -- indicates whether the given edge-kind is traversable
    created_at TIMESTAMP WITH TIME ZONE DEFAULT current_timestamp,
    updated_at TIMESTAMP WITH TIME ZONE DEFAULT current_timestamp,
    deleted_at TIMESTAMP WITH TIME ZONE DEFAULT NULL,
    PRIMARY KEY (id)
);

CREATE INDEX idx_schema_edge_kinds_extensions_id ON schema_edge_kinds (schema_extension_id);

<<<<<<< HEAD

ALTER TABLE ingest_jobs
    ADD COLUMN IF NOT EXISTS partial_failed_files integer DEFAULT 0;

ALTER TABLE completed_tasks
    ADD COLUMN IF NOT EXISTS warnings TEXT[] NOT NULL DEFAULT '{}';
=======
-- OpenGraph schema_environments - stores environment mappings.
CREATE TABLE IF NOT EXISTS schema_environments (
    id SERIAL,
    schema_extension_id INTEGER NOT NULL REFERENCES schema_extensions(id) ON DELETE CASCADE,
    environment_kind_id INTEGER NOT NULL REFERENCES kind(id),
    source_kind_id INTEGER NOT NULL REFERENCES kind(id),
    PRIMARY KEY (id),
    UNIQUE(environment_kind_id,source_kind_id)
);

CREATE INDEX idx_schema_environments_extension_id ON schema_environments (schema_extension_id);

-- OpenGraph schema_relationship_findings - Individual findings. ie T0WriteOwner, T0ADCSESC1, T0DCSync
CREATE TABLE IF NOT EXISTS schema_relationship_findings (
    id SERIAL,
    schema_extension_id INTEGER NOT NULL REFERENCES schema_extensions(id) ON DELETE CASCADE,
    relationship_kind_id INTEGER NOT NULL REFERENCES kind(id),
    environment_id INTEGER NOT NULL REFERENCES schema_environments(id) ON DELETE CASCADE,
    name TEXT NOT NULL,
    display_name TEXT NOT NULL,
    created_at TIMESTAMP WITH TIME ZONE DEFAULT current_timestamp,
    PRIMARY KEY(id),
    UNIQUE(name)
);

CREATE INDEX idx_schema_relationship_findings_extension_id ON schema_relationship_findings (schema_extension_id);
CREATE INDEX idx_schema_relationship_findings_environment_id ON schema_relationship_findings(environment_id);

-- OpenGraph remediation_content_type - ENUM type for remediation content categories
CREATE TYPE remediation_content_type AS ENUM (
    'short_description',
    'long_description',
    'short_remediation',
    'long_remediation'
);

-- OpenGraph schema_remediations - Normalized remediation content table with FK to findings
CREATE TABLE IF NOT EXISTS schema_remediations (
    finding_id INTEGER NOT NULL REFERENCES schema_relationship_findings(id) ON DELETE CASCADE,
    content_type remediation_content_type NOT NULL,
    content TEXT STORAGE MAIN,
    PRIMARY KEY(finding_id, content_type)
);

-- Index for filtering by content_type (single content type queries)
CREATE INDEX idx_schema_remediations_content_type ON schema_remediations(content_type);

-- OpenGraph schema_environments_principal_kinds - Environment to principal mappings
CREATE TABLE IF NOT EXISTS schema_environments_principal_kinds (
    environment_id INTEGER NOT NULL REFERENCES schema_environments(id) ON DELETE CASCADE,
    principal_kind INTEGER NOT NULL REFERENCES kind(id),
    PRIMARY KEY(environment_id, principal_kind)
);

CREATE INDEX idx_schema_environments_principal_kinds_principal_kind ON schema_environments_principal_kinds (principal_kind);
>>>>>>> 3c1d9992
<|MERGE_RESOLUTION|>--- conflicted
+++ resolved
@@ -88,14 +88,6 @@
 
 CREATE INDEX idx_schema_edge_kinds_extensions_id ON schema_edge_kinds (schema_extension_id);
 
-<<<<<<< HEAD
-
-ALTER TABLE ingest_jobs
-    ADD COLUMN IF NOT EXISTS partial_failed_files integer DEFAULT 0;
-
-ALTER TABLE completed_tasks
-    ADD COLUMN IF NOT EXISTS warnings TEXT[] NOT NULL DEFAULT '{}';
-=======
 -- OpenGraph schema_environments - stores environment mappings.
 CREATE TABLE IF NOT EXISTS schema_environments (
     id SERIAL,
@@ -151,4 +143,11 @@
 );
 
 CREATE INDEX idx_schema_environments_principal_kinds_principal_kind ON schema_environments_principal_kinds (principal_kind);
->>>>>>> 3c1d9992
+
+
+
+ALTER TABLE ingest_jobs
+    ADD COLUMN IF NOT EXISTS partial_failed_files integer DEFAULT 0;
+
+ALTER TABLE completed_tasks
+    ADD COLUMN IF NOT EXISTS warnings TEXT[] NOT NULL DEFAULT '{}';