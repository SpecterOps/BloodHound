-- Copyright 2024 Specter Ops, Inc.
--
-- Licensed under the Apache License, Version 2.0
-- you may not use this file except in compliance with the License.
-- You may obtain a copy of the License at
--
--     http://www.apache.org/licenses/LICENSE-2.0
--
-- Unless required by applicable law or agreed to in writing, software
-- distributed under the License is distributed on an "AS IS" BASIS,
-- WITHOUT WARRANTIES OR CONDITIONS OF ANY KIND, either express or implied.
-- See the License for the specific language governing permissions and
-- limitations under the License.
--
-- SPDX-License-Identifier: Apache-2.0

<<<<<<< HEAD

-- Create our sso_provider_type enum
DO
$$
    BEGIN
        CREATE TYPE sso_provider_type AS ENUM ('saml', 'oidc');
    EXCEPTION
        WHEN duplicate_object THEN null;
    END
$$;

-- SSO Provider
CREATE TABLE IF NOT EXISTS sso_providers
(
    id         SERIAL PRIMARY KEY,
    name       TEXT              NOT NULL,
    slug       TEXT              NOT NULL,
    type       sso_provider_type NOT NULL,

    updated_at TIMESTAMP WITH TIME ZONE DEFAULT now(),
    created_at TIMESTAMP WITH TIME ZONE DEFAULT now(),

    UNIQUE (name),
    UNIQUE (slug)
);

=======
>>>>>>> bcb7d98a
-- OIDC Provider
CREATE TABLE IF NOT EXISTS oidc_providers
(
    id              SERIAL PRIMARY KEY,
    client_id       TEXT                                                    NOT NULL,
    issuer          TEXT                                                    NOT NULL,
    sso_provider_id INTEGER REFERENCES sso_providers (id) ON DELETE CASCADE NULL,

    updated_at      TIMESTAMP WITH TIME ZONE DEFAULT now(),
    created_at      TIMESTAMP WITH TIME ZONE DEFAULT now()
);

-- Create the reference from saml_providers to sso_providers
ALTER TABLE ONLY saml_providers
    ADD COLUMN IF NOT EXISTS sso_provider_id INTEGER NULL;
ALTER TABLE ONLY saml_providers
    DROP CONSTRAINT IF EXISTS fk_saml_provider_sso_provider;
ALTER TABLE ONLY saml_providers
    ADD CONSTRAINT fk_saml_provider_sso_provider FOREIGN KEY (sso_provider_id) REFERENCES sso_providers (id) ON DELETE CASCADE;


-- Backfill our sso_providers table with the existing data from saml_providers
INSERT INTO sso_providers(name, slug, type) (SELECT name, lower(replace(name, ' ', '-')), 'saml'
                                             FROM saml_providers
                                             WHERE sso_provider_id IS NULL)
ON CONFLICT DO NOTHING;

<<<<<<< HEAD
-- Backfill the references from the newly created sso_provider entries
UPDATE saml_providers
SET sso_provider_id = (SELECT id FROM sso_providers WHERE name = saml_providers.name)
WHERE saml_providers.sso_provider_id IS NULL;
=======
  UNIQUE (name)
);


-- Add Scheduled Analysis Configs
INSERT INTO parameters (key, name, description, value, created_at, updated_at)
  VALUES ('analysis.scheduled',
        'Scheduled Analysis',
        'This configuration parameter allows setting a schedule for analysis. When enabled, analysis will only run when the scheduled time arrives',
        '{"enabled": false, "rrule": ""}',
        current_timestamp,current_timestamp) ON CONFLICT DO NOTHING;

-- Add last analysis time to datapipe status so we can track scheduled analysis time properly
ALTER TABLE datapipe_status
ADD COLUMN IF NOT EXISTS "last_analysis_run_at" TIMESTAMP with time zone;
>>>>>>> bcb7d98a
<|MERGE_RESOLUTION|>--- conflicted
+++ resolved
@@ -14,7 +14,21 @@
 --
 -- SPDX-License-Identifier: Apache-2.0
 
-<<<<<<< HEAD
+-- Add Scheduled Analysis Configs
+INSERT INTO parameters (key, name, description, value, created_at, updated_at)
+VALUES ('analysis.scheduled',
+        'Scheduled Analysis',
+        'This configuration parameter allows setting a schedule for analysis. When enabled, analysis will only run when the scheduled time arrives',
+        '{
+          "enabled": false,
+          "rrule": ""
+        }',
+        current_timestamp, current_timestamp)
+ON CONFLICT DO NOTHING;
+
+-- Add last analysis time to datapipe status so we can track scheduled analysis time properly
+ALTER TABLE datapipe_status
+    ADD COLUMN IF NOT EXISTS "last_analysis_run_at" TIMESTAMP with time zone;
 
 -- Create our sso_provider_type enum
 DO
@@ -41,8 +55,6 @@
     UNIQUE (slug)
 );
 
-=======
->>>>>>> bcb7d98a
 -- OIDC Provider
 CREATE TABLE IF NOT EXISTS oidc_providers
 (
@@ -63,32 +75,13 @@
 ALTER TABLE ONLY saml_providers
     ADD CONSTRAINT fk_saml_provider_sso_provider FOREIGN KEY (sso_provider_id) REFERENCES sso_providers (id) ON DELETE CASCADE;
 
-
 -- Backfill our sso_providers table with the existing data from saml_providers
 INSERT INTO sso_providers(name, slug, type) (SELECT name, lower(replace(name, ' ', '-')), 'saml'
                                              FROM saml_providers
                                              WHERE sso_provider_id IS NULL)
 ON CONFLICT DO NOTHING;
 
-<<<<<<< HEAD
 -- Backfill the references from the newly created sso_provider entries
 UPDATE saml_providers
 SET sso_provider_id = (SELECT id FROM sso_providers WHERE name = saml_providers.name)
-WHERE saml_providers.sso_provider_id IS NULL;
-=======
-  UNIQUE (name)
-);
-
-
--- Add Scheduled Analysis Configs
-INSERT INTO parameters (key, name, description, value, created_at, updated_at)
-  VALUES ('analysis.scheduled',
-        'Scheduled Analysis',
-        'This configuration parameter allows setting a schedule for analysis. When enabled, analysis will only run when the scheduled time arrives',
-        '{"enabled": false, "rrule": ""}',
-        current_timestamp,current_timestamp) ON CONFLICT DO NOTHING;
-
--- Add last analysis time to datapipe status so we can track scheduled analysis time properly
-ALTER TABLE datapipe_status
-ADD COLUMN IF NOT EXISTS "last_analysis_run_at" TIMESTAMP with time zone;
->>>>>>> bcb7d98a
+WHERE saml_providers.sso_provider_id IS NULL;