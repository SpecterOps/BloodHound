-- Copyright 2025 Specter Ops, Inc.
--
-- Licensed under the Apache License, Version 2.0
-- you may not use this file except in compliance with the License.
-- You may obtain a copy of the License at
--
--     http://www.apache.org/licenses/LICENSE-2.0
--
-- Unless required by applicable law or agreed to in writing, software
-- distributed under the License is distributed on an "AS IS" BASIS,
-- WITHOUT WARRANTIES OR CONDITIONS OF ANY KIND, either express or implied.
-- See the License for the specific language governing permissions and
-- limitations under the License.
--
-- SPDX-License-Identifier: Apache-2.0

-- Environment Targeted Access Control Feature Flag
INSERT INTO feature_flags (created_at, updated_at, key, name, description, enabled, user_updatable)
VALUES (current_timestamp,
        current_timestamp,
        'targeted_access_control',
        'Targeted Access Control',
        'Enable power users and admins to set targeted access controls on users',
        false,
        false)
ON CONFLICT DO NOTHING;

<<<<<<< HEAD
-- Targeted Access Control users_roles column additions and defaults
ALTER TABLE users_roles
        ADD COLUMN IF NOT EXISTS access_control_list text[] default array ['all_environments'],
        ADD COLUMN IF NOT EXISTS explore_enabled bool DEFAULT true;

-- File Ingest Details
ALTER TABLE ingest_jobs ADD COLUMN IF NOT EXISTS task_info jsonb NOT NULL DEFAULT '{"completed_tasks": []}'::jsonb;
ALTER TABLE ingest_tasks ADD COLUMN IF NOT EXISTS provided_file_name text NOT NULL DEFAULT '';
=======
-- Environment Targeted Access Control
CREATE TABLE IF NOT EXISTS environment_access_control (
    id BIGSERIAL PRIMARY KEY,
    user_id TEXT NOT NULL REFERENCES users(id) ON DELETE CASCADE,
    environment TEXT NOT NULL,
    created_at timestamp with time zone DEFAULT current_timestamp,
    updated_at timestamp with time zone,
    CONSTRAINT environment_access_control_user_env_key UNIQUE (user_id, environment),
    CONSTRAINT environment_not_blank CHECK (btrim(environment) <> '')
);

ALTER TABLE users ADD COLUMN IF NOT EXISTS all_environments BOOL DEFAULT TRUE;
>>>>>>> f68defff
<|MERGE_RESOLUTION|>--- conflicted
+++ resolved
@@ -25,16 +25,6 @@
         false)
 ON CONFLICT DO NOTHING;
 
-<<<<<<< HEAD
--- Targeted Access Control users_roles column additions and defaults
-ALTER TABLE users_roles
-        ADD COLUMN IF NOT EXISTS access_control_list text[] default array ['all_environments'],
-        ADD COLUMN IF NOT EXISTS explore_enabled bool DEFAULT true;
-
--- File Ingest Details
-ALTER TABLE ingest_jobs ADD COLUMN IF NOT EXISTS task_info jsonb NOT NULL DEFAULT '{"completed_tasks": []}'::jsonb;
-ALTER TABLE ingest_tasks ADD COLUMN IF NOT EXISTS provided_file_name text NOT NULL DEFAULT '';
-=======
 -- Environment Targeted Access Control
 CREATE TABLE IF NOT EXISTS environment_access_control (
     id BIGSERIAL PRIMARY KEY,
@@ -47,4 +37,7 @@
 );
 
 ALTER TABLE users ADD COLUMN IF NOT EXISTS all_environments BOOL DEFAULT TRUE;
->>>>>>> f68defff
+
+-- File Ingest Details
+ALTER TABLE ingest_jobs ADD COLUMN IF NOT EXISTS task_info jsonb NOT NULL DEFAULT '{"completed_tasks": []}'::jsonb;
+ALTER TABLE ingest_tasks ADD COLUMN IF NOT EXISTS provided_file_name text NOT NULL DEFAULT '';