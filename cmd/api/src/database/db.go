--- conflicted
+++ resolved
@@ -135,11 +135,6 @@
 
 	// SSO
 	OIDCProviderData
-<<<<<<< HEAD
-	CreateOIDCProvider(ctx context.Context, name, authURL, tokenURL, clientID string) (model.OIDCProvider, error)
-    GetAllOIDCProviders(ctx context.Context) ([]model.OIDCProvider, error)
-=======
->>>>>>> 34201d23
 
 	// Sessions
 	CreateUserSession(ctx context.Context, userSession model.UserSession) (model.UserSession, error)
