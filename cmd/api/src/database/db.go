// Copyright 2023 Specter Ops, Inc.
//
// Licensed under the Apache License, Version 2.0
// you may not use this file except in compliance with the License.
// You may obtain a copy of the License at
//
//     http://www.apache.org/licenses/LICENSE-2.0
//
// Unless required by applicable law or agreed to in writing, software
// distributed under the License is distributed on an "AS IS" BASIS,
// WITHOUT WARRANTIES OR CONDITIONS OF ANY KIND, either express or implied.
// See the License for the specific language governing permissions and
// limitations under the License.
//
// SPDX-License-Identifier: Apache-2.0

package database

//go:generate go run go.uber.org/mock/mockgen -copyright_file=../../../../LICENSE.header -destination=./mocks/db.go -package=mocks . Database

import (
	"context"
	"fmt"
	"time"

	"github.com/specterops/bloodhound/src/services/agi"
	"github.com/specterops/bloodhound/src/services/dataquality"
	"github.com/specterops/bloodhound/src/services/fileupload"
	"github.com/specterops/bloodhound/src/services/ingest"

	"github.com/gofrs/uuid"
	"github.com/specterops/bloodhound/errors"
	"github.com/specterops/bloodhound/log"
	"github.com/specterops/bloodhound/src/auth"
	"github.com/specterops/bloodhound/src/database/migration"
	"github.com/specterops/bloodhound/src/model"
	"github.com/specterops/bloodhound/src/model/appcfg"
	"gorm.io/driver/postgres"
	"gorm.io/gorm"
)

const (
	ErrNotFound = errors.Error("entity not found")
)

var (
<<<<<<< HEAD
	ErrDuplicateAGName          = errors.New("duplicate asset group name")
	ErrDuplicateAGTag           = errors.New("duplicate asset group tag")
	ErrDuplicateSSOProviderName = errors.New("duplicate sso provider name")
=======
	ErrDuplicateAGName        = errors.New("duplicate asset group name")
	ErrDuplicateAGTag         = errors.New("duplicate asset group tag")
	ErrDuplicateUserPrincipal = errors.New("duplicate user principal name")
>>>>>>> c9bb3523
)

func IsUnexpectedDatabaseError(err error) bool {
	return err != nil && err != ErrNotFound
}

// Database describes the old interface for communicating with the application database
//
// Deprecated: When writing code in the new structure, do not pass this interface. Instead, create an interface containing
// the methods you wish to use in your service implementation:
// https://specterops.atlassian.net/wiki/spaces/BE/pages/194412923/Restructure+API+Endpoints+Guide+RFC?atlOrigin=eyJpIjoiZjhkOGI0ZDFlMjEzNDkwMDlkMzRhM2QxYTRjMzlmODYiLCJwIjoiY29uZmx1ZW5jZS1jaGF0cy1pbnQifQ
type Database interface {
	appcfg.ParameterService
	appcfg.FeatureFlagService

	Close(ctx context.Context)

	// Ingest
	ingest.IngestData
	GetAllIngestTasks(ctx context.Context) (model.IngestTasks, error)
	CountAllIngestTasks(ctx context.Context) (int64, error)
	DeleteIngestTask(ctx context.Context, ingestTask model.IngestTask) error
	GetIngestTasksForJob(ctx context.Context, jobID int64) (model.IngestTasks, error)

	// Asset Groups
	agi.AgiData
	CreateAssetGroup(ctx context.Context, name, tag string, systemGroup bool) (model.AssetGroup, error)
	UpdateAssetGroup(ctx context.Context, assetGroup model.AssetGroup) error
	DeleteAssetGroup(ctx context.Context, assetGroup model.AssetGroup) error
	SweepAssetGroupCollections(ctx context.Context)
	GetAssetGroupCollections(ctx context.Context, assetGroupID int32, order string, filter model.SQLFilter) (model.AssetGroupCollections, error)
	GetLatestAssetGroupCollection(ctx context.Context, assetGroupID int32) (model.AssetGroupCollection, error)
	GetTimeRangedAssetGroupCollections(ctx context.Context, assetGroupID int32, from int64, to int64, order string) (model.AssetGroupCollections, error)
	GetAssetGroupSelector(ctx context.Context, id int32) (model.AssetGroupSelector, error)
	DeleteAssetGroupSelector(ctx context.Context, selector model.AssetGroupSelector) error
	UpdateAssetGroupSelectors(ctx context.Context, assetGroup model.AssetGroup, selectorSpecs []model.AssetGroupSelectorSpec, systemSelector bool) (model.UpdatedAssetGroupSelectors, error)
	DeleteAssetGroupSelectorsForAssetGroups(ctx context.Context, assetGroupIds []int) error

	Wipe(ctx context.Context) error
	Migrate(ctx context.Context) error
	CreateInstallation(ctx context.Context) (model.Installation, error)
	GetInstallation(ctx context.Context) (model.Installation, error)
	HasInstallation(ctx context.Context) (bool, error)

	// Audit Logs
	CreateAuditLog(ctx context.Context, auditLog model.AuditLog) error
	AppendAuditLog(ctx context.Context, entry model.AuditEntry) error
	ListAuditLogs(ctx context.Context, before, after time.Time, offset, limit int, order string, filter model.SQLFilter) (model.AuditLogs, int, error)

	// Roles
	GetAllRoles(ctx context.Context, order string, filter model.SQLFilter) (model.Roles, error)
	GetRoles(ctx context.Context, ids []int32) (model.Roles, error)
	GetRole(ctx context.Context, id int32) (model.Role, error)

	// Permissions
	GetAllPermissions(ctx context.Context, order string, filter model.SQLFilter) (model.Permissions, error)
	GetPermission(ctx context.Context, id int) (model.Permission, error)

	// Users
	CreateUser(ctx context.Context, user model.User) (model.User, error)
	UpdateUser(ctx context.Context, user model.User) error
	GetAllUsers(ctx context.Context, order string, filter model.SQLFilter) (model.Users, error)
	GetUser(ctx context.Context, id uuid.UUID) (model.User, error)
	DeleteUser(ctx context.Context, user model.User) error
	LookupUser(ctx context.Context, principalName string) (model.User, error)

	// Auth
	CreateAuthToken(ctx context.Context, authToken model.AuthToken) (model.AuthToken, error)
	UpdateAuthToken(ctx context.Context, authToken model.AuthToken) error
	GetAllAuthTokens(ctx context.Context, order string, filter model.SQLFilter) (model.AuthTokens, error)
	GetAuthToken(ctx context.Context, id uuid.UUID) (model.AuthToken, error)
	GetUserToken(ctx context.Context, userId, tokenId uuid.UUID) (model.AuthToken, error)
	DeleteAuthToken(ctx context.Context, authToken model.AuthToken) error
	CreateAuthSecret(ctx context.Context, authSecret model.AuthSecret) (model.AuthSecret, error)
	GetAuthSecret(ctx context.Context, id int32) (model.AuthSecret, error)
	UpdateAuthSecret(ctx context.Context, authSecret model.AuthSecret) error
	DeleteAuthSecret(ctx context.Context, authSecret model.AuthSecret) error
	InitializeSecretAuth(ctx context.Context, adminUser model.User, authSecret model.AuthSecret) (model.Installation, error)

	// SSO
	SSOProviderData
	OIDCProviderData
	SAMLProviderData

	// Sessions
	CreateUserSession(ctx context.Context, userSession model.UserSession) (model.UserSession, error)
	SetUserSessionFlag(ctx context.Context, userSession *model.UserSession, key model.SessionFlagKey, state bool) error
	LookupActiveSessionsByUser(ctx context.Context, user model.User) ([]model.UserSession, error)
	EndUserSession(ctx context.Context, userSession model.UserSession)
	GetUserSession(ctx context.Context, id int64) (model.UserSession, error)
	SweepSessions(ctx context.Context)

	// Data Quality
	dataquality.DataQualityData
	GetADDataQualityStats(ctx context.Context, domainSid string, start time.Time, end time.Time, sort_by string, limit int, skip int) (model.ADDataQualityStats, int, error)
	GetADDataQualityAggregations(ctx context.Context, start time.Time, end time.Time, sort_by string, limit int, skip int) (model.ADDataQualityAggregations, int, error)
	GetAzureDataQualityStats(ctx context.Context, tenantId string, start time.Time, end time.Time, sort_by string, limit int, skip int) (model.AzureDataQualityStats, int, error)
	GetAzureDataQualityAggregations(ctx context.Context, start time.Time, end time.Time, sort_by string, limit int, skip int) (model.AzureDataQualityAggregations, int, error)
	DeleteAllDataQuality(ctx context.Context) error

	// File Upload
	fileupload.FileUploadData

	// Saved Queries
	SavedQueriesData

	// Saved Queries Permissions
	SavedQueriesPermissionsData

	// Analysis Request
	AnalysisRequestData

	// Datapipe Status
	DatapipeStatusData
}

type BloodhoundDB struct {
	db         *gorm.DB
	idResolver auth.IdentityResolver // TODO: this really needs to be elsewhere. something something separation of concerns
}

func (s *BloodhoundDB) Close(ctx context.Context) {
	if sqlDBRef, err := s.db.WithContext(ctx).DB(); err != nil {
		log.Errorf("Failed to fetch SQL DB reference from GORM: %v", err)
	} else if err := sqlDBRef.Close(); err != nil {
		log.Errorf("Failed closing database: %v", err)
	}
}

func (s *BloodhoundDB) preload(associations []string) *gorm.DB {
	cursor := s.db
	for _, association := range associations {
		cursor = cursor.Preload(association)
	}

	return cursor
}

func (s *BloodhoundDB) Scope(scopeFuncs ...ScopeFunc) *gorm.DB {
	scopes := make([]func(*gorm.DB) *gorm.DB, len(scopeFuncs))
	for idx, scopeFunc := range scopeFuncs {
		scopes[idx] = scopeFunc
	}

	return s.db.Scopes(scopes...)
}

func NewBloodhoundDB(db *gorm.DB, idResolver auth.IdentityResolver) *BloodhoundDB {
	return &BloodhoundDB{db: db, idResolver: idResolver}
}

func OpenDatabase(connection string) (*gorm.DB, error) {
	gormConfig := &gorm.Config{
		Logger: &GormLogAdapter{
			SlowQueryErrorThreshold: time.Second * 10,
			SlowQueryWarnThreshold:  time.Second * 1,
		},
	}

	if db, err := gorm.Open(postgres.Open(connection), gormConfig); err != nil {
		return nil, err
	} else {
		return db, nil
	}
}

func (s *BloodhoundDB) RawDelete(value any) error {
	return CheckError(s.db.Delete(value))
}

func (s *BloodhoundDB) Wipe(ctx context.Context) error {
	return s.db.WithContext(ctx).Transaction(func(tx *gorm.DB) error {
		var tables []string

		if result := tx.Raw("select table_name from information_schema.tables where table_schema = current_schema() and not table_name ilike '%pg_stat%'").Scan(&tables); result.Error != nil {
			return result.Error
		}

		for _, table := range tables {
			stmt := fmt.Sprintf(`drop table if exists "%s" cascade`, table)

			if err := tx.Exec(stmt).Error; err != nil {
				return err
			}
		}

		return nil
	})
}

func (s *BloodhoundDB) Migrate(ctx context.Context) error {
	// Run the migrator
	if err := migration.NewMigrator(s.db.WithContext(ctx)).ExecuteStepwiseMigrations(); err != nil {
		log.Errorf("Error during SQL database migration phase: %v", err)
		return err
	}

	return nil
}<|MERGE_RESOLUTION|>--- conflicted
+++ resolved
@@ -44,15 +44,10 @@
 )
 
 var (
-<<<<<<< HEAD
 	ErrDuplicateAGName          = errors.New("duplicate asset group name")
 	ErrDuplicateAGTag           = errors.New("duplicate asset group tag")
 	ErrDuplicateSSOProviderName = errors.New("duplicate sso provider name")
-=======
-	ErrDuplicateAGName        = errors.New("duplicate asset group name")
-	ErrDuplicateAGTag         = errors.New("duplicate asset group tag")
-	ErrDuplicateUserPrincipal = errors.New("duplicate user principal name")
->>>>>>> c9bb3523
+	ErrDuplicateUserPrincipal   = errors.New("duplicate user principal name")
 )
 
 func IsUnexpectedDatabaseError(err error) bool {
