// Copyright 2023 Specter Ops, Inc.
//
// Licensed under the Apache License, Version 2.0
// you may not use this file except in compliance with the License.
// You may obtain a copy of the License at
//
//     http://www.apache.org/licenses/LICENSE-2.0
//
// Unless required by applicable law or agreed to in writing, software
// distributed under the License is distributed on an "AS IS" BASIS,
// WITHOUT WARRANTIES OR CONDITIONS OF ANY KIND, either express or implied.
// See the License for the specific language governing permissions and
// limitations under the License.
//
// SPDX-License-Identifier: Apache-2.0

package database

//go:generate go run go.uber.org/mock/mockgen -copyright_file=../../../../LICENSE.header -destination=./mocks/db.go -package=mocks . Database

import (
	"context"
	"errors"
	"fmt"
	"log/slog"
	"time"

	"github.com/gofrs/uuid"
	"github.com/specterops/bloodhound/cmd/api/src/auth"
	"github.com/specterops/bloodhound/cmd/api/src/database/migration"
	"github.com/specterops/bloodhound/cmd/api/src/model"
	"github.com/specterops/bloodhound/cmd/api/src/model/appcfg"
	"github.com/specterops/bloodhound/cmd/api/src/services/agi"
	"github.com/specterops/bloodhound/cmd/api/src/services/dataquality"
	"github.com/specterops/bloodhound/cmd/api/src/services/upload"
	"gorm.io/driver/postgres"
	"gorm.io/gorm"
)

var (
	ErrNotFound = errors.New("entity not found")
)

var (
<<<<<<< HEAD
	ErrDuplicateAGName                   = errors.New("duplicate asset group name")
	ErrDuplicateAGTag                    = errors.New("duplicate asset group tag")
	ErrDuplicateAGTagSelectorName        = errors.New("duplicate asset group tag selector name")
	ErrDuplicateSSOProviderName          = errors.New("duplicate sso provider name")
	ErrDuplicateUserPrincipal            = errors.New("duplicate user principal name")
	ErrDuplicateEmail                    = errors.New("duplicate user email address")
	ErrDuplicateCustomNodeKindName       = errors.New("duplicate custom node kind name")
	ErrDuplicateKindName                 = errors.New("duplicate kind name")
	ErrDuplicateGlyph                    = errors.New("duplicate glyph")
	ErrPositionOutOfRange                = errors.New("position out of range")
	ErrDuplicateGraphSchemaExtensionName = errors.New("duplicate graph schema extension name")
	ErrDuplicateSchemaNodeKindName       = errors.New("duplicate schema node kind name")
	ErrDuplicateSchemaEdgeKindName       = errors.New("duplicate schema edge kind name")
=======
	ErrDuplicateAGName                           = errors.New("duplicate asset group name")
	ErrDuplicateAGTag                            = errors.New("duplicate asset group tag")
	ErrDuplicateAGTagSelectorName                = errors.New("duplicate asset group tag selector name")
	ErrDuplicateSSOProviderName                  = errors.New("duplicate sso provider name")
	ErrDuplicateUserPrincipal                    = errors.New("duplicate user principal name")
	ErrDuplicateEmail                            = errors.New("duplicate user email address")
	ErrDuplicateCustomNodeKindName               = errors.New("duplicate custom node kind name")
	ErrDuplicateKindName                         = errors.New("duplicate kind name")
	ErrDuplicateGlyph                            = errors.New("duplicate glyph")
	ErrPositionOutOfRange                        = errors.New("position out of range")
	ErrDuplicateGraphSchemaExtensionName         = errors.New("duplicate graph schema extension name")
	ErrDuplicateSchemaNodeKindName               = errors.New("duplicate schema node kind name")
	ErrDuplicateGraphSchemaExtensionPropertyName = errors.New("duplicate graph schema extension property name")
>>>>>>> 839693cd
)

func IsUnexpectedDatabaseError(err error) bool {
	return err != nil && err != ErrNotFound
}

// Database describes the old interface for communicating with the application database
//
// Deprecated: When writing code in the new structure, do not pass this interface. Instead, create an interface containing
// the methods you wish to use in your service implementation:
// https://specterops.atlassian.net/wiki/spaces/BE/pages/194412923/Restructure+API+Endpoints+Guide+RFC?atlOrigin=eyJpIjoiZjhkOGI0ZDFlMjEzNDkwMDlkMzRhM2QxYTRjMzlmODYiLCJwIjoiY29uZmx1ZW5jZS1jaGF0cy1pbnQifQ
type Database interface {
	appcfg.ParameterService
	appcfg.FeatureFlagService

	Close(ctx context.Context)

	// Ingest
	upload.UploadData
	GetAllIngestTasks(ctx context.Context) (model.IngestTasks, error)
	CountAllIngestTasks(ctx context.Context) (int64, error)
	DeleteIngestTask(ctx context.Context, ingestTask model.IngestTask) error
	GetIngestTasksForJob(ctx context.Context, jobID int64) (model.IngestTasks, error)

	// Asset Groups
	agi.AgiData
	CreateAssetGroup(ctx context.Context, name, tag string, systemGroup bool) (model.AssetGroup, error)
	UpdateAssetGroup(ctx context.Context, assetGroup model.AssetGroup) error
	DeleteAssetGroup(ctx context.Context, assetGroup model.AssetGroup) error
	SweepAssetGroupCollections(ctx context.Context)
	GetAssetGroupCollections(ctx context.Context, assetGroupID int32, order string, filter model.SQLFilter) (model.AssetGroupCollections, error)
	GetLatestAssetGroupCollection(ctx context.Context, assetGroupID int32) (model.AssetGroupCollection, error)
	GetTimeRangedAssetGroupCollections(ctx context.Context, assetGroupID int32, from int64, to int64, order string) (model.AssetGroupCollections, error)
	GetAssetGroupSelector(ctx context.Context, id int32) (model.AssetGroupSelector, error)
	DeleteAssetGroupSelector(ctx context.Context, selector model.AssetGroupSelector) error
	UpdateAssetGroupSelectors(ctx context.Context, assetGroup model.AssetGroup, selectorSpecs []model.AssetGroupSelectorSpec, systemSelector bool) (model.UpdatedAssetGroupSelectors, error)
	DeleteAssetGroupSelectorsForAssetGroups(ctx context.Context, assetGroupIds []int) error

	Wipe(ctx context.Context) error
	Migrate(ctx context.Context) error
	CreateInstallation(ctx context.Context) (model.Installation, error)
	GetInstallation(ctx context.Context) (model.Installation, error)
	HasInstallation(ctx context.Context) (bool, error)

	// Audit Logs
	CreateAuditLog(ctx context.Context, auditLog model.AuditLog) error
	AppendAuditLog(ctx context.Context, entry model.AuditEntry) error
	ListAuditLogs(ctx context.Context, before, after time.Time, offset, limit int, order string, filter model.SQLFilter) (model.AuditLogs, int, error)

	// Roles
	GetAllRoles(ctx context.Context, order string, filter model.SQLFilter) (model.Roles, error)
	GetRoles(ctx context.Context, ids []int32) (model.Roles, error)
	GetRole(ctx context.Context, id int32) (model.Role, error)

	// Permissions
	GetAllPermissions(ctx context.Context, order string, filter model.SQLFilter) (model.Permissions, error)
	GetPermission(ctx context.Context, id int) (model.Permission, error)

	// Users
	CreateUser(ctx context.Context, user model.User) (model.User, error)
	UpdateUser(ctx context.Context, user model.User) error
	GetAllUsers(ctx context.Context, order string, filter model.SQLFilter) (model.Users, error)
	GetUser(ctx context.Context, id uuid.UUID) (model.User, error)
	DeleteUser(ctx context.Context, user model.User) error
	LookupUser(ctx context.Context, principalName string) (model.User, error)

	// Auth
	CreateAuthToken(ctx context.Context, authToken model.AuthToken) (model.AuthToken, error)
	UpdateAuthToken(ctx context.Context, authToken model.AuthToken) error
	GetAllAuthTokens(ctx context.Context, order string, filter model.SQLFilter) (model.AuthTokens, error)
	GetAuthToken(ctx context.Context, id uuid.UUID) (model.AuthToken, error)
	GetUserToken(ctx context.Context, userId, tokenId uuid.UUID) (model.AuthToken, error)
	DeleteAuthToken(ctx context.Context, authToken model.AuthToken) error
	CreateAuthSecret(ctx context.Context, authSecret model.AuthSecret) (model.AuthSecret, error)
	GetAuthSecret(ctx context.Context, id int32) (model.AuthSecret, error)
	UpdateAuthSecret(ctx context.Context, authSecret model.AuthSecret) error
	DeleteAuthSecret(ctx context.Context, authSecret model.AuthSecret) error
	InitializeSecretAuth(ctx context.Context, adminUser model.User, authSecret model.AuthSecret) (model.Installation, error)

	// SSO
	SSOProviderData
	OIDCProviderData
	SAMLProviderData

	// Sessions
	CreateUserSession(ctx context.Context, userSession model.UserSession) (model.UserSession, error)
	SetUserSessionFlag(ctx context.Context, userSession *model.UserSession, key model.SessionFlagKey, state bool) error
	LookupActiveSessionsByUser(ctx context.Context, user model.User) ([]model.UserSession, error)
	EndUserSession(ctx context.Context, userSession model.UserSession)
	GetUserSession(ctx context.Context, id int64) (model.UserSession, error)
	SweepSessions(ctx context.Context)

	// Data Quality
	dataquality.DataQualityData
	GetADDataQualityStats(ctx context.Context, domainSid string, start time.Time, end time.Time, sort_by string, limit int, skip int) (model.ADDataQualityStats, int, error)
	GetAggregateADDataQualityStats(ctx context.Context, domainSIDs []string, start time.Time, end time.Time) (model.ADDataQualityStats, error)
	GetADDataQualityAggregations(ctx context.Context, start time.Time, end time.Time, sort_by string, limit int, skip int) (model.ADDataQualityAggregations, int, error)
	GetAzureDataQualityStats(ctx context.Context, tenantId string, start time.Time, end time.Time, sort_by string, limit int, skip int) (model.AzureDataQualityStats, int, error)
	GetAzureDataQualityAggregations(ctx context.Context, start time.Time, end time.Time, sort_by string, limit int, skip int) (model.AzureDataQualityAggregations, int, error)
	DeleteAllDataQuality(ctx context.Context) error

	// Saved Queries
	SavedQueriesData

	// Saved Queries Permissions
	SavedQueriesPermissionsData

	// Analysis Request
	AnalysisRequestData

	// Datapipe Status
	DatapipeStatusData

	// Asset Group Tags
	AssetGroupHistoryData
	AssetGroupTagData
	AssetGroupTagSelectorData
	AssetGroupTagSelectorNodeData

	// Custom Node Kinds
	CustomNodeKindData

	// Source Kinds
	SourceKindsData

	// Environment Targeted Access Control
	EnvironmentTargetedAccessControlData

	// OpenGraph Schema
	OpenGraphSchema
}

type BloodhoundDB struct {
	db         *gorm.DB
	idResolver auth.IdentityResolver // TODO: this really needs to be elsewhere. something something separation of concerns
}

func (s *BloodhoundDB) Close(ctx context.Context) {
	if sqlDBRef, err := s.db.WithContext(ctx).DB(); err != nil {
		slog.ErrorContext(ctx, fmt.Sprintf("Failed to fetch SQL DB reference from GORM: %v", err))
	} else if err := sqlDBRef.Close(); err != nil {
		slog.ErrorContext(ctx, fmt.Sprintf("Failed closing database: %v", err))
	}
}

func (s *BloodhoundDB) preload(associations []string) *gorm.DB {
	cursor := s.db
	for _, association := range associations {
		cursor = cursor.Preload(association)
	}

	return cursor
}

func (s *BloodhoundDB) Scope(scopeFuncs ...ScopeFunc) *gorm.DB {
	scopes := make([]func(*gorm.DB) *gorm.DB, len(scopeFuncs))
	for idx, scopeFunc := range scopeFuncs {
		scopes[idx] = scopeFunc
	}

	return s.db.Scopes(scopes...)
}

func NewBloodhoundDB(db *gorm.DB, idResolver auth.IdentityResolver) *BloodhoundDB {
	return &BloodhoundDB{db: db, idResolver: idResolver}
}

func OpenDatabase(connection string) (*gorm.DB, error) {
	gormConfig := &gorm.Config{
		Logger: &GormLogAdapter{
			SlowQueryErrorThreshold: time.Second * 10,
			SlowQueryWarnThreshold:  time.Second * 1,
		},
	}

	if db, err := gorm.Open(postgres.Open(connection), gormConfig); err != nil {
		return nil, err
	} else {
		return db, nil
	}
}

func (s *BloodhoundDB) RawDelete(value any) error {
	return CheckError(s.db.Delete(value))
}

func (s *BloodhoundDB) Wipe(ctx context.Context) error {
	return s.db.WithContext(ctx).Transaction(func(tx *gorm.DB) error {
		var tables []string

		if result := tx.Raw("SELECT table_name FROM information_schema.tables WHERE table_schema = CURRENT_SCHEMA() AND NOT table_name ILIKE '%pg_stat%'").Scan(&tables); result.Error != nil {
			return result.Error
		}

		for _, table := range tables {
			stmt := fmt.Sprintf(`DROP TABLE IF EXISTS "%s" CASCADE`, table)

			if err := tx.Exec(stmt).Error; err != nil {
				return err
			}
		}

		return nil
	})
}

func (s *BloodhoundDB) Migrate(ctx context.Context) error {
	// Run the migrator
	if err := migration.NewMigrator(s.db.WithContext(ctx)).ExecuteStepwiseMigrations(); err != nil {
		slog.ErrorContext(ctx, fmt.Sprintf("Error during SQL database migration phase: %v", err))
		return err
	}

	return nil
}<|MERGE_RESOLUTION|>--- conflicted
+++ resolved
@@ -42,21 +42,6 @@
 )
 
 var (
-<<<<<<< HEAD
-	ErrDuplicateAGName                   = errors.New("duplicate asset group name")
-	ErrDuplicateAGTag                    = errors.New("duplicate asset group tag")
-	ErrDuplicateAGTagSelectorName        = errors.New("duplicate asset group tag selector name")
-	ErrDuplicateSSOProviderName          = errors.New("duplicate sso provider name")
-	ErrDuplicateUserPrincipal            = errors.New("duplicate user principal name")
-	ErrDuplicateEmail                    = errors.New("duplicate user email address")
-	ErrDuplicateCustomNodeKindName       = errors.New("duplicate custom node kind name")
-	ErrDuplicateKindName                 = errors.New("duplicate kind name")
-	ErrDuplicateGlyph                    = errors.New("duplicate glyph")
-	ErrPositionOutOfRange                = errors.New("position out of range")
-	ErrDuplicateGraphSchemaExtensionName = errors.New("duplicate graph schema extension name")
-	ErrDuplicateSchemaNodeKindName       = errors.New("duplicate schema node kind name")
-	ErrDuplicateSchemaEdgeKindName       = errors.New("duplicate schema edge kind name")
-=======
 	ErrDuplicateAGName                           = errors.New("duplicate asset group name")
 	ErrDuplicateAGTag                            = errors.New("duplicate asset group tag")
 	ErrDuplicateAGTagSelectorName                = errors.New("duplicate asset group tag selector name")
@@ -70,7 +55,7 @@
 	ErrDuplicateGraphSchemaExtensionName         = errors.New("duplicate graph schema extension name")
 	ErrDuplicateSchemaNodeKindName               = errors.New("duplicate schema node kind name")
 	ErrDuplicateGraphSchemaExtensionPropertyName = errors.New("duplicate graph schema extension property name")
->>>>>>> 839693cd
+	ErrDuplicateSchemaEdgeKindName       = errors.New("duplicate schema edge kind name")
 )
 
 func IsUnexpectedDatabaseError(err error) bool {
