--- conflicted
+++ resolved
@@ -153,14 +153,11 @@
 	DeleteSavedQuery(ctx context.Context, id int) error
 	SavedQueryBelongsToUser(ctx context.Context, userID uuid.UUID, savedQueryID int) (bool, error)
 	DeleteAssetGroupSelectorsForAssetGroups(ctx context.Context, assetGroupIds []int) error
-<<<<<<< HEAD
 	SearchSavedQueries(ctx context.Context, userID uuid.UUID, filter model.SQLFilter, skip, limit int, order string, name string, query string, description string) (model.SavedQueries, int, error)
-=======
 	GetSavedQueryPermissions(ctx context.Context, queryID int64) model.SavedQueriesPermissions
 
 	// Saved Queries Permissions
 	SavedQueriesPermissionsData
->>>>>>> 862231ee
 
 	// Analysis Request
 	AnalysisRequestData
