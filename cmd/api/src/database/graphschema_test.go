// Copyright 2025 Specter Ops, Inc.
//
// Licensed under the Apache License, Version 2.0
// you may not use this file except in compliance with the License.
// You may obtain a copy of the License at
//
//     http://www.apache.org/licenses/LICENSE-2.0
//
// Unless required by applicable law or agreed to in writing, software
// distributed under the License is distributed on an "AS IS" BASIS,
// WITHOUT WARRANTIES OR CONDITIONS OF ANY KIND, either express or implied.
// See the License for the specific language governing permissions and
// limitations under the License.
//
// SPDX-License-Identifier: Apache-2.0

//go:build integration

package database_test

import (
	"context"
	"testing"

	"github.com/specterops/bloodhound/cmd/api/src/database"
	"github.com/specterops/bloodhound/cmd/api/src/model"
	"github.com/stretchr/testify/require"
)

func TestDatabase_CreateAndGetGraphSchemaExtensions(t *testing.T) {
	t.Parallel()
	suite := setupIntegrationTestSuite(t)
	defer teardownIntegrationTestSuite(t, &suite)

	var (
		testCtx = context.Background()
		ext1    = model.GraphSchemaExtension{
			Name:        "test_name1",
			DisplayName: "test extension name 1",
			Version:     "1.0.0",
		}
		ext2 = model.GraphSchemaExtension{
			Name:        "test_name2",
			DisplayName: "test extension name 2",
			Version:     "1.0.0",
		}
	)

	extension1, err := suite.BHDatabase.CreateGraphSchemaExtension(testCtx, ext1.Name, ext1.DisplayName, ext1.Version)
	require.NoError(t, err)
	require.Equal(t, ext1.Name, extension1.Name)
	require.Equal(t, ext1.DisplayName, extension1.DisplayName)
	require.Equal(t, ext1.Version, extension1.Version)

	_, err = suite.BHDatabase.CreateGraphSchemaExtension(testCtx, ext1.Name, ext1.DisplayName, ext1.Version)
	require.Error(t, err)
	require.ErrorIs(t, err, database.ErrDuplicateGraphSchemaExtensionName)

	extension2, err := suite.BHDatabase.CreateGraphSchemaExtension(testCtx, ext2.Name, ext2.DisplayName, ext2.Version)
	require.NoError(t, err)
	require.Equal(t, ext2.Name, extension2.Name)
	require.Equal(t, ext2.DisplayName, extension2.DisplayName)
	require.Equal(t, ext2.Version, extension2.Version)

	got, err := suite.BHDatabase.GetGraphSchemaExtensionById(testCtx, extension1.ID)
	require.NoError(t, err)
	require.Equal(t, extension1.Name, got.Name)
	require.Equal(t, extension1.DisplayName, got.DisplayName)
	require.Equal(t, extension1.Version, got.Version)
	require.Equal(t, false, got.IsBuiltin)
	require.Equal(t, false, got.CreatedAt.IsZero())
	require.Equal(t, false, got.UpdatedAt.IsZero())
	require.Equal(t, false, got.DeletedAt.Valid)

	_, err = suite.BHDatabase.GetGraphSchemaExtensionById(testCtx, 1234)
	require.Error(t, err)
	require.Equal(t, "entity not found", err.Error())
}

<<<<<<< HEAD
func TestDatabase_CreateAndGetSchemaEdgeKinds(t *testing.T) {
	t.Parallel()
	testSuite := setupIntegrationTestSuite(t)
	defer teardownIntegrationTestSuite(t, &testSuite)
	extension, err := testSuite.BHDatabase.CreateGraphSchemaExtension(testSuite.Context, "test_extension_schema_edge_kinds", "test_extension", "1.0.0")
	require.NoError(t, err)

	var (
		edgeKind1 = model.SchemaEdgeKind{
			Serial:            model.Serial{},
			SchemaExtensionId: extension.ID,
			Name:              "test_edge_kind_1",
			Description:       "test edge kind",
			IsTraversable:     false,
		}
		edgeKind2 = model.SchemaEdgeKind{
			Serial:            model.Serial{},
			SchemaExtensionId: extension.ID,
			Name:              "test_edge_kind_2",
			Description:       "test edge kind",
			IsTraversable:     true,
		}

		want1 = model.SchemaEdgeKind{
			Serial:            model.Serial{},
			SchemaExtensionId: extension.ID,
			Name:              "test_edge_kind_1",
			Description:       "test edge kind",
			IsTraversable:     false,
		}
		want2 = model.SchemaEdgeKind{
			Serial:            model.Serial{},
			SchemaExtensionId: extension.ID,
			Name:              "test_edge_kind_2",
			Description:       "test edge kind",
			IsTraversable:     true,
		}
	)

	// Expected success - create one model.SchemaEdgeKind
	gotEdgeKind1, err := testSuite.BHDatabase.CreateSchemaEdgeKind(testSuite.Context, edgeKind1.Name, edgeKind1.SchemaExtensionId, edgeKind1.Description, edgeKind1.IsTraversable)
	require.NoError(t, err)
	compareSchemaEdgeKind(t, gotEdgeKind1, want1)
	// Expected success - create a second model.SchemaEdgeKind
	gotEdgeKind2, err := testSuite.BHDatabase.CreateSchemaEdgeKind(testSuite.Context, edgeKind2.Name, edgeKind2.SchemaExtensionId, edgeKind2.Description, edgeKind2.IsTraversable)
	require.NoError(t, err)
	compareSchemaEdgeKind(t, gotEdgeKind2, want2)
	// Expected success - get first model.SchemaEdgeKind
	gotEdgeKind1, err = testSuite.BHDatabase.GetSchemaEdgeKindById(testSuite.Context, gotEdgeKind1.ID)
	require.NoError(t, err)
	compareSchemaEdgeKind(t, gotEdgeKind1, want1)
	// Expected fail - return error for record that does not exist
	_, err = testSuite.BHDatabase.GetSchemaEdgeKindById(testSuite.Context, 312412213)
	require.EqualError(t, err, "entity not found")
	// Expected fail - return error indicating non unique name
	_, err = testSuite.BHDatabase.CreateSchemaEdgeKind(testSuite.Context, edgeKind2.Name, edgeKind2.SchemaExtensionId, edgeKind2.Description, edgeKind2.IsTraversable)
	require.ErrorIs(t, err, database.ErrDuplicateSchemaEdgeKindName)
}

func compareSchemaEdgeKind(t *testing.T, got, want model.SchemaEdgeKind) {
	t.Helper()
	require.Equalf(t, want.Name, got.Name, "CreateSchemaEdgeKind - name - got %v, want %v", got.Name, want.Name)
	require.Equalf(t, want.Description, got.Description, "CreateSchemaEdgeKind - description - got %v, want %v", got.Description, want.Description)
	require.Equalf(t, want.IsTraversable, got.IsTraversable, "CreateSchemaEdgeKind - IsTraversable - got %v, want %t", got.IsTraversable, want.IsTraversable)
	require.Equalf(t, want.SchemaExtensionId, got.SchemaExtensionId, "CreateSchemaEdgeKind - SchemaExtensionId - got %d, want %d", got.SchemaExtensionId, want.SchemaExtensionId)
=======
func TestBloodhoundDB_CreateAndGetExtensionSchemaNodeKind(t *testing.T) {
	t.Parallel()

	testSuite := setupIntegrationTestSuite(t)

	defer teardownIntegrationTestSuite(t, &testSuite)

	extension, err := testSuite.BHDatabase.CreateGraphSchemaExtension(testSuite.Context, "test_extension", "test_extension", "1.0.0")
	require.NoError(t, err)
	var (
		nodeKind1 = model.SchemaNodeKind{
			Name:              "Test_Kind_1",
			SchemaExtensionId: extension.ID,
			DisplayName:       "Test_Kind_1",
			Description:       "A test kind",
			IsDisplayKind:     false,
			Icon:              "test_icon",
			IconColor:         "blue",
		}
		nodeKind2 = model.SchemaNodeKind{
			Name:              "Test_Kind_2",
			SchemaExtensionId: extension.ID,
			DisplayName:       "Test_Kind_2",
			Description:       "A test kind",
			IsDisplayKind:     false,
			Icon:              "test_icon",
			IconColor:         "blue",
		}

		want = model.SchemaNodeKind{
			Name:              "Test_Kind_1",
			SchemaExtensionId: extension.ID,
			DisplayName:       "Test_Kind_1",
			Description:       "A test kind",
			IsDisplayKind:     false,
			Icon:              "test_icon",
			IconColor:         "blue",
		}
		want2 = model.SchemaNodeKind{
			Name:              "Test_Kind_2",
			SchemaExtensionId: extension.ID,
			DisplayName:       "Test_Kind_2",
			Description:       "A test kind",
			IsDisplayKind:     false,
			Icon:              "test_icon",
			IconColor:         "blue",
		}
	)

	// Expected success - create one model.SchemaNodeKind
	gotNodeKind1, err := testSuite.BHDatabase.CreateSchemaNodeKind(testSuite.Context, nodeKind1.Name, nodeKind1.SchemaExtensionId, nodeKind1.DisplayName, nodeKind1.Description, nodeKind1.IsDisplayKind, nodeKind1.Icon, nodeKind1.IconColor)
	require.NoError(t, err)
	compareSchemaNodeKind(t, gotNodeKind1, want)
	// Expected success - create a second model.SchemaNodeKind
	gotNodeKind2, err := testSuite.BHDatabase.CreateSchemaNodeKind(testSuite.Context, nodeKind2.Name, nodeKind2.SchemaExtensionId, nodeKind2.DisplayName, nodeKind2.Description, nodeKind2.IsDisplayKind, nodeKind2.Icon, nodeKind2.IconColor)
	require.NoError(t, err)
	compareSchemaNodeKind(t, gotNodeKind2, want2)
	// Expected success - get the first model.SchemaNodeKind
	gotNodeKind1, err = testSuite.BHDatabase.GetSchemaNodeKindByID(testSuite.Context, gotNodeKind1.ID)
	require.NoError(t, err)
	compareSchemaNodeKind(t, gotNodeKind1, want)
	// Expected fail - return error for record that does not exist
	_, err = testSuite.BHDatabase.GetSchemaNodeKindByID(testSuite.Context, 21321)
	require.EqualError(t, err, "entity not found")
	// Expected fail - return error indicating non unique name
	_, err = testSuite.BHDatabase.CreateSchemaNodeKind(testSuite.Context, nodeKind2.Name, nodeKind2.SchemaExtensionId, nodeKind2.DisplayName, nodeKind2.Description, nodeKind2.IsDisplayKind, nodeKind2.Icon, nodeKind2.IconColor)
	require.ErrorIs(t, err, database.ErrDuplicateSchemaNodeKindName)
}

func compareSchemaNodeKind(t *testing.T, got, want model.SchemaNodeKind) {
	t.Helper()
	// require.Equalf(t, want.ID, got.ID, "CreateSchemaNodeKind(%v) - id mismatch", got.ID) - We cant predictably know the want id beforehand in parallel tests as other tests may already be using this table.
	require.Equalf(t, want.Name, got.Name, "CreateSchemaNodeKind(%v) - name mismatch", got.Name)
	require.Equalf(t, want.SchemaExtensionId, got.SchemaExtensionId, "CreateSchemaNodeKind(%v) - extension_id mismatch", got.SchemaExtensionId)
	require.Equalf(t, want.DisplayName, got.DisplayName, "CreateSchemaNodeKind(%v) - display_name mismatch", got.DisplayName)
	require.Equalf(t, want.Description, got.Description, "CreateSchemaNodeKind(%v) - description mismatch", got.Description)
	require.Equalf(t, want.IsDisplayKind, got.IsDisplayKind, "CreateSchemaNodeKind(%v) - is_display_kind mismatch", got.IsDisplayKind)
	require.Equalf(t, want.Icon, got.Icon, "CreateSchemaNodeKind(%v) - icon mismatch", got.Icon)
	require.Equalf(t, want.IconColor, got.IconColor, "CreateSchemaNodeKind(%v) - icon_color mismatch", got.IconColor)
>>>>>>> c58475e0
}<|MERGE_RESOLUTION|>--- conflicted
+++ resolved
@@ -77,73 +77,6 @@
 	require.Equal(t, "entity not found", err.Error())
 }
 
-<<<<<<< HEAD
-func TestDatabase_CreateAndGetSchemaEdgeKinds(t *testing.T) {
-	t.Parallel()
-	testSuite := setupIntegrationTestSuite(t)
-	defer teardownIntegrationTestSuite(t, &testSuite)
-	extension, err := testSuite.BHDatabase.CreateGraphSchemaExtension(testSuite.Context, "test_extension_schema_edge_kinds", "test_extension", "1.0.0")
-	require.NoError(t, err)
-
-	var (
-		edgeKind1 = model.SchemaEdgeKind{
-			Serial:            model.Serial{},
-			SchemaExtensionId: extension.ID,
-			Name:              "test_edge_kind_1",
-			Description:       "test edge kind",
-			IsTraversable:     false,
-		}
-		edgeKind2 = model.SchemaEdgeKind{
-			Serial:            model.Serial{},
-			SchemaExtensionId: extension.ID,
-			Name:              "test_edge_kind_2",
-			Description:       "test edge kind",
-			IsTraversable:     true,
-		}
-
-		want1 = model.SchemaEdgeKind{
-			Serial:            model.Serial{},
-			SchemaExtensionId: extension.ID,
-			Name:              "test_edge_kind_1",
-			Description:       "test edge kind",
-			IsTraversable:     false,
-		}
-		want2 = model.SchemaEdgeKind{
-			Serial:            model.Serial{},
-			SchemaExtensionId: extension.ID,
-			Name:              "test_edge_kind_2",
-			Description:       "test edge kind",
-			IsTraversable:     true,
-		}
-	)
-
-	// Expected success - create one model.SchemaEdgeKind
-	gotEdgeKind1, err := testSuite.BHDatabase.CreateSchemaEdgeKind(testSuite.Context, edgeKind1.Name, edgeKind1.SchemaExtensionId, edgeKind1.Description, edgeKind1.IsTraversable)
-	require.NoError(t, err)
-	compareSchemaEdgeKind(t, gotEdgeKind1, want1)
-	// Expected success - create a second model.SchemaEdgeKind
-	gotEdgeKind2, err := testSuite.BHDatabase.CreateSchemaEdgeKind(testSuite.Context, edgeKind2.Name, edgeKind2.SchemaExtensionId, edgeKind2.Description, edgeKind2.IsTraversable)
-	require.NoError(t, err)
-	compareSchemaEdgeKind(t, gotEdgeKind2, want2)
-	// Expected success - get first model.SchemaEdgeKind
-	gotEdgeKind1, err = testSuite.BHDatabase.GetSchemaEdgeKindById(testSuite.Context, gotEdgeKind1.ID)
-	require.NoError(t, err)
-	compareSchemaEdgeKind(t, gotEdgeKind1, want1)
-	// Expected fail - return error for record that does not exist
-	_, err = testSuite.BHDatabase.GetSchemaEdgeKindById(testSuite.Context, 312412213)
-	require.EqualError(t, err, "entity not found")
-	// Expected fail - return error indicating non unique name
-	_, err = testSuite.BHDatabase.CreateSchemaEdgeKind(testSuite.Context, edgeKind2.Name, edgeKind2.SchemaExtensionId, edgeKind2.Description, edgeKind2.IsTraversable)
-	require.ErrorIs(t, err, database.ErrDuplicateSchemaEdgeKindName)
-}
-
-func compareSchemaEdgeKind(t *testing.T, got, want model.SchemaEdgeKind) {
-	t.Helper()
-	require.Equalf(t, want.Name, got.Name, "CreateSchemaEdgeKind - name - got %v, want %v", got.Name, want.Name)
-	require.Equalf(t, want.Description, got.Description, "CreateSchemaEdgeKind - description - got %v, want %v", got.Description, want.Description)
-	require.Equalf(t, want.IsTraversable, got.IsTraversable, "CreateSchemaEdgeKind - IsTraversable - got %v, want %t", got.IsTraversable, want.IsTraversable)
-	require.Equalf(t, want.SchemaExtensionId, got.SchemaExtensionId, "CreateSchemaEdgeKind - SchemaExtensionId - got %d, want %d", got.SchemaExtensionId, want.SchemaExtensionId)
-=======
 func TestBloodhoundDB_CreateAndGetExtensionSchemaNodeKind(t *testing.T) {
 	t.Parallel()
 
@@ -223,5 +156,71 @@
 	require.Equalf(t, want.IsDisplayKind, got.IsDisplayKind, "CreateSchemaNodeKind(%v) - is_display_kind mismatch", got.IsDisplayKind)
 	require.Equalf(t, want.Icon, got.Icon, "CreateSchemaNodeKind(%v) - icon mismatch", got.Icon)
 	require.Equalf(t, want.IconColor, got.IconColor, "CreateSchemaNodeKind(%v) - icon_color mismatch", got.IconColor)
->>>>>>> c58475e0
+}
+
+func TestDatabase_CreateAndGetSchemaEdgeKinds(t *testing.T) {
+	t.Parallel()
+	testSuite := setupIntegrationTestSuite(t)
+	defer teardownIntegrationTestSuite(t, &testSuite)
+	extension, err := testSuite.BHDatabase.CreateGraphSchemaExtension(testSuite.Context, "test_extension_schema_edge_kinds", "test_extension", "1.0.0")
+	require.NoError(t, err)
+
+	var (
+		edgeKind1 = model.SchemaEdgeKind{
+			Serial:            model.Serial{},
+			SchemaExtensionId: extension.ID,
+			Name:              "test_edge_kind_1",
+			Description:       "test edge kind",
+			IsTraversable:     false,
+		}
+		edgeKind2 = model.SchemaEdgeKind{
+			Serial:            model.Serial{},
+			SchemaExtensionId: extension.ID,
+			Name:              "test_edge_kind_2",
+			Description:       "test edge kind",
+			IsTraversable:     true,
+		}
+
+		want1 = model.SchemaEdgeKind{
+			Serial:            model.Serial{},
+			SchemaExtensionId: extension.ID,
+			Name:              "test_edge_kind_1",
+			Description:       "test edge kind",
+			IsTraversable:     false,
+		}
+		want2 = model.SchemaEdgeKind{
+			Serial:            model.Serial{},
+			SchemaExtensionId: extension.ID,
+			Name:              "test_edge_kind_2",
+			Description:       "test edge kind",
+			IsTraversable:     true,
+		}
+	)
+
+	// Expected success - create one model.SchemaEdgeKind
+	gotEdgeKind1, err := testSuite.BHDatabase.CreateSchemaEdgeKind(testSuite.Context, edgeKind1.Name, edgeKind1.SchemaExtensionId, edgeKind1.Description, edgeKind1.IsTraversable)
+	require.NoError(t, err)
+	compareSchemaEdgeKind(t, gotEdgeKind1, want1)
+	// Expected success - create a second model.SchemaEdgeKind
+	gotEdgeKind2, err := testSuite.BHDatabase.CreateSchemaEdgeKind(testSuite.Context, edgeKind2.Name, edgeKind2.SchemaExtensionId, edgeKind2.Description, edgeKind2.IsTraversable)
+	require.NoError(t, err)
+	compareSchemaEdgeKind(t, gotEdgeKind2, want2)
+	// Expected success - get first model.SchemaEdgeKind
+	gotEdgeKind1, err = testSuite.BHDatabase.GetSchemaEdgeKindById(testSuite.Context, gotEdgeKind1.ID)
+	require.NoError(t, err)
+	compareSchemaEdgeKind(t, gotEdgeKind1, want1)
+	// Expected fail - return error for record that does not exist
+	_, err = testSuite.BHDatabase.GetSchemaEdgeKindById(testSuite.Context, 312412213)
+	require.EqualError(t, err, "entity not found")
+	// Expected fail - return error indicating non unique name
+	_, err = testSuite.BHDatabase.CreateSchemaEdgeKind(testSuite.Context, edgeKind2.Name, edgeKind2.SchemaExtensionId, edgeKind2.Description, edgeKind2.IsTraversable)
+	require.ErrorIs(t, err, database.ErrDuplicateSchemaEdgeKindName)
+}
+
+func compareSchemaEdgeKind(t *testing.T, got, want model.SchemaEdgeKind) {
+	t.Helper()
+	require.Equalf(t, want.Name, got.Name, "CreateSchemaEdgeKind - name - got %v, want %v", got.Name, want.Name)
+	require.Equalf(t, want.Description, got.Description, "CreateSchemaEdgeKind - description - got %v, want %v", got.Description, want.Description)
+	require.Equalf(t, want.IsTraversable, got.IsTraversable, "CreateSchemaEdgeKind - IsTraversable - got %v, want %t", got.IsTraversable, want.IsTraversable)
+	require.Equalf(t, want.SchemaExtensionId, got.SchemaExtensionId, "CreateSchemaEdgeKind - SchemaExtensionId - got %d, want %d", got.SchemaExtensionId, want.SchemaExtensionId)
 }