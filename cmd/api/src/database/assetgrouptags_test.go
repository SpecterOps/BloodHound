// Copyright 2025 Specter Ops, Inc.
//
// Licensed under the Apache License, Version 2.0
// you may not use this file except in compliance with the License.
// You may obtain a copy of the License at
//
//     http://www.apache.org/licenses/LICENSE-2.0
//
// Unless required by applicable law or agreed to in writing, software
// distributed under the License is distributed on an "AS IS" BASIS,
// WITHOUT WARRANTIES OR CONDITIONS OF ANY KIND, either express or implied.
// See the License for the specific language governing permissions and
// limitations under the License.
//
// SPDX-License-Identifier: Apache-2.0

//go:build integration

package database_test

import (
	"context"
	"testing"
	"time"

<<<<<<< HEAD
	"github.com/specterops/bloodhound/dawgs/graph"
=======
	"github.com/gofrs/uuid"
>>>>>>> c5bfecbb
	"github.com/specterops/bloodhound/src/database/types/null"
	"github.com/specterops/bloodhound/src/model"
	"github.com/specterops/bloodhound/src/test/integration"
	"github.com/stretchr/testify/require"
)

func TestDatabase_CreateAssetGroupTagSelector(t *testing.T) {
	var (
		dbInst          = integration.SetupDB(t)
		testCtx         = context.Background()
		testActor       = model.User{Unique: model.Unique{ID: uuid.FromStringOrNil("01234567-9012-4567-9012-456789012345")}}
		testName        = "test selector name"
		testDescription = "test description"
		isDefault       = false
		allowDisable    = true
		autoCertify     = null.BoolFrom(false)
		testSeeds       = []model.SelectorSeed{
			{Type: model.SelectorTypeObjectId, Value: "ObjectID1234"},
			{Type: model.SelectorTypeObjectId, Value: "ObjectID5678"},
		}
	)

	selector, err := dbInst.CreateAssetGroupTagSelector(testCtx, 1, testActor, testName, testDescription, isDefault, allowDisable, autoCertify, testSeeds)
	require.NoError(t, err)
	require.Equal(t, 1, selector.AssetGroupTagId)
	require.False(t, selector.CreatedAt.IsZero())
	require.Equal(t, testActor.ID.String(), selector.CreatedBy)
	require.False(t, selector.UpdatedAt.IsZero())
	require.Equal(t, testActor.ID.String(), selector.UpdatedBy)
	require.Empty(t, selector.DisabledAt)
	require.Empty(t, selector.DisabledBy)
	require.Equal(t, testName, selector.Name)
	require.Equal(t, testDescription, selector.Description)
	require.Equal(t, autoCertify, selector.AutoCertify)
	require.Equal(t, isDefault, selector.IsDefault)

	for idx, seed := range testSeeds {
		require.Equal(t, seed.Type, selector.Seeds[idx].Type)
		require.Equal(t, seed.Value, selector.Seeds[idx].Value)
	}

	history, err := dbInst.GetAssetGroupHistoryRecords(testCtx)
	require.NoError(t, err)
	require.Len(t, history, 1)
	require.Equal(t, model.AssetGroupHistoryActionCreateSelector, history[0].Action)
}

func TestDatabase_GetAssetGroupTagSelectorBySelectorId(t *testing.T) {
	var (
		dbInst          = integration.SetupDB(t)
		testCtx         = context.Background()
		testActor       = model.User{Unique: model.Unique{ID: uuid.FromStringOrNil("01234567-9012-4567-9012-456789012345")}}
		testName        = "test selector name"
		testDescription = "test description"
		isDefault       = false
		allowDisable    = true
		autoCertify     = null.BoolFrom(false)
		testSeeds       = []model.SelectorSeed{
			{Type: model.SelectorTypeObjectId, Value: "ObjectID1234"},
			{Type: model.SelectorTypeObjectId, Value: "ObjectID5678"},
		}
	)

	selector, err := dbInst.CreateAssetGroupTagSelector(testCtx, 1, testActor, testName, testDescription, isDefault, allowDisable, autoCertify, testSeeds)
	require.NoError(t, err)

	// test the read by ID function
	readBackSelector, err := dbInst.GetAssetGroupTagSelectorBySelectorId(testCtx, selector.ID)
	require.NoError(t, err)
	require.Equal(t, 1, readBackSelector.AssetGroupTagId)
	require.False(t, readBackSelector.CreatedAt.IsZero())
	require.Equal(t, testActor.ID.String(), readBackSelector.CreatedBy)
	require.False(t, readBackSelector.UpdatedAt.IsZero())
	require.Equal(t, testActor.ID.String(), readBackSelector.UpdatedBy)
	require.Empty(t, readBackSelector.DisabledAt)
	require.Empty(t, readBackSelector.DisabledBy)
	require.Equal(t, testName, readBackSelector.Name)
	require.Equal(t, testDescription, readBackSelector.Description)
	require.Equal(t, autoCertify, readBackSelector.AutoCertify)
	require.Equal(t, isDefault, readBackSelector.IsDefault)
	for idx, seed := range testSeeds {
		require.Equal(t, seed.Type, readBackSelector.Seeds[idx].Type)
		require.Equal(t, seed.Value, readBackSelector.Seeds[idx].Value)
	}
}

func TestDatabase_UpdateAssetGroupTagSelector(t *testing.T) {
	var (
		dbInst            = integration.SetupDB(t)
		testCtx           = context.Background()
		testActor         = model.User{Unique: model.Unique{ID: uuid.FromStringOrNil("11111111-9012-4567-9012-456789012345")}}
		updateActor       = model.User{Unique: model.Unique{ID: uuid.FromStringOrNil("22222222-9012-4567-9012-456789012345")}}
		testName          = "test selector name"
		updateName        = "updated name"
		testDescription   = "test description"
		updateDescription = "updated description"
		isDefault         = false
		allowDisable      = true
		autoCertify       = null.BoolFrom(false)
		updateAutoCert    = null.BoolFrom(true)
		disabledTime      = null.TimeFrom(time.Date(2025, time.March, 25, 12, 0, 0, 0, time.UTC))
		testSeeds         = []model.SelectorSeed{
			{Type: model.SelectorTypeObjectId, Value: "ObjectID1234"},
			{Type: model.SelectorTypeObjectId, Value: "ObjectID5678"},
		}
		updateSeeds = []model.SelectorSeed{
			{Type: model.SelectorTypeObjectId, Value: "ObjectIDUpdated1"},
			{Type: model.SelectorTypeObjectId, Value: "ObjectIDUpdated2"},
		}
	)

	selector, err := dbInst.CreateAssetGroupTagSelector(testCtx, 1, testActor, testName, testDescription, isDefault, allowDisable, autoCertify, testSeeds)
	require.NoError(t, err)

	selector.Name = updateName
	selector.Description = updateDescription
	selector.DisabledAt = disabledTime
	selector.DisabledBy = null.StringFrom(updateActor.ID.String())
	selector.AutoCertify = updateAutoCert
	selector.Seeds = updateSeeds

	// call the update function
	_, err = dbInst.UpdateAssetGroupTagSelector(testCtx, updateActor, selector)
	require.NoError(t, err)

	readBackSelector, err := dbInst.GetAssetGroupTagSelectorBySelectorId(testCtx, selector.ID)
	require.NoError(t, err)
	require.Equal(t, selector.AssetGroupTagId, readBackSelector.AssetGroupTagId)            // should be unchanged
	require.False(t, readBackSelector.CreatedAt.IsZero())                                   // should be unchanged
	require.Equal(t, testActor.ID.String(), readBackSelector.CreatedBy)                     // should be unchanged
	require.False(t, readBackSelector.UpdatedAt.IsZero())                                   // should be updated
	require.Equal(t, updateActor.ID.String(), readBackSelector.UpdatedBy)                   // should be updated
	require.Equal(t, disabledTime.Time.UTC(), readBackSelector.DisabledAt.Time.UTC())       // should be updated
	require.Equal(t, null.StringFrom(updateActor.ID.String()), readBackSelector.DisabledBy) // should be updated
	require.Equal(t, updateName, readBackSelector.Name)
	require.Equal(t, updateDescription, readBackSelector.Description)
	require.Equal(t, updateAutoCert, readBackSelector.AutoCertify)
	require.Equal(t, isDefault, readBackSelector.IsDefault)
	for idx, seed := range updateSeeds {
		require.Equal(t, seed.Type, readBackSelector.Seeds[idx].Type)
		require.Equal(t, seed.Value, readBackSelector.Seeds[idx].Value)
	}
}

func TestDatabase_CreateAssetGroupTag(t *testing.T) {
	var (
		dbInst          = integration.SetupDB(t)
		testCtx         = context.Background()
		tagType         = model.AssetGroupTagTypeTier
		testActor       = model.User{Unique: model.Unique{ID: uuid.FromStringOrNil("01234567-9012-4567-9012-456789012345")}}
		testName        = "test tag name"
		testDescription = "test tag description"
		position        = null.Int32{}
		requireCertify  = null.Bool{}
	)

	t.Run("successfully creates tag", func(t *testing.T) {
		tag, err := dbInst.CreateAssetGroupTag(testCtx, tagType, testActor, testName, testDescription, position, requireCertify)
		require.NoError(t, err)
		require.Equal(t, tagType, tag.Type)
		require.False(t, tag.CreatedAt.IsZero())
		require.Equal(t, testActor.ID.String(), tag.CreatedBy)
		require.False(t, tag.UpdatedAt.IsZero())
		require.Equal(t, testActor.ID.String(), tag.UpdatedBy)
		require.Empty(t, tag.DeletedAt)
		require.Empty(t, tag.DeletedBy)
		require.Equal(t, testName, tag.Name)
		require.Equal(t, testDescription, tag.Description)
		require.Equal(t, null.Int32{}, tag.Position)
		require.Equal(t, null.Bool{}, tag.RequireCertify)

		tag, err = dbInst.GetAssetGroupTag(testCtx, tag.ID)
		require.NoError(t, err)
		require.Equal(t, tagType, tag.Type)
		require.False(t, tag.CreatedAt.IsZero())
		require.Equal(t, testActor.ID.String(), tag.CreatedBy)
		require.False(t, tag.UpdatedAt.IsZero())
		require.Equal(t, testActor.ID.String(), tag.UpdatedBy)
		require.Empty(t, tag.DeletedAt)
		require.Empty(t, tag.DeletedBy)
		require.Equal(t, testName, tag.Name)
		require.Equal(t, testDescription, tag.Description)
		require.Equal(t, null.Int32{}, tag.Position)
		require.Equal(t, null.Bool{}, tag.RequireCertify)

		// verify history record was also created
		history, err := dbInst.GetAssetGroupHistoryRecords(testCtx)
		require.NoError(t, err)
		require.Len(t, history, 1)
		require.Equal(t, model.AssetGroupHistoryActionCreateTag, history[0].Action)
	})

	t.Run("Non existant tag errors out", func(t *testing.T) {
		_, err := dbInst.GetAssetGroupTag(testCtx, 1234)
		require.Error(t, err)
	})

}

func TestDatabase_GetAssetGroupTags(t *testing.T) {
	var (
		dbInst          = integration.SetupDB(t)
		testCtx         = context.Background()
		testDescription = "test tag description"
	)

	var (
		err            error
		label1, label2 model.AssetGroupTag
		tier1, tier2   model.AssetGroupTag
	)
	label1, err = dbInst.CreateAssetGroupTag(testCtx, model.AssetGroupTagTypeLabel, model.User{}, "label 1", testDescription, null.Int32{}, null.Bool{})
	require.NoError(t, err)
	label2, err = dbInst.CreateAssetGroupTag(testCtx, model.AssetGroupTagTypeLabel, model.User{}, "label 2", testDescription, null.Int32{}, null.Bool{})
	require.NoError(t, err)
	tier1, err = dbInst.CreateAssetGroupTag(testCtx, model.AssetGroupTagTypeTier, model.User{}, "tier 1", testDescription, null.Int32From(1), null.BoolFrom(false))
	require.NoError(t, err)
	tier2, err = dbInst.CreateAssetGroupTag(testCtx, model.AssetGroupTagTypeTier, model.User{}, "tier 2", testDescription, null.Int32From(2), null.BoolFrom(false))
	require.NoError(t, err)

	t.Run("filtering for Label returns labels", func(t *testing.T) {
		ids := []int{
			label1.ID,
			label2.ID,
		}

		items, err := dbInst.GetAssetGroupTags(testCtx, model.SQLFilter{SQLString: "type = ?", Params: []any{model.AssetGroupTagTypeLabel}})
		require.NoError(t, err)
		require.GreaterOrEqual(t, len(items), 2)
		for _, itm := range items {
			if itm.CreatedBy == model.AssetGroupActorSystem {
				continue
			}
			require.Equal(t, itm.Type, model.AssetGroupTagTypeLabel)
			require.Contains(t, ids, itm.ID)
		}
	})

	t.Run("filtering for Tier returns tiers", func(t *testing.T) {
		ids := []int{
			tier1.ID,
			tier2.ID,
		}

		items, err := dbInst.GetAssetGroupTags(testCtx, model.SQLFilter{SQLString: "type = ?", Params: []any{model.AssetGroupTagTypeTier}})
		require.NoError(t, err)
		require.GreaterOrEqual(t, len(items), 2)
		for _, itm := range items {
			if itm.CreatedBy == model.AssetGroupActorSystem {
				continue
			}
			require.Equal(t, itm.Type, model.AssetGroupTagTypeTier)
			require.Contains(t, ids, itm.ID)
		}
	})

	t.Run("no filter returns everything", func(t *testing.T) {
		ids := []int{
			label1.ID,
			label2.ID,
			tier1.ID,
			tier2.ID,
		}
		types := []model.AssetGroupTagType{
			model.AssetGroupTagTypeLabel,
			model.AssetGroupTagTypeTier,
		}

		items, err := dbInst.GetAssetGroupTags(testCtx, model.SQLFilter{})
		require.NoError(t, err)
		require.GreaterOrEqual(t, len(items), 4)
		for _, itm := range items {
			if itm.CreatedBy == model.AssetGroupActorSystem {
				continue
			}
			require.Contains(t, types, itm.Type)
			require.Contains(t, ids, itm.ID)
		}
	})
}

func TestDatabase_GetAssetGroupTagSelectorCounts(t *testing.T) {
	var (
		dbInst  = integration.SetupDB(t)
		testCtx = context.Background()
	)

	var (
		err            error
		label1, label2 model.AssetGroupTag
	)

	label1, err = dbInst.CreateAssetGroupTag(testCtx, model.AssetGroupTagTypeLabel, model.User{}, "label 1", "", null.Int32{}, null.Bool{})
	require.NoError(t, err)
	label2, err = dbInst.CreateAssetGroupTag(testCtx, model.AssetGroupTagTypeLabel, model.User{}, "label 2", "", null.Int32{}, null.Bool{})
	require.NoError(t, err)

	_, err = dbInst.CreateAssetGroupTagSelector(testCtx, label1.ID, model.User{}, "", "", false, true, null.BoolFrom(false), []model.SelectorSeed{})
	require.NoError(t, err)
	_, err = dbInst.CreateAssetGroupTagSelector(testCtx, label1.ID, model.User{}, "", "", false, true, null.BoolFrom(false), []model.SelectorSeed{})
	require.NoError(t, err)
	_, err = dbInst.CreateAssetGroupTagSelector(testCtx, label1.ID, model.User{}, "", "", false, true, null.BoolFrom(false), []model.SelectorSeed{})
	require.NoError(t, err)

	_, err = dbInst.CreateAssetGroupTagSelector(testCtx, label2.ID, model.User{}, "", "", false, true, null.BoolFrom(false), []model.SelectorSeed{})
	require.NoError(t, err)
	_, err = dbInst.CreateAssetGroupTagSelector(testCtx, label2.ID, model.User{}, "", "", false, true, null.BoolFrom(false), []model.SelectorSeed{})
	require.NoError(t, err)

	t.Run("single item count", func(t *testing.T) {
		counts, err := dbInst.GetAssetGroupTagSelectorCounts(testCtx, []int{label1.ID})
		require.NoError(t, err)
		require.Equal(t, 1, len(counts))
		require.Equal(t, 3, counts[label1.ID])
	})

	t.Run("multi item count", func(t *testing.T) {
		counts, err := dbInst.GetAssetGroupTagSelectorCounts(testCtx, []int{label1.ID, label2.ID})
		require.NoError(t, err)
		require.Equal(t, 2, len(counts))
		require.Equal(t, 3, counts[label1.ID])
		require.Equal(t, 2, counts[label2.ID])
	})

	t.Run("single value set for id with no results", func(t *testing.T) {
		nonexistentId := 1234
		counts, err := dbInst.GetAssetGroupTagSelectorCounts(testCtx, []int{nonexistentId})
		require.NoError(t, err)
		require.Equal(t, 1, len(counts))
		require.Equal(t, 0, counts[nonexistentId])
	})

	t.Run("multi value set for id with no results", func(t *testing.T) {
		nonexistentId := 1234
		counts, err := dbInst.GetAssetGroupTagSelectorCounts(testCtx, []int{label1.ID, nonexistentId})
		require.NoError(t, err)
		require.Equal(t, 2, len(counts))
		require.Equal(t, 3, counts[label1.ID])
		require.Equal(t, 0, counts[nonexistentId])
	})
}

func TestDatabase_GetAssetGroupTagSelectors(t *testing.T) {
	var (
		dbInst        = integration.SetupDB(t)
		testCtx       = context.Background()
		isDefault     = false
		allowDisable  = true
		autoCertify   = null.BoolFrom(false)
		test1Selector = model.AssetGroupTagSelector{
			Name:            "test selector name",
			Description:     "test description",
			AssetGroupTagId: 1,
			Seeds: []model.SelectorSeed{
				{Type: model.SelectorTypeObjectId, Value: "ObjectID1234"},
			},
			AllowDisable: true,
			AutoCertify:  autoCertify,
		}
		test2Selector = model.AssetGroupTagSelector{
			Name:            "test2 selector name",
			Description:     "test2 description",
			AssetGroupTagId: 1,
			Seeds: []model.SelectorSeed{
				{Type: model.SelectorTypeCypher, Value: "MATCH (n:User) RETURN n LIMIT 1;"},
			},
			AllowDisable: true,
			AutoCertify:  autoCertify,
		}
	)

	_, err := dbInst.CreateAssetGroupTagSelector(testCtx, 1, model.User{}, test1Selector.Name, test1Selector.Description, isDefault, allowDisable, autoCertify, test1Selector.Seeds)
	require.NoError(t, err)
	created_at := time.Now()
	_, err = dbInst.CreateAssetGroupTagSelector(testCtx, 1, model.User{}, test2Selector.Name, test2Selector.Description, isDefault, allowDisable, autoCertify, test2Selector.Seeds)
	require.NoError(t, err)

	t.Run("successfully returns an array of selectors, no filters", func(t *testing.T) {
		results, err := dbInst.GetAssetGroupTagSelectorsByTagId(testCtx, 1, model.SQLFilter{}, model.SQLFilter{})
		require.NoError(t, err)

		require.Equal(t, 2, len(results))
		require.Equal(t, test1Selector.Name, results[0].Name)
		require.Equal(t, test2Selector.Name, results[1].Name)
		require.Equal(t, test1Selector.Description, results[0].Description)
		require.Equal(t, test2Selector.Description, results[1].Description)
		require.Equal(t, test1Selector.AssetGroupTagId, results[0].AssetGroupTagId)
		require.Equal(t, test2Selector.AssetGroupTagId, results[1].AssetGroupTagId)
		require.Equal(t, test1Selector.IsDefault, results[0].IsDefault)
		require.Equal(t, test2Selector.IsDefault, results[1].IsDefault)
		require.Equal(t, test1Selector.AllowDisable, results[0].AllowDisable)
		require.Equal(t, test2Selector.AllowDisable, results[1].AllowDisable)
		require.Equal(t, test1Selector.AutoCertify, results[0].AutoCertify)
		require.Equal(t, test2Selector.AutoCertify, results[1].AutoCertify)

		for idx, seed := range test1Selector.Seeds {
			require.Equal(t, seed.Type, results[0].Seeds[idx].Type)
			require.Equal(t, seed.Value, results[0].Seeds[idx].Value)
		}

		for idx, seed := range test2Selector.Seeds {
			require.Equal(t, seed.Type, results[1].Seeds[idx].Type)
			require.Equal(t, seed.Value, results[1].Seeds[idx].Value)
		}

	})

	t.Run("successfully returns an array of seed selector filters", func(t *testing.T) {
		results, err := dbInst.GetAssetGroupTagSelectorsByTagId(testCtx, 1, model.SQLFilter{}, model.SQLFilter{SQLString: "type = ?", Params: []any{2}})
		require.NoError(t, err)

		require.Equal(t, 1, len(results))
		for idx, seed := range test2Selector.Seeds {
			require.Equal(t, seed.Type, results[0].Seeds[idx].Type)
			require.Equal(t, seed.Value, results[0].Seeds[idx].Value)
		}
	})

	t.Run("successfully returns an array of selector filters", func(t *testing.T) {
		results, err := dbInst.GetAssetGroupTagSelectorsByTagId(testCtx, 1, model.SQLFilter{SQLString: "created_at >= ?", Params: []any{created_at}}, model.SQLFilter{})
		require.NoError(t, err)

		require.Equal(t, 1, len(results))
		require.True(t, results[0].CreatedAt.After(created_at))

	})

}

<<<<<<< HEAD
func TestDatabase_GetSelectorsByMemberId(t *testing.T) {
	var (
		dbInst          = integration.SetupDB(t)
		testCtx         = context.Background()
		testSelectorId  = 1
		testNodeId      = uint64(1)
		certified       = 1
		testCertifiedBy = "testy"
		certifiedBy     = null.StringFrom(testCertifiedBy)
		source          = 1
		testMemberId    = 1
		isDefault       = false
		allowDisable    = true
		autoCertify     = null.BoolFrom(false)
		test1Selector   = model.AssetGroupTagSelector{
			Name:            "test selector name",
			Description:     "test description",
			AssetGroupTagId: 1,
			Seeds: []model.SelectorSeed{
				{Type: model.SelectorTypeObjectId, Value: "ObjectID1234"},
			},
		}
	)
	_, err := dbInst.CreateAssetGroupTagSelector(testCtx, 1, "id", test1Selector.Name, test1Selector.Description, isDefault, allowDisable, autoCertify, test1Selector.Seeds)
	require.NoError(t, err)
	err = dbInst.InsertSelectorNode(testCtx, testSelectorId, graph.ID(testNodeId), model.AssetGroupCertification(certified), certifiedBy, model.AssetGroupSelectorNodeSource(source))
	require.NoError(t, err)
	selectors, err := dbInst.GetSelectorsByMemberId(testCtx, testMemberId, test1Selector.AssetGroupTagId)
	require.NoError(t, err)
	require.Equal(t, testSelectorId, selectors[0].AssetGroupTagId)

=======
func TestDatabase_DeleteAssetGroupTagSelector(t *testing.T) {
	var (
		dbInst          = integration.SetupDB(t)
		testCtx         = context.Background()
		testName        = "test selector name"
		testDescription = "test description"
		isDefault       = false
		allowDisable    = true
		autoCertify     = null.BoolFrom(false)
		testSeeds       = []model.SelectorSeed{
			{Type: model.SelectorTypeObjectId, Value: "ObjectID1234"},
			{Type: model.SelectorTypeObjectId, Value: "ObjectID5678"},
		}
	)

	selector, err := dbInst.CreateAssetGroupTagSelector(testCtx, 1, model.User{}, testName, testDescription, isDefault, allowDisable, autoCertify, testSeeds)
	require.NoError(t, err)

	history, err := dbInst.GetAssetGroupHistoryRecords(testCtx)
	require.NoError(t, err)
	require.Len(t, history, 1)
	require.Equal(t, model.AssetGroupHistoryActionCreateSelector, history[0].Action)

	t.Run("successfully deletes tag", func(t *testing.T) {
		err := dbInst.DeleteAssetGroupTagSelector(testCtx, model.User{}, selector)
		require.NoError(t, err)

		// verify selector is gone
		_, err = dbInst.GetAssetGroupTagSelectorBySelectorId(testCtx, selector.ID)
		require.EqualError(t, err, "entity not found")

		// verify a history record was created for the delete action
		history, err := dbInst.GetAssetGroupHistoryRecords(testCtx)
		require.NoError(t, err)
		require.Len(t, history, 2)
		require.Equal(t, model.AssetGroupHistoryActionDeleteSelector, history[1].Action)
	})
>>>>>>> c5bfecbb
}<|MERGE_RESOLUTION|>--- conflicted
+++ resolved
@@ -23,11 +23,8 @@
 	"testing"
 	"time"
 
-<<<<<<< HEAD
+	"github.com/gofrs/uuid"
 	"github.com/specterops/bloodhound/dawgs/graph"
-=======
-	"github.com/gofrs/uuid"
->>>>>>> c5bfecbb
 	"github.com/specterops/bloodhound/src/database/types/null"
 	"github.com/specterops/bloodhound/src/model"
 	"github.com/specterops/bloodhound/src/test/integration"
@@ -457,7 +454,6 @@
 
 }
 
-<<<<<<< HEAD
 func TestDatabase_GetSelectorsByMemberId(t *testing.T) {
 	var (
 		dbInst          = integration.SetupDB(t)
@@ -488,8 +484,7 @@
 	selectors, err := dbInst.GetSelectorsByMemberId(testCtx, testMemberId, test1Selector.AssetGroupTagId)
 	require.NoError(t, err)
 	require.Equal(t, testSelectorId, selectors[0].AssetGroupTagId)
-
-=======
+}
 func TestDatabase_DeleteAssetGroupTagSelector(t *testing.T) {
 	var (
 		dbInst          = integration.SetupDB(t)
@@ -527,5 +522,4 @@
 		require.Len(t, history, 2)
 		require.Equal(t, model.AssetGroupHistoryActionDeleteSelector, history[1].Action)
 	})
->>>>>>> c5bfecbb
 }