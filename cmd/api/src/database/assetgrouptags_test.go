--- conflicted
+++ resolved
@@ -333,7 +333,6 @@
 
 }
 
-<<<<<<< HEAD
 func TestDatabase_UpdateAssetGroupTag(t *testing.T) {
 	var (
 		dbInst    = integration.SetupDB(t)
@@ -548,7 +547,73 @@
 			updated4.Position.ValueOrZero(),
 			updated2.Position.ValueOrZero(),
 		)
-=======
+
+		// verify history records were created
+		history, err := dbInst.GetAssetGroupHistoryRecords(testCtx)
+		require.NoError(t, err)
+		require.GreaterOrEqual(t, len(history), 2)
+		n := len(history) - 2
+		require.Equal(t, model.AssetGroupHistoryActionUpdateTag, history[n+0].Action)
+		require.Equal(t, history[n+0].AssetGroupTagId, tag2.ID)
+		require.Equal(t, model.AssetGroupHistoryActionUpdateTag, history[n+1].Action)
+		require.Equal(t, history[n+1].AssetGroupTagId, tag3.ID)
+	})
+
+	t.Run("shifts tier lower successfully", func(t *testing.T) {
+		dbInst := integration.SetupDB(t)
+
+		tag1, err := dbInst.CreateAssetGroupTag(testCtx, model.AssetGroupTagTypeTier, testActor, "downshift1", "", null.Int32From(2), null.Bool{})
+		require.NoError(t, err)
+		tag2, err := dbInst.CreateAssetGroupTag(testCtx, model.AssetGroupTagTypeTier, testActor, "downshift2", "", null.Int32From(3), null.Bool{})
+		require.NoError(t, err)
+		tag3, err := dbInst.CreateAssetGroupTag(testCtx, model.AssetGroupTagTypeTier, testActor, "downshift3", "", null.Int32From(4), null.Bool{})
+		require.NoError(t, err)
+		tag4, err := dbInst.CreateAssetGroupTag(testCtx, model.AssetGroupTagTypeTier, testActor, "downshift4", "", null.Int32From(5), null.Bool{})
+		require.NoError(t, err)
+
+		toUpdate := tag1
+		toUpdate.Position = null.Int32From(3)
+		_, err = dbInst.UpdateAssetGroupTag(testCtx, testActor, toUpdate)
+		require.NoError(t, err)
+
+		// load new positions
+		updated1, err := dbInst.GetAssetGroupTag(testCtx, tag1.ID)
+		require.NoError(t, err)
+		updated2, err := dbInst.GetAssetGroupTag(testCtx, tag2.ID)
+		require.NoError(t, err)
+		updated3, err := dbInst.GetAssetGroupTag(testCtx, tag3.ID)
+		require.NoError(t, err)
+		updated4, err := dbInst.GetAssetGroupTag(testCtx, tag4.ID)
+		require.NoError(t, err)
+		log.Printf("shiftdown: before: %v", []int32{tag1.Position.ValueOrZero(), tag2.Position.ValueOrZero(), tag3.Position.ValueOrZero(), tag4.Position.ValueOrZero()})
+		log.Printf("shiftdown: after: %v", []int32{updated1.Position.ValueOrZero(), updated2.Position.ValueOrZero(), updated3.Position.ValueOrZero(), updated4.Position.ValueOrZero()})
+
+		// verify positions
+		require.Greater(t,
+			updated1.Position.ValueOrZero(),
+			updated2.Position.ValueOrZero(),
+		)
+		require.Greater(t,
+			updated3.Position.ValueOrZero(),
+			updated1.Position.ValueOrZero(),
+		)
+		require.Greater(t,
+			updated4.Position.ValueOrZero(),
+			updated3.Position.ValueOrZero(),
+		)
+
+		// verify history records were created
+		history, err := dbInst.GetAssetGroupHistoryRecords(testCtx)
+		require.NoError(t, err)
+		require.GreaterOrEqual(t, len(history), 2)
+		n := len(history) - 2
+		require.Equal(t, model.AssetGroupHistoryActionUpdateTag, history[n+0].Action)
+		require.Equal(t, history[n+0].AssetGroupTagId, tag2.ID)
+		require.Equal(t, model.AssetGroupHistoryActionUpdateTag, history[n+1].Action)
+		require.Equal(t, history[n+1].AssetGroupTagId, tag1.ID)
+	})
+}
+
 func TestDatabase_DeleteAssetGroupTag(t *testing.T) {
 	var (
 		testCtx            = context.Background()
@@ -624,73 +689,10 @@
 
 		err = dbInst.DeleteAssetGroupTag(testCtx, testUser, assetGroupTagLabel4)
 		require.NoError(t, err)
->>>>>>> 8e1caeca
 
 		// verify history records were created
 		history, err := dbInst.GetAssetGroupHistoryRecords(testCtx)
 		require.NoError(t, err)
-<<<<<<< HEAD
-		require.GreaterOrEqual(t, len(history), 2)
-		n := len(history) - 2
-		require.Equal(t, model.AssetGroupHistoryActionUpdateTag, history[n+0].Action)
-		require.Equal(t, history[n+0].AssetGroupTagId, tag2.ID)
-		require.Equal(t, model.AssetGroupHistoryActionUpdateTag, history[n+1].Action)
-		require.Equal(t, history[n+1].AssetGroupTagId, tag3.ID)
-	})
-
-	t.Run("shifts tier lower successfully", func(t *testing.T) {
-		dbInst := integration.SetupDB(t)
-
-		tag1, err := dbInst.CreateAssetGroupTag(testCtx, model.AssetGroupTagTypeTier, testActor, "downshift1", "", null.Int32From(2), null.Bool{})
-		require.NoError(t, err)
-		tag2, err := dbInst.CreateAssetGroupTag(testCtx, model.AssetGroupTagTypeTier, testActor, "downshift2", "", null.Int32From(3), null.Bool{})
-		require.NoError(t, err)
-		tag3, err := dbInst.CreateAssetGroupTag(testCtx, model.AssetGroupTagTypeTier, testActor, "downshift3", "", null.Int32From(4), null.Bool{})
-		require.NoError(t, err)
-		tag4, err := dbInst.CreateAssetGroupTag(testCtx, model.AssetGroupTagTypeTier, testActor, "downshift4", "", null.Int32From(5), null.Bool{})
-		require.NoError(t, err)
-
-		toUpdate := tag1
-		toUpdate.Position = null.Int32From(3)
-		_, err = dbInst.UpdateAssetGroupTag(testCtx, testActor, toUpdate)
-		require.NoError(t, err)
-
-		// load new positions
-		updated1, err := dbInst.GetAssetGroupTag(testCtx, tag1.ID)
-		require.NoError(t, err)
-		updated2, err := dbInst.GetAssetGroupTag(testCtx, tag2.ID)
-		require.NoError(t, err)
-		updated3, err := dbInst.GetAssetGroupTag(testCtx, tag3.ID)
-		require.NoError(t, err)
-		updated4, err := dbInst.GetAssetGroupTag(testCtx, tag4.ID)
-		require.NoError(t, err)
-		log.Printf("shiftdown: before: %v", []int32{tag1.Position.ValueOrZero(), tag2.Position.ValueOrZero(), tag3.Position.ValueOrZero(), tag4.Position.ValueOrZero()})
-		log.Printf("shiftdown: after: %v", []int32{updated1.Position.ValueOrZero(), updated2.Position.ValueOrZero(), updated3.Position.ValueOrZero(), updated4.Position.ValueOrZero()})
-
-		// verify positions
-		require.Greater(t,
-			updated1.Position.ValueOrZero(),
-			updated2.Position.ValueOrZero(),
-		)
-		require.Greater(t,
-			updated3.Position.ValueOrZero(),
-			updated1.Position.ValueOrZero(),
-		)
-		require.Greater(t,
-			updated4.Position.ValueOrZero(),
-			updated3.Position.ValueOrZero(),
-		)
-
-		// verify history records were created
-		history, err := dbInst.GetAssetGroupHistoryRecords(testCtx)
-		require.NoError(t, err)
-		require.GreaterOrEqual(t, len(history), 2)
-		n := len(history) - 2
-		require.Equal(t, model.AssetGroupHistoryActionUpdateTag, history[n+0].Action)
-		require.Equal(t, history[n+0].AssetGroupTagId, tag2.ID)
-		require.Equal(t, model.AssetGroupHistoryActionUpdateTag, history[n+1].Action)
-		require.Equal(t, history[n+1].AssetGroupTagId, tag1.ID)
-=======
 		require.Len(t, history, 2)
 		require.Equal(t, model.AssetGroupHistoryActionCreateTag, history[0].Action)
 		require.Equal(t, model.AssetGroupHistoryActionDeleteTag, history[1].Action)
@@ -701,7 +703,6 @@
 
 		_, err := dbInst.GetAssetGroupTag(testCtx, 1234)
 		require.Error(t, err)
->>>>>>> 8e1caeca
 	})
 }
 
