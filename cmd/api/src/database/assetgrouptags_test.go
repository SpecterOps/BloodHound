// Copyright 2025 Specter Ops, Inc.
//
// Licensed under the Apache License, Version 2.0
// you may not use this file except in compliance with the License.
// You may obtain a copy of the License at
//
//     http://www.apache.org/licenses/LICENSE-2.0
//
// Unless required by applicable law or agreed to in writing, software
// distributed under the License is distributed on an "AS IS" BASIS,
// WITHOUT WARRANTIES OR CONDITIONS OF ANY KIND, either express or implied.
// See the License for the specific language governing permissions and
// limitations under the License.
//
// SPDX-License-Identifier: Apache-2.0

//go:build integration

package database_test

import (
	"context"
	"testing"
	"time"

	"github.com/specterops/bloodhound/src/database/types/null"
	"github.com/specterops/bloodhound/src/model"
	"github.com/specterops/bloodhound/src/test/integration"
	"github.com/stretchr/testify/require"
)

func TestDatabase_CreateAssetGroupTagSelector(t *testing.T) {
	var (
		dbInst          = integration.SetupDB(t)
		testCtx         = context.Background()
		testActor       = "test_actor"
		testName        = "test selector name"
		testDescription = "test description"
		isDefault       = false
		allowDisable    = true
		autoCertify     = false
		testSeeds       = []model.SelectorSeed{
			{Type: model.SelectorTypeObjectId, Value: "ObjectID1234"},
			{Type: model.SelectorTypeObjectId, Value: "ObjectID5678"},
		}
	)

	selector, err := dbInst.CreateAssetGroupTagSelector(testCtx, 1, testActor, testName, testDescription, isDefault, allowDisable, autoCertify, testSeeds)
	require.NoError(t, err)
	require.Equal(t, 1, selector.AssetGroupTagId)
	require.False(t, selector.CreatedAt.IsZero())
	require.Equal(t, testActor, selector.CreatedBy)
	require.False(t, selector.UpdatedAt.IsZero())
	require.Equal(t, testActor, selector.UpdatedBy)
	require.Empty(t, selector.DisabledAt)
	require.Empty(t, selector.DisabledBy)
	require.Equal(t, testName, selector.Name)
	require.Equal(t, testDescription, selector.Description)
	require.Equal(t, autoCertify, selector.AutoCertify)
	require.Equal(t, isDefault, selector.IsDefault)

	for idx, seed := range testSeeds {
		require.Equal(t, seed.Type, selector.Seeds[idx].Type)
		require.Equal(t, seed.Value, selector.Seeds[idx].Value)
	}

	history, err := dbInst.GetAssetGroupHistoryRecords(testCtx)
	require.NoError(t, err)
	require.Len(t, history, 1)
	require.Equal(t, model.AssetGroupHistoryActionCreateSelector, history[0].Action)
}

func TestDatabase_CreateAssetGroupTag(t *testing.T) {
	var (
		dbInst          = integration.SetupDB(t)
		testCtx         = context.Background()
		tagType         = model.AssetGroupTagTypeTier
		testActor       = "test_actor"
		testName        = "test tag name"
		testDescription = "test tag description"
		position        = null.Int32{}
		requireCertify  = null.Bool{}
	)

	t.Run("successfully creates tag", func(t *testing.T) {
		tag, err := dbInst.CreateAssetGroupTag(testCtx, tagType, testActor, testName, testDescription, position, requireCertify)
		require.NoError(t, err)
		require.Equal(t, tagType, tag.Type)
		require.False(t, tag.CreatedAt.IsZero())
		require.Equal(t, testActor, tag.CreatedBy)
		require.False(t, tag.UpdatedAt.IsZero())
		require.Equal(t, testActor, tag.UpdatedBy)
		require.Empty(t, tag.DeletedAt)
		require.Empty(t, tag.DeletedBy)
		require.Equal(t, testName, tag.Name)
		require.Equal(t, testDescription, tag.Description)
		require.Equal(t, null.Int32{}, tag.Position)
		require.Equal(t, null.Bool{}, tag.RequireCertify)

		tag, err = dbInst.GetAssetGroupTag(testCtx, tag.ID)
		require.NoError(t, err)
		require.Equal(t, tagType, tag.Type)
		require.False(t, tag.CreatedAt.IsZero())
		require.Equal(t, testActor, tag.CreatedBy)
		require.False(t, tag.UpdatedAt.IsZero())
		require.Equal(t, testActor, tag.UpdatedBy)
		require.Empty(t, tag.DeletedAt)
		require.Empty(t, tag.DeletedBy)
		require.Equal(t, testName, tag.Name)
		require.Equal(t, testDescription, tag.Description)
		require.Equal(t, null.Int32{}, tag.Position)
		require.Equal(t, null.Bool{}, tag.RequireCertify)

		// verify history record was also created
		history, err := dbInst.GetAssetGroupHistoryRecords(testCtx)
		require.NoError(t, err)
		require.Len(t, history, 1)
		require.Equal(t, model.AssetGroupHistoryActionCreateTag, history[0].Action)
	})

	t.Run("creating tag with AssetGroupTagTypeAll fails", func(t *testing.T) {
		_, err := dbInst.CreateAssetGroupTag(testCtx, model.AssetGroupTagTypeAll, testActor, testName, testDescription, position, requireCertify)
		require.Error(t, err)
	})

	t.Run("Non existant tag errors out", func(t *testing.T) {
		_, err := dbInst.GetAssetGroupTag(testCtx, 1234)
		require.Error(t, err)
	})

}

<<<<<<< HEAD
func TestDatabase_GetAssetGroupTags(t *testing.T) {
	var (
		dbInst          = integration.SetupDB(t)
		testCtx         = context.Background()
		testActor       = "test_actor"
		testDescription = "test tag description"
	)

	var (
		err            error
		label1, label2 model.AssetGroupTag
		tier1, tier2   model.AssetGroupTag
	)
	label1, err = dbInst.CreateAssetGroupTag(testCtx, model.AssetGroupTagTypeLabel, testActor, "label 1", testDescription, null.Int32{}, null.Bool{})
	require.NoError(t, err)
	label2, err = dbInst.CreateAssetGroupTag(testCtx, model.AssetGroupTagTypeLabel, testActor, "label 2", testDescription, null.Int32{}, null.Bool{})
	require.NoError(t, err)
	tier1, err = dbInst.CreateAssetGroupTag(testCtx, model.AssetGroupTagTypeTier, testActor, "tier 1", testDescription, null.Int32From(1), null.BoolFrom(false))
	require.NoError(t, err)
	tier2, err = dbInst.CreateAssetGroupTag(testCtx, model.AssetGroupTagTypeTier, testActor, "tier 2", testDescription, null.Int32From(2), null.BoolFrom(false))
	require.NoError(t, err)

	t.Run("AssetGroupTagTypeLabel returns labels", func(t *testing.T) {
		ids := []int{
			label1.ID,
			label2.ID,
		}

		items, err := dbInst.GetAssetGroupTags(testCtx, model.AssetGroupTagTypeLabel)
		require.NoError(t, err)
		require.GreaterOrEqual(t, len(items), 2)
		for _, itm := range items {
			if itm.CreatedBy == model.AssetGroupActorSystem {
				continue
			}
			require.Equal(t, itm.Type, model.AssetGroupTagTypeLabel)
			require.Contains(t, ids, itm.ID)
		}
	})

	t.Run("AssetGroupTagTypeTier returns tiers", func(t *testing.T) {
		ids := []int{
			tier1.ID,
			tier2.ID,
		}

		items, err := dbInst.GetAssetGroupTags(testCtx, model.AssetGroupTagTypeTier)
		require.NoError(t, err)
		require.GreaterOrEqual(t, len(items), 2)
		for _, itm := range items {
			if itm.CreatedBy == model.AssetGroupActorSystem {
				continue
			}
			require.Equal(t, itm.Type, model.AssetGroupTagTypeTier)
			require.Contains(t, ids, itm.ID)
		}
	})

	t.Run("AssetGroupTagTypeAll returns everything", func(t *testing.T) {
		ids := []int{
			label1.ID,
			label2.ID,
			tier1.ID,
			tier2.ID,
		}
		types := []model.AssetGroupTagType{
			model.AssetGroupTagTypeLabel,
			model.AssetGroupTagTypeTier,
		}

		items, err := dbInst.GetAssetGroupTags(testCtx, model.AssetGroupTagTypeAll)
		require.NoError(t, err)
		require.GreaterOrEqual(t, len(items), 4)
		for _, itm := range items {
			if itm.CreatedBy == model.AssetGroupActorSystem {
				continue
			}
			require.Contains(t, types, itm.Type)
			require.Contains(t, ids, itm.ID)
		}
	})
=======
func TestDatabase_GetAssetGroupTagSelectors(t *testing.T) {
	var (
		dbInst        = integration.SetupDB(t)
		testCtx       = context.Background()
		isDefault     = false
		allowDisable  = true
		autoCertify   = false
		test1Selector = model.AssetGroupTagSelector{
			Name:            "test selector name",
			Description:     "test description",
			AssetGroupTagId: 1,
			Seeds: []model.SelectorSeed{
				{Type: model.SelectorTypeObjectId, Value: "ObjectID1234"},
			},
			AllowDisable: true,
		}
		test2Selector = model.AssetGroupTagSelector{
			Name:            "test2 selector name",
			Description:     "test2 description",
			AssetGroupTagId: 1,
			Seeds: []model.SelectorSeed{
				{Type: model.SelectorTypeCypher, Value: "MATCH (n:User) RETURN n LIMIT 1;"},
			},
			AllowDisable: true,
		}
	)

	_, err := dbInst.CreateAssetGroupTagSelector(testCtx, 1, "id", test1Selector.Name, test1Selector.Description, isDefault, allowDisable, autoCertify, test1Selector.Seeds)
	require.NoError(t, err)
	created_at := time.Now()
	_, err = dbInst.CreateAssetGroupTagSelector(testCtx, 1, "id2", test2Selector.Name, test2Selector.Description, isDefault, allowDisable, autoCertify, test2Selector.Seeds)
	require.NoError(t, err)

	t.Run("successfully returns an array of selectors, no filters", func(t *testing.T) {
		results, err := dbInst.GetAssetGroupTagSelectorsByTagId(testCtx, 1, model.SQLFilter{}, model.SQLFilter{})
		require.NoError(t, err)

		require.Equal(t, 2, len(results))
		require.Equal(t, test1Selector.Name, results[0].Name)
		require.Equal(t, test2Selector.Name, results[1].Name)
		require.Equal(t, test1Selector.Description, results[0].Description)
		require.Equal(t, test2Selector.Description, results[1].Description)
		require.Equal(t, test1Selector.AssetGroupTagId, results[0].AssetGroupTagId)
		require.Equal(t, test2Selector.AssetGroupTagId, results[1].AssetGroupTagId)
		require.Equal(t, test1Selector.IsDefault, results[0].IsDefault)
		require.Equal(t, test2Selector.IsDefault, results[1].IsDefault)
		require.Equal(t, test1Selector.AllowDisable, results[0].AllowDisable)
		require.Equal(t, test2Selector.AllowDisable, results[1].AllowDisable)
		require.Equal(t, test1Selector.AutoCertify, results[0].AutoCertify)
		require.Equal(t, test2Selector.AutoCertify, results[1].AutoCertify)

		for idx, seed := range test1Selector.Seeds {
			require.Equal(t, seed.Type, results[0].Seeds[idx].Type)
			require.Equal(t, seed.Value, results[0].Seeds[idx].Value)
		}

		for idx, seed := range test2Selector.Seeds {
			require.Equal(t, seed.Type, results[1].Seeds[idx].Type)
			require.Equal(t, seed.Value, results[1].Seeds[idx].Value)
		}

	})

	t.Run("successfully returns an array of seed selector filters", func(t *testing.T) {
		results, err := dbInst.GetAssetGroupTagSelectorsByTagId(testCtx, 1, model.SQLFilter{}, model.SQLFilter{SQLString: "type = ?", Params: []any{2}})
		require.NoError(t, err)

		require.Equal(t, 1, len(results))
		for idx, seed := range test2Selector.Seeds {
			require.Equal(t, seed.Type, results[0].Seeds[idx].Type)
			require.Equal(t, seed.Value, results[0].Seeds[idx].Value)
		}
	})

	t.Run("successfully returns an array of selector filters", func(t *testing.T) {
		results, err := dbInst.GetAssetGroupTagSelectorsByTagId(testCtx, 1, model.SQLFilter{SQLString: "created_at >= ?", Params: []any{created_at}}, model.SQLFilter{})
		require.NoError(t, err)

		require.Equal(t, 1, len(results))
		require.True(t, results[0].CreatedAt.After(created_at))

	})

>>>>>>> 3c7117e9
}<|MERGE_RESOLUTION|>--- conflicted
+++ resolved
@@ -130,7 +130,6 @@
 
 }
 
-<<<<<<< HEAD
 func TestDatabase_GetAssetGroupTags(t *testing.T) {
 	var (
 		dbInst          = integration.SetupDB(t)
@@ -212,7 +211,8 @@
 			require.Contains(t, ids, itm.ID)
 		}
 	})
-=======
+}
+
 func TestDatabase_GetAssetGroupTagSelectors(t *testing.T) {
 	var (
 		dbInst        = integration.SetupDB(t)
@@ -296,5 +296,4 @@
 
 	})
 
->>>>>>> 3c7117e9
 }