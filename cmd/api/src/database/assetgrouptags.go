--- conflicted
+++ resolved
@@ -39,15 +39,11 @@
 type AssetGroupTagData interface {
 	CreateAssetGroupTag(ctx context.Context, tagType model.AssetGroupTagType, user model.User, name string, description string, position null.Int32, requireCertify null.Bool) (model.AssetGroupTag, error)
 	UpdateAssetGroupTag(ctx context.Context, user model.User, tag model.AssetGroupTag) (model.AssetGroupTag, error)
+	DeleteAssetGroupTag(ctx context.Context, user model.User, assetGroupTag model.AssetGroupTag) error
 	GetAssetGroupTag(ctx context.Context, assetGroupTagId int) (model.AssetGroupTag, error)
 	GetAssetGroupTags(ctx context.Context, sqlFilter model.SQLFilter) (model.AssetGroupTags, error)
 	GetOrderedAssetGroupTagTiers(ctx context.Context) ([]model.AssetGroupTag, error)
-<<<<<<< HEAD
 	GetAssetGroupTagForSelection(ctx context.Context) ([]model.AssetGroupTag, error)
-	UpdateTierPositions(ctx context.Context, user model.User, orderedTags model.AssetGroupTags, ignoredTagIds ...int) error
-=======
-	DeleteAssetGroupTag(ctx context.Context, user model.User, assetGroupTag model.AssetGroupTag) error
->>>>>>> 8e1caeca
 }
 
 // AssetGroupTagSelectorData defines the methods required to interact with the asset_group_tag_selectors and asset_group_tag_selector_seeds tables
@@ -369,7 +365,6 @@
 	return tag, nil
 }
 
-<<<<<<< HEAD
 func (s *BloodhoundDB) UpdateAssetGroupTag(ctx context.Context, user model.User, tag model.AssetGroupTag) (model.AssetGroupTag, error) {
 	var (
 		auditEntry = model.AuditEntry{
@@ -423,57 +418,10 @@
 				orderedTags = slices.Insert(orderedTags, newPosInt-1, tag)
 
 				if err := bhdb.UpdateTierPositions(ctx, user, orderedTags, tag.ID); err != nil {
-=======
-func (s *BloodhoundDB) DeleteAssetGroupTag(ctx context.Context, user model.User, assetGroupTag model.AssetGroupTag) error {
-	var (
-		auditEntry = model.AuditEntry{
-			Action: model.AuditLogActionDeleteAssetGroupTag,
-			Model:  &assetGroupTag, // Pointer is required to ensure success log contains updated fields after transaction
-		}
-	)
-
-	if err := s.AuditableTransaction(ctx, auditEntry, func(tx *gorm.DB) error {
-		bhdb := NewBloodhoundDB(tx, s.idResolver)
-
-		if selectors, err := bhdb.GetAssetGroupTagSelectorsByTagId(ctx, assetGroupTag.ID, model.SQLFilter{}, model.SQLFilter{}); err != nil {
-			return err
-		} else {
-			for _, selector := range selectors {
-				if err := bhdb.DeleteAssetGroupTagSelector(ctx, user, selector); err != nil {
 					return err
 				}
 			}
 		}
-
-		if assetGroupTag.Type == model.AssetGroupTagTypeTier && assetGroupTag.Position.Valid && assetGroupTag.Position.Int32 == 1 {
-			return fmt.Errorf("you cannot delete a tier in the 1st position")
-		} else if assetGroupTag.Type == model.AssetGroupTagTypeOwned {
-			return fmt.Errorf("you cannot delete the owned tag")
-		}
-
-		if result := tx.Exec(fmt.Sprintf(`
-			UPDATE %s SET kind_id = null, updated_at = NOW(), updated_by = ?, deleted_at = NOW(), deleted_by = ?, position = null
-			WHERE id = ?`,
-			assetGroupTag.TableName()),
-			user.ID.String(), user.ID.String(), assetGroupTag.ID); result.Error != nil {
-			return CheckError(result)
-		} else if result := tx.Exec("DELETE FROM kind WHERE id = ?", assetGroupTag.KindId); result.Error != nil {
-			return CheckError(result)
-		} else if err := bhdb.CreateAssetGroupHistoryRecord(ctx, user, assetGroupTag.Name, model.AssetGroupHistoryActionDeleteTag, assetGroupTag.ID, null.String{}, null.String{}); err != nil {
-			return err
-		}
-
-		if assetGroupTag.Type == model.AssetGroupTagTypeTier && assetGroupTag.Position.Valid && assetGroupTag.Position.Int32 > 1 {
-			if orderedTags, err := bhdb.GetOrderedAssetGroupTagTiers(ctx); err != nil {
-				return err
-			} else {
-				if err := bhdb.UpdateTierPositions(ctx, user, orderedTags); err != nil {
->>>>>>> 8e1caeca
-					return err
-				}
-			}
-		}
-<<<<<<< HEAD
 
 		if result := tx.Exec(
 			fmt.Sprintf(
@@ -523,66 +471,61 @@
 	}
 
 	return tag, nil
-=======
+}
+
+func (s *BloodhoundDB) DeleteAssetGroupTag(ctx context.Context, user model.User, assetGroupTag model.AssetGroupTag) error {
+	var (
+		auditEntry = model.AuditEntry{
+			Action: model.AuditLogActionDeleteAssetGroupTag,
+			Model:  &assetGroupTag, // Pointer is required to ensure success log contains updated fields after transaction
+		}
+	)
+
+	if err := s.AuditableTransaction(ctx, auditEntry, func(tx *gorm.DB) error {
+		bhdb := NewBloodhoundDB(tx, s.idResolver)
+
+		if selectors, err := bhdb.GetAssetGroupTagSelectorsByTagId(ctx, assetGroupTag.ID, model.SQLFilter{}, model.SQLFilter{}); err != nil {
+			return err
+		} else {
+			for _, selector := range selectors {
+				if err := bhdb.DeleteAssetGroupTagSelector(ctx, user, selector); err != nil {
+					return err
+				}
+			}
+		}
+
+		if assetGroupTag.Type == model.AssetGroupTagTypeTier && assetGroupTag.Position.Valid && assetGroupTag.Position.Int32 == 1 {
+			return fmt.Errorf("you cannot delete a tier in the 1st position")
+		} else if assetGroupTag.Type == model.AssetGroupTagTypeOwned {
+			return fmt.Errorf("you cannot delete the owned tag")
+		}
+
+		if result := tx.Exec(fmt.Sprintf(`
+			UPDATE %s SET kind_id = null, updated_at = NOW(), updated_by = ?, deleted_at = NOW(), deleted_by = ?, position = null
+			WHERE id = ?`,
+			assetGroupTag.TableName()),
+			user.ID.String(), user.ID.String(), assetGroupTag.ID); result.Error != nil {
+			return CheckError(result)
+		} else if result := tx.Exec("DELETE FROM kind WHERE id = ?", assetGroupTag.KindId); result.Error != nil {
+			return CheckError(result)
+		} else if err := bhdb.CreateAssetGroupHistoryRecord(ctx, user, assetGroupTag.Name, model.AssetGroupHistoryActionDeleteTag, assetGroupTag.ID, null.String{}, null.String{}); err != nil {
+			return err
+		}
+
+		if assetGroupTag.Type == model.AssetGroupTagTypeTier && assetGroupTag.Position.Valid && assetGroupTag.Position.Int32 > 1 {
+			if orderedTags, err := bhdb.GetOrderedAssetGroupTagTiers(ctx); err != nil {
+				return err
+			} else {
+				if err := bhdb.UpdateTierPositions(ctx, user, orderedTags); err != nil {
+					return err
+				}
+			}
+		}
 		return nil
 	}); err != nil {
 		return err
 	}
 	return nil
-}
-
-func (s *BloodhoundDB) UpdateTierPositions(ctx context.Context, user model.User, orderedTags model.AssetGroupTags, ignoredTagIds ...int) error {
-	for newPos, tag := range orderedTags {
-		newPos++ // position is 1 based not zero
-
-		if slices.Contains(ignoredTagIds, tag.ID) || tag.Position.ValueOrZero() == int32(newPos) {
-			continue
-		}
-
-		var (
-			auditEntry = model.AuditEntry{
-				Action: model.AuditLogActionUpdateAssetGroupTag,
-				Model:  &tag, // Pointer is required to ensure success log contains updated fields after transaction
-			}
-		)
-
-		if err := s.AuditableTransaction(ctx, auditEntry, func(tx *gorm.DB) error {
-			bhdb := NewBloodhoundDB(tx, s.idResolver)
-
-			tag.UpdatedAt = time.Now()
-			tag.UpdatedBy = user.ID.String()
-			tag.Position.SetValid(int32(newPos))
-
-			if err := tx.WithContext(ctx).Save(&tag).Error; err != nil {
-				return fmt.Errorf("failed to update tag position: %w", err)
-			}
-
-			if err := bhdb.CreateAssetGroupHistoryRecord(ctx, user, tag.Name, model.AssetGroupHistoryActionUpdateTag, tag.ID, null.String{}, null.String{}); err != nil {
-				return fmt.Errorf("failed to create history record: %w", err)
-			}
-
-			return nil
-		}); err != nil {
-			return err
-		}
-	}
-
-	return nil
-}
-
-func (s *BloodhoundDB) GetOrderedAssetGroupTagTiers(ctx context.Context) ([]model.AssetGroupTag, error) {
-	var tags model.AssetGroupTags
-	if result := s.db.WithContext(ctx).Raw(
-		fmt.Sprintf(
-			"SELECT id, type, kind_id, name, description, created_at, created_by, updated_at, updated_by, position, require_certify FROM %s WHERE type = ? AND deleted_at IS NULL ORDER BY position ASC",
-			model.AssetGroupTag{}.TableName(),
-		),
-		model.AssetGroupTagTypeTier,
-	).Find(&tags); result.Error != nil {
-		return model.AssetGroupTags{}, CheckError(result)
-	}
-	return tags, nil
->>>>>>> 8e1caeca
 }
 
 func (s *BloodhoundDB) GetAssetGroupTagSelectorsByTagId(ctx context.Context, assetGroupTagId int, selectorSqlFilter, selectorSeedSqlFilter model.SQLFilter) (model.AssetGroupTagSelectors, error) {
@@ -686,7 +629,6 @@
 		return nodes, nil
 	}
 	return nodes, CheckError(s.db.WithContext(ctx).Raw(fmt.Sprintf("SELECT selector_id, node_id, certified, certified_by, source, created_at, updated_at FROM %s WHERE selector_id IN ?", model.AssetGroupSelectorNode{}.TableName()), selectorIds).Find(&nodes))
-<<<<<<< HEAD
 }
 
 func (s *BloodhoundDB) UpdateTierPositions(ctx context.Context, user model.User, orderedTags model.AssetGroupTags, ignoredTagIds ...int) error {
@@ -726,6 +668,4 @@
 	}
 
 	return nil
-=======
->>>>>>> 8e1caeca
 }