// Copyright 2025 Specter Ops, Inc.
//
// Licensed under the Apache License, Version 2.0
// you may not use this file except in compliance with the License.
// You may obtain a copy of the License at
//
//     http://www.apache.org/licenses/LICENSE-2.0
//
// Unless required by applicable law or agreed to in writing, software
// distributed under the License is distributed on an "AS IS" BASIS,
// WITHOUT WARRANTIES OR CONDITIONS OF ANY KIND, either express or implied.
// See the License for the specific language governing permissions and
// limitations under the License.
//
// SPDX-License-Identifier: Apache-2.0

package model

import (
	"fmt"
	"strings"
	"time"

	"github.com/specterops/bloodhound/dawgs/graph"
	"github.com/specterops/bloodhound/src/database/types/null"
)

const (
	AssetGroupActorSystem = "SYSTEM"
)

type SelectorType int

const (
	SelectorTypeObjectId SelectorType = 1
	SelectorTypeCypher   SelectorType = 2
)

type AssetGroupTagType int

const (
	AssetGroupTagTypeTier  AssetGroupTagType = 1
	AssetGroupTagTypeLabel AssetGroupTagType = 2
	AssetGroupTagTypeOwned AssetGroupTagType = 3
)

type AssetGroupCertification int

const (
	AssetGroupCertificationRevoked AssetGroupCertification = -1
	AssetGroupCertificationNone    AssetGroupCertification = 0
	AssetGroupCertificationManual  AssetGroupCertification = 1
	AssetGroupCertificationAuto    AssetGroupCertification = 2
)

type AssetGroupSelectorNodeSource int

const (
	AssetGroupSelectorNodeSourceSeed   AssetGroupSelectorNodeSource = 1
	AssetGroupSelectorNodeSourceChild  AssetGroupSelectorNodeSource = 2
	AssetGroupSelectorNodeSourceParent AssetGroupSelectorNodeSource = 3
)

type AssetGroupExpansionMethod int

const (
	AssetGroupExpansionMethodNone     AssetGroupExpansionMethod = 0
	AssetGroupExpansionMethodAll      AssetGroupExpansionMethod = 1
	AssetGroupExpansionMethodChildren AssetGroupExpansionMethod = 2
	AssetGroupExpansionMethodParents  AssetGroupExpansionMethod = 3
)

type AssetGroupCertification int

const (
	AssetGroupCertificationRevoked AssetGroupCertification = -1
	AssetGroupCertificationNone    AssetGroupCertification = 0
	AssetGroupCertificationManual  AssetGroupCertification = 1
	AssetGroupCertificationAuto    AssetGroupCertification = 2
)

type AssetGroupSelectorNodeSource int

const (
	AssetGroupSelectorNodeSourceSeed   AssetGroupSelectorNodeSource = 1
	AssetGroupSelectorNodeSourceExpand AssetGroupSelectorNodeSource = 2
	AssetGroupSelectorNodeSourceParent AssetGroupSelectorNodeSource = 3
)

type AssetGroupTag struct {
	ID             int               `json:"id"`
	Type           AssetGroupTagType `json:"type"`
	KindId         int               `json:"kind_id"`
	Name           string            `json:"name"`
	Description    string            `json:"description"`
	CreatedAt      time.Time         `json:"created_at"`
	CreatedBy      string            `json:"created_by"`
	UpdatedAt      time.Time         `json:"updated_at"`
	UpdatedBy      string            `json:"updated_by"`
	DeletedAt      null.Time         `json:"deleted_at"`
	DeletedBy      null.String       `json:"deleted_by"`
	Position       null.Int32        `json:"position"`
	RequireCertify null.Bool         `json:"require_certify"`
}

type AssetGroupTags []AssetGroupTag

func (AssetGroupTag) TableName() string {
	return "asset_group_tags"
}

func (s AssetGroupTag) AuditData() AuditData {
	return AuditData{
		"id":              s.ID,
		"type":            s.Type,
		"kind_id":         s.KindId,
		"name":            s.Name,
		"description":     s.Description,
		"position":        s.Position,
		"require_certify": s.RequireCertify,
	}
}

func (s AssetGroupTag) ToKind() graph.Kind {
	return graph.StringKind(fmt.Sprintf("Tag_%s", strings.ReplaceAll(s.Name, " ", "_")))
}

func (s AssetGroupTag) IsStringColumn(filter string) bool {
	return filter == "name" || filter == "description"
}

func (s AssetGroupTag) ValidFilters() map[string][]FilterOperator {
	return map[string][]FilterOperator{
		"type":            {Equals, NotEquals},
		"name":            {Equals, NotEquals, ApproximatelyEquals},
		"description":     {Equals, NotEquals, ApproximatelyEquals},
		"created_at":      {Equals, GreaterThan, GreaterThanOrEquals, LessThan, LessThanOrEquals, NotEquals},
		"created_by":      {Equals, NotEquals},
		"updated_at":      {Equals, GreaterThan, GreaterThanOrEquals, LessThan, LessThanOrEquals, NotEquals},
		"updated_by":      {Equals, NotEquals},
		"deleted_at":      {Equals, GreaterThan, GreaterThanOrEquals, LessThan, LessThanOrEquals, NotEquals},
		"deleted_by":      {Equals, NotEquals},
		"require_certify": {Equals, NotEquals},
	}
}

func (s AssetGroupTag) ToType() string {
	switch s.Type {
	case AssetGroupTagTypeTier:
		return "tier"
	case AssetGroupTagTypeLabel:
		return "label"
	case AssetGroupTagTypeOwned:
		return "owned"
	default:
		return "unknown"
	}
}

func (s AssetGroupTag) GetExpansionMethod() AssetGroupExpansionMethod {
	switch s.Type {
	case AssetGroupTagTypeTier:
		return AssetGroupExpansionMethodAll
	case AssetGroupTagTypeLabel:
		return AssetGroupExpansionMethodChildren
	case AssetGroupTagTypeOwned:
		return AssetGroupExpansionMethodNone
	default:
		return AssetGroupExpansionMethodNone
	}
}

type SelectorSeed struct {
	SelectorId int          `json:"selector_id"`
	Type       SelectorType `json:"type"`
	Value      string       `json:"value"`
}

func (SelectorSeed) TableName() string {
	return "asset_group_tag_selector_seeds"
}

func (s SelectorSeed) AuditData() AuditData {
	return AuditData{
		"type":  s.Type,
		"value": s.Value,
	}
}

func (s SelectorSeed) ValidFilters() map[string][]FilterOperator {
	return map[string][]FilterOperator{"type": {Equals, NotEquals}}
}

type AssetGroupTagSelectors []AssetGroupTagSelector

type AssetGroupTagSelector struct {
	ID              int         `json:"id"`
	AssetGroupTagId int         `json:"asset_group_tag_id"`
	CreatedAt       time.Time   `json:"created_at"`
	CreatedBy       string      `json:"created_by"`
	UpdatedAt       time.Time   `json:"updated_at"`
	UpdatedBy       string      `json:"updated_by"`
	DisabledAt      null.Time   `json:"disabled_at"`
	DisabledBy      null.String `json:"disabled_by"`
	Name            string      `json:"name" validate:"required"`
	Description     string      `json:"description"`
	AutoCertify     null.Bool   `json:"auto_certify"`
	IsDefault       bool        `json:"is_default"`
	AllowDisable    bool        `json:"allow_disable"`

	Seeds []SelectorSeed `json:"seeds" validate:"required" gorm:"-"`
}

func (AssetGroupTagSelector) TableName() string {
	return "asset_group_tag_selectors"
}

func (s AssetGroupTagSelector) AuditData() AuditData {
	return AuditData{
		"id":                 s.ID,
		"asset_group_tag_id": s.AssetGroupTagId,
		"name":               s.Name,
		"description":        s.Description,
		"auto_certify":       s.AutoCertify,
		"is_default":         s.IsDefault,
	}
}

func (s AssetGroupTagSelector) IsStringColumn(filter string) bool {
	return filter == "name" || filter == "description"
}

func (s AssetGroupTagSelector) ValidFilters() map[string][]FilterOperator {
	return map[string][]FilterOperator{
		"auto_certify": {Equals, NotEquals},
		"created_at":   {Equals, GreaterThan, GreaterThanOrEquals, LessThan, LessThanOrEquals, NotEquals},
		"created_by":   {Equals, NotEquals},
		"description":  {Equals, NotEquals, ApproximatelyEquals},
		"disabled_at":  {Equals, GreaterThan, GreaterThanOrEquals, LessThan, LessThanOrEquals, NotEquals},
		"disabled_by":  {Equals, NotEquals},
		"is_default":   {Equals, NotEquals},
		"name":         {Equals, NotEquals, ApproximatelyEquals},
		"updated_at":   {Equals, GreaterThan, GreaterThanOrEquals, LessThan, LessThanOrEquals, NotEquals},
		"updated_by":   {Equals, NotEquals},
	}
}

type ListSelectorsResponse struct {
	Selectors AssetGroupTagSelectors `json:"selectors"`
}

type AssetGroupSelectorNode struct {
	SelectorId  int                          `json:"selector_id"`
	NodeId      graph.ID                     `json:"node_id"`
	Certified   AssetGroupCertification      `json:"certified"`
	CertifiedBy null.String                  `json:"certified_by"`
	Source      AssetGroupSelectorNodeSource `json:"source"`
<<<<<<< HEAD
=======
	CreatedAt   time.Time                    `json:"created_at"`
	UpdatedAt   time.Time                    `json:"updated_at"`
>>>>>>> c5bfecbb
}

func (s AssetGroupSelectorNode) TableName() string {
	return "asset_group_tag_selector_nodes"
}<|MERGE_RESOLUTION|>--- conflicted
+++ resolved
@@ -68,23 +68,6 @@
 	AssetGroupExpansionMethodAll      AssetGroupExpansionMethod = 1
 	AssetGroupExpansionMethodChildren AssetGroupExpansionMethod = 2
 	AssetGroupExpansionMethodParents  AssetGroupExpansionMethod = 3
-)
-
-type AssetGroupCertification int
-
-const (
-	AssetGroupCertificationRevoked AssetGroupCertification = -1
-	AssetGroupCertificationNone    AssetGroupCertification = 0
-	AssetGroupCertificationManual  AssetGroupCertification = 1
-	AssetGroupCertificationAuto    AssetGroupCertification = 2
-)
-
-type AssetGroupSelectorNodeSource int
-
-const (
-	AssetGroupSelectorNodeSourceSeed   AssetGroupSelectorNodeSource = 1
-	AssetGroupSelectorNodeSourceExpand AssetGroupSelectorNodeSource = 2
-	AssetGroupSelectorNodeSourceParent AssetGroupSelectorNodeSource = 3
 )
 
 type AssetGroupTag struct {
@@ -255,11 +238,8 @@
 	Certified   AssetGroupCertification      `json:"certified"`
 	CertifiedBy null.String                  `json:"certified_by"`
 	Source      AssetGroupSelectorNodeSource `json:"source"`
-<<<<<<< HEAD
-=======
 	CreatedAt   time.Time                    `json:"created_at"`
 	UpdatedAt   time.Time                    `json:"updated_at"`
->>>>>>> c5bfecbb
 }
 
 func (s AssetGroupSelectorNode) TableName() string {
