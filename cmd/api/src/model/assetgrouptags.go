--- conflicted
+++ resolved
@@ -108,7 +108,6 @@
 	return graph.StringKind(fmt.Sprintf("Tag_%s", strings.ReplaceAll(s.Name, " ", "_")))
 }
 
-<<<<<<< HEAD
 func (s AssetGroupTag) IsStringColumn(filter string) bool {
 	return filter == "name" || filter == "description"
 }
@@ -125,7 +124,9 @@
 		"deleted_at":      {Equals, GreaterThan, GreaterThanOrEquals, LessThan, LessThanOrEquals, NotEquals},
 		"deleted_by":      {Equals, NotEquals},
 		"require_certify": {Equals, NotEquals},
-=======
+	}
+}
+
 func (s AssetGroupTag) ToType() string {
 	switch s.Type {
 	case AssetGroupTagTypeTier:
@@ -149,7 +150,6 @@
 		return AssetGroupExpansionMethodNone
 	default:
 		return AssetGroupExpansionMethodNone
->>>>>>> 8ddcab82
 	}
 }
 
