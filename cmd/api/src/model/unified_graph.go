// Copyright 2023 Specter Ops, Inc.
//
// Licensed under the Apache License, Version 2.0
// you may not use this file except in compliance with the License.
// You may obtain a copy of the License at
//
//     http://www.apache.org/licenses/LICENSE-2.0
//
// Unless required by applicable law or agreed to in writing, software
// distributed under the License is distributed on an "AS IS" BASIS,
// WITHOUT WARRANTIES OR CONDITIONS OF ANY KIND, either express or implied.
// See the License for the specific language governing permissions and
// limitations under the License.
//
// SPDX-License-Identifier: Apache-2.0

package model

import (
	"time"

	"github.com/specterops/bloodhound/analysis"
	"github.com/specterops/bloodhound/analysis/tiering"
	"github.com/specterops/bloodhound/dawgs/graph"
	"github.com/specterops/bloodhound/graphschema/common"
)

// UnifiedGraph represents a single, generic and minimalistic graph
type UnifiedGraph struct {
	Nodes map[string]UnifiedNode `json:"nodes"`
	Edges []UnifiedEdge          `json:"edges"`
}

// NewUnifiedGraph returns a new UnifiedGraph struct with the Nodes field initialized to an empty map
func NewUnifiedGraph() UnifiedGraph {
	return UnifiedGraph{
		Nodes: map[string]UnifiedNode{},
		Edges: []UnifiedEdge{},
	}
}

// UnifiedNode represents a single node in a graph containing a minimal set of attributes for graph rendering
type UnifiedNode struct {
	Label         string         `json:"label"`
	Kind          string         `json:"kind"`
	ObjectId      string         `json:"objectId"`
	IsTierZero    bool           `json:"isTierZero"`
	IsOwnedObject bool           `json:"isOwnedObject"`
	LastSeen      time.Time      `json:"lastSeen"`
	Properties    map[string]any `json:"properties,omitempty"`
}

// UnifiedEdge represents a single path segment in a graph containing a minimal set of attributes for graph rendering
type UnifiedEdge struct {
	Source     string         `json:"source"`
	Target     string         `json:"target"`
	Label      string         `json:"label"`
	Kind       string         `json:"kind"`
	LastSeen   time.Time      `json:"lastSeen"`
	Properties map[string]any `json:"properties,omitempty"`
}

func FromDAWGSNode(node *graph.Node, includeProperties bool) UnifiedNode {
	var (
<<<<<<< HEAD
		props       = node.Properties
		objectId    = getTypedPropertyOrDefault(props, common.ObjectID.String(), "")
		label       = getTypedPropertyOrDefault(props, common.Name.String(), objectId)
		systemTags  = getTypedPropertyOrDefault(props, common.SystemTags.String(), "")
		lastSeen    = getTypedPropertyOrDefault(props, common.LastSeen.String(), time.Now())
		primaryKind = getTypedPropertyOrDefault(props, common.PrimaryKind.String(), "")
=======
		objectId   = getTypedPropertyOrDefault(node.Properties, common.ObjectID.String(), "")
		label      = getTypedPropertyOrDefault(node.Properties, common.Name.String(), objectId)
		lastSeen   = getTypedPropertyOrDefault(node.Properties, common.LastSeen.String(), time.Now())
		properties map[string]any
>>>>>>> f0fbd0a2
	)

	// only generic-ingested nodes have the PrimaryKind property set to control what icon the UI displays.
	kind := primaryKind
	if kind == "" {
		kind = analysis.GetNodeKind(node).String()
	}

	var properties map[string]any
	if includeProperties {
		properties = props.Map
	}

	return UnifiedNode{
		Label:         label,
		Kind:          kind,
		ObjectId:      objectId,
		IsTierZero:    tiering.IsTierZero(node),
		IsOwnedObject: tiering.IsOwned(node),
		LastSeen:      lastSeen,
		Properties:    properties,
	}
}

// This is being used with slices.Map so it is necessary to return a closure
func FromDAWGSRelationship(includeProperties bool) func(*graph.Relationship) UnifiedEdge {
	return func(rel *graph.Relationship) UnifiedEdge {
		var properties map[string]any

		if includeProperties {
			properties = rel.Properties.Map
		}

		return UnifiedEdge{
			Source:     rel.StartID.String(),
			Target:     rel.EndID.String(),
			Kind:       rel.Kind.String(),
			Label:      rel.Kind.String(),
			LastSeen:   getTypedPropertyOrDefault(rel.Properties, common.LastSeen.String(), time.Now()),
			Properties: properties,
		}
	}
}

func (s *UnifiedGraph) AddRelationship(rel *graph.Relationship, includeProperties bool) {
	formattedRelationship := FromDAWGSRelationship(includeProperties)(rel)
	s.Edges = append(s.Edges, formattedRelationship)
}

func (s *UnifiedGraph) AddNode(node *graph.Node, includeProperties bool) {
	formattedNode := FromDAWGSNode(node, includeProperties)
	s.Nodes[node.ID.String()] = formattedNode
}

func (s *UnifiedGraph) AddPathSet(paths graph.PathSet, includeProperties bool) {
	for _, path := range paths.Paths() {
		for _, node := range path.Nodes {
			s.AddNode(node, includeProperties)
		}

		for _, edge := range path.Edges {
			s.AddRelationship(edge, includeProperties)
		}
	}
}

type propType interface {
	string | time.Time
}

func getTypedPropertyOrDefault[T propType](props *graph.Properties, propName string, defaultValue T) T {
	var (
		prop  = props.GetOrDefault(propName, defaultValue)
		value any
	)
	switch any(defaultValue).(type) {
	case string:
		value, _ = prop.String()
	case time.Time:
		value, _ = prop.Time()
	}
	return value.(T)
}<|MERGE_RESOLUTION|>--- conflicted
+++ resolved
@@ -62,19 +62,11 @@
 
 func FromDAWGSNode(node *graph.Node, includeProperties bool) UnifiedNode {
 	var (
-<<<<<<< HEAD
 		props       = node.Properties
 		objectId    = getTypedPropertyOrDefault(props, common.ObjectID.String(), "")
 		label       = getTypedPropertyOrDefault(props, common.Name.String(), objectId)
-		systemTags  = getTypedPropertyOrDefault(props, common.SystemTags.String(), "")
 		lastSeen    = getTypedPropertyOrDefault(props, common.LastSeen.String(), time.Now())
 		primaryKind = getTypedPropertyOrDefault(props, common.PrimaryKind.String(), "")
-=======
-		objectId   = getTypedPropertyOrDefault(node.Properties, common.ObjectID.String(), "")
-		label      = getTypedPropertyOrDefault(node.Properties, common.Name.String(), objectId)
-		lastSeen   = getTypedPropertyOrDefault(node.Properties, common.LastSeen.String(), time.Now())
-		properties map[string]any
->>>>>>> f0fbd0a2
 	)
 
 	// only generic-ingested nodes have the PrimaryKind property set to control what icon the UI displays.
