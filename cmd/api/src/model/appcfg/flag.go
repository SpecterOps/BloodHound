--- conflicted
+++ resolved
@@ -39,12 +39,8 @@
 	FeatureOIDCSupport                = "oidc_support"
 	FeatureNTLMPostProcessing         = "ntlm_post_processing"
 	FeatureTierManagement             = "tier_management_engine"
-<<<<<<< HEAD
-	FeatureEnvironmentAccessControl   = "environment_access_control"
-=======
 	FeatureChangelog                  = "changelog"
 	FeatureEnvironmentAccessControl   = "targeted_access_control"
->>>>>>> 9ed6c1b3
 )
 
 // FeatureFlag defines the most basic details of what a feature flag must contain to be actionable. Feature flags should be
