--- conflicted
+++ resolved
@@ -36,113 +36,10 @@
 	FeatureRiskExposureNewCalculation = "risk_exposure_new_calculation"
 	FeatureFedRAMPEULA                = "fedramp_eula"
 	FeatureDarkMode                   = "dark_mode"
-<<<<<<< HEAD
+	FeatureAutoTagT0ParentObjects     = "auto_tag_t0_parent_objects"
 	FeatureAutoTagT0ADMembers         = "auto_tag_t0_ad_members"
 )
 
-// AvailableFlags returns a FeatureFlagSet of expected feature flags. Feature flag defaults introduced here will become the initial
-// default value of the feature flag once it is inserted into the database.
-func AvailableFlags() FeatureFlagSet {
-	return FeatureFlagSet{
-		FeatureButterflyAnalysis: {
-			Key:           FeatureButterflyAnalysis,
-			Name:          "Enhanced Asset Inbound-Outbound Exposure Analysis",
-			Description:   "Enables more extensive analysis of attack path findings that allows BloodHound to help the user prioritize remediation of the most exposed assets.",
-			Enabled:       false,
-			UserUpdatable: false,
-		},
-		FeaturePGMigrationDualIngest: {
-			Key:           FeaturePGMigrationDualIngest,
-			Name:          "PostgreSQL Migration Dual Ingest",
-			Description:   "Enables dual ingest pathing for both Neo4j and PostgreSQL.",
-			Enabled:       false,
-			UserUpdatable: false,
-		},
-		FeatureEnableSAMLSSO: {
-			Key:           FeatureEnableSAMLSSO,
-			Name:          "SAML Single Sign-On Support",
-			Description:   "Enables SSO authentication flows and administration panels to third party SAML identity providers.",
-			Enabled:       true,
-			UserUpdatable: false,
-		},
-		FeatureScopeCollectionByOU: {
-			Key:           FeatureScopeCollectionByOU,
-			Name:          "Enable SharpHound OU Scoped Collections",
-			Description:   "Enables scoping SharpHound collections to specific lists of OUs.",
-			Enabled:       true,
-			UserUpdatable: false,
-		},
-		FeatureAzureSupport: {
-			Key:           FeatureAzureSupport,
-			Name:          "Enable Azure Support",
-			Description:   "Enables Azure support.",
-			Enabled:       true,
-			UserUpdatable: false,
-		},
-		FeatureReconciliation: {
-			Key:           FeatureReconciliation,
-			Name:          "Reconciliation",
-			Description:   "Enables Reconciliation",
-			Enabled:       true,
-			UserUpdatable: false,
-		},
-		FeatureEntityPanelCaching: {
-			Key:           FeatureEntityPanelCaching,
-			Name:          "Enable application level caching",
-			Description:   "Enables the use of application level caching for entity panel queries",
-			Enabled:       true,
-			UserUpdatable: false,
-		},
-		FeatureAdcs: {
-			Key:           FeatureAdcs,
-			Name:          "Enable collection and processing of Active Directory Certificate Services Data",
-			Description:   "Enables the ability to collect, analyze, and explore Active Directory Certificate Services data and previews new attack paths.",
-			Enabled:       false,
-			UserUpdatable: false,
-		},
-		FeatureClearGraphData: {
-			Key:           FeatureClearGraphData,
-			Name:          "Clear Graph Data",
-			Description:   "Enables the ability to delete all nodes and edges from the graph database.",
-			Enabled:       true,
-			UserUpdatable: false,
-		},
-		FeatureRiskExposureNewCalculation: {
-			Key:           FeatureRiskExposureNewCalculation,
-			Name:          "Use new tier zero risk exposure calculation",
-			Description:   "Enables the use of new tier zero risk exposure metatree metrics.",
-			Enabled:       false,
-			UserUpdatable: false,
-		},
-		FeatureFedRAMPEULA: {
-			Key:           FeatureFedRAMPEULA,
-			Name:          "FedRAMP EULA",
-			Description:   "Enables showing the FedRAMP EULA on every login. (Enterprise only)",
-			Enabled:       false,
-			UserUpdatable: false,
-		},
-		FeatureDarkMode: {
-			Key:           FeatureDarkMode,
-			Name:          "Dark Mode",
-			Description:   "Allows users to enable or disable dark mode via a toggle in the settings menu",
-			Enabled:       false,
-			UserUpdatable: true,
-		},
-		FeatureAutoTagT0ADMembers: {
-			Key:           FeatureAutoTagT0ADMembers,
-			Name:          "Automatically add members of Tier Zero AD groups to Tier Zero",
-			Description:   "Members incl. nested members of AD Tier Zero groups are automatically added to Tier Zero during analysis.",
-			Enabled:       true,
-			UserUpdatable: true,
-		},
-	}
-}
-
-=======
-	FeatureAutoTagT0ParentObjects     = "auto_tag_t0_parent_objects"
-)
-
->>>>>>> e88dad44
 // FeatureFlag defines the most basic details of what a feature flag must contain to be actionable. Feature flags should be
 // self-descriptive as many use-cases will involve iterating over all available flags to display them back to the
 // end-user.
