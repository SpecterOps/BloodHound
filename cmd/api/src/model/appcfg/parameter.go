// Copyright 2023 Specter Ops, Inc.
//
// Licensed under the Apache License, Version 2.0
// you may not use this file except in compliance with the License.
// You may obtain a copy of the License at
//
//     http://www.apache.org/licenses/LICENSE-2.0
//
// Unless required by applicable law or agreed to in writing, software
// distributed under the License is distributed on an "AS IS" BASIS,
// WITHOUT WARRANTIES OR CONDITIONS OF ANY KIND, either express or implied.
// See the License for the specific language governing permissions and
// limitations under the License.
//
// SPDX-License-Identifier: Apache-2.0

package appcfg

import (
	"context"
	"encoding/json"
	"errors"
	"fmt"
	"log/slog"
	"reflect"
	"time"

	iso8601 "github.com/channelmeter/iso8601duration"
	"github.com/specterops/bloodhound/src/database/types"
	"github.com/specterops/bloodhound/src/model"
	"github.com/specterops/bloodhound/src/utils"
	"github.com/specterops/bloodhound/src/utils/validation"
	"github.com/specterops/dawgs/drivers/neo4j"
)

type ParameterKey string

const (
	PasswordExpirationWindow ParameterKey = "auth.password_expiration_window"
	SessionTTLHours          ParameterKey = "auth.session_ttl_hours"
	Neo4jConfigs             ParameterKey = "neo4j.configuration"
	CitrixRDPSupportKey      ParameterKey = "analysis.citrix_rdp_support"
	PruneTTL                 ParameterKey = "prune.ttl"
	ReconciliationKey        ParameterKey = "analysis.reconciliation"

	// The below keys are not intended to be user updateable, so should not be added to IsValidKey
	ScheduledAnalysis          ParameterKey = "analysis.scheduled"
	TrustedProxiesConfig       ParameterKey = "http.trusted_proxies"
	FedEULACustomTextKey       ParameterKey = "eula.custom_text"
	TierManagementParameterKey ParameterKey = "analysis.tiering"
)

const (
	DefaultPasswordExpirationWindow = time.Hour * 24 * 90

<<<<<<< HEAD
	Neo4jConfigs                     = "neo4j.configuration"
	CitrixRDPSupportKey              = "analysis.citrix_rdp_support"
	RestrictOutboundNTLMDefaultValue = "analysis.restrict_outbound_ntlm_default_value"
=======
	DefaultSessionTTLHours = 8
>>>>>>> 88254622

	DefaultPruneBaseTTL           = time.Hour * 24 * 7
	DefaultPruneHasSessionEdgeTTL = time.Hour * 24 * 3

	DefaultTierLimit  = 1
	DefaultLabelLimit = 0
)

// Parameter is a runtime configuration parameter that can be fetched from the appcfg.ParameterService interface. The
// Value member is a DB-safe JSON type wrapper that can store arbitrary JSON objects and map them to golang struct
// definitions.
type Parameter struct {
	Key         ParameterKey      `json:"key" gorm:"unique"`
	Name        string            `json:"name"`
	Description string            `json:"description"`
	Value       types.JSONBObject `json:"value"`

	model.Serial
}

// Map is a convenience function for mapping the data stored in the Value Parameter struct member onto
// a richer type provided by the given value.
func (s *Parameter) Map(value any) error {
	return s.Value.Map(value)
}

<<<<<<< HEAD
func (s *Parameter) IsValidKey(parameterKey string) bool {
	validKeys := map[string]bool{
		PasswordExpirationWindow:         true,
		Neo4jConfigs:                     true,
		PruneTTL:                         true,
		CitrixRDPSupportKey:              true,
		ReconciliationKey:                true,
		RestrictOutboundNTLMDefaultValue: true,
=======
func (s *Parameter) IsValidKey(parameterKey ParameterKey) bool {
	switch parameterKey {
	case PasswordExpirationWindow, Neo4jConfigs, PruneTTL, CitrixRDPSupportKey, ReconciliationKey:
		return true
	default:
		return false
>>>>>>> 88254622
	}
}

// IsProtectedKey These keys should not be updatable by users
func (s *Parameter) IsProtectedKey(parameterKey ParameterKey) bool {
	switch parameterKey {
	case ScheduledAnalysis, TrustedProxiesConfig, FedEULACustomTextKey, TierManagementParameterKey, SessionTTLHours:
		return true
	default:
		return false
	}
}

// Validate WARNING - This will not protect the protected keys, use IsValidKey for that, this validates the json payload matches the intended parameter values
func (s *Parameter) Validate() utils.Errors {
	// validate the base parameter
	var (
		objMap map[string]any
		ok     bool
	)
	if objMap, ok = s.Value.Object.(map[string]any); !ok || len(objMap) == 0 {
		return utils.Errors{errors.New("missing or invalid property: value")}
	}

	// validate the specific parameter value
	var v any
	switch s.Key {
	case PasswordExpirationWindow:
		v = &PasswordExpiration{}
	case Neo4jConfigs:
		v = &Neo4jParameters{}
	case PruneTTL:
		v = &PruneTTLParameters{}
	case CitrixRDPSupportKey:
		v = &CitrixRDPSupport{}
	case ReconciliationKey:
		v = &ReconciliationParameter{}
<<<<<<< HEAD
	case RestrictOutboundNTLMDefaultValue:
		v = &RestrictOutboundNTLMDefault{}
=======
	case TierManagementParameterKey:
		v = &TieringParameters{}
	case ScheduledAnalysis:
		v = &ScheduledAnalysisParameter{}
	case TrustedProxiesConfig:
		v = &TrustedProxiesParameters{}
	case FedEULACustomTextKey:
		v = &FedEULACustomTextParameter{}
	case SessionTTLHours:
		v = &SessionTTLHoursParameter{}
>>>>>>> 88254622
	default:
		return utils.Errors{errors.New("invalid key")}
	}

	// numField panics when val is not a struct, so we need both checks
	if val := reflect.Indirect(reflect.ValueOf(v)); val.Kind() != reflect.Struct || val.NumField() != len(objMap) {
		return utils.Errors{errors.New("value property contains an invalid field")}
	} else if err := s.Map(&v); err != nil {
		return utils.Errors{err}
	} else if errs := validation.Validate(v); errs != nil {
		return errs
	}

	return nil
}

func (s *Parameter) AuditData() model.AuditData {
	return model.AuditData{
		"key":   s.Key,
		"value": s.Value,
	}
}

type AppConfigUpdateRequest struct {
	Key   string         `json:"key"`
	Value map[string]any `json:"value"`
}

func ConvertAppConfigUpdateRequestToParameter(appConfigUpdateRequest AppConfigUpdateRequest) (Parameter, error) {
	if value, err := types.NewJSONBObject(appConfigUpdateRequest.Value); err != nil {
		return Parameter{}, fmt.Errorf("failed to convert value to JSONBObject: %w", err)
	} else {
		return Parameter{
			Key:   ParameterKey(appConfigUpdateRequest.Key),
			Value: value,
		}, nil
	}
}

// Parameters is a collection of Parameter structs.
type Parameters []Parameter

// ParameterService is a contract which defines expected functionality for fetching and setting Parameter from an
// abstract backend storage.
type ParameterService interface {
	// GetAllConfigurationParameters gets all available runtime Parameters for the application.
	GetAllConfigurationParameters(ctx context.Context) (Parameters, error)

	// GetConfigurationParameter attempts to fetch a Parameter struct by its parameter name.
	GetConfigurationParameter(ctx context.Context, parameterKey ParameterKey) (Parameter, error)

	// SetConfigurationParameter attempts to store or update the given Parameter.
	SetConfigurationParameter(ctx context.Context, configurationParameter Parameter) error
}

// PasswordExpirationWindow

type PasswordExpiration struct {
	Duration time.Duration `json:"duration"`
}

// Because PasswordExpiration are stored as ISO strings, but we want to use them as durations, we override UnmarshalJSON to handle the conversion
func (s *PasswordExpiration) UnmarshalJSON(data []byte) error {
	pDb := struct {
		Duration string `json:"duration,omitempty"`
	}{}

	if err := json.Unmarshal(data, &pDb); err != nil {
		return fmt.Errorf("error unmarshaling data for PasswordExpiration: %w", err)
	} else {
		if duration, err := iso8601.FromString(pDb.Duration); err != nil {
			return err
		} else {
			s.Duration = duration.ToDuration()
		}

		return nil
	}

}

func GetPasswordExpiration(ctx context.Context, service ParameterService) time.Duration {
	var expiration PasswordExpiration

	if cfg, err := service.GetConfigurationParameter(ctx, PasswordExpirationWindow); err != nil {
		slog.WarnContext(ctx, "Failed to fetch password expiratio configuration; returning default values")
		return DefaultPasswordExpirationWindow
	} else if err := cfg.Map(&expiration); err != nil {
		slog.WarnContext(ctx, "Invalid password expiration configuration supplied; returning default values")
		return DefaultPasswordExpirationWindow
	}

	return expiration.Duration
}

// Neo4jConfigs

type Neo4jParameters struct {
	WriteFlushSize int `json:"write_flush_size,omitempty"`
	BatchWriteSize int `json:"batch_write_size,omitempty"`
}

func GetNeo4jParameters(ctx context.Context, service ParameterService) Neo4jParameters {
	var result = Neo4jParameters{
		WriteFlushSize: neo4j.DefaultWriteFlushSize,
		BatchWriteSize: neo4j.DefaultBatchWriteSize,
	}

	if neo4jParametersCfg, err := service.GetConfigurationParameter(ctx, Neo4jConfigs); err != nil {
		slog.WarnContext(ctx, "Failed to fetch neo4j configuration; returning default values")
	} else if err = neo4jParametersCfg.Map(&result); err != nil {
		slog.WarnContext(ctx, "Invalid neo4j configuration supplied; returning default values")
	}

	return result
}

// CitrixRDP

type CitrixRDPSupport struct {
	Enabled bool `json:"enabled,omitempty"`
}

func GetCitrixRDPSupport(ctx context.Context, service ParameterService) bool {
	var result CitrixRDPSupport

	if cfg, err := service.GetConfigurationParameter(ctx, CitrixRDPSupportKey); err != nil {
		slog.WarnContext(ctx, "Failed to fetch CitrixRDPSupport configuration; returning default values")
	} else if err := cfg.Map(&result); err != nil {
		slog.WarnContext(ctx, fmt.Sprintf("Invalid CitrixRDPSupport configuration supplied, %v. returning default values.", err))
	}

	return result.Enabled
}

// RestrictOutboundNTLMDefault

type RestrictOutboundNTLMDefault struct {
	Enabled bool `json:"enabled,omitempty"`
}

func GetRestrictOutboundNTLMDefaultValue(ctx context.Context, service ParameterService) bool {
	var result RestrictOutboundNTLMDefault

	if cfg, err := service.GetConfigurationParameter(ctx, RestrictOutboundNTLMDefaultValue); err != nil {
		slog.WarnContext(ctx, "Failed to fetch RestrictOutboundNTLMDefaultValue configuration; returning default values")
	} else if err := cfg.Map(&result); err != nil {
		slog.WarnContext(ctx, fmt.Sprintf("Invalid RestrictOutboundNTLMDefaultValue configuration supplied, %v. returning default values.", err))
	}

	return result.Enabled
}

// PruneTTL

type PruneTTLParameters struct {
	BaseTTL           time.Duration `json:"base_ttl,omitempty" validate:"duration,min=P4D,max=P30D"`
	HasSessionEdgeTTL time.Duration `json:"has_session_edge_ttl,omitempty" validate:"duration,min=P2D,max=P7D"`
}

// Because PruneTTLs are stored as ISO strings, but we want to use them as durations, we override UnmarshalJSON to handle the conversion
func (s *PruneTTLParameters) UnmarshalJSON(data []byte) error {
	pTTL := struct {
		BaseTTL           string `json:"base_ttl,omitempty"`
		HasSessionEdgeTTL string `json:"has_session_edge_ttl,omitempty"`
	}{}

	if err := json.Unmarshal(data, &pTTL); err != nil {
		return fmt.Errorf("error unmarshaling data for PruneTTLParameters: %w", err)
	} else {
		if duration, err := iso8601.FromString(pTTL.BaseTTL); err != nil {
			return errors.New("missing or invalid base_ttl")
		} else {
			s.BaseTTL = duration.ToDuration()
		}
		if duration, err := iso8601.FromString(pTTL.HasSessionEdgeTTL); err != nil {
			return errors.New("missing or invalid has_session_edge_ttl")
		} else {

			s.HasSessionEdgeTTL = duration.ToDuration()
		}

		return nil
	}
}

func GetPruneTTLParameters(ctx context.Context, service ParameterService) PruneTTLParameters {
	result := PruneTTLParameters{
		BaseTTL:           DefaultPruneBaseTTL,
		HasSessionEdgeTTL: DefaultPruneHasSessionEdgeTTL,
	}

	if pruneTTLParametersCfg, err := service.GetConfigurationParameter(ctx, PruneTTL); err != nil {
		slog.WarnContext(ctx, "Failed to fetch prune TTL configuration; returning default values")
	} else if err = pruneTTLParametersCfg.Map(&result); err != nil {
		slog.WarnContext(ctx, fmt.Sprintf("Invalid prune TTL configuration supplied; returning default values %+v", err))
	}

	return result
}

// Reconciliation

type ReconciliationParameter struct {
	Enabled bool `json:"enabled,omitempty"`
}

func GetReconciliationParameter(ctx context.Context, service ParameterService) bool {
	result := ReconciliationParameter{Enabled: true}

	if cfg, err := service.GetConfigurationParameter(ctx, ReconciliationKey); err != nil {
		slog.WarnContext(ctx, "Failed to fetch reconciliation configuration; returning default values")
	} else if err := cfg.Map(&result); err != nil {
		slog.WarnContext(ctx, fmt.Sprintf("Invalid reconciliation configuration supplied, %v. returning default values.", err))
	}

	return result.Enabled
}

type ScheduledAnalysisParameter struct {
	Enabled bool   `json:"enabled,omitempty"`
	RRule   string `json:"rrule,omitempty" validate:"rrule"`
}

func GetScheduledAnalysisParameter(ctx context.Context, service ParameterService) (ScheduledAnalysisParameter, error) {
	result := ScheduledAnalysisParameter{Enabled: false, RRule: ""}

	if cfg, err := service.GetConfigurationParameter(ctx, ScheduledAnalysis); err != nil {
		return result, err
	} else if err := cfg.Map(&result); err != nil {
		return result, err
	}

	return result, nil
}

type TrustedProxiesParameters struct {
	TrustedProxies int `json:"trusted_proxies,omitempty"`
}

func GetTrustedProxiesParameters(ctx context.Context, service ParameterService) int {
	var result = TrustedProxiesParameters{
		TrustedProxies: 0,
	}

	if trustedProxiesParametersCfg, err := service.GetConfigurationParameter(ctx, TrustedProxiesConfig); err != nil {
		slog.WarnContext(ctx, "Failed to fetch trusted proxies configuration; returning default values")
	} else if err = trustedProxiesParametersCfg.Map(&result); err != nil {
		slog.WarnContext(ctx, "Invalid trusted proxies configuration supplied; returning default values")
	}

	return result.TrustedProxies
}

type TieringParameters struct {
	TierLimit                int  `json:"tier_limit,omitempty"`
	LabelLimit               int  `json:"label_limit,omitempty"`
	MultiTierAnalysisEnabled bool `json:"multi_tier_analysis_enabled,omitempty"`
}

func GetTieringParameters(ctx context.Context, service ParameterService) TieringParameters {
	result := TieringParameters{
		TierLimit:                DefaultTierLimit,
		LabelLimit:               DefaultLabelLimit,
		MultiTierAnalysisEnabled: false,
	}

	if tieringParametersCfg, err := service.GetConfigurationParameter(ctx, TierManagementParameterKey); err != nil {
		slog.WarnContext(ctx, "Failed to fetch tiering configuration; returning default values")
	} else if err = tieringParametersCfg.Map(&result); err != nil {
		slog.WarnContext(ctx, fmt.Sprintf("Invalid tiering configuration supplied; returning default values %+v", err))
	}

	return result
}

type FedEULACustomTextParameter struct {
	CustomText string `json:"custom_text,omitempty"`
}

// GetFedRAMPCustomEULA Note this is not gated by the FedEULA FF and that should be checked alongside this
func GetFedRAMPCustomEULA(ctx context.Context, service ParameterService) string {
	var result FedEULACustomTextParameter

	if fedEulaCustomText, err := service.GetConfigurationParameter(ctx, FedEULACustomTextKey); err != nil {
		slog.WarnContext(ctx, "Failed to fetch eula custom text; returning default value")
	} else if err = fedEulaCustomText.Map(&result); err != nil {
		slog.WarnContext(ctx, "Invalid eula custom text supplied; returning default value")
	}

	return result.CustomText
}

type SessionTTLHoursParameter struct {
	Hours int `json:"hours,omitempty"`
}

func GetSessionTTLHours(ctx context.Context, service ParameterService) time.Duration {
	var result = SessionTTLHoursParameter{
		Hours: DefaultSessionTTLHours, // Default to a logged in auth session time to live of 8 hours
	}

	if sessionTTLHours, err := service.GetConfigurationParameter(ctx, SessionTTLHours); err != nil {
		slog.WarnContext(ctx, "Failed to fetch auth session ttl hours; returning default values")
	} else if err = sessionTTLHours.Map(&result); err != nil {
		slog.WarnContext(ctx, "Invalid auth session ttl hours supplied; returning default values")
	} else if result.Hours <= 0 {
		slog.WarnContext(ctx, "auth session ttl hours ≤ 0; returning default values")
		result.Hours = DefaultSessionTTLHours
	}

	return time.Hour * time.Duration(result.Hours)
}<|MERGE_RESOLUTION|>--- conflicted
+++ resolved
@@ -53,13 +53,8 @@
 const (
 	DefaultPasswordExpirationWindow = time.Hour * 24 * 90
 
-<<<<<<< HEAD
-	Neo4jConfigs                     = "neo4j.configuration"
-	CitrixRDPSupportKey              = "analysis.citrix_rdp_support"
 	RestrictOutboundNTLMDefaultValue = "analysis.restrict_outbound_ntlm_default_value"
-=======
-	DefaultSessionTTLHours = 8
->>>>>>> 88254622
+	DefaultSessionTTLHours           = 8
 
 	DefaultPruneBaseTTL           = time.Hour * 24 * 7
 	DefaultPruneHasSessionEdgeTTL = time.Hour * 24 * 3
@@ -86,23 +81,12 @@
 	return s.Value.Map(value)
 }
 
-<<<<<<< HEAD
-func (s *Parameter) IsValidKey(parameterKey string) bool {
-	validKeys := map[string]bool{
-		PasswordExpirationWindow:         true,
-		Neo4jConfigs:                     true,
-		PruneTTL:                         true,
-		CitrixRDPSupportKey:              true,
-		ReconciliationKey:                true,
-		RestrictOutboundNTLMDefaultValue: true,
-=======
 func (s *Parameter) IsValidKey(parameterKey ParameterKey) bool {
 	switch parameterKey {
-	case PasswordExpirationWindow, Neo4jConfigs, PruneTTL, CitrixRDPSupportKey, ReconciliationKey:
+	case PasswordExpirationWindow, Neo4jConfigs, PruneTTL, CitrixRDPSupportKey, ReconciliationKey, RestrictOutboundNTLMDefaultValue:
 		return true
 	default:
 		return false
->>>>>>> 88254622
 	}
 }
 
@@ -140,10 +124,8 @@
 		v = &CitrixRDPSupport{}
 	case ReconciliationKey:
 		v = &ReconciliationParameter{}
-<<<<<<< HEAD
 	case RestrictOutboundNTLMDefaultValue:
 		v = &RestrictOutboundNTLMDefault{}
-=======
 	case TierManagementParameterKey:
 		v = &TieringParameters{}
 	case ScheduledAnalysis:
@@ -154,7 +136,6 @@
 		v = &FedEULACustomTextParameter{}
 	case SessionTTLHours:
 		v = &SessionTTLHoursParameter{}
->>>>>>> 88254622
 	default:
 		return utils.Errors{errors.New("invalid key")}
 	}
