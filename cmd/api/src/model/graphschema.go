--- conflicted
+++ resolved
@@ -131,6 +131,17 @@
 	return "schema_edge_kinds"
 }
 
+func (GraphSchemaEdgeKind) ValidFilters() map[string][]FilterOperator {
+	return ValidFilters{
+		"is_traversable": {Equals, NotEquals},
+		"schema_names":   {Equals, NotEquals, ApproximatelyEquals},
+	}
+}
+
+func (GraphSchemaEdgeKind) IsStringColumn(filter string) bool {
+	return filter == "schema_names"
+}
+
 type SchemaEnvironment struct {
 	Serial
 	SchemaExtensionId int32 `json:"schema_extension_id"`
@@ -142,7 +153,6 @@
 	return "schema_environments"
 }
 
-<<<<<<< HEAD
 // SchemaRelationshipFinding - represents a finding (e.g., T0WriteOwner, T0ADCSESC1, T0DCSync)
 type SchemaRelationshipFinding struct {
 	ID                 int32  `json:"id" gorm:"primaryKey"`
@@ -156,17 +166,6 @@
 func (SchemaRelationshipFinding) TableName() string {
 	return "schema_relationship_findings"
 }
-=======
-func (GraphSchemaEdgeKind) ValidFilters() map[string][]FilterOperator {
-	return ValidFilters{
-		"is_traversable": {Equals, NotEquals},
-		"schema_names":   {Equals, NotEquals, ApproximatelyEquals},
-	}
-}
-
-func (GraphSchemaEdgeKind) IsStringColumn(filter string) bool {
-	return filter == "schema_names"
-}
 
 type GraphSchemaEdgeKindWithNamedSchema struct {
 	ID            int32  `json:"id"`
@@ -176,5 +175,4 @@
 	SchemaName    string `json:"schema_name"`
 }
 
-type GraphSchemaEdgeKindsWithNamedSchema []GraphSchemaEdgeKindWithNamedSchema
->>>>>>> 8e2e3a8b
+type GraphSchemaEdgeKindsWithNamedSchema []GraphSchemaEdgeKindWithNamedSchema