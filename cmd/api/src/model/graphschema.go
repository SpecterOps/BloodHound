// Copyright 2023 Specter Ops, Inc.
//
// Licensed under the Apache License, Version 2.0
// you may not use this file except in compliance with the License.
// You may obtain a copy of the License at
//
//     http://www.apache.org/licenses/LICENSE-2.0
//
// Unless required by applicable law or agreed to in writing, software
// distributed under the License is distributed on an "AS IS" BASIS,
// WITHOUT WARRANTIES OR CONDITIONS OF ANY KIND, either express or implied.
// See the License for the specific language governing permissions and
// limitations under the License.
//
// SPDX-License-Identifier: Apache-2.0

package model

// GraphSchema -
type GraphSchema struct {
	GraphSchemaExtension  GraphSchemaExtension  `json:"extension"`
	GraphSchemaProperties GraphSchemaProperties `json:"properties"`
	GraphSchemaEdgeKinds  GraphSchemaEdgeKinds  `json:"edge_kinds"`
	GraphSchemaNodeKinds  GraphSchemaNodeKinds  `json:"node_kinds"`
}

type GraphSchemaExtensions []GraphSchemaExtension

type GraphSchemaExtension struct {
	Serial

	Name        string `json:"name" validate:"required"`
	DisplayName string `json:"display_name"`
	Version     string `json:"version" validate:"required"`
	IsBuiltin   bool   `json:"is_builtin"`
}

func (GraphSchemaExtension) TableName() string {
	return "schema_extensions"
}

func (s GraphSchemaExtension) AuditData() AuditData {
	return AuditData{
		"id":           s.ID,
		"name":         s.Name,
		"display_name": s.DisplayName,
		"version":      s.Version,
		"is_builtin":   s.IsBuiltin,
	}
}

// GraphSchemaNodeKinds - slice of node kinds
type GraphSchemaNodeKinds []GraphSchemaNodeKind

// ToMapKeyedOnName - converts a list of graph schema node kinds to a map based on name
func (g GraphSchemaNodeKinds) ToMapKeyedOnName() map[string]GraphSchemaNodeKind {
	result := make(map[string]GraphSchemaNodeKind, 0)
	for _, kind := range g {
		result[kind.Name] = kind
	}
	return result
}

// GraphSchemaNodeKind - represents a node kind for an extension
type GraphSchemaNodeKind struct {
	Serial

	Name              string `json:"name"`
	SchemaExtensionId int32  `json:"schema_extension_id"` // indicates which extension this node kind belongs to
	DisplayName       string `json:"display_name"`        // can be different from name but usually isn't other than Base/Entity
	Description       string `json:"description"`         // human-readable description of the node kind
	IsDisplayKind     bool   `json:"is_display_kind"`     // indicates if this kind should supersede others and be displayed
	Icon              string `json:"icon"`                // font-awesome icon for the registered node kind
	IconColor         string `json:"icon_color"`          // icon hex color
}

// TableName - Retrieve table name
func (GraphSchemaNodeKind) TableName() string {
	return "schema_node_kinds"
}

// GraphSchemaProperties - slice of graph schema properties.
type GraphSchemaProperties []GraphSchemaProperty

// ToMapKeyedOnName - converts a list of graph schema properties to a map keyed on name
func (g GraphSchemaProperties) ToMapKeyedOnName() map[string]GraphSchemaProperty {
	result := make(map[string]GraphSchemaProperty, 0)
	for _, kind := range g {
		result[kind.Name] = kind
	}
	return result
}

// GraphSchemaProperty - represents a property that an edge or node kind can have. Grouped by schema extension.
type GraphSchemaProperty struct {
	Serial

	SchemaExtensionId int32  `json:"schema_extension_id"`
	Name              string `json:"name" validate:"required"`
	DisplayName       string `json:"display_name"`
	DataType          string `json:"data_type" validate:"required"`
	Description       string `json:"description"`
}

func (GraphSchemaProperty) TableName() string {
	return "schema_properties"
}

// GraphSchemaEdgeKinds - slice of model.GraphSchemaEdgeKind
type GraphSchemaEdgeKinds []GraphSchemaEdgeKind

<<<<<<< HEAD
// ToMapKeyedOnName - converts a list of graph schema edge kinds to a map keyed on name
func (g GraphSchemaEdgeKinds) ToMapKeyedOnName() map[string]GraphSchemaEdgeKind {
	result := make(map[string]GraphSchemaEdgeKind, 0)
	for _, kind := range g {
		result[kind.Name] = kind
	}
	return result
}

=======
>>>>>>> 333f299e
// GraphSchemaEdgeKind - represents an edge kind for an extension
type GraphSchemaEdgeKind struct {
	Serial
	SchemaExtensionId int32  `json:"schema_extension_id"` // indicates which extension this edge kind belongs to
	Name              string `json:"name"`
	Description       string `json:"description"`
	IsTraversable     bool   `json:"isTraversable"` // indicates whether the edge-kind is a traversable path
}

func (GraphSchemaEdgeKind) TableName() string {
	return "schema_edge_kinds"
}<|MERGE_RESOLUTION|>--- conflicted
+++ resolved
@@ -109,7 +109,9 @@
 // GraphSchemaEdgeKinds - slice of model.GraphSchemaEdgeKind
 type GraphSchemaEdgeKinds []GraphSchemaEdgeKind
 
-<<<<<<< HEAD
+// GraphSchemaEdgeKinds - slice of model.GraphSchemaEdgeKind
+type GraphSchemaEdgeKinds []GraphSchemaEdgeKind
+
 // ToMapKeyedOnName - converts a list of graph schema edge kinds to a map keyed on name
 func (g GraphSchemaEdgeKinds) ToMapKeyedOnName() map[string]GraphSchemaEdgeKind {
 	result := make(map[string]GraphSchemaEdgeKind, 0)
@@ -119,8 +121,6 @@
 	return result
 }
 
-=======
->>>>>>> 333f299e
 // GraphSchemaEdgeKind - represents an edge kind for an extension
 type GraphSchemaEdgeKind struct {
 	Serial
