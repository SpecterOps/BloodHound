--- conflicted
+++ resolved
@@ -492,25 +492,12 @@
 	DescendingSortDirection
 )
 
-<<<<<<< HEAD
-func (s SortDirection) ToSqlString() string {
-	switch s {
-	case AscendingSortDirection:
-		return "ASC"
-	case DescendingSortDirection:
-		return "DESC"
-	default:
-		return ""
-	}
-}
-=======
 type FilterSetOperator string
 
 const (
 	FilterAnd FilterSetOperator = "AND"
 	FilterOr  FilterSetOperator = "OR"
 )
->>>>>>> 53f1944a
 
 type SortItem struct {
 	Direction SortDirection
