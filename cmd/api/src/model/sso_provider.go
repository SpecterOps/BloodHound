// Copyright 2024 Specter Ops, Inc.
//
// Licensed under the Apache License, Version 2.0
// you may not use this file except in compliance with the License.
// You may obtain a copy of the License at
//
//     http://www.apache.org/licenses/LICENSE-2.0
//
// Unless required by applicable law or agreed to in writing, software
// distributed under the License is distributed on an "AS IS" BASIS,
// WITHOUT WARRANTIES OR CONDITIONS OF ANY KIND, either express or implied.
// See the License for the specific language governing permissions and
// limitations under the License.
//
// SPDX-License-Identifier: Apache-2.0

package model

import "fmt"

// SSOProvider is the common representation of an SSO provider that can be used to display high level information about that provider
type SSOProvider struct {
	Type SessionAuthProvider `json:"type" gorm:"column:type"`
	Name string              `json:"name"`
	Slug string              `json:"slug"`

	OIDCProvider *OIDCProvider `json:"oidc_provider,omitempty" gorm:"foreignKey:SSOProviderID"`
	SAMLProvider *SAMLProvider `json:"saml_provider,omitempty" gorm:"foreignKey:SSOProviderID"`

	Serial
}

<<<<<<< HEAD
// AuditData returns the fields to log in the audit log
func (s SSOProvider) AuditData() AuditData {
	return AuditData{
		"id":   s.ID,
		"name": s.Name,
		"slug": s.Slug,
		"type": s.Type,
=======
// Define sortable fields
func SSOProviderSortableFields(field string) bool {
	switch field {
	case "id", "name", "slug", "type", "created_at", "updated_at":
		return true
	default:
		return false
	}
}

// Define valid filter predicates for each field
func SSOProviderValidFilterPredicates(field string) ([]string, error) {
	switch field {
	case "id", "type":
		return []string{string(Equals), string(NotEquals), string(GreaterThan), string(GreaterThanOrEquals), string(LessThan), string(LessThanOrEquals)}, nil
	case "name", "slug":
		return []string{string(Equals), string(NotEquals), string(ApproximatelyEquals)}, nil
	case "created_at", "updated_at":
		return []string{string(Equals), string(NotEquals), string(GreaterThan), string(GreaterThanOrEquals), string(LessThan), string(LessThanOrEquals)}, nil
	default:
		return nil, fmt.Errorf("the specified column cannot be filtered: %s", field)
	}
}

// Define which fields are string type
func SSOProviderIsStringField(field string) bool {
	switch field {
	case "name", "slug":
		return true
	default:
		return false
>>>>>>> 403c45c0
	}
}<|MERGE_RESOLUTION|>--- conflicted
+++ resolved
@@ -30,7 +30,6 @@
 	Serial
 }
 
-<<<<<<< HEAD
 // AuditData returns the fields to log in the audit log
 func (s SSOProvider) AuditData() AuditData {
 	return AuditData{
@@ -38,7 +37,9 @@
 		"name": s.Name,
 		"slug": s.Slug,
 		"type": s.Type,
-=======
+	}
+}
+
 // Define sortable fields
 func SSOProviderSortableFields(field string) bool {
 	switch field {
@@ -70,6 +71,5 @@
 		return true
 	default:
 		return false
->>>>>>> 403c45c0
 	}
 }