// Copyright 2024 Specter Ops, Inc.
//
// Licensed under the Apache License, Version 2.0
// you may not use this file except in compliance with the License.
// You may obtain a copy of the License at
//
//     http://www.apache.org/licenses/LICENSE-2.0
//
// Unless required by applicable law or agreed to in writing, software
// distributed under the License is distributed on an "AS IS" BASIS,
// WITHOUT WARRANTIES OR CONDITIONS OF ANY KIND, either express or implied.
// See the License for the specific language governing permissions and
// limitations under the License.
//
// SPDX-License-Identifier: Apache-2.0

package model

<<<<<<< HEAD
import "fmt"

// SSOProvider is the common representation of an SSO provider that can be used to display high level information about that provider
type SSOProvider struct {
	Type SessionAuthProvider `json:"type" gorm:"column:type"`
	Name string              `json:"name"`
	Slug string              `json:"slug"`
=======
// SSOProviderType is the representation of the sso_provider_types enum declared in our database
// Adding a new type will require an accompanying migration
type SSOProviderType string

const (
	SSOProviderTypeOIDC SSOProviderType = "oidc"
	SSOProviderTypeSAML SSOProviderType = "saml"
)

// SSOProvider is the common representation of an SSO provider that can be used to display high level information about that provider
type SSOProvider struct {
	Type SSOProviderType `json:"type"`
	Name string          `json:"name"`
	Slug string          `json:"slug"`
>>>>>>> 5b4edcc3

	Serial
}

// Define sortable fields
func SSOProviderSortableFields(field string) bool {
	switch field {
	case "id", "name", "slug", "type", "created_at", "updated_at":
		return true
	default:
		return false
	}
}

// Define valid filter predicates for each field
func SSOProviderValidFilterPredicates(field string) ([]string, error) {
	switch field {
	case "id", "type":
		return []string{string(Equals), string(NotEquals), string(GreaterThan), string(GreaterThanOrEquals), string(LessThan), string(LessThanOrEquals)}, nil
	case "name", "slug":
		return []string{string(Equals), string(NotEquals), string(ApproximatelyEquals)}, nil
	case "created_at", "updated_at":
		return []string{string(Equals), string(NotEquals), string(GreaterThan), string(GreaterThanOrEquals), string(LessThan), string(LessThanOrEquals)}, nil
	default:
		return nil, fmt.Errorf("the specified column cannot be filtered: %s", field)
	}
}

// Define which fields are string type
func SSOProviderIsStringField(field string) bool {
	switch field {
	case "name", "slug":
		return true
	default:
		return false
	}
}<|MERGE_RESOLUTION|>--- conflicted
+++ resolved
@@ -15,16 +15,8 @@
 // SPDX-License-Identifier: Apache-2.0
 
 package model
-
-<<<<<<< HEAD
 import "fmt"
 
-// SSOProvider is the common representation of an SSO provider that can be used to display high level information about that provider
-type SSOProvider struct {
-	Type SessionAuthProvider `json:"type" gorm:"column:type"`
-	Name string              `json:"name"`
-	Slug string              `json:"slug"`
-=======
 // SSOProviderType is the representation of the sso_provider_types enum declared in our database
 // Adding a new type will require an accompanying migration
 type SSOProviderType string
@@ -34,12 +26,13 @@
 	SSOProviderTypeSAML SSOProviderType = "saml"
 )
 
+
+
 // SSOProvider is the common representation of an SSO provider that can be used to display high level information about that provider
 type SSOProvider struct {
-	Type SSOProviderType `json:"type"`
-	Name string          `json:"name"`
-	Slug string          `json:"slug"`
->>>>>>> 5b4edcc3
+	Type SSOProviderType `json:"type" gorm:"column:type"`
+	Name string              `json:"name"`
+	Slug string              `json:"slug"`
 
 	Serial
 }
