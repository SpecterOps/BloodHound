// Copyright 2023 Specter Ops, Inc.
//
// Licensed under the Apache License, Version 2.0
// you may not use this file except in compliance with the License.
// You may obtain a copy of the License at
//
//     http://www.apache.org/licenses/LICENSE-2.0
//
// Unless required by applicable law or agreed to in writing, software
// distributed under the License is distributed on an "AS IS" BASIS,
// WITHOUT WARRANTIES OR CONDITIONS OF ANY KIND, either express or implied.
// See the License for the specific language governing permissions and
// limitations under the License.
//
// SPDX-License-Identifier: Apache-2.0

package model

import (
	"fmt"
	"strings"
	"time"

	"github.com/gofrs/uuid"
	"github.com/specterops/bloodhound/src/database/types/null"
)

type FileUploadJob struct {
	UserID           uuid.UUID   `json:"user_id"`
	UserEmailAddress null.String `json:"user_email_address"`
	User             User        `json:"-"`
	Status           JobStatus   `json:"status"`
	StatusMessage    string      `json:"status_message"`
	StartTime        time.Time   `json:"start_time"`
	EndTime          time.Time   `json:"end_time"`
	LastIngest       time.Time   `json:"last_ingest"`
	//DomainResults []DomainCollectionResult `json:"domain_results" gorm:"-"`

	BigSerial
}

type FileUploadJobs []FileUploadJob

func (s FileUploadJobs) IsSortable(column string) bool {
	switch column {
	case "user_id",
		"user_email_address",
		"status",
		"status_message",
		"start_time",
		"end_time",
		"last_ingest",
		"id",
		"created_at",
		"updated_at",
		"deleted_at":
		return true
	default:
		return false
	}
}

func (s FileUploadJobs) ValidFilters() map[string][]FilterOperator {
	return map[string][]FilterOperator{
		"user_id":            {Equals, NotEquals},
		"user_email_address": {Equals, NotEquals},
		"status":             {Equals, NotEquals},
		"status_message":     {Equals, NotEquals},
		"start_time":         {Equals, GreaterThan, GreaterThanOrEquals, LessThan, LessThanOrEquals, NotEquals},
		"end_time":           {Equals, GreaterThan, GreaterThanOrEquals, LessThan, LessThanOrEquals, NotEquals},
		"last_ingest":        {Equals, GreaterThan, GreaterThanOrEquals, LessThan, LessThanOrEquals, NotEquals},
		"id":                 {Equals, GreaterThan, GreaterThanOrEquals, LessThan, LessThanOrEquals, NotEquals},
		"created_at":         {Equals, GreaterThan, GreaterThanOrEquals, LessThan, LessThanOrEquals, NotEquals},
		"updated_at":         {Equals, GreaterThan, GreaterThanOrEquals, LessThan, LessThanOrEquals, NotEquals},
		"deleted_at":         {Equals, GreaterThan, GreaterThanOrEquals, LessThan, LessThanOrEquals, NotEquals},
	}
}

func (s FileUploadJobs) IsString(column string) bool {
	switch column {
	case "status_message", "user_id", "user_email_address":
		return true
	default:
		return false
	}
}

func (s FileUploadJobs) GetFilterableColumns() []string {
	var columns = make([]string, 0)
	for column := range s.ValidFilters() {
		columns = append(columns, column)
	}
	return columns
}

func (s FileUploadJobs) GetValidFilterPredicatesAsStrings(column string) ([]string, error) {
	if predicates, validColumn := s.ValidFilters()[column]; !validColumn {
		return []string{}, fmt.Errorf("the specified column cannot be filtered")
	} else {
		var stringPredicates = make([]string, 0)
		for _, predicate := range predicates {
			stringPredicates = append(stringPredicates, string(predicate))
		}
		return stringPredicates, nil
	}
}

type JobStatus int

const (
	JobStatusInvalid   JobStatus = -1
	JobStatusReady     JobStatus = 0
	JobStatusRunning   JobStatus = 1
	JobStatusComplete  JobStatus = 2
	JobStatusCanceled  JobStatus = 3
	JobStatusTimedOut  JobStatus = 4
	JobStatusFailed    JobStatus = 5
	JobStatusIngesting JobStatus = 6
)

func allJobStatuses() []JobStatus {
	return []JobStatus{
		JobStatusInvalid,
		JobStatusReady,
		JobStatusRunning,
		JobStatusComplete,
		JobStatusCanceled,
		JobStatusTimedOut,
		JobStatusFailed,
		JobStatusIngesting,
	}
}

func ParseJobStatus(jobStatusStr string) (JobStatus, error) {
	sanitized := strings.ToUpper(jobStatusStr)

	for _, jobStatus := range allJobStatuses() {
		if jobStatus.String() == sanitized {
			return jobStatus, nil
		}
	}

	return JobStatusInvalid, fmt.Errorf("no matching job status for: %s", jobStatusStr)
}

func (s JobStatus) String() string {
	switch s {
	case JobStatusReady:
		return "READY"

	case JobStatusRunning:
		return "RUNNING"

	case JobStatusComplete:
		return "COMPLETE"

	case JobStatusCanceled:
		return "CANCELED"

	case JobStatusTimedOut:
		return "TIMEDOUT"

	case JobStatusFailed:
		return "FAILED"

	case JobStatusIngesting:
		return "INGESTING"

	default:
		return "INVALIDSTATUS"
	}
}

func (s JobStatus) IsValidEndState() error {
	switch s {
	case JobStatusFailed, JobStatusComplete:
		return nil
	default:
		return fmt.Errorf("invalid job end state (%s|%s): %s", JobStatusComplete, JobStatusFailed, s)
	}
}

type DomainCollectionResult struct {
	JobID             int64  `json:"job_id"` // TODO remove this field to enable moving this model to FOSS
	DomainName        string `json:"domain_name"`
	Success           bool   `json:"success"`
	Message           string `json:"message"`
	UserCount         int    `json:"user_count"`
	GroupCount        int    `json:"group_count"`
	ComputerCount     int    `json:"computer_count"`
	GPOCount          int    `json:"gpo_count"`
	OUCount           int    `json:"ou_count"`
	ContainerCount    int    `json:"container_count"`
<<<<<<< HEAD
	AIACACount        int    `json:"aiaca_count"`
	RootCACount       int    `json:"rootca_count"`
	EnterpriseCACount int    `json:"enterpriseca_count"`
	NTAuthStoreCount  int    `json:"ntauthstore_count"`
	CertTemplateCount int    `json:"certtemplate_count"`
=======
	AIACACount        int    `json:"aiaca_count" gorm:"column:aiaca_count"`
	RootCACount       int    `json:"rootca_count" gorm:"column:rootca_count"`
	EnterpriseCACount int    `json:"enterpriseca_count" gorm:"column:enterpriseca_count"`
	NTAuthStoreCount  int    `json:"ntauthstore_count" gorm:"column:ntauthstore_count"`
	CertTemplateCount int    `json:"certtemplate_count" gorm:"column:certtemplate_count"`
>>>>>>> 823c32a2
	DeletedCount      int    `json:"deleted_count"`

	BigSerial
}<|MERGE_RESOLUTION|>--- conflicted
+++ resolved
@@ -191,19 +191,11 @@
 	GPOCount          int    `json:"gpo_count"`
 	OUCount           int    `json:"ou_count"`
 	ContainerCount    int    `json:"container_count"`
-<<<<<<< HEAD
-	AIACACount        int    `json:"aiaca_count"`
-	RootCACount       int    `json:"rootca_count"`
-	EnterpriseCACount int    `json:"enterpriseca_count"`
-	NTAuthStoreCount  int    `json:"ntauthstore_count"`
-	CertTemplateCount int    `json:"certtemplate_count"`
-=======
 	AIACACount        int    `json:"aiaca_count" gorm:"column:aiaca_count"`
 	RootCACount       int    `json:"rootca_count" gorm:"column:rootca_count"`
 	EnterpriseCACount int    `json:"enterpriseca_count" gorm:"column:enterpriseca_count"`
 	NTAuthStoreCount  int    `json:"ntauthstore_count" gorm:"column:ntauthstore_count"`
 	CertTemplateCount int    `json:"certtemplate_count" gorm:"column:certtemplate_count"`
->>>>>>> 823c32a2
 	DeletedCount      int    `json:"deleted_count"`
 
 	BigSerial
