--- conflicted
+++ resolved
@@ -140,12 +140,8 @@
 					Scheme: getScheme(request),
 					Host:   request.Host,
 				},
-<<<<<<< HEAD
 				RequestedURL: model.AuditableURL(request.URL.String()),
 				RequestIP:    parseUserIP(request),
-=======
-				RequestIP: parseUserIP(request),
->>>>>>> f14442af
 			})
 
 			// Route the request with the embedded context
@@ -155,18 +151,6 @@
 }
 
 func parseUserIP(r *http.Request) string {
-<<<<<<< HEAD
-	res := ""
-	if ipAddress := r.Header.Get("X-Forwarded-For"); ipAddress != "" {
-		res += "X-Forwarded-For: " + ipAddress + "; "
-	} else {
-		log.Warnf("No data found in X-Forwarded-For, possible upstream misconfig?")
-	}
-
-	res += "Remote Address: " + r.RemoteAddr
-
-	return res
-=======
 	if result := r.Header.Get("X-Forwarded-For"); result == "" {
 		log.Warnf("No data found in X-Forwarded-For header")
 		return r.RemoteAddr
@@ -174,7 +158,6 @@
 		result += "," + r.RemoteAddr
 		return result
 	}
->>>>>>> f14442af
 }
 
 func ParseHeaderValues(values string) map[string]string {
