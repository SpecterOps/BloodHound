// Copyright 2023 Specter Ops, Inc.
//
// Licensed under the Apache License, Version 2.0
// you may not use this file except in compliance with the License.
// You may obtain a copy of the License at
//
//     http://www.apache.org/licenses/LICENSE-2.0
//
// Unless required by applicable law or agreed to in writing, software
// distributed under the License is distributed on an "AS IS" BASIS,
// WITHOUT WARRANTIES OR CONDITIONS OF ANY KIND, either express or implied.
// See the License for the specific language governing permissions and
// limitations under the License.
//
// SPDX-License-Identifier: Apache-2.0

package middleware

import (
	"fmt"
	"net/http"
	"strings"
	"time"

<<<<<<< HEAD
	"github.com/specterops/bloodhound/log"
	"github.com/specterops/bloodhound/src/ctx"
	"github.com/specterops/bloodhound/src/database"

=======
>>>>>>> 847c92c4
	"github.com/gofrs/uuid"
	"github.com/gorilla/mux"
	"github.com/specterops/bloodhound/src/ctx"

	"github.com/specterops/bloodhound/src/api"
	"github.com/specterops/bloodhound/src/auth"
	"github.com/specterops/bloodhound/src/model"

	"github.com/specterops/bloodhound/headers"
)

func auditLogUnauthorizedAccess(db database.Database, request *http.Request) {
	// Ignore read logs as they are less likely to occur from malicious access
	if request.Method != "GET" {
		if err := db.AppendAuditLog(
			request.Context(),
			model.AuditEntry{
				Action: "UnauthorizedAccessAttempt",
				Model:  model.AuditData{"endpoint": request.Method + " " + request.URL.Path},
				Status: model.AuditStatusFailure,
			},
		); err != nil {
			log.Errorf("error creating audit log for unauthorized access: %s", err.Error())
		}
	}
}

func parseAuthorizationHeader(request *http.Request) (string, string, *api.ErrorWrapper) {
	if authorizationHeader := request.Header.Get(headers.Authorization.String()); authorizationHeader == "" {
		return "", "", nil
	} else if authorizationValues := strings.Split(authorizationHeader, " "); len(authorizationValues) != 2 {
		return "", "", api.
			BuildErrorResponse(http.StatusBadRequest, "Expected only two components for the Authorization header.", request)
	} else {
		return strings.ToLower(authorizationValues[0]), authorizationValues[1], nil
	}
}

// AuthMiddleware is a middleware func generator that returns a http.Handler which closes around an instances of the
// v2.Authenticator struct.
//
// On request, the middleware attempts to parse the Authorization HTTP header if it exists. If the header does not
// exist then the middleware sets the auth.Context of the request context to "unauthenticated." If the header exists
// the scheme of the Authorization header is interpreted next to identify which authorization method to utilize.
//
// BloodHound Auth supports the following Authorization schemes:
//
//	`bearer`
//	   Bearer token scheme that contains the user's authenticated session JWT as its parameter.
//	`bhesignature`
//	   Request signing scheme that contains the BloodHound token ID as its parameter. See: `src/api/v2/signature.go`
func AuthMiddleware(authenticator api.Authenticator) mux.MiddlewareFunc {
	return func(next http.Handler) http.Handler {
		return http.HandlerFunc(func(response http.ResponseWriter, request *http.Request) {
			if authScheme, schemeParameter, err := parseAuthorizationHeader(request); err != nil {
				api.WriteErrorResponse(request.Context(), err, response)
				return
			} else {
				switch authScheme {
				case api.AuthorizationSchemeBearer:
					if userAuth, err := authenticator.ValidateSession(schemeParameter); err != nil {
						api.WriteErrorResponse(request.Context(), api.BuildErrorResponse(http.StatusUnauthorized, api.ErrorResponseDetailsAuthenticationInvalid, request), response)
						return
					} else {
						bhCtx := ctx.Get(request.Context())
						bhCtx.AuthCtx = userAuth
					}

				case api.AuthorizationSchemeBHESignature:
					if tokenID, err := uuid.FromString(schemeParameter); err != nil {
						api.WriteErrorResponse(request.Context(), api.BuildErrorResponse(http.StatusBadRequest, "Token ID is malformed.", request), response)
						return
					} else if userAuth, responseCode, err := authenticator.ValidateRequestSignature(tokenID, request, time.Now()); err != nil {
						msg := fmt.Errorf("unable to validate request signature for client: %w", err).Error()
						api.WriteErrorResponse(request.Context(), api.BuildErrorResponse(responseCode, msg, request), response)
						return
					} else {
						bhCtx := ctx.Get(request.Context())
						bhCtx.AuthCtx = userAuth
					}

				case "":
				default:
					api.WriteErrorResponse(request.Context(), api.BuildErrorResponse(http.StatusBadRequest, fmt.Sprintf("Unexpected authorization scheme: %s.", authScheme), request), response)
				}
			}

			next.ServeHTTP(response, request)
		})
	}
}

// PermissionsCheckAll is a middleware func generator that returns a http.Handler which closes around a list of
// permissions that an actor must have in the request auth context to access the wrapped http.Handler.
func PermissionsCheckAll(db database.Database, authorizer auth.Authorizer, permissions ...model.Permission) mux.MiddlewareFunc {
	return func(next http.Handler) http.Handler {
		return http.HandlerFunc(func(response http.ResponseWriter, request *http.Request) {
			if bhCtx := ctx.FromRequest(request); !bhCtx.AuthCtx.Authenticated() {
				api.WriteErrorResponse(request.Context(), api.BuildErrorResponse(http.StatusUnauthorized, "not authenticated", request), response)
			} else if !authorizer.AllowsAllPermissions(bhCtx.AuthCtx, permissions) {
<<<<<<< HEAD
				auditLogUnauthorizedAccess(db, request)
=======
				authorizer.AuditLogUnauthorizedAccess(request)
>>>>>>> 847c92c4
				api.WriteErrorResponse(request.Context(), api.BuildErrorResponse(http.StatusForbidden, "not authorized", request), response)
			} else {
				next.ServeHTTP(response, request)
			}
		})
	}
}

// PermissionsCheckAtLeastOne is a middleware func generator that returns a http.Handler which closes around a list of
// permissions that an actor must have at least one in the request auth context to access the wrapped http.Handler.
func PermissionsCheckAtLeastOne(db database.Database, authorizer auth.Authorizer, permissions ...model.Permission) mux.MiddlewareFunc {
	return func(next http.Handler) http.Handler {
		return http.HandlerFunc(func(response http.ResponseWriter, request *http.Request) {
			if bhCtx := ctx.FromRequest(request); !bhCtx.AuthCtx.Authenticated() {
				api.WriteErrorResponse(request.Context(), api.BuildErrorResponse(http.StatusUnauthorized, "not authenticated", request), response)
			} else if !authorizer.AllowsAtLeastOnePermission(bhCtx.AuthCtx, permissions) {
<<<<<<< HEAD
				auditLogUnauthorizedAccess(db, request)
=======
				authorizer.AuditLogUnauthorizedAccess(request)
>>>>>>> 847c92c4
				api.WriteErrorResponse(request.Context(), api.BuildErrorResponse(http.StatusForbidden, "not authorized", request), response)
			} else {
				next.ServeHTTP(response, request)
			}
		})
	}
}

// Helper function to pull the userID from the path variable.
func getUserId(request *http.Request) (string, bool) {
	if mux.Vars(request)[api.URIPathVariableUserID] != "" {
		return mux.Vars(request)[api.URIPathVariableUserID], true
	}

	return "", false
}

// RequireUserId is a middleware func generator that returns a http.Handler which checks to see if a user_id parameter has been included.
// There are a number of handlers that expect this parameter to be present, so this middleware can be applied to those to validate the required
// parameter has been included in the request.
func RequireUserId() mux.MiddlewareFunc {
	return func(next http.Handler) http.Handler {
		return http.HandlerFunc(func(response http.ResponseWriter, request *http.Request) {
			if _, hasUserId := getUserId(request); !hasUserId {
				api.WriteErrorResponse(request.Context(), api.BuildErrorResponse(http.StatusBadRequest, "user_id is required", request), response)
			} else {
				next.ServeHTTP(response, request)
			}
		})
	}
}

// AuthorizeAuthManagementAccess is a middleware func generator that returns a http.Handler which closes around a
// permission set to reference permission definitions and validate API access to user management related calls.
//
// An actor may operate on other actor entities if they have the permission "permission://auth/ManageUsers." If not the
// actor may only exercise auth management calls on auth entities that are explicitly owned by the actor.
func AuthorizeAuthManagementAccess(db database.Database, permissions auth.PermissionSet, authorizer auth.Authorizer) mux.MiddlewareFunc {
	return func(next http.Handler) http.Handler {
		return http.HandlerFunc(func(response http.ResponseWriter, request *http.Request) {
			bhCtx := ctx.FromRequest(request)

			if !bhCtx.AuthCtx.Authenticated() {
				api.WriteErrorResponse(request.Context(), api.BuildErrorResponse(http.StatusUnauthorized, "not authorized", request), response)
			} else {
				authorized := false
				userID, hasUserId := getUserId(request)

				if user, isUser := auth.GetUserFromAuthCtx(bhCtx.AuthCtx); isUser {
					// Use the auth session's user info if no parameter was passed.
					if !hasUserId {
						userID = user.ID.String()
					}

					if userID == user.ID.String() {
						// If we're operating on our own user context then check to make sure we have the self permission
						authorized = authorizer.AllowsPermission(bhCtx.AuthCtx, permissions.AuthManageSelf)
					} else {
						// If we're operating on a user account that is different from our own user context then check to make sure we
						// have the other permission
						authorized = authorizer.AllowsPermission(bhCtx.AuthCtx, permissions.AuthManageUsers)
					}
				}

				if !authorized {
<<<<<<< HEAD
					auditLogUnauthorizedAccess(db, request)
=======
					authorizer.AuditLogUnauthorizedAccess(request)
>>>>>>> 847c92c4
					api.WriteErrorResponse(request.Context(), api.BuildErrorResponse(http.StatusUnauthorized, fmt.Sprintf("not authorized for %s", userID), request), response)
				} else {
					next.ServeHTTP(response, request)
				}
			}
		})
	}
}<|MERGE_RESOLUTION|>--- conflicted
+++ resolved
@@ -22,13 +22,6 @@
 	"strings"
 	"time"
 
-<<<<<<< HEAD
-	"github.com/specterops/bloodhound/log"
-	"github.com/specterops/bloodhound/src/ctx"
-	"github.com/specterops/bloodhound/src/database"
-
-=======
->>>>>>> 847c92c4
 	"github.com/gofrs/uuid"
 	"github.com/gorilla/mux"
 	"github.com/specterops/bloodhound/src/ctx"
@@ -39,22 +32,6 @@
 
 	"github.com/specterops/bloodhound/headers"
 )
-
-func auditLogUnauthorizedAccess(db database.Database, request *http.Request) {
-	// Ignore read logs as they are less likely to occur from malicious access
-	if request.Method != "GET" {
-		if err := db.AppendAuditLog(
-			request.Context(),
-			model.AuditEntry{
-				Action: "UnauthorizedAccessAttempt",
-				Model:  model.AuditData{"endpoint": request.Method + " " + request.URL.Path},
-				Status: model.AuditStatusFailure,
-			},
-		); err != nil {
-			log.Errorf("error creating audit log for unauthorized access: %s", err.Error())
-		}
-	}
-}
 
 func parseAuthorizationHeader(request *http.Request) (string, string, *api.ErrorWrapper) {
 	if authorizationHeader := request.Header.Get(headers.Authorization.String()); authorizationHeader == "" {
@@ -123,17 +100,13 @@
 
 // PermissionsCheckAll is a middleware func generator that returns a http.Handler which closes around a list of
 // permissions that an actor must have in the request auth context to access the wrapped http.Handler.
-func PermissionsCheckAll(db database.Database, authorizer auth.Authorizer, permissions ...model.Permission) mux.MiddlewareFunc {
+func PermissionsCheckAll(authorizer auth.Authorizer, permissions ...model.Permission) mux.MiddlewareFunc {
 	return func(next http.Handler) http.Handler {
 		return http.HandlerFunc(func(response http.ResponseWriter, request *http.Request) {
 			if bhCtx := ctx.FromRequest(request); !bhCtx.AuthCtx.Authenticated() {
 				api.WriteErrorResponse(request.Context(), api.BuildErrorResponse(http.StatusUnauthorized, "not authenticated", request), response)
 			} else if !authorizer.AllowsAllPermissions(bhCtx.AuthCtx, permissions) {
-<<<<<<< HEAD
-				auditLogUnauthorizedAccess(db, request)
-=======
 				authorizer.AuditLogUnauthorizedAccess(request)
->>>>>>> 847c92c4
 				api.WriteErrorResponse(request.Context(), api.BuildErrorResponse(http.StatusForbidden, "not authorized", request), response)
 			} else {
 				next.ServeHTTP(response, request)
@@ -144,17 +117,13 @@
 
 // PermissionsCheckAtLeastOne is a middleware func generator that returns a http.Handler which closes around a list of
 // permissions that an actor must have at least one in the request auth context to access the wrapped http.Handler.
-func PermissionsCheckAtLeastOne(db database.Database, authorizer auth.Authorizer, permissions ...model.Permission) mux.MiddlewareFunc {
+func PermissionsCheckAtLeastOne(authorizer auth.Authorizer, permissions ...model.Permission) mux.MiddlewareFunc {
 	return func(next http.Handler) http.Handler {
 		return http.HandlerFunc(func(response http.ResponseWriter, request *http.Request) {
 			if bhCtx := ctx.FromRequest(request); !bhCtx.AuthCtx.Authenticated() {
 				api.WriteErrorResponse(request.Context(), api.BuildErrorResponse(http.StatusUnauthorized, "not authenticated", request), response)
 			} else if !authorizer.AllowsAtLeastOnePermission(bhCtx.AuthCtx, permissions) {
-<<<<<<< HEAD
-				auditLogUnauthorizedAccess(db, request)
-=======
 				authorizer.AuditLogUnauthorizedAccess(request)
->>>>>>> 847c92c4
 				api.WriteErrorResponse(request.Context(), api.BuildErrorResponse(http.StatusForbidden, "not authorized", request), response)
 			} else {
 				next.ServeHTTP(response, request)
@@ -192,7 +161,7 @@
 //
 // An actor may operate on other actor entities if they have the permission "permission://auth/ManageUsers." If not the
 // actor may only exercise auth management calls on auth entities that are explicitly owned by the actor.
-func AuthorizeAuthManagementAccess(db database.Database, permissions auth.PermissionSet, authorizer auth.Authorizer) mux.MiddlewareFunc {
+func AuthorizeAuthManagementAccess(permissions auth.PermissionSet, authorizer auth.Authorizer) mux.MiddlewareFunc {
 	return func(next http.Handler) http.Handler {
 		return http.HandlerFunc(func(response http.ResponseWriter, request *http.Request) {
 			bhCtx := ctx.FromRequest(request)
@@ -220,11 +189,7 @@
 				}
 
 				if !authorized {
-<<<<<<< HEAD
-					auditLogUnauthorizedAccess(db, request)
-=======
 					authorizer.AuditLogUnauthorizedAccess(request)
->>>>>>> 847c92c4
 					api.WriteErrorResponse(request.Context(), api.BuildErrorResponse(http.StatusUnauthorized, fmt.Sprintf("not authorized for %s", userID), request), response)
 				} else {
 					next.ServeHTTP(response, request)
