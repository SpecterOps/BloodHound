// Copyright 2023 Specter Ops, Inc.
//
// Licensed under the Apache License, Version 2.0
// you may not use this file except in compliance with the License.
// You may obtain a copy of the License at
//
//     http://www.apache.org/licenses/LICENSE-2.0
//
// Unless required by applicable law or agreed to in writing, software
// distributed under the License is distributed on an "AS IS" BASIS,
// WITHOUT WARRANTIES OR CONDITIONS OF ANY KIND, either express or implied.
// See the License for the specific language governing permissions and
// limitations under the License.
//
// SPDX-License-Identifier: Apache-2.0

package middleware

import (
	"context"
	"crypto/tls"
	"net/http"
	"net/url"
	"strings"
	"testing"
	"time"

	"github.com/specterops/bloodhound/headers"
	"github.com/stretchr/testify/require"
)

func TestGetScheme(t *testing.T) {
	ctx, cancel := context.WithTimeout(context.Background(), 30*time.Second)
	defer cancel()
	req, err := http.NewRequestWithContext(ctx, "GET", "foo/bar", nil)
	require.Nil(t, err)
	require.Equal(t, "http", getScheme(req))

	secureReq, err := http.NewRequestWithContext(ctx, "GET", "foo/bar", nil)
	require.Nil(t, err)

	secureReq.TLS = &tls.ConnectionState{}
	require.Equal(t, "https", getScheme(secureReq))

	protoReq, err := http.NewRequestWithContext(ctx, "GET", "foo/bar", nil)
	require.Nil(t, err)
	q := url.Values{}
	protoReq.Header.Set("X-Forwarded-Proto", "foobar")
	protoReq.URL.RawQuery = q.Encode()
	require.Equal(t, "foobar", getScheme(protoReq))
}

func TestRequestWaitDuration_Failure(t *testing.T) {
	ctx, cancel := context.WithTimeout(context.Background(), 10*time.Second)
	defer cancel()
	req, err := http.NewRequestWithContext(ctx, "GET", "foo/bar", nil)
	require.Nil(t, err)

	q := url.Values{}
	req.Header.Set(headers.Prefer.String(), "wait=1.5")
	req.URL.RawQuery = q.Encode()

	_, err = requestWaitDuration(req, 30*time.Second)
	require.NotNil(t, err)
}

func TestRequestWaitDuration(t *testing.T) {
	ctx, cancel := context.WithTimeout(context.Background(), 10*time.Second)
	defer cancel()
	req, err := http.NewRequestWithContext(ctx, "GET", "foo/bar", nil)
	require.Nil(t, err)

	q := url.Values{}
	req.Header.Set(headers.Prefer.String(), "wait=1")
	req.URL.RawQuery = q.Encode()

	requestedWaitDuration, err := requestWaitDuration(req, 30*time.Second)
	require.Nil(t, err)
	require.Equal(t, 1*time.Second, requestedWaitDuration.Value)
	require.True(t, requestedWaitDuration.UserSet)
}

<<<<<<< HEAD
func TestParseUserIP_XForwardedForMissing(t *testing.T) {
	req, err := http.NewRequest("GET", "/teapot", nil)
	require.Nil(t, err)

	req.RemoteAddr = "0.0.0.0:3000"

	res := parseUserIP(req)
	require.NotContains(t, res, "X-Forwarded-For")
	require.Contains(t, res, "Remote Address")
}

func TestParseUserIP_Success(t *testing.T) {
	req, err := http.NewRequest("GET", "/teapot", nil)
	require.Nil(t, err)

	ip1 := "192.168.1.1:8080"
	ip2 := "192.168.1.2"
	ip3 := "192.168.1.3"
	req.Header.Set("X-Forwarded-For", strings.Join([]string{ip1, ip2, ip3}, ","))

	req.RemoteAddr = "0.0.0.0:3000"

	res := parseUserIP(req)
	require.Contains(t, res, "X-Forwarded-For")
	require.Contains(t, res, ip1)
	require.Contains(t, res, ip2)
	require.Contains(t, res, ip3)
	require.Contains(t, res, "Remote Address")
	require.Contains(t, res, req.RemoteAddr)
=======
func TestParseUserIP_XForwardedFor_RemoteAddr(t *testing.T) {
	req, err := http.NewRequest("GET", "/teapot", nil)
	require.Nil(t, err)

	ip1 := "192.168.1.1:8080"
	ip2 := "192.168.1.2"
	ip3 := "192.168.1.3"

	req.Header.Set("X-Forwarded-For", strings.Join([]string{ip1, ip2, ip3}, ","))
	req.RemoteAddr = "0.0.0.0:3000"

	require.Equal(t, parseUserIP(req), strings.Join([]string{ip1, ip2, ip3, req.RemoteAddr}, ","))
}

func TestParseUserIP_RemoteAddrOnly(t *testing.T) {
	req, err := http.NewRequest("GET", "/teapot", nil)
	require.Nil(t, err)
	req.RemoteAddr = "0.0.0.0:3000"
	require.Equal(t, parseUserIP(req), req.RemoteAddr)
>>>>>>> f14442af
}

func TestParsePreferHeaderWait(t *testing.T) {
	_, err := parsePreferHeaderWait("wait=1.5", 30*time.Second)
	require.NotNil(t, err)

	duration, err := parsePreferHeaderWait("wait=5", 30*time.Second)
	require.Nil(t, err)
	require.Equal(t, 5*time.Second, duration)

	duration, err = parsePreferHeaderWait("", 30*time.Second)
	require.Nil(t, err)
	require.Equal(t, 30*time.Second, duration)
}<|MERGE_RESOLUTION|>--- conflicted
+++ resolved
@@ -80,37 +80,6 @@
 	require.True(t, requestedWaitDuration.UserSet)
 }
 
-<<<<<<< HEAD
-func TestParseUserIP_XForwardedForMissing(t *testing.T) {
-	req, err := http.NewRequest("GET", "/teapot", nil)
-	require.Nil(t, err)
-
-	req.RemoteAddr = "0.0.0.0:3000"
-
-	res := parseUserIP(req)
-	require.NotContains(t, res, "X-Forwarded-For")
-	require.Contains(t, res, "Remote Address")
-}
-
-func TestParseUserIP_Success(t *testing.T) {
-	req, err := http.NewRequest("GET", "/teapot", nil)
-	require.Nil(t, err)
-
-	ip1 := "192.168.1.1:8080"
-	ip2 := "192.168.1.2"
-	ip3 := "192.168.1.3"
-	req.Header.Set("X-Forwarded-For", strings.Join([]string{ip1, ip2, ip3}, ","))
-
-	req.RemoteAddr = "0.0.0.0:3000"
-
-	res := parseUserIP(req)
-	require.Contains(t, res, "X-Forwarded-For")
-	require.Contains(t, res, ip1)
-	require.Contains(t, res, ip2)
-	require.Contains(t, res, ip3)
-	require.Contains(t, res, "Remote Address")
-	require.Contains(t, res, req.RemoteAddr)
-=======
 func TestParseUserIP_XForwardedFor_RemoteAddr(t *testing.T) {
 	req, err := http.NewRequest("GET", "/teapot", nil)
 	require.Nil(t, err)
@@ -130,7 +99,6 @@
 	require.Nil(t, err)
 	req.RemoteAddr = "0.0.0.0:3000"
 	require.Equal(t, parseUserIP(req), req.RemoteAddr)
->>>>>>> f14442af
 }
 
 func TestParsePreferHeaderWait(t *testing.T) {
