--- conflicted
+++ resolved
@@ -66,11 +66,8 @@
 	ErrorResponseAGNameTagEmpty                     = "asset group name or tag must not be empty"
 	ErrorResponseAGDuplicateName                    = "asset group name must be unique"
 	ErrorResponseAGDuplicateTag                     = "asset group tag must be unique"
-<<<<<<< HEAD
 	ErrorResponseSSOProviderDuplicateName           = "sso provider name must be unique"
-=======
 	ErrorResponseUserDuplicatePrincipal             = "principal name must be unique"
->>>>>>> c9bb3523
 	ErrorResponseDetailsUniqueViolation             = "unique constraint was violated"
 	ErrorResponseDetailsNotImplemented              = "All good things to those who wait. Not implemented."
 
