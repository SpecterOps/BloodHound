--- conflicted
+++ resolved
@@ -3,15 +3,16 @@
 import (
 	"errors"
 	"fmt"
+	"net/http"
+	"strconv"
+	"strings"
+
 	"github.com/gorilla/mux"
 	"github.com/specterops/bloodhound/src/api"
 	ctx2 "github.com/specterops/bloodhound/src/ctx"
 	"github.com/specterops/bloodhound/src/database"
 	"github.com/specterops/bloodhound/src/model"
 	"gorm.io/gorm/utils"
-	"net/http"
-	"strconv"
-	"strings"
 )
 
 func (s Resources) ListSavedQueries(response http.ResponseWriter, request *http.Request) {
@@ -113,26 +114,6 @@
 
 	if savedQueryID, err := strconv.Atoi(rawSavedQueryID); err != nil {
 		api.WriteErrorResponse(request.Context(), api.BuildErrorResponse(http.StatusBadRequest, api.ErrorResponseDetailsIDMalformed, request), response)
-<<<<<<< HEAD
-	} else if savedQueries, _, err := s.DB.ListSavedQueries(userID, "", model.SQLFilter{}, 0, 10000); err != nil {
-		api.HandleDatabaseError(request, response, err)
-	} else {
-		// ensure that the query ID specified belongs to the current user
-		savedQueryIDMatched := false
-		for _, savedQuery := range savedQueries {
-			if savedQuery.ID == int64(savedQueryID) {
-				savedQueryIDMatched = true
-				break
-			}
-		}
-
-		if !savedQueryIDMatched {
-			api.WriteErrorResponse(request.Context(), api.BuildErrorResponse(http.StatusBadRequest, "invalid saved_query_id supplied", request), response)
-		} else {
-			s.DB.DeleteSavedQuery(savedQueryID)
-			response.WriteHeader(http.StatusNoContent)
-		}
-=======
 	} else if savedQueryBelongsToUser, err := s.DB.SavedQueryBelongsToUser(userID, savedQueryID); errors.Is(err, database.ErrNotFound) {
 		api.WriteErrorResponse(request.Context(), api.BuildErrorResponse(http.StatusNotFound, "query does not exist", request), response)
 	} else if err != nil {
@@ -148,6 +129,5 @@
 		api.WriteErrorResponse(request.Context(), api.BuildErrorResponse(http.StatusInternalServerError, api.ErrorResponseDetailsInternalServerError, request), response)
 	} else {
 		response.WriteHeader(http.StatusNoContent)
->>>>>>> 05514197
 	}
 }