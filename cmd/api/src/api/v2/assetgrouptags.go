--- conflicted
+++ resolved
@@ -29,10 +29,7 @@
 	"github.com/specterops/bloodhound/analysis"
 	"github.com/specterops/bloodhound/bhlog/measure"
 	"github.com/specterops/bloodhound/dawgs/graph"
-<<<<<<< HEAD
 	"github.com/specterops/bloodhound/dawgs/query"
-=======
->>>>>>> 8697caa6
 	"github.com/specterops/bloodhound/graphschema/common"
 	"github.com/specterops/bloodhound/src/api"
 	"github.com/specterops/bloodhound/src/auth"
@@ -466,7 +463,27 @@
 	}
 }
 
-<<<<<<< HEAD
+// Used to minimize the response shape to just the necessary member display fields
+func nodeToAssetGroupMember(node *graph.Node, includeProperties bool) assetGroupMemberResponse {
+	var (
+		objectID, _ = node.Properties.GetOrDefault(common.ObjectID.String(), "NO OBJECT ID").String()
+		name, _     = node.Properties.GetWithFallback(common.Name.String(), "NO NAME", common.DisplayName.String(), common.ObjectID.String()).String()
+	)
+
+	member := assetGroupMemberResponse{
+		NodeId:      node.ID,
+		ObjectID:    objectID,
+		PrimaryKind: analysis.GetNodeKindDisplayLabel(node),
+		Name:        name,
+	}
+
+	if includeProperties {
+		member.Properties = node.Properties.Map
+	}
+
+	return member
+}
+
 type AssetGroupMemberResponse struct {
 	NodeId      graph.ID `json:"id"`
 	ObjectID    string   `json:"object_id"`
@@ -522,36 +539,4 @@
 			api.WriteResponseWrapperWithPagination(request.Context(), GetAssetGroupMemberResponse{Members: members}, limit, skip, int(count), http.StatusOK, response)
 		}
 	}
-}
-
-// Used to minimize the response shape to just the necessary member display fields
-func nodeToAssetGroupMember(node *graph.Node, includeProperties bool) AssetGroupMemberResponse {
-=======
-// Used to minimize the response shape to just the necessary member display fields
-func nodeToAssetGroupMember(node *graph.Node, includeProperties bool) assetGroupMemberResponse {
->>>>>>> 8697caa6
-	var (
-		objectID, _ = node.Properties.GetOrDefault(common.ObjectID.String(), "NO OBJECT ID").String()
-		name, _     = node.Properties.GetWithFallback(common.Name.String(), "NO NAME", common.DisplayName.String(), common.ObjectID.String()).String()
-	)
-
-<<<<<<< HEAD
-	member := AssetGroupMemberResponse{
-=======
-	member := assetGroupMemberResponse{
->>>>>>> 8697caa6
-		NodeId:      node.ID,
-		ObjectID:    objectID,
-		PrimaryKind: analysis.GetNodeKindDisplayLabel(node),
-		Name:        name,
-	}
-
-<<<<<<< HEAD
-=======
-	if includeProperties {
-		member.Properties = node.Properties.Map
-	}
-
->>>>>>> 8697caa6
-	return member
 }