// Copyright 2025 Specter Ops, Inc.
//
// Licensed under the Apache License, Version 2.0
// you may not use this file except in compliance with the License.
// You may obtain a copy of the License at
//
//     http://www.apache.org/licenses/LICENSE-2.0
//
// Unless required by applicable law or agreed to in writing, software
// distributed under the License is distributed on an "AS IS" BASIS,
// WITHOUT WARRANTIES OR CONDITIONS OF ANY KIND, either express or implied.
// See the License for the specific language governing permissions and
// limitations under the License.
//
// SPDX-License-Identifier: Apache-2.0

package v2

import (
	"encoding/json"
	"fmt"
	"log/slog"
	"net/http"
	"slices"
	"strconv"

	"github.com/gorilla/mux"
	"github.com/specterops/bloodhound/bhlog/measure"
	"github.com/specterops/bloodhound/src/api"
	"github.com/specterops/bloodhound/src/auth"
	"github.com/specterops/bloodhound/src/ctx"
	"github.com/specterops/bloodhound/src/database/types/null"
	"github.com/specterops/bloodhound/src/model"
	"github.com/specterops/bloodhound/src/queries"
	"github.com/specterops/bloodhound/src/utils/validation"
)

<<<<<<< HEAD
const (
	ErrInvalidAssetGroupTagId         = "invalid asset group tag id specified in url"
	ErrInvalidAssetGroupTagSelectorId = "invalid asset group tag selector id specified in url"
	ErrInvalidSelectorType            = "invalid selector type"
)

=======
>>>>>>> 97864289
// Checks that the selector seeds are valid.
func validateSelectorSeeds(graph queries.Graph, seeds []model.SelectorSeed) error {
	if len(seeds) > 0 {
		// all seeds must be of the same type
		seedType := seeds[0].Type

		if seedType != model.SelectorTypeObjectId && seedType != model.SelectorTypeCypher {
			return fmt.Errorf("invalid seed type %v", seedType)
		}

		for _, seed := range seeds {
			if seed.Type != seedType {
				return fmt.Errorf("all seeds must be of the same type")
			}
			if seed.Type == model.SelectorTypeCypher {
				if _, err := graph.PrepareCypherQuery(seed.Value, queries.QueryComplexityLimitSelector); err != nil {
					return fmt.Errorf("cypher is invalid: %v", err)
				}
			}
		}
	}
	return nil
}

func (s *Resources) CreateAssetGroupTagSelector(response http.ResponseWriter, request *http.Request) {
	var (
		sel           model.AssetGroupTagSelector
		assetTagIdStr = mux.Vars(request)[api.URIPathVariableAssetGroupTagID]
	)
	defer measure.ContextMeasure(request.Context(), slog.LevelDebug, "Asset Group Tag Selector Create")()

	if assetTagId, err := strconv.Atoi(assetTagIdStr); err != nil {
<<<<<<< HEAD
		api.WriteErrorResponse(request.Context(), api.BuildErrorResponse(http.StatusBadRequest, ErrInvalidAssetGroupTagId, request), response)
=======
		api.WriteErrorResponse(request.Context(), api.BuildErrorResponse(http.StatusNotFound, api.ErrorResponseDetailsIDMalformed, request), response)
>>>>>>> 97864289
	} else if _, err := s.DB.GetAssetGroupTag(request.Context(), assetTagId); err != nil {
		api.HandleDatabaseError(request, response, err)
	} else if err := json.NewDecoder(request.Body).Decode(&sel); err != nil {
		api.WriteErrorResponse(request.Context(), api.BuildErrorResponse(http.StatusBadRequest, api.ErrorResponsePayloadUnmarshalError, request), response)
	} else if errs := validation.Validate(sel); len(errs) > 0 {
		api.WriteErrorResponse(request.Context(), api.BuildErrorResponse(http.StatusBadRequest, errs.Error(), request), response)
	} else if actor, isUser := auth.GetUserFromAuthCtx(ctx.FromRequest(request).AuthCtx); !isUser {
		slog.Error("Unable to get user from auth context")
		api.WriteErrorResponse(request.Context(), api.BuildErrorResponse(http.StatusInternalServerError, "unknown user", request), response)
	} else if err := validateSelectorSeeds(s.GraphQuery, sel.Seeds); err != nil {
		api.WriteErrorResponse(request.Context(), api.BuildErrorResponse(http.StatusBadRequest, err.Error(), request), response)
	} else if selector, err := s.DB.CreateAssetGroupTagSelector(request.Context(), assetTagId, actor.ID.String(), sel.Name, sel.Description, false, true, sel.AutoCertify, sel.Seeds); err != nil {
		api.HandleDatabaseError(request, response, err)
	} else {
		api.WriteBasicResponse(request.Context(), selector, http.StatusCreated, response)
	}
}

func (s *Resources) UpdateAssetGroupTagSelector(response http.ResponseWriter, request *http.Request) {
	var (
		selUpdateReq  model.AssetGroupTagSelector
		assetTagIdStr = mux.Vars(request)[api.URIPathVariableAssetGroupTagID]
		rawSelectorID = mux.Vars(request)[api.URIPathVariableAssetGroupTagSelectorID]
	)
	defer measure.ContextMeasure(request.Context(), slog.LevelDebug, "Asset Group Tag Selector Update")()

	if actor, isUser := auth.GetUserFromAuthCtx(ctx.FromRequest(request).AuthCtx); !isUser {
		slog.Error("Unable to get user from auth context")
		api.WriteErrorResponse(request.Context(), api.BuildErrorResponse(http.StatusInternalServerError, "unknown user", request), response)
	} else if assetTagId, err := strconv.Atoi(assetTagIdStr); err != nil {
<<<<<<< HEAD
		api.WriteErrorResponse(request.Context(), api.BuildErrorResponse(http.StatusBadRequest, ErrInvalidAssetGroupTagId, request), response)
	} else if _, err := s.DB.GetAssetGroupTag(request.Context(), assetTagId); err != nil {
		api.HandleDatabaseError(request, response, err)
	} else if selectorId, err := strconv.Atoi(rawSelectorID); err != nil {
		api.WriteErrorResponse(request.Context(), api.BuildErrorResponse(http.StatusBadRequest, ErrInvalidAssetGroupTagSelectorId, request), response)
=======
		api.WriteErrorResponse(request.Context(), api.BuildErrorResponse(http.StatusNotFound, api.ErrorResponseDetailsIDMalformed, request), response)
	} else if _, err := s.DB.GetAssetGroupTag(request.Context(), assetTagId); err != nil {
		api.HandleDatabaseError(request, response, err)
	} else if selectorId, err := strconv.Atoi(rawSelectorID); err != nil {
		api.WriteErrorResponse(request.Context(), api.BuildErrorResponse(http.StatusNotFound, api.ErrorResponseDetailsIDMalformed, request), response)
>>>>>>> 97864289
	} else if selector, err := s.DB.GetAssetGroupTagSelectorBySelectorId(request.Context(), selectorId); err != nil {
		api.HandleDatabaseError(request, response, err)
	} else if err := json.NewDecoder(request.Body).Decode(&selUpdateReq); err != nil {
		api.WriteErrorResponse(request.Context(), api.BuildErrorResponse(http.StatusBadRequest, api.ErrorResponsePayloadUnmarshalError, request), response)
<<<<<<< HEAD
	} else if err := validateSelectorSeeds(s.GraphQuery, selUpdateReq.Seeds); err != nil {
		api.WriteErrorResponse(request.Context(), api.BuildErrorResponse(http.StatusBadRequest, err.Error(), request), response)
=======
>>>>>>> 97864289
	} else {
		// we can update DisabledAt on a default selector
		if selUpdateReq.DisabledAt.Valid {
			if selector.AllowDisable {
				selector.DisabledAt = selUpdateReq.DisabledAt
				if selector.DisabledAt.Time.IsZero() {
					// clear DisabledBy if DisabledAt is set to zero
					selector.DisabledBy = null.String{}
				} else {
					selector.DisabledBy = null.StringFrom(actor.ID.String())
				}
			} else {
				api.WriteErrorResponse(request.Context(), api.BuildErrorResponse(http.StatusForbidden, "this selector cannot be disabled", request), response)
				return
			}
		}

		// we can update AutoCertify on a default selector
		if selUpdateReq.AutoCertify.Valid {
			selector.AutoCertify = selUpdateReq.AutoCertify
		}

<<<<<<< HEAD
		if selUpdateReq.Name != "" {
			if !selector.IsDefault {
				selector.Name = selUpdateReq.Name
			} else {
				api.WriteErrorResponse(request.Context(), api.BuildErrorResponse(http.StatusForbidden, "cannot update name on a default selector", request), response)
				return
			}
		}

		if selUpdateReq.Description != "" {
			if !selector.IsDefault {
				selector.Description = selUpdateReq.Description
			} else {
				api.WriteErrorResponse(request.Context(), api.BuildErrorResponse(http.StatusForbidden, "cannot update description on a default selector", request), response)
				return
			}
=======
		if selector.IsDefault && (selUpdateReq.Name != "" || selUpdateReq.Description != "" || len(selUpdateReq.Seeds) > 0) {
			api.WriteErrorResponse(request.Context(), api.BuildErrorResponse(http.StatusForbidden, "default selectors only support modifying auto_certify and disabled_at", request), response)
			return
		}

		if selUpdateReq.Name != "" {
			selector.Name = selUpdateReq.Name
		}

		if selUpdateReq.Description != "" {
			selector.Description = selUpdateReq.Description
>>>>>>> 97864289
		}

		// if seeds are not included, call the DB update with them set to nil
		var seedsTemp []model.SelectorSeed
		if len(selUpdateReq.Seeds) > 0 {
<<<<<<< HEAD
			if !selector.IsDefault {
				selector.Seeds = selUpdateReq.Seeds
			} else {
				api.WriteErrorResponse(request.Context(), api.BuildErrorResponse(http.StatusForbidden, "cannot update seeds on a default selector", request), response)
				return
			}
=======
			if err := validateSelectorSeeds(s.GraphQuery, selUpdateReq.Seeds); err != nil {
				api.WriteErrorResponse(request.Context(), api.BuildErrorResponse(http.StatusBadRequest, err.Error(), request), response)
				return
			}
			selector.Seeds = selUpdateReq.Seeds
>>>>>>> 97864289
		} else {
			// the DB update function will skip updating the seeds in this case
			seedsTemp = selector.Seeds
			selector.Seeds = nil
		}

<<<<<<< HEAD
		if selector, err := s.DB.UpdateAssetGroupTagSelector(request.Context(), selector); err != nil {
=======
		if selector, err := s.DB.UpdateAssetGroupTagSelector(request.Context(), actor.ID.String(), selector); err != nil {
>>>>>>> 97864289
			api.HandleDatabaseError(request, response, err)
		} else {
			if seedsTemp != nil {
				// seeds were unchanged, set them back to what is stored in the db for the response
				selector.Seeds = seedsTemp
			}
			api.WriteBasicResponse(request.Context(), selector, http.StatusOK, response)
		}
	}
}

<<<<<<< HEAD
func (s *Resources) DeleteAssetGroupTagSelector(response http.ResponseWriter, request *http.Request) {
	var (
		assetTagIdStr = mux.Vars(request)[api.URIPathVariableAssetGroupTagID]
		rawSelectorID = mux.Vars(request)[api.URIPathVariableAssetGroupTagSelectorID]
	)
	defer measure.ContextMeasure(request.Context(), slog.LevelDebug, "Asset Group Tag Selector Delete")()

	if actor, isUser := auth.GetUserFromAuthCtx(ctx.FromRequest(request).AuthCtx); !isUser {
		slog.Error("Unable to get user from auth context")
		api.WriteErrorResponse(request.Context(), api.BuildErrorResponse(http.StatusInternalServerError, "unknown user", request), response)
	} else if assetTagId, err := strconv.Atoi(assetTagIdStr); err != nil {
		api.WriteErrorResponse(request.Context(), api.BuildErrorResponse(http.StatusBadRequest, ErrInvalidAssetGroupTagId, request), response)
	} else if _, err := s.DB.GetAssetGroupTag(request.Context(), assetTagId); err != nil {
		api.HandleDatabaseError(request, response, err)
	} else if selectorId, err := strconv.Atoi(rawSelectorID); err != nil {
		api.WriteErrorResponse(request.Context(), api.BuildErrorResponse(http.StatusBadRequest, ErrInvalidAssetGroupTagSelectorId, request), response)
	} else if selector, err := s.DB.GetAssetGroupTagSelectorBySelectorId(request.Context(), selectorId); err != nil {
		api.HandleDatabaseError(request, response, err)
	} else if selector.IsDefault {
		api.WriteErrorResponse(request.Context(), api.BuildErrorResponse(http.StatusForbidden, "cannot delete a default selector", request), response)
	} else if err := s.DB.DeleteAssetGroupTagSelector(request.Context(), actor.ID.String(), selector); err != nil {
		api.HandleDatabaseError(request, response, err)
	}
}

=======
>>>>>>> 97864289
func (s *Resources) GetAssetGroupTagSelectors(response http.ResponseWriter, request *http.Request) {
	var (
		assetTagIdStr            = mux.Vars(request)[api.URIPathVariableAssetGroupTagID]
		selectorQueryFilter      = make(model.QueryParameterFilterMap)
		selectorSeedsQueryFilter = make(model.QueryParameterFilterMap)
		selectorSeed             = model.SelectorSeed{}
		assetGroupTagSelector    = model.AssetGroupTagSelector{}
	)

	if queryFilters, err := model.NewQueryParameterFilterParser().ParseQueryParameterFilters(request); err != nil {
		api.WriteErrorResponse(request.Context(), api.BuildErrorResponse(http.StatusBadRequest, api.ErrorResponseDetailsBadQueryParameterFilters, request), response)
		return
	} else {
		// The below is a workaround to split the query filters by the two tables to be used in the subsequent db calls
		for name, filters := range queryFilters {
			// get valid selector predicates and valid selector seed predicates.
			validSelectorPredicates, selectorFilterErr := api.GetValidFilterPredicatesAsStrings(assetGroupTagSelector, name)
			validSelectorSeedPredicates, seedFilterErr := api.GetValidFilterPredicatesAsStrings(selectorSeed, name)
			// return an error if both attempts fail, as either one could be used to build separate queries.
			if selectorFilterErr != nil && seedFilterErr != nil {
				api.WriteErrorResponse(request.Context(), api.BuildErrorResponse(http.StatusBadRequest, fmt.Sprintf("%s: %s", api.ErrorResponseDetailsColumnNotFilterable, name), request), response)
				return
			}

			for _, filter := range filters {
				if !slices.Contains(validSelectorPredicates, string(filter.Operator)) && !slices.Contains(validSelectorSeedPredicates, string(filter.Operator)) {
					api.WriteErrorResponse(request.Context(), api.BuildErrorResponse(http.StatusBadRequest, fmt.Sprintf("%s: %s %s", api.ErrorResponseDetailsFilterPredicateNotSupported, filter.Name, filter.Operator), request), response)
					return
				}
				if slices.Contains(validSelectorPredicates, string(filter.Operator)) {
					selectorQueryFilter.AddFilter(filter)
					selectorQueryFilter[name][len(selectorQueryFilter[name])-1].IsStringData = assetGroupTagSelector.IsStringColumn(filter.Name)
				} else if slices.Contains(validSelectorSeedPredicates, string(filter.Operator)) {
					selectorSeedsQueryFilter.AddFilter(filter)
					// There are no string columns on asset group selector seeds table
				}
			}
		}

		defer measure.ContextMeasure(request.Context(), slog.LevelDebug, "Asset Group Label Get Selector")()

		if assetGroupTagID, err := strconv.Atoi(assetTagIdStr); err != nil {
<<<<<<< HEAD
			api.WriteErrorResponse(request.Context(), api.BuildErrorResponse(http.StatusBadRequest, ErrInvalidAssetGroupTagId, request), response)
=======
			api.WriteErrorResponse(request.Context(), api.BuildErrorResponse(http.StatusNotFound, api.ErrorResponseDetailsIDMalformed, request), response)
>>>>>>> 97864289
		} else if selectorSqlFilter, err := selectorQueryFilter.BuildSQLFilter(); err != nil {
			api.WriteErrorResponse(request.Context(), api.BuildErrorResponse(http.StatusBadRequest, "error building SQL for filter", request), response)
		} else if selectorSeedSqlFilter, err := selectorSeedsQueryFilter.BuildSQLFilter(); err != nil {
			api.WriteErrorResponse(request.Context(), api.BuildErrorResponse(http.StatusBadRequest, "error building SQL for filter", request), response)
		} else if _, err := s.DB.GetAssetGroupTag(request.Context(), assetGroupTagID); err != nil {
			api.HandleDatabaseError(request, response, err)
		} else if selectors, err := s.DB.GetAssetGroupTagSelectorsByTagId(request.Context(), assetGroupTagID, selectorSqlFilter, selectorSeedSqlFilter); err != nil {
			api.HandleDatabaseError(request, response, err)
		} else {
			api.WriteBasicResponse(request.Context(), model.ListSelectorsResponse{Selectors: selectors}, http.StatusOK, response)
		}
	}
}

type getAssetGroupTagResponse struct {
	Tag model.AssetGroupTag `json:"tag"`
}

func (s *Resources) GetAssetGroupTag(response http.ResponseWriter, request *http.Request) {
	if tagId, err := strconv.Atoi(mux.Vars(request)[api.URIPathVariableAssetGroupTagID]); err != nil {
		api.WriteErrorResponse(request.Context(), api.BuildErrorResponse(http.StatusNotFound, api.ErrorResponseDetailsIDMalformed, request), response)
	} else if assetGroupTag, err := s.DB.GetAssetGroupTag(request.Context(), tagId); err != nil {
		api.HandleDatabaseError(request, response, err)
	} else {
		api.WriteBasicResponse(request.Context(), getAssetGroupTagResponse{Tag: assetGroupTag}, http.StatusOK, response)
	}
}

type GetAssetGroupTagMemberCountsResponse struct {
	TotalCount int            `json:"total_count"`
	Counts     map[string]int `json:"counts"`
}

func (s *Resources) GetAssetGroupTagMemberCountsByKind(response http.ResponseWriter, request *http.Request) {
	if tagId, err := strconv.Atoi(mux.Vars(request)[api.URIPathVariableAssetGroupTagID]); err != nil {
		api.WriteErrorResponse(request.Context(), api.BuildErrorResponse(http.StatusNotFound, api.ErrorResponseDetailsIDMalformed, request), response)
	} else if tag, err := s.DB.GetAssetGroupTag(request.Context(), tagId); err != nil {
		api.HandleDatabaseError(request, response, err)
	} else if primaryNodeKindsCounts, err := s.GraphQuery.GetPrimaryNodeKindCounts(request.Context(), tag.ToKind()); err != nil {
		api.HandleDatabaseError(request, response, err)
	} else {
		data := GetAssetGroupTagMemberCountsResponse{
			Counts: primaryNodeKindsCounts,
		}

		for _, count := range primaryNodeKindsCounts {
			data.TotalCount += count
		}

		api.WriteBasicResponse(request.Context(), data, http.StatusOK, response)
	}
}<|MERGE_RESOLUTION|>--- conflicted
+++ resolved
@@ -35,15 +35,6 @@
 	"github.com/specterops/bloodhound/src/utils/validation"
 )
 
-<<<<<<< HEAD
-const (
-	ErrInvalidAssetGroupTagId         = "invalid asset group tag id specified in url"
-	ErrInvalidAssetGroupTagSelectorId = "invalid asset group tag selector id specified in url"
-	ErrInvalidSelectorType            = "invalid selector type"
-)
-
-=======
->>>>>>> 97864289
 // Checks that the selector seeds are valid.
 func validateSelectorSeeds(graph queries.Graph, seeds []model.SelectorSeed) error {
 	if len(seeds) > 0 {
@@ -76,11 +67,7 @@
 	defer measure.ContextMeasure(request.Context(), slog.LevelDebug, "Asset Group Tag Selector Create")()
 
 	if assetTagId, err := strconv.Atoi(assetTagIdStr); err != nil {
-<<<<<<< HEAD
-		api.WriteErrorResponse(request.Context(), api.BuildErrorResponse(http.StatusBadRequest, ErrInvalidAssetGroupTagId, request), response)
-=======
-		api.WriteErrorResponse(request.Context(), api.BuildErrorResponse(http.StatusNotFound, api.ErrorResponseDetailsIDMalformed, request), response)
->>>>>>> 97864289
+		api.WriteErrorResponse(request.Context(), api.BuildErrorResponse(http.StatusNotFound, api.ErrorResponseDetailsIDMalformed, request), response)
 	} else if _, err := s.DB.GetAssetGroupTag(request.Context(), assetTagId); err != nil {
 		api.HandleDatabaseError(request, response, err)
 	} else if err := json.NewDecoder(request.Body).Decode(&sel); err != nil {
@@ -111,28 +98,15 @@
 		slog.Error("Unable to get user from auth context")
 		api.WriteErrorResponse(request.Context(), api.BuildErrorResponse(http.StatusInternalServerError, "unknown user", request), response)
 	} else if assetTagId, err := strconv.Atoi(assetTagIdStr); err != nil {
-<<<<<<< HEAD
-		api.WriteErrorResponse(request.Context(), api.BuildErrorResponse(http.StatusBadRequest, ErrInvalidAssetGroupTagId, request), response)
+		api.WriteErrorResponse(request.Context(), api.BuildErrorResponse(http.StatusNotFound, api.ErrorResponseDetailsIDMalformed, request), response)
 	} else if _, err := s.DB.GetAssetGroupTag(request.Context(), assetTagId); err != nil {
 		api.HandleDatabaseError(request, response, err)
 	} else if selectorId, err := strconv.Atoi(rawSelectorID); err != nil {
-		api.WriteErrorResponse(request.Context(), api.BuildErrorResponse(http.StatusBadRequest, ErrInvalidAssetGroupTagSelectorId, request), response)
-=======
-		api.WriteErrorResponse(request.Context(), api.BuildErrorResponse(http.StatusNotFound, api.ErrorResponseDetailsIDMalformed, request), response)
-	} else if _, err := s.DB.GetAssetGroupTag(request.Context(), assetTagId); err != nil {
-		api.HandleDatabaseError(request, response, err)
-	} else if selectorId, err := strconv.Atoi(rawSelectorID); err != nil {
-		api.WriteErrorResponse(request.Context(), api.BuildErrorResponse(http.StatusNotFound, api.ErrorResponseDetailsIDMalformed, request), response)
->>>>>>> 97864289
+		api.WriteErrorResponse(request.Context(), api.BuildErrorResponse(http.StatusNotFound, api.ErrorResponseDetailsIDMalformed, request), response)
 	} else if selector, err := s.DB.GetAssetGroupTagSelectorBySelectorId(request.Context(), selectorId); err != nil {
 		api.HandleDatabaseError(request, response, err)
 	} else if err := json.NewDecoder(request.Body).Decode(&selUpdateReq); err != nil {
 		api.WriteErrorResponse(request.Context(), api.BuildErrorResponse(http.StatusBadRequest, api.ErrorResponsePayloadUnmarshalError, request), response)
-<<<<<<< HEAD
-	} else if err := validateSelectorSeeds(s.GraphQuery, selUpdateReq.Seeds); err != nil {
-		api.WriteErrorResponse(request.Context(), api.BuildErrorResponse(http.StatusBadRequest, err.Error(), request), response)
-=======
->>>>>>> 97864289
 	} else {
 		// we can update DisabledAt on a default selector
 		if selUpdateReq.DisabledAt.Valid {
@@ -155,24 +129,6 @@
 			selector.AutoCertify = selUpdateReq.AutoCertify
 		}
 
-<<<<<<< HEAD
-		if selUpdateReq.Name != "" {
-			if !selector.IsDefault {
-				selector.Name = selUpdateReq.Name
-			} else {
-				api.WriteErrorResponse(request.Context(), api.BuildErrorResponse(http.StatusForbidden, "cannot update name on a default selector", request), response)
-				return
-			}
-		}
-
-		if selUpdateReq.Description != "" {
-			if !selector.IsDefault {
-				selector.Description = selUpdateReq.Description
-			} else {
-				api.WriteErrorResponse(request.Context(), api.BuildErrorResponse(http.StatusForbidden, "cannot update description on a default selector", request), response)
-				return
-			}
-=======
 		if selector.IsDefault && (selUpdateReq.Name != "" || selUpdateReq.Description != "" || len(selUpdateReq.Seeds) > 0) {
 			api.WriteErrorResponse(request.Context(), api.BuildErrorResponse(http.StatusForbidden, "default selectors only support modifying auto_certify and disabled_at", request), response)
 			return
@@ -184,37 +140,23 @@
 
 		if selUpdateReq.Description != "" {
 			selector.Description = selUpdateReq.Description
->>>>>>> 97864289
 		}
 
 		// if seeds are not included, call the DB update with them set to nil
 		var seedsTemp []model.SelectorSeed
 		if len(selUpdateReq.Seeds) > 0 {
-<<<<<<< HEAD
-			if !selector.IsDefault {
-				selector.Seeds = selUpdateReq.Seeds
-			} else {
-				api.WriteErrorResponse(request.Context(), api.BuildErrorResponse(http.StatusForbidden, "cannot update seeds on a default selector", request), response)
-				return
-			}
-=======
 			if err := validateSelectorSeeds(s.GraphQuery, selUpdateReq.Seeds); err != nil {
 				api.WriteErrorResponse(request.Context(), api.BuildErrorResponse(http.StatusBadRequest, err.Error(), request), response)
 				return
 			}
 			selector.Seeds = selUpdateReq.Seeds
->>>>>>> 97864289
 		} else {
 			// the DB update function will skip updating the seeds in this case
 			seedsTemp = selector.Seeds
 			selector.Seeds = nil
 		}
 
-<<<<<<< HEAD
-		if selector, err := s.DB.UpdateAssetGroupTagSelector(request.Context(), selector); err != nil {
-=======
 		if selector, err := s.DB.UpdateAssetGroupTagSelector(request.Context(), actor.ID.String(), selector); err != nil {
->>>>>>> 97864289
 			api.HandleDatabaseError(request, response, err)
 		} else {
 			if seedsTemp != nil {
@@ -226,34 +168,6 @@
 	}
 }
 
-<<<<<<< HEAD
-func (s *Resources) DeleteAssetGroupTagSelector(response http.ResponseWriter, request *http.Request) {
-	var (
-		assetTagIdStr = mux.Vars(request)[api.URIPathVariableAssetGroupTagID]
-		rawSelectorID = mux.Vars(request)[api.URIPathVariableAssetGroupTagSelectorID]
-	)
-	defer measure.ContextMeasure(request.Context(), slog.LevelDebug, "Asset Group Tag Selector Delete")()
-
-	if actor, isUser := auth.GetUserFromAuthCtx(ctx.FromRequest(request).AuthCtx); !isUser {
-		slog.Error("Unable to get user from auth context")
-		api.WriteErrorResponse(request.Context(), api.BuildErrorResponse(http.StatusInternalServerError, "unknown user", request), response)
-	} else if assetTagId, err := strconv.Atoi(assetTagIdStr); err != nil {
-		api.WriteErrorResponse(request.Context(), api.BuildErrorResponse(http.StatusBadRequest, ErrInvalidAssetGroupTagId, request), response)
-	} else if _, err := s.DB.GetAssetGroupTag(request.Context(), assetTagId); err != nil {
-		api.HandleDatabaseError(request, response, err)
-	} else if selectorId, err := strconv.Atoi(rawSelectorID); err != nil {
-		api.WriteErrorResponse(request.Context(), api.BuildErrorResponse(http.StatusBadRequest, ErrInvalidAssetGroupTagSelectorId, request), response)
-	} else if selector, err := s.DB.GetAssetGroupTagSelectorBySelectorId(request.Context(), selectorId); err != nil {
-		api.HandleDatabaseError(request, response, err)
-	} else if selector.IsDefault {
-		api.WriteErrorResponse(request.Context(), api.BuildErrorResponse(http.StatusForbidden, "cannot delete a default selector", request), response)
-	} else if err := s.DB.DeleteAssetGroupTagSelector(request.Context(), actor.ID.String(), selector); err != nil {
-		api.HandleDatabaseError(request, response, err)
-	}
-}
-
-=======
->>>>>>> 97864289
 func (s *Resources) GetAssetGroupTagSelectors(response http.ResponseWriter, request *http.Request) {
 	var (
 		assetTagIdStr            = mux.Vars(request)[api.URIPathVariableAssetGroupTagID]
@@ -296,11 +210,7 @@
 		defer measure.ContextMeasure(request.Context(), slog.LevelDebug, "Asset Group Label Get Selector")()
 
 		if assetGroupTagID, err := strconv.Atoi(assetTagIdStr); err != nil {
-<<<<<<< HEAD
-			api.WriteErrorResponse(request.Context(), api.BuildErrorResponse(http.StatusBadRequest, ErrInvalidAssetGroupTagId, request), response)
-=======
 			api.WriteErrorResponse(request.Context(), api.BuildErrorResponse(http.StatusNotFound, api.ErrorResponseDetailsIDMalformed, request), response)
->>>>>>> 97864289
 		} else if selectorSqlFilter, err := selectorQueryFilter.BuildSQLFilter(); err != nil {
 			api.WriteErrorResponse(request.Context(), api.BuildErrorResponse(http.StatusBadRequest, "error building SQL for filter", request), response)
 		} else if selectorSeedSqlFilter, err := selectorSeedsQueryFilter.BuildSQLFilter(); err != nil {
