// Copyright 2025 Specter Ops, Inc.
//
// Licensed under the Apache License, Version 2.0
// you may not use this file except in compliance with the License.
// You may obtain a copy of the License at
//
//     http://www.apache.org/licenses/LICENSE-2.0
//
// Unless required by applicable law or agreed to in writing, software
// distributed under the License is distributed on an "AS IS" BASIS,
// WITHOUT WARRANTIES OR CONDITIONS OF ANY KIND, either express or implied.
// See the License for the specific language governing permissions and
// limitations under the License.
//
// SPDX-License-Identifier: Apache-2.0

package v2

import (
	"encoding/json"
	"errors"
	"fmt"
	"log/slog"
	"net/http"
	"slices"
	"strconv"

	"github.com/gorilla/mux"
	"github.com/specterops/bloodhound/bhlog/measure"
	"github.com/specterops/bloodhound/src/api"
	"github.com/specterops/bloodhound/src/auth"
	"github.com/specterops/bloodhound/src/ctx"
<<<<<<< HEAD
	"github.com/specterops/bloodhound/src/database"
=======
	"github.com/specterops/bloodhound/src/database/types/null"
>>>>>>> 20e1c5b3
	"github.com/specterops/bloodhound/src/model"
	"github.com/specterops/bloodhound/src/queries"
	"github.com/specterops/bloodhound/src/utils/validation"
)

<<<<<<< HEAD
const (
	ErrInvalidAssetGroupTagId = "invalid asset group tag id specified in url"
	ErrInvalidSelectorType    = "invalid selector type"
)

type GetAssetGroupTagsResponse struct {
	Tags   model.AssetGroupTags `json:"tags"`
	Counts struct {
		Selectors map[int]int `json:"selectors"`
		Members   map[int]int `json:"members"`
	} `json:"counts,omitempty"`
}

func (s Resources) GetAssetGroupTags(response http.ResponseWriter, request *http.Request) {
	const (
		pnameTagType       = "type"
		pnameIncludeCounts = "includeCounts"
	)
	var (
		pvalsTagType = map[string]model.AssetGroupTagType{
			strconv.Itoa(int(model.AssetGroupTagTypeLabel)): model.AssetGroupTagTypeLabel,
			strconv.Itoa(int(model.AssetGroupTagTypeTier)):  model.AssetGroupTagTypeTier,
			"": model.AssetGroupTagTypeAll, // default
		}
		pvalsIncludeCounts = map[string]bool{
			"false": false,
			"true":  true,
			"":      false, // default
		}
	)

	var params = request.URL.Query()

	if paramTagType, ok := pvalsTagType[params.Get(pnameTagType)]; !ok {
		api.WriteErrorResponse(request.Context(), api.BuildErrorResponse(http.StatusBadRequest, "Invalid value specifed for tag type", request), response)
	} else if paramIncludeCounts, ok := pvalsIncludeCounts[params.Get(pnameIncludeCounts)]; !ok {
		api.WriteErrorResponse(request.Context(), api.BuildErrorResponse(http.StatusBadRequest, "Invalid value specifed for include counts", request), response)
	} else if tags, err := s.DB.GetAssetGroupTags(request.Context(), paramTagType); err != nil && !errors.Is(err, database.ErrNotFound) {
		api.HandleDatabaseError(request, response, err)
	} else {
		resp := GetAssetGroupTagsResponse{Tags: tags}
		if paramIncludeCounts {
			ids := make([]int, 0, len(tags))
			for i := range tags {
				ids = append(ids, tags[i].ID)
			}
			if selectorCounts, err := s.DB.GetAssetGroupTagSelectorCounts(request.Context(), ids); err != nil {
				api.HandleDatabaseError(request, response, err)
				return
			} else {
				resp.Counts.Selectors = selectorCounts
			}
			memberCounts := make(map[int]int, len(tags))
			for _, tag := range tags {
				// TODO: use a more efficient query method
				if nodelist, err := s.GraphQuery.GetNodesByKind(request.Context(), tag.ToKind()); err != nil {
					api.HandleDatabaseError(request, response, err)
					return
				} else {
					memberCounts[tag.ID] = nodelist.Len()
				}
			}
			resp.Counts.Members = memberCounts
		}
		api.WriteBasicResponse(request.Context(), resp, http.StatusOK, response)
	}
}

=======
>>>>>>> 20e1c5b3
// Checks that the selector seeds are valid.
func validateSelectorSeeds(graph queries.Graph, seeds []model.SelectorSeed) error {
	// all seeds must be of the same type
	seedType := seeds[0].Type

	if seedType != model.SelectorTypeObjectId && seedType != model.SelectorTypeCypher {
		return fmt.Errorf("invalid seed type %v", seedType)
	}

	for _, seed := range seeds {
		if seed.Type != seedType {
			return fmt.Errorf("all seeds must be of the same type")
		}
		if seed.Type == model.SelectorTypeCypher {
			if _, err := graph.PrepareCypherQuery(seed.Value, queries.QueryComplexityLimitSelector); err != nil {
				return fmt.Errorf("cypher is invalid: %v", err)
			}
		}
	}
	return nil
}

func (s *Resources) CreateAssetGroupTagSelector(response http.ResponseWriter, request *http.Request) {
	var (
		sel           model.AssetGroupTagSelector
		assetTagIdStr = mux.Vars(request)[api.URIPathVariableAssetGroupTagID]
	)
	defer measure.ContextMeasure(request.Context(), slog.LevelDebug, "Asset Group Tag Selector Create")()

	if assetTagId, err := strconv.Atoi(assetTagIdStr); err != nil {
		api.WriteErrorResponse(request.Context(), api.BuildErrorResponse(http.StatusNotFound, api.ErrorResponseDetailsIDMalformed, request), response)
	} else if _, err := s.DB.GetAssetGroupTag(request.Context(), assetTagId); err != nil {
		api.HandleDatabaseError(request, response, err)
	} else if err := json.NewDecoder(request.Body).Decode(&sel); err != nil {
		api.WriteErrorResponse(request.Context(), api.BuildErrorResponse(http.StatusBadRequest, api.ErrorResponsePayloadUnmarshalError, request), response)
	} else if errs := validation.Validate(sel); len(errs) > 0 {
		api.WriteErrorResponse(request.Context(), api.BuildErrorResponse(http.StatusBadRequest, errs.Error(), request), response)
	} else if actor, isUser := auth.GetUserFromAuthCtx(ctx.FromRequest(request).AuthCtx); !isUser {
		slog.Error("Unable to get user from auth context")
		api.WriteErrorResponse(request.Context(), api.BuildErrorResponse(http.StatusInternalServerError, "unknown user", request), response)
	} else if err := validateSelectorSeeds(s.GraphQuery, sel.Seeds); err != nil {
		api.WriteErrorResponse(request.Context(), api.BuildErrorResponse(http.StatusBadRequest, err.Error(), request), response)
	} else if selector, err := s.DB.CreateAssetGroupTagSelector(request.Context(), assetTagId, actor.ID.String(), sel.Name, sel.Description, false, true, sel.AutoCertify, sel.Seeds); err != nil {
		api.HandleDatabaseError(request, response, err)
	} else {
		api.WriteBasicResponse(request.Context(), selector, http.StatusCreated, response)
	}
}

func (s *Resources) UpdateAssetGroupTagSelector(response http.ResponseWriter, request *http.Request) {
	var (
		selUpdateReq  model.AssetGroupTagSelector
		assetTagIdStr = mux.Vars(request)[api.URIPathVariableAssetGroupTagID]
		rawSelectorID = mux.Vars(request)[api.URIPathVariableAssetGroupTagSelectorID]
	)
	defer measure.ContextMeasure(request.Context(), slog.LevelDebug, "Asset Group Tag Selector Update")()

	if actor, isUser := auth.GetUserFromAuthCtx(ctx.FromRequest(request).AuthCtx); !isUser {
		slog.Error("Unable to get user from auth context")
		api.WriteErrorResponse(request.Context(), api.BuildErrorResponse(http.StatusInternalServerError, "unknown user", request), response)
	} else if assetTagId, err := strconv.Atoi(assetTagIdStr); err != nil {
		api.WriteErrorResponse(request.Context(), api.BuildErrorResponse(http.StatusNotFound, api.ErrorResponseDetailsIDMalformed, request), response)
	} else if _, err := s.DB.GetAssetGroupTag(request.Context(), assetTagId); err != nil {
		api.HandleDatabaseError(request, response, err)
	} else if selectorId, err := strconv.Atoi(rawSelectorID); err != nil {
		api.WriteErrorResponse(request.Context(), api.BuildErrorResponse(http.StatusNotFound, api.ErrorResponseDetailsIDMalformed, request), response)
	} else if selector, err := s.DB.GetAssetGroupTagSelectorBySelectorId(request.Context(), selectorId); err != nil {
		api.HandleDatabaseError(request, response, err)
	} else if err := json.NewDecoder(request.Body).Decode(&selUpdateReq); err != nil {
		api.WriteErrorResponse(request.Context(), api.BuildErrorResponse(http.StatusBadRequest, api.ErrorResponsePayloadUnmarshalError, request), response)
	} else {
		// we can update DisabledAt on a default selector
		if selUpdateReq.DisabledAt.Valid {
			if selector.AllowDisable {
				selector.DisabledAt = selUpdateReq.DisabledAt
				if selector.DisabledAt.Time.IsZero() {
					// clear DisabledBy if DisabledAt is set to zero
					selector.DisabledBy = null.String{}
				} else {
					selector.DisabledBy = null.StringFrom(actor.ID.String())
				}
			} else {
				api.WriteErrorResponse(request.Context(), api.BuildErrorResponse(http.StatusForbidden, "this selector cannot be disabled", request), response)
				return
			}
		}

		// we can update AutoCertify on a default selector
		if selUpdateReq.AutoCertify.Valid {
			selector.AutoCertify = selUpdateReq.AutoCertify
		}

		if selector.IsDefault && (selUpdateReq.Name != "" || selUpdateReq.Description != "" || len(selUpdateReq.Seeds) > 0) {
			api.WriteErrorResponse(request.Context(), api.BuildErrorResponse(http.StatusForbidden, "default selectors only support modifying auto_certify and disabled_at", request), response)
			return
		}

		if selUpdateReq.Name != "" {
			selector.Name = selUpdateReq.Name
		}

		if selUpdateReq.Description != "" {
			selector.Description = selUpdateReq.Description
		}

		// if seeds are not included, call the DB update with them set to nil
		var seedsTemp []model.SelectorSeed
		if len(selUpdateReq.Seeds) > 0 {
			if err := validateSelectorSeeds(s.GraphQuery, selUpdateReq.Seeds); err != nil {
				api.WriteErrorResponse(request.Context(), api.BuildErrorResponse(http.StatusBadRequest, err.Error(), request), response)
				return
			}
			selector.Seeds = selUpdateReq.Seeds
		} else {
			// the DB update function will skip updating the seeds in this case
			seedsTemp = selector.Seeds
			selector.Seeds = nil
		}

		if selector, err := s.DB.UpdateAssetGroupTagSelector(request.Context(), actor.ID.String(), selector); err != nil {
			api.HandleDatabaseError(request, response, err)
		} else {
			if seedsTemp != nil {
				// seeds were unchanged, set them back to what is stored in the db for the response
				selector.Seeds = seedsTemp
			}
			api.WriteBasicResponse(request.Context(), selector, http.StatusOK, response)
		}
	}
}

func (s *Resources) GetAssetGroupTagSelectors(response http.ResponseWriter, request *http.Request) {
	var (
		assetTagIdStr            = mux.Vars(request)[api.URIPathVariableAssetGroupTagID]
		selectorQueryFilter      = make(model.QueryParameterFilterMap)
		selectorSeedsQueryFilter = make(model.QueryParameterFilterMap)
		selectorSeed             = model.SelectorSeed{}
		assetGroupTagSelector    = model.AssetGroupTagSelector{}
	)

	if queryFilters, err := model.NewQueryParameterFilterParser().ParseQueryParameterFilters(request); err != nil {
		api.WriteErrorResponse(request.Context(), api.BuildErrorResponse(http.StatusBadRequest, api.ErrorResponseDetailsBadQueryParameterFilters, request), response)
		return
	} else {
		// The below is a workaround to split the query filters by the two tables to be used in the subsequent db calls
		for name, filters := range queryFilters {
			// get valid selector predicates and valid selector seed predicates.
			validSelectorPredicates, selectorFilterErr := api.GetValidFilterPredicatesAsStrings(assetGroupTagSelector, name)
			validSelectorSeedPredicates, seedFilterErr := api.GetValidFilterPredicatesAsStrings(selectorSeed, name)
			// return an error if both attempts fail, as either one could be used to build separate queries.
			if selectorFilterErr != nil && seedFilterErr != nil {
				api.WriteErrorResponse(request.Context(), api.BuildErrorResponse(http.StatusBadRequest, fmt.Sprintf("%s: %s", api.ErrorResponseDetailsColumnNotFilterable, name), request), response)
				return
			}

			for _, filter := range filters {
				if !slices.Contains(validSelectorPredicates, string(filter.Operator)) && !slices.Contains(validSelectorSeedPredicates, string(filter.Operator)) {
					api.WriteErrorResponse(request.Context(), api.BuildErrorResponse(http.StatusBadRequest, fmt.Sprintf("%s: %s %s", api.ErrorResponseDetailsFilterPredicateNotSupported, filter.Name, filter.Operator), request), response)
					return
				}
				if slices.Contains(validSelectorPredicates, string(filter.Operator)) {
					selectorQueryFilter.AddFilter(filter)
					selectorQueryFilter[name][len(selectorQueryFilter[name])-1].IsStringData = assetGroupTagSelector.IsStringColumn(filter.Name)
				} else if slices.Contains(validSelectorSeedPredicates, string(filter.Operator)) {
					selectorSeedsQueryFilter.AddFilter(filter)
					// There are no string columns on asset group selector seeds table
				}
			}
		}

		defer measure.ContextMeasure(request.Context(), slog.LevelDebug, "Asset Group Label Get Selector")()

		if assetGroupTagID, err := strconv.Atoi(assetTagIdStr); err != nil {
			api.WriteErrorResponse(request.Context(), api.BuildErrorResponse(http.StatusNotFound, api.ErrorResponseDetailsIDMalformed, request), response)
		} else if selectorSqlFilter, err := selectorQueryFilter.BuildSQLFilter(); err != nil {
			api.WriteErrorResponse(request.Context(), api.BuildErrorResponse(http.StatusBadRequest, "error building SQL for filter", request), response)
		} else if selectorSeedSqlFilter, err := selectorSeedsQueryFilter.BuildSQLFilter(); err != nil {
			api.WriteErrorResponse(request.Context(), api.BuildErrorResponse(http.StatusBadRequest, "error building SQL for filter", request), response)
		} else if _, err := s.DB.GetAssetGroupTag(request.Context(), assetGroupTagID); err != nil {
			api.HandleDatabaseError(request, response, err)
		} else if selectors, err := s.DB.GetAssetGroupTagSelectorsByTagId(request.Context(), assetGroupTagID, selectorSqlFilter, selectorSeedSqlFilter); err != nil {
			api.HandleDatabaseError(request, response, err)
		} else {
			api.WriteBasicResponse(request.Context(), model.ListSelectorsResponse{Selectors: selectors}, http.StatusOK, response)
		}
	}
}

type getAssetGroupTagResponse struct {
	Tag model.AssetGroupTag `json:"tag"`
}

func (s *Resources) GetAssetGroupTag(response http.ResponseWriter, request *http.Request) {
	if tagId, err := strconv.Atoi(mux.Vars(request)[api.URIPathVariableAssetGroupTagID]); err != nil {
		api.WriteErrorResponse(request.Context(), api.BuildErrorResponse(http.StatusNotFound, api.ErrorResponseDetailsIDMalformed, request), response)
	} else if assetGroupTag, err := s.DB.GetAssetGroupTag(request.Context(), tagId); err != nil {
		api.HandleDatabaseError(request, response, err)
	} else {
		api.WriteBasicResponse(request.Context(), getAssetGroupTagResponse{Tag: assetGroupTag}, http.StatusOK, response)
	}
}

type GetAssetGroupTagMemberCountsResponse struct {
	TotalCount int            `json:"total_count"`
	Counts     map[string]int `json:"counts"`
}

func (s *Resources) GetAssetGroupTagMemberCountsByKind(response http.ResponseWriter, request *http.Request) {
	if tagId, err := strconv.Atoi(mux.Vars(request)[api.URIPathVariableAssetGroupTagID]); err != nil {
		api.WriteErrorResponse(request.Context(), api.BuildErrorResponse(http.StatusNotFound, api.ErrorResponseDetailsIDMalformed, request), response)
	} else if tag, err := s.DB.GetAssetGroupTag(request.Context(), tagId); err != nil {
		api.HandleDatabaseError(request, response, err)
	} else if primaryNodeKindsCounts, err := s.GraphQuery.GetPrimaryNodeKindCounts(request.Context(), tag.ToKind()); err != nil {
		api.HandleDatabaseError(request, response, err)
	} else {
		data := GetAssetGroupTagMemberCountsResponse{
			Counts: primaryNodeKindsCounts,
		}

		for _, count := range primaryNodeKindsCounts {
			data.TotalCount += count
		}

		api.WriteBasicResponse(request.Context(), data, http.StatusOK, response)
	}
}<|MERGE_RESOLUTION|>--- conflicted
+++ resolved
@@ -30,20 +30,11 @@
 	"github.com/specterops/bloodhound/src/api"
 	"github.com/specterops/bloodhound/src/auth"
 	"github.com/specterops/bloodhound/src/ctx"
-<<<<<<< HEAD
 	"github.com/specterops/bloodhound/src/database"
-=======
 	"github.com/specterops/bloodhound/src/database/types/null"
->>>>>>> 20e1c5b3
 	"github.com/specterops/bloodhound/src/model"
 	"github.com/specterops/bloodhound/src/queries"
 	"github.com/specterops/bloodhound/src/utils/validation"
-)
-
-<<<<<<< HEAD
-const (
-	ErrInvalidAssetGroupTagId = "invalid asset group tag id specified in url"
-	ErrInvalidSelectorType    = "invalid selector type"
 )
 
 type GetAssetGroupTagsResponse struct {
@@ -109,8 +100,6 @@
 	}
 }
 
-=======
->>>>>>> 20e1c5b3
 // Checks that the selector seeds are valid.
 func validateSelectorSeeds(graph queries.Graph, seeds []model.SelectorSeed) error {
 	// all seeds must be of the same type
