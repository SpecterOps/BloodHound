--- conflicted
+++ resolved
@@ -987,7 +987,6 @@
 	}
 }
 
-<<<<<<< HEAD
 func checkUserAccessToEnvironments(ctx context.Context, db database.Database, user model.User, environmentIds ...string) (bool, error) {
 	// eTAC feature flag
 	if flag, err := db.GetFlagByKey(ctx, appcfg.FeatureEnvironmentAccessControl); err != nil {
@@ -997,7 +996,8 @@
 	}
 
 	return api.CheckUserAccessToEnvironments(ctx, db, user, environmentIds...)
-=======
+}
+
 type SearchAssetGroupTagHistoryRequest struct {
 	Query string `json:"query"`
 }
@@ -1110,5 +1110,4 @@
 	} else {
 		response.WriteHeader(http.StatusOK)
 	}
->>>>>>> 86ad38c2
 }