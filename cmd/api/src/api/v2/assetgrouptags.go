--- conflicted
+++ resolved
@@ -38,15 +38,10 @@
 )
 
 const (
-<<<<<<< HEAD
-	ErrInvalidAssetGroupTagId = "invalid asset group tag id specified in url"
-	ErrInvalidSelectorType    = "invalid selector type"
-	ErrInvalidMemberId        = "invalid member id specified in url"
-=======
 	ErrInvalidAssetGroupTagId         = "invalid asset group tag id specified in url"
 	ErrInvalidAssetGroupTagSelectorId = "invalid asset group tag selector id specified in url"
 	ErrInvalidSelectorType            = "invalid selector type"
->>>>>>> 6e16806f
+	ErrInvalidMemberId                = "invalid member id specified in url"
 )
 
 // Checks that the selector seeds are valid.
@@ -98,10 +93,6 @@
 	}
 }
 
-<<<<<<< HEAD
-type listSelectorsResponse struct {
-	Selectors model.AssetGroupTagSelectors `json:"selectors"`
-=======
 func (s *Resources) UpdateAssetGroupTagSelector(response http.ResponseWriter, request *http.Request) {
 	var (
 		selUpdateReq  model.AssetGroupTagSelector
@@ -182,7 +173,10 @@
 			api.WriteBasicResponse(request.Context(), selector, http.StatusOK, response)
 		}
 	}
->>>>>>> 6e16806f
+}
+
+type listSelectorsResponse struct {
+	Selectors model.AssetGroupTagSelectors `json:"selectors"`
 }
 
 func (s *Resources) GetAssetGroupTagSelectors(response http.ResponseWriter, request *http.Request) {
