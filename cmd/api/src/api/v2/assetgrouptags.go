--- conflicted
+++ resolved
@@ -90,7 +90,6 @@
 	}
 }
 
-<<<<<<< HEAD
 func (s *Resources) UpdateAssetGroupTagSelector(response http.ResponseWriter, request *http.Request) {
 	var (
 		selUpdateReq  model.AssetGroupTagSelector
@@ -156,7 +155,9 @@
 			}
 			api.WriteBasicResponse(request.Context(), selector, http.StatusOK, response)
 		}
-=======
+	}
+}
+
 type getAssetGroupTagResponse struct {
 	Tag model.AssetGroupTag `json:"tag"`
 }
@@ -168,6 +169,5 @@
 		api.HandleDatabaseError(request, response, err)
 	} else {
 		api.WriteBasicResponse(request.Context(), getAssetGroupTagResponse{Tag: assetGroupTag}, http.StatusOK, response)
->>>>>>> 59bc40c6
 	}
 }