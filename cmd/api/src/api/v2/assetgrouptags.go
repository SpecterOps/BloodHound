// Copyright 2025 Specter Ops, Inc.
//
// Licensed under the Apache License, Version 2.0
// you may not use this file except in compliance with the License.
// You may obtain a copy of the License at
//
//     http://www.apache.org/licenses/LICENSE-2.0
//
// Unless required by applicable law or agreed to in writing, software
// distributed under the License is distributed on an "AS IS" BASIS,
// WITHOUT WARRANTIES OR CONDITIONS OF ANY KIND, either express or implied.
// See the License for the specific language governing permissions and
// limitations under the License.
//
// SPDX-License-Identifier: Apache-2.0

package v2

import (
	"encoding/json"
	"errors"
	"fmt"
	"log/slog"
	"net/http"
	"slices"
	"strconv"
	"strings"
	"time"

	"github.com/gofrs/uuid"
	"github.com/gorilla/mux"
	"github.com/specterops/bloodhound/cmd/api/src/api"
	"github.com/specterops/bloodhound/cmd/api/src/auth"
	"github.com/specterops/bloodhound/cmd/api/src/ctx"
	"github.com/specterops/bloodhound/cmd/api/src/daemons/datapipe"
	"github.com/specterops/bloodhound/cmd/api/src/database"
	"github.com/specterops/bloodhound/cmd/api/src/database/types/null"
	"github.com/specterops/bloodhound/cmd/api/src/model"
	"github.com/specterops/bloodhound/cmd/api/src/model/appcfg"
	"github.com/specterops/bloodhound/cmd/api/src/queries"
	"github.com/specterops/bloodhound/cmd/api/src/utils/validation"
	"github.com/specterops/bloodhound/packages/go/bhlog/measure"
	"github.com/specterops/bloodhound/packages/go/graphschema/ad"
	"github.com/specterops/bloodhound/packages/go/graphschema/azure"
	"github.com/specterops/bloodhound/packages/go/graphschema/common"
	"github.com/specterops/dawgs/graph"
	"github.com/specterops/dawgs/query"
	"gorm.io/gorm"
)

const (
	assetGroupPreviewSelectorDefaultLimit = 200
	AssetGroupTagDefaultLimit             = 50
	assetGroupTagQueryLimitMin            = 3

	includeProperties = true
	excludeProperties = false
)

type AssetGroupTagCounts struct {
	Selectors int   `json:"selectors"`
	Members   int64 `json:"members"`
}

type AssetGroupTagView struct {
	model.AssetGroupTag
	Counts *AssetGroupTagCounts `json:"counts,omitempty"`
}

type GetAssetGroupTagsResponse struct {
	Tags []AssetGroupTagView `json:"tags"`
}

type patchAssetGroupTagSelectorRequest struct {
	model.AssetGroupTagSelector
	Description *string `json:"description"`
	Disabled    *bool   `json:"disabled"`
}

func (s Resources) GetAssetGroupTags(response http.ResponseWriter, request *http.Request) {
	var rCtx = request.Context()

	if paramIncludeCounts, err := api.ParseOptionalBool(request.URL.Query().Get(api.QueryParameterIncludeCounts), false); err != nil {
		api.WriteErrorResponse(rCtx, api.BuildErrorResponse(http.StatusBadRequest, "Invalid value specified for include counts", request), response)
	} else if queryFilters, err := model.NewQueryParameterFilterParser().ParseQueryParameterFilters(request); err != nil {
		api.WriteErrorResponse(rCtx, api.BuildErrorResponse(http.StatusBadRequest, api.ErrorResponseDetailsBadQueryParameterFilters, request), response)
	} else {
		for name, filters := range queryFilters {
			if validPredicates, err := api.GetValidFilterPredicatesAsStrings(model.AssetGroupTag{}, name); err != nil {
				api.WriteErrorResponse(rCtx, api.BuildErrorResponse(http.StatusBadRequest, fmt.Sprintf("%s: %s", api.ErrorResponseDetailsColumnNotFilterable, name), request), response)
				return
			} else {
				for i, filter := range filters {
					if !slices.Contains(validPredicates, string(filter.Operator)) {
						api.WriteErrorResponse(rCtx, api.BuildErrorResponse(http.StatusBadRequest, fmt.Sprintf("%s: %s %s", api.ErrorResponseDetailsFilterPredicateNotSupported, filter.Name, filter.Operator), request), response)
						return
					}
					queryFilters[name][i].IsStringData = model.AssetGroupTag{}.IsStringColumn(filter.Name)
				}
			}
		}

		if sqlFilter, err := queryFilters.BuildSQLFilter(); err != nil {
			api.WriteErrorResponse(rCtx, api.BuildErrorResponse(http.StatusBadRequest, "error building SQL for filter", request), response)
		} else if tags, err := s.DB.GetAssetGroupTags(rCtx, sqlFilter); err != nil && !errors.Is(err, database.ErrNotFound) {
			api.HandleDatabaseError(request, response, err)
		} else {
			var (
				resp = GetAssetGroupTagsResponse{
					Tags: make([]AssetGroupTagView, 0, len(tags)),
				}
				selectorCounts map[int]int
			)

			if paramIncludeCounts {
				ids := make([]int, 0, len(tags))
				for i := range tags {
					ids = append(ids, tags[i].ID)
				}
				if selectorCounts, err = s.DB.GetAssetGroupTagSelectorCounts(rCtx, ids); err != nil {
					api.HandleDatabaseError(request, response, err)
					return
				}
			}

			for _, tag := range tags {
				tview := AssetGroupTagView{AssetGroupTag: tag}
				if paramIncludeCounts {
					if n, err := s.GraphQuery.CountNodesByKind(rCtx, tag.ToKind()); err != nil {
						api.HandleDatabaseError(request, response, err)
						return
					} else {
						tview.Counts = &AssetGroupTagCounts{
							Selectors: selectorCounts[tag.ID],
							Members:   n,
						}
					}
				}
				resp.Tags = append(resp.Tags, tview)
			}
			api.WriteBasicResponse(rCtx, resp, http.StatusOK, response)
		}
	}
}

// Checks that the selector seeds are valid.
func validateSelectorSeeds(graph queries.Graph, seeds []model.SelectorSeed) error {
	if len(seeds) <= 0 {
		return fmt.Errorf("seeds are required")
	}
	// all seeds must be of the same type
	seedType := seeds[0].Type

	if seedType != model.SelectorTypeObjectId && seedType != model.SelectorTypeCypher {
		return fmt.Errorf("invalid seed type %v", seedType)
	}

	for _, seed := range seeds {
		if seed.Type != seedType {
			return fmt.Errorf("all seeds must be of the same type")
		}
		if seed.Type == model.SelectorTypeCypher {
			if _, err := graph.PrepareCypherQuery(seed.Value, queries.DefaultQueryFitnessLowerBoundSelector); err != nil {
				return fmt.Errorf("cypher is invalid: %v", err)
			}
		}
	}
	return nil
}

func (s *Resources) CreateAssetGroupTagSelector(response http.ResponseWriter, request *http.Request) {
	var (
		sel = model.AssetGroupTagSelector{
			AutoCertify: null.BoolFrom(false), // default if unset
		}
		assetTagIdStr = mux.Vars(request)[api.URIPathVariableAssetGroupTagID]
	)
	defer measure.ContextMeasure(request.Context(), slog.LevelDebug, "Asset Group Tag Selector Create")()

	if assetTagId, err := strconv.Atoi(assetTagIdStr); err != nil {
		api.WriteErrorResponse(request.Context(), api.BuildErrorResponse(http.StatusNotFound, api.ErrorResponseDetailsIDMalformed, request), response)
	} else if _, err := s.DB.GetAssetGroupTag(request.Context(), assetTagId); err != nil {
		api.HandleDatabaseError(request, response, err)
	} else if err := json.NewDecoder(request.Body).Decode(&sel); err != nil {
		api.WriteErrorResponse(request.Context(), api.BuildErrorResponse(http.StatusBadRequest, api.ErrorResponsePayloadUnmarshalError, request), response)
	} else if errs := validation.Validate(sel); len(errs) > 0 {
		api.WriteErrorResponse(request.Context(), api.BuildErrorResponse(http.StatusBadRequest, errs.Error(), request), response)
	} else if actor, isUser := auth.GetUserFromAuthCtx(ctx.FromRequest(request).AuthCtx); !isUser {
		slog.Error("Unable to get user from auth context")
		api.WriteErrorResponse(request.Context(), api.BuildErrorResponse(http.StatusInternalServerError, "unknown user", request), response)
	} else if err := validateSelectorSeeds(s.GraphQuery, sel.Seeds); err != nil {
		api.WriteErrorResponse(request.Context(), api.BuildErrorResponse(http.StatusBadRequest, err.Error(), request), response)
	} else if selector, err := s.DB.CreateAssetGroupTagSelector(request.Context(), assetTagId, actor, sel.Name, sel.Description, false, true, sel.AutoCertify, sel.Seeds); err != nil {
		api.HandleDatabaseError(request, response, err)
	} else {
		// Request analysis if scheduled analysis isn't enabled
		if config, err := appcfg.GetScheduledAnalysisParameter(request.Context(), s.DB); err != nil {
			api.HandleDatabaseError(request, response, err)
			return
		} else if !config.Enabled {
			if err := s.DB.RequestAnalysis(request.Context(), actor.ID.String()); err != nil {
				api.HandleDatabaseError(request, response, err)
				return
			}
		}
		api.WriteBasicResponse(request.Context(), selector, http.StatusCreated, response)
	}
}

func (s *Resources) UpdateAssetGroupTagSelector(response http.ResponseWriter, request *http.Request) {
	var (
		selUpdateReq  patchAssetGroupTagSelectorRequest
		assetTagIdStr = mux.Vars(request)[api.URIPathVariableAssetGroupTagID]
		rawSelectorID = mux.Vars(request)[api.URIPathVariableAssetGroupTagSelectorID]
	)
	defer measure.ContextMeasure(request.Context(), slog.LevelDebug, "Asset Group Tag Selector Update")()

	if actor, isUser := auth.GetUserFromAuthCtx(ctx.FromRequest(request).AuthCtx); !isUser {
		slog.Error("Unable to get user from auth context")
		api.WriteErrorResponse(request.Context(), api.BuildErrorResponse(http.StatusInternalServerError, "unknown user", request), response)
	} else if assetTagId, err := strconv.Atoi(assetTagIdStr); err != nil {
		api.WriteErrorResponse(request.Context(), api.BuildErrorResponse(http.StatusNotFound, api.ErrorResponseDetailsIDMalformed, request), response)
	} else if _, err := s.DB.GetAssetGroupTag(request.Context(), assetTagId); err != nil {
		api.HandleDatabaseError(request, response, err)
	} else if selectorId, err := strconv.Atoi(rawSelectorID); err != nil {
		api.WriteErrorResponse(request.Context(), api.BuildErrorResponse(http.StatusNotFound, api.ErrorResponseDetailsIDMalformed, request), response)
	} else if selector, err := s.DB.GetAssetGroupTagSelectorBySelectorId(request.Context(), selectorId); err != nil {
		api.HandleDatabaseError(request, response, err)
	} else if selector.AssetGroupTagId != assetTagId {
		api.WriteErrorResponse(request.Context(), api.BuildErrorResponse(http.StatusNotFound, "selector is not part of asset group tag", request), response)
	} else if err := json.NewDecoder(request.Body).Decode(&selUpdateReq); err != nil {
		api.WriteErrorResponse(request.Context(), api.BuildErrorResponse(http.StatusBadRequest, api.ErrorResponsePayloadUnmarshalError, request), response)
	} else {
		// we can update DisabledAt on a default selector
		if selUpdateReq.Disabled != nil {
			if *selUpdateReq.Disabled {
				if selector.AllowDisable {
					selector.DisabledAt = null.TimeFrom(time.Now())
					selector.DisabledBy = null.StringFrom(actor.ID.String())
				} else {
					api.WriteErrorResponse(request.Context(), api.BuildErrorResponse(http.StatusForbidden, "this selector cannot be disabled", request), response)
					return
				}
			} else {
				selector.DisabledAt = null.Time{}
				selector.DisabledBy = null.String{}
			}
		}

		// we can update AutoCertify on a default selector
		if selUpdateReq.AutoCertify.Valid {
			selector.AutoCertify = selUpdateReq.AutoCertify
		}

		if selector.IsDefault && (selUpdateReq.Name != "" || selUpdateReq.Description != nil || len(selUpdateReq.Seeds) > 0) {
			api.WriteErrorResponse(request.Context(), api.BuildErrorResponse(http.StatusForbidden, "default selectors only support modifying auto_certify and disabled_at", request), response)
			return
		}

		if selUpdateReq.Name != "" {
			selector.Name = selUpdateReq.Name
		}

		if selUpdateReq.Description != nil {
			selector.Description = *selUpdateReq.Description
		}

		// if seeds are not included, call the DB update with them set to nil
		var seedsTemp []model.SelectorSeed
		if len(selUpdateReq.Seeds) > 0 {
			if err := validateSelectorSeeds(s.GraphQuery, selUpdateReq.Seeds); err != nil {
				api.WriteErrorResponse(request.Context(), api.BuildErrorResponse(http.StatusBadRequest, err.Error(), request), response)
				return
			}
			selector.Seeds = selUpdateReq.Seeds
		} else {
			// the DB update function will skip updating the seeds in this case
			seedsTemp = selector.Seeds
			selector.Seeds = nil
		}

		if selector, err := s.DB.UpdateAssetGroupTagSelector(request.Context(), actor.ID.String(), actor.EmailAddress.ValueOrZero(), selector); err != nil {
			api.HandleDatabaseError(request, response, err)
		} else {
			if seedsTemp != nil {
				// seeds were unchanged, set them back to what is stored in the db for the response
				selector.Seeds = seedsTemp
			}
			// Request analysis if scheduled analysis isn't enabled
			if config, err := appcfg.GetScheduledAnalysisParameter(request.Context(), s.DB); err != nil {
				api.HandleDatabaseError(request, response, err)
				return
			} else if !config.Enabled {
				if err := s.DB.RequestAnalysis(request.Context(), actor.ID.String()); err != nil {
					api.HandleDatabaseError(request, response, err)
					return
				}
			}
			api.WriteBasicResponse(request.Context(), selector, http.StatusOK, response)
		}
	}
}

func (s *Resources) DeleteAssetGroupTagSelector(response http.ResponseWriter, request *http.Request) {
	var (
		assetTagIdStr = mux.Vars(request)[api.URIPathVariableAssetGroupTagID]
		rawSelectorID = mux.Vars(request)[api.URIPathVariableAssetGroupTagSelectorID]
	)
	defer measure.ContextMeasure(request.Context(), slog.LevelDebug, "Asset Group Tag Selector Delete")()

	if actor, isUser := auth.GetUserFromAuthCtx(ctx.FromRequest(request).AuthCtx); !isUser {
		slog.Error("Unable to get user from auth context")
		api.WriteErrorResponse(request.Context(), api.BuildErrorResponse(http.StatusInternalServerError, "unknown user", request), response)
	} else if assetTagId, err := strconv.Atoi(assetTagIdStr); err != nil {
		api.WriteErrorResponse(request.Context(), api.BuildErrorResponse(http.StatusNotFound, api.ErrorResponseDetailsIDMalformed, request), response)
	} else if _, err := s.DB.GetAssetGroupTag(request.Context(), assetTagId); err != nil {
		api.HandleDatabaseError(request, response, err)
	} else if selectorId, err := strconv.Atoi(rawSelectorID); err != nil {
		api.WriteErrorResponse(request.Context(), api.BuildErrorResponse(http.StatusNotFound, api.ErrorResponseDetailsIDMalformed, request), response)
	} else if selector, err := s.DB.GetAssetGroupTagSelectorBySelectorId(request.Context(), selectorId); err != nil {
		api.HandleDatabaseError(request, response, err)
	} else if selector.AssetGroupTagId != assetTagId {
		api.WriteErrorResponse(request.Context(), api.BuildErrorResponse(http.StatusNotFound, "selector is not part of asset group tag", request), response)
	} else if selector.IsDefault {
		api.WriteErrorResponse(request.Context(), api.BuildErrorResponse(http.StatusForbidden, "cannot delete a default selector", request), response)
	} else if err := s.DB.DeleteAssetGroupTagSelector(request.Context(), actor, selector); err != nil {
		api.HandleDatabaseError(request, response, err)
	} else {
		// Request analysis if scheduled analysis isn't enabled
		if config, err := appcfg.GetScheduledAnalysisParameter(request.Context(), s.DB); err != nil {
			api.HandleDatabaseError(request, response, err)
			return
		} else if !config.Enabled {
			if err := s.DB.RequestAnalysis(request.Context(), actor.ID.String()); err != nil {
				api.HandleDatabaseError(request, response, err)
				return
			}
		}
		response.WriteHeader(http.StatusNoContent)
	}
}

type AssetGroupTagSelectorCounts struct {
	Members int64 `json:"members"`
}

type AssetGroupTagSelectorView struct {
	model.AssetGroupTagSelector
	Counts *AssetGroupTagSelectorCounts `json:"counts,omitempty"`
}

type GetAssetGroupTagSelectorResponse struct {
	Selectors []AssetGroupTagSelectorView `json:"selectors"`
}

type GetSelectorResponse struct {
	Selector model.AssetGroupTagSelector `json:"selector"`
}

func (s *Resources) GetAssetGroupTagSelector(response http.ResponseWriter, request *http.Request) {
	defer measure.ContextMeasure(request.Context(), slog.LevelDebug, "Asset Group Tag Get Selector")()

	if assetTagId, err := strconv.Atoi(mux.Vars(request)[api.URIPathVariableAssetGroupTagID]); err != nil {
		api.WriteErrorResponse(request.Context(), api.BuildErrorResponse(http.StatusNotFound, api.ErrorResponseDetailsIDMalformed, request), response)
	} else if _, err := s.DB.GetAssetGroupTag(request.Context(), assetTagId); err != nil {
		api.HandleDatabaseError(request, response, err)
	} else if selectorId, err := strconv.Atoi(mux.Vars(request)[api.URIPathVariableAssetGroupTagSelectorID]); err != nil {
		api.WriteErrorResponse(request.Context(), api.BuildErrorResponse(http.StatusNotFound, api.ErrorResponseDetailsIDMalformed, request), response)
	} else if selector, err := s.DB.GetAssetGroupTagSelectorBySelectorId(request.Context(), selectorId); err != nil {
		api.HandleDatabaseError(request, response, err)
	} else if selector.AssetGroupTagId != assetTagId {
		api.WriteErrorResponse(request.Context(), api.BuildErrorResponse(http.StatusNotFound, "selector is not part of asset group tag", request), response)
	} else {
		if createdByUser, err := s.DB.GetUser(request.Context(), uuid.FromStringOrNil(selector.CreatedBy)); err == nil {
			selector.CreatedBy = createdByUser.EmailAddress.ValueOrZero()
		}

		if updatedByUser, err := s.DB.GetUser(request.Context(), uuid.FromStringOrNil(selector.UpdatedBy)); err == nil {
			selector.UpdatedBy = updatedByUser.EmailAddress.ValueOrZero()
		}

		api.WriteBasicResponse(request.Context(), GetSelectorResponse{Selector: selector}, http.StatusOK, response)
	}
}

func (s *Resources) GetAssetGroupTagSelectors(response http.ResponseWriter, request *http.Request) {
	var (
		assetTagIdStr            = mux.Vars(request)[api.URIPathVariableAssetGroupTagID]
		selectorQueryFilter      = make(model.QueryParameterFilterMap)
		selectorSeedsQueryFilter = make(model.QueryParameterFilterMap)
		selectorSeed             = model.SelectorSeed{}
		assetGroupTagSelector    = model.AssetGroupTagSelector{}
		queryParams              = request.URL.Query()
	)

	if skip, err := ParseSkipQueryParameter(queryParams, 0); err != nil {
		api.WriteErrorResponse(request.Context(), ErrBadQueryParameter(request, model.PaginationQueryParameterSkip, err), response)
	} else if limit, err := ParseOptionalLimitQueryParameter(queryParams, AssetGroupTagDefaultLimit); err != nil {
		api.WriteErrorResponse(request.Context(), ErrBadQueryParameter(request, model.PaginationQueryParameterLimit, err), response)
	} else if paramIncludeCounts, err := api.ParseOptionalBool(queryParams.Get(api.QueryParameterIncludeCounts), false); err != nil {
		api.WriteErrorResponse(request.Context(), api.BuildErrorResponse(http.StatusBadRequest, "Invalid value specifed for include counts", request), response)
	} else if queryFilters, err := model.NewQueryParameterFilterParser().ParseQueryParameterFilters(request); err != nil {
		api.WriteErrorResponse(request.Context(), api.BuildErrorResponse(http.StatusBadRequest, api.ErrorResponseDetailsBadQueryParameterFilters, request), response)
		return
	} else {
		// The below is a workaround to split the query filters by the two tables to be used in the subsequent db calls
		for name, filters := range queryFilters {
			// get valid selector predicates and valid selector seed predicates.
			validSelectorPredicates, selectorFilterErr := api.GetValidFilterPredicatesAsStrings(assetGroupTagSelector, name)
			validSelectorSeedPredicates, seedFilterErr := api.GetValidFilterPredicatesAsStrings(selectorSeed, name)
			// return an error if both attempts fail, as either one could be used to build separate queries.
			if selectorFilterErr != nil && seedFilterErr != nil {
				api.WriteErrorResponse(request.Context(), api.BuildErrorResponse(http.StatusBadRequest, fmt.Sprintf("%s: %s", api.ErrorResponseDetailsColumnNotFilterable, name), request), response)
				return
			}

			for _, filter := range filters {
				if !slices.Contains(validSelectorPredicates, string(filter.Operator)) && !slices.Contains(validSelectorSeedPredicates, string(filter.Operator)) {
					api.WriteErrorResponse(request.Context(), api.BuildErrorResponse(http.StatusBadRequest, fmt.Sprintf("%s: %s %s", api.ErrorResponseDetailsFilterPredicateNotSupported, filter.Name, filter.Operator), request), response)
					return
				}
				if slices.Contains(validSelectorPredicates, string(filter.Operator)) {
					selectorQueryFilter.AddFilter(filter)
					selectorQueryFilter[name][len(selectorQueryFilter[name])-1].IsStringData = assetGroupTagSelector.IsStringColumn(filter.Name)
				} else if slices.Contains(validSelectorSeedPredicates, string(filter.Operator)) {
					selectorSeedsQueryFilter.AddFilter(filter)
					// There are no string columns on asset group selector seeds table
				}
			}
		}

		defer measure.ContextMeasure(request.Context(), slog.LevelDebug, "Asset Group Tag Get Selectors")()

		if assetGroupTagID, err := strconv.Atoi(assetTagIdStr); err != nil {
			api.WriteErrorResponse(request.Context(), api.BuildErrorResponse(http.StatusNotFound, api.ErrorResponseDetailsIDMalformed, request), response)
		} else if selectorSqlFilter, err := selectorQueryFilter.BuildSQLFilter(); err != nil {
			api.WriteErrorResponse(request.Context(), api.BuildErrorResponse(http.StatusBadRequest, "error building SQL for filter", request), response)
		} else if selectorSeedSqlFilter, err := selectorSeedsQueryFilter.BuildSQLFilter(); err != nil {
			api.WriteErrorResponse(request.Context(), api.BuildErrorResponse(http.StatusBadRequest, "error building SQL for filter", request), response)
		} else if assetGroupTag, err := s.DB.GetAssetGroupTag(request.Context(), assetGroupTagID); err != nil {
			api.HandleDatabaseError(request, response, err)
		} else if selectors, count, err := s.DB.GetAssetGroupTagSelectorsByTagId(request.Context(), assetGroupTagID, selectorSqlFilter, selectorSeedSqlFilter, skip, limit); err != nil {
			api.HandleDatabaseError(request, response, err)
		} else {
			var (
				resp = GetAssetGroupTagSelectorResponse{
					Selectors: make([]AssetGroupTagSelectorView, 0, len(selectors)),
				}
			)

			for _, selector := range selectors {
				selectorView := AssetGroupTagSelectorView{AssetGroupTagSelector: selector}
				if paramIncludeCounts {
					memberCount := int64(0)
					// if the selector is not disabled
					if selector.DisabledAt.Time.IsZero() {
						// get all the nodes which are selected
						if selectorNodes, err := s.DB.GetSelectorNodesBySelectorIds(request.Context(), selector.ID); err != nil {
							api.HandleDatabaseError(request, response, err)
						} else {
							nodeIds := make([]graph.ID, 0, len(selectorNodes))
							for _, node := range selectorNodes {
								nodeIds = append(nodeIds, node.NodeId)
							}

							// only count nodes that are actually tagged
							if count, err := s.GraphQuery.CountFilteredNodes(request.Context(), query.And(
								query.KindIn(query.Node(), assetGroupTag.ToKind()),
								query.InIDs(query.NodeID(), nodeIds...),
							)); err != nil {
								api.WriteErrorResponse(request.Context(), api.BuildErrorResponse(http.StatusInternalServerError, fmt.Sprintf("Error getting member count: %v", err), request), response)
							} else {
								memberCount = count
							}
						}
					}
					selectorView.Counts = &AssetGroupTagSelectorCounts{
						Members: memberCount,
					}
				}
				resp.Selectors = append(resp.Selectors, selectorView)
			}

			api.WriteResponseWrapperWithPagination(request.Context(), resp, limit, skip, count, http.StatusOK, response)
		}
	}
}

type getAssetGroupTagResponse struct {
	Tag model.AssetGroupTag `json:"tag"`
}

func (s *Resources) GetAssetGroupTag(response http.ResponseWriter, request *http.Request) {
	if tagId, err := strconv.Atoi(mux.Vars(request)[api.URIPathVariableAssetGroupTagID]); err != nil {
		api.WriteErrorResponse(request.Context(), api.BuildErrorResponse(http.StatusNotFound, api.ErrorResponseDetailsIDMalformed, request), response)
	} else if assetGroupTag, err := s.DB.GetAssetGroupTag(request.Context(), tagId); err != nil {
		api.HandleDatabaseError(request, response, err)
	} else {
		if createdByUser, err := s.DB.GetUser(request.Context(), uuid.FromStringOrNil(assetGroupTag.CreatedBy)); err == nil {
			assetGroupTag.CreatedBy = createdByUser.EmailAddress.ValueOrZero()
		}

		if updatedByUser, err := s.DB.GetUser(request.Context(), uuid.FromStringOrNil(assetGroupTag.UpdatedBy)); err == nil {
			assetGroupTag.UpdatedBy = updatedByUser.EmailAddress.ValueOrZero()
		}

		api.WriteBasicResponse(request.Context(), getAssetGroupTagResponse{Tag: assetGroupTag}, http.StatusOK, response)
	}
}

type GetAssetGroupTagMemberCountsResponse struct {
	TotalCount int            `json:"total_count"`
	Counts     map[string]int `json:"counts"`
}

func (s *Resources) GetAssetGroupTagMemberCountsByKind(response http.ResponseWriter, request *http.Request) {
	environmentIds := request.URL.Query()[api.QueryParameterEnvironments]

	if tagId, err := strconv.Atoi(mux.Vars(request)[api.URIPathVariableAssetGroupTagID]); err != nil {
		api.WriteErrorResponse(request.Context(), api.BuildErrorResponse(http.StatusNotFound, api.ErrorResponseDetailsIDMalformed, request), response)
	} else if tag, err := s.DB.GetAssetGroupTag(request.Context(), tagId); err != nil {
		api.HandleDatabaseError(request, response, err)
	} else {
		filters := []graph.Criteria{}
		if len(environmentIds) > 0 {
			filters = append(filters, query.Or(
				query.In(query.NodeProperty(ad.DomainSID.String()), environmentIds),
				query.In(query.NodeProperty(azure.TenantID.String()), environmentIds),
			))
		}

		primaryNodeKindsCounts, err := s.GraphQuery.GetPrimaryNodeKindCounts(request.Context(), tag.ToKind(), filters...)
		if err != nil {
			api.HandleDatabaseError(request, response, err)
		}

		data := GetAssetGroupTagMemberCountsResponse{
			Counts: primaryNodeKindsCounts,
		}
		for _, count := range primaryNodeKindsCounts {
			data.TotalCount += count
		}

		api.WriteBasicResponse(request.Context(), data, http.StatusOK, response)
	}
}

type AssetGroupMember struct {
	NodeId        graph.ID       `json:"id"`
	ObjectID      string         `json:"object_id"`
	EnvironmentID string         `json:"environment_id"`
	PrimaryKind   string         `json:"primary_kind"`
	Name          string         `json:"name"`
	Properties    map[string]any `json:"properties,omitempty"`

	Source          model.AssetGroupSelectorNodeSource `json:"source,omitempty"`
	AssetGroupTagId int                                `json:"asset_group_tag_id,omitempty"`
}

// Used to minimize the response shape to just the necessary member display fields
func nodeToAssetGroupMember(node *graph.Node, includeProperties bool) AssetGroupMember {
	primaryKind, displayName, objectId, envId := model.GetAssetGroupMemberProperties(node)

	member := AssetGroupMember{
		NodeId:        node.ID,
		ObjectID:      objectId,
		EnvironmentID: envId,
		PrimaryKind:   primaryKind,
		Name:          displayName,
	}

	if includeProperties {
		member.Properties = node.Properties.Map
	}

	return member
}

func (s AssetGroupMember) IsSortable(criteria string) bool {
	switch criteria {
	case "id", "objectid", "name":
		return true
	default:
		return false
	}
}

type MemberInfoResponse struct {
	Member memberInfo `json:"member"`
}

type memberInfo struct {
	AssetGroupMember
	Selectors model.AssetGroupTagSelectors `json:"selectors"`
}

func (s *Resources) GetAssetGroupTagMemberInfo(response http.ResponseWriter, request *http.Request) {
	var (
		assetTagIdStr = mux.Vars(request)[api.URIPathVariableAssetGroupTagID]
		memberStr     = mux.Vars(request)[api.URIPathVariableAssetGroupTagMemberID]
	)

	defer measure.ContextMeasure(request.Context(), slog.LevelDebug, "Asset Group Tag Selectors By Member Id")()

	if assetGroupTagID, err := strconv.Atoi(assetTagIdStr); err != nil {
		api.WriteErrorResponse(request.Context(), api.BuildErrorResponse(http.StatusNotFound, api.ErrorResponseDetailsIDMalformed, request), response)
	} else if memberID, err := strconv.Atoi(memberStr); err != nil {
		api.WriteErrorResponse(request.Context(), api.BuildErrorResponse(http.StatusNotFound, api.ErrorResponseDetailsIDMalformed, request), response)
	} else if _, err := s.DB.GetAssetGroupTag(request.Context(), assetGroupTagID); err != nil {
		api.HandleDatabaseError(request, response, err)
	} else if selectors, err := s.DB.GetSelectorsByMemberId(request.Context(), memberID, assetGroupTagID); err != nil {
		api.HandleDatabaseError(request, response, err)
	} else if len(selectors) == 0 {
		api.WriteErrorResponse(request.Context(), api.BuildErrorResponse(http.StatusNotFound, api.ErrorResponseDetailsResourceNotFound, request), response)
	} else if node, err := queries.Graph.FetchNodeByGraphId(s.GraphQuery, request.Context(), graph.ID(memberID)); err != nil {
		api.HandleDatabaseError(request, response, err)
	} else {
		groupMember := nodeToAssetGroupMember(node, includeProperties)
		groupMember.AssetGroupTagId = assetGroupTagID
		api.WriteBasicResponse(request.Context(), MemberInfoResponse{Member: memberInfo{groupMember, selectors}}, http.StatusOK, response)
	}
}

type GetAssetGroupMembersResponse struct {
	Members []AssetGroupMember `json:"members"`
}

func (s *Resources) GetAssetGroupMembersByTag(response http.ResponseWriter, request *http.Request) {
	var (
		members        = []AssetGroupMember{}
		queryParams    = request.URL.Query()
		environmentIds = queryParams[api.QueryParameterEnvironments]
	)

	if tagId, err := strconv.Atoi(mux.Vars(request)[api.URIPathVariableAssetGroupTagID]); err != nil {
		api.WriteErrorResponse(request.Context(), api.BuildErrorResponse(http.StatusNotFound, api.ErrorResponseDetailsIDMalformed, request), response)
	} else if assetGroupTag, err := s.DB.GetAssetGroupTag(request.Context(), tagId); err != nil {
		api.HandleDatabaseError(request, response, err)
	} else if sort, err := api.ParseGraphSortParameters(AssetGroupMember{}, queryParams); err != nil {
		api.WriteErrorResponse(request.Context(), api.BuildErrorResponse(http.StatusBadRequest, api.ErrorResponseDetailsColumnNotFilterable, request), response)
	} else if skip, err := ParseSkipQueryParameter(queryParams, 0); err != nil {
		api.WriteErrorResponse(request.Context(), ErrBadQueryParameter(request, model.PaginationQueryParameterSkip, err), response)
	} else if limit, err := ParseOptionalLimitQueryParameter(queryParams, AssetGroupTagDefaultLimit); err != nil {
		api.WriteErrorResponse(request.Context(), ErrBadQueryParameter(request, model.PaginationQueryParameterLimit, err), response)
	} else {
		if len(sort) == 0 {
			sort = query.SortItems{{SortCriteria: query.NodeID(), Direction: query.SortDirectionAscending}}
		}
		filters := []graph.Criteria{
			query.KindIn(query.Node(), assetGroupTag.ToKind()),
		}
		if len(environmentIds) > 0 {
			filters = append(filters, query.Or(
				query.In(query.NodeProperty(ad.DomainSID.String()), environmentIds),
				query.In(query.NodeProperty(azure.TenantID.String()), environmentIds),
			))
		}

		if nodes, err := s.GraphQuery.GetFilteredAndSortedNodesPaginated(sort, query.And(filters...), skip, limit); err != nil {
			api.WriteErrorResponse(request.Context(), api.BuildErrorResponse(http.StatusInternalServerError, fmt.Sprintf("Error getting members: %v", err), request), response)
		} else if count, err := s.GraphQuery.CountFilteredNodes(request.Context(), query.And(filters...)); err != nil {
			api.WriteErrorResponse(request.Context(), api.BuildErrorResponse(http.StatusInternalServerError, fmt.Sprintf("Error getting member count: %v", err), request), response)
		} else {
			for _, node := range nodes {
				groupMember := nodeToAssetGroupMember(node, excludeProperties)
				groupMember.AssetGroupTagId = assetGroupTag.ID
				members = append(members, groupMember)
			}
			api.WriteResponseWrapperWithPagination(request.Context(), GetAssetGroupMembersResponse{Members: members}, limit, skip, int(count), http.StatusOK, response)
		}
	}
}

func (s *Resources) GetAssetGroupMembersBySelector(response http.ResponseWriter, request *http.Request) {
	var (
		members        = []AssetGroupMember{}
		filter         = model.SQLFilter{}
		queryParams    = request.URL.Query()
		environmentIds = queryParams[api.QueryParameterEnvironments]
	)

	if assetTagId, err := strconv.Atoi(mux.Vars(request)[api.URIPathVariableAssetGroupTagID]); err != nil {
		api.WriteErrorResponse(request.Context(), api.BuildErrorResponse(http.StatusNotFound, api.ErrorResponseDetailsIDMalformed, request), response)
	} else if assetGroupTag, err := s.DB.GetAssetGroupTag(request.Context(), assetTagId); err != nil {
		api.HandleDatabaseError(request, response, err)
	} else if selectorId, err := strconv.Atoi(mux.Vars(request)[api.URIPathVariableAssetGroupTagSelectorID]); err != nil {
		api.WriteErrorResponse(request.Context(), api.BuildErrorResponse(http.StatusNotFound, api.ErrorResponseDetailsIDMalformed, request), response)
	} else if selector, err := s.DB.GetAssetGroupTagSelectorBySelectorId(request.Context(), selectorId); err != nil {
		api.HandleDatabaseError(request, response, err)
	} else if sort, err := api.ParseSortParameters(AssetGroupMember{}, queryParams); err != nil {
		api.WriteErrorResponse(request.Context(), api.BuildErrorResponse(http.StatusBadRequest, api.ErrorResponseDetailsColumnNotFilterable, request), response)
	} else if skip, err := ParseSkipQueryParameter(queryParams, 0); err != nil {
		api.WriteErrorResponse(request.Context(), ErrBadQueryParameter(request, model.PaginationQueryParameterSkip, err), response)
	} else if limit, err := ParseOptionalLimitQueryParameter(queryParams, AssetGroupTagDefaultLimit); err != nil {
		api.WriteErrorResponse(request.Context(), ErrBadQueryParameter(request, model.PaginationQueryParameterLimit, err), response)
	} else if selector.AssetGroupTagId != assetTagId {
		api.WriteErrorResponse(request.Context(), api.BuildErrorResponse(http.StatusNotFound, "selector is not part of asset group tag", request), response)
	} else if selector.DisabledAt.Valid {
		api.WriteErrorResponse(request.Context(), api.BuildErrorResponse(http.StatusConflict, "selector is disabled", request), response)
	} else {
		if len(sort) == 0 {
			sort = model.Sort{{Column: "node_id", Direction: model.AscendingSortDirection}}
		} else {
			// sort items must be translated to the respective columns on the selector nodes table
			for i, sortItem := range sort {
				switch sortItem.Column {
				case "id":
					sort[i].Column = "node_id"
				case "objectid":
					sort[i].Column = "node_object_id"
				case "name":
					sort[i].Column = "node_name"
				}
			}
		}

		if len(environmentIds) > 0 {
			filter.SQLString = "AND node_environment_id IN ?"
			filter.Params = append(filter.Params, environmentIds)
		}

		if selectorNodes, count, err := s.DB.GetSelectorNodesBySelectorIdsFilteredAndPaginated(request.Context(), filter, sort, skip, limit, selectorId); err != nil {
			api.HandleDatabaseError(request, response, err)
		} else {
			for _, node := range selectorNodes {
				members = append(members, AssetGroupMember{
					NodeId:          node.NodeId,
					ObjectID:        node.NodeObjectId,
					EnvironmentID:   node.NodeEnvironmentId,
					PrimaryKind:     node.NodePrimaryKind,
					Name:            node.NodeName,
					Source:          node.Source,
					AssetGroupTagId: assetGroupTag.ID,
				})
			}

			api.WriteResponseWrapperWithPagination(request.Context(), GetAssetGroupMembersResponse{Members: members}, limit, skip, count, http.StatusOK, response)
		}
	}
}

func validateAssetGroupExpansionMethodWithFallback(maybeMethod *model.AssetGroupExpansionMethod) (model.AssetGroupExpansionMethod, error) {
	if maybeMethod == nil {
		return model.AssetGroupExpansionMethodAll, nil
	}
	switch *maybeMethod {
	case model.AssetGroupExpansionMethodNone, model.AssetGroupExpansionMethodAll, model.AssetGroupExpansionMethodChildren, model.AssetGroupExpansionMethodParents:
		return *maybeMethod, nil
	default:
		return 0, fmt.Errorf("invalid expansion method")
	}
}

type PreviewSelectorBody struct {
	Seeds     model.SelectorSeeds              `json:"seeds" validate:"required"`
	Expansion *model.AssetGroupExpansionMethod `json:"expansion"`
}

func (s *Resources) PreviewSelectors(response http.ResponseWriter, request *http.Request) {
	var (
		body    PreviewSelectorBody
		members = []AssetGroupMember{}
	)

	if limit, err := ParseLimitQueryParameter(request.URL.Query(), assetGroupPreviewSelectorDefaultLimit); err != nil {
		api.WriteErrorResponse(request.Context(), ErrBadQueryParameter(request, model.PaginationQueryParameterLimit, err), response)
	} else if err := json.NewDecoder(request.Body).Decode(&body); err != nil {
		api.WriteErrorResponse(request.Context(), api.BuildErrorResponse(http.StatusBadRequest, api.ErrorResponsePayloadUnmarshalError, request), response)
	} else if errs := validation.Validate(body); len(errs) > 0 {
		api.WriteErrorResponse(request.Context(), api.BuildErrorResponse(http.StatusBadRequest, errs.Error(), request), response)
	} else if _, isUser := auth.GetUserFromAuthCtx(ctx.FromRequest(request).AuthCtx); !isUser {
		slog.Error("Unable to get user from auth context")
		api.WriteErrorResponse(request.Context(), api.BuildErrorResponse(http.StatusInternalServerError, "unknown user", request), response)
	} else if err := validateSelectorSeeds(s.GraphQuery, body.Seeds); err != nil {
		api.WriteErrorResponse(request.Context(), api.BuildErrorResponse(http.StatusBadRequest, err.Error(), request), response)
	} else if expansion, err := validateAssetGroupExpansionMethodWithFallback(body.Expansion); err != nil {
		api.WriteErrorResponse(request.Context(), api.BuildErrorResponse(http.StatusBadRequest, err.Error(), request), response)
	} else {
		nodes := datapipe.FetchNodesFromSeeds(request.Context(), s.Graph, body.Seeds, expansion, limit)
		for _, node := range nodes {
			if node.Node != nil {
				members = append(members, nodeToAssetGroupMember(node.Node, excludeProperties))
			}
		}

		api.WriteBasicResponse(request.Context(), GetAssetGroupMembersResponse{Members: members}, http.StatusOK, response)
	}
}

type SearchAssetGroupTagsResponse struct {
	Tags      model.AssetGroupTags         `json:"tags"`
	Selectors model.AssetGroupTagSelectors `json:"selectors"`
	Members   []AssetGroupMember           `json:"members"`
}

type AssetGroupTagSearchRequest struct {
	Query   string                  `json:"query"`
	TagType model.AssetGroupTagType `json:"tag_type"`
}

func validateAssetGroupTagType(maybeType model.AssetGroupTagType) bool {
	switch maybeType {
	case model.AssetGroupTagTypeTier, model.AssetGroupTagTypeLabel, model.AssetGroupTagTypeOwned:
		return true
	default:
		return false
	}
}

func (s *Resources) SearchAssetGroupTags(response http.ResponseWriter, request *http.Request) {
	var (
		reqBody     = AssetGroupTagSearchRequest{}
		members     = []AssetGroupMember{}
		matchedTags = model.AssetGroupTags{}
		selectors   model.AssetGroupTagSelectors
	)

	if err := json.NewDecoder(request.Body).Decode(&reqBody); err != nil {
		api.WriteErrorResponse(request.Context(), api.BuildErrorResponse(http.StatusBadRequest, api.ErrorResponsePayloadUnmarshalError, request), response)
	} else if !validateAssetGroupTagType(reqBody.TagType) {
		api.WriteErrorResponse(request.Context(), api.BuildErrorResponse(http.StatusBadRequest, api.ErrorResponseAssetGroupTagInvalid, request), response)
	} else if len(reqBody.Query) < assetGroupTagQueryLimitMin {
		api.WriteErrorResponse(request.Context(), api.BuildErrorResponse(http.StatusBadRequest, api.ErrorResponseDetailsQueryTooShort, request), response)
	} else if tags, err := s.DB.GetAssetGroupTags(request.Context(), model.SQLFilter{}); err != nil && !errors.Is(err, database.ErrNotFound) {
		api.HandleDatabaseError(request, response, err)
	} else {
		var (
			kinds  graph.Kinds
			tagIds []int
		)
		tagIdByKind := make(map[graph.Kind]int)

		for _, t := range tags {
			// owned tag is a label despite distinct designation
			if reqBody.TagType == t.Type || (reqBody.TagType == model.AssetGroupTagTypeLabel && t.Type == model.AssetGroupTagTypeOwned) {

				// filter the below node and selector query to tag type
				kinds = kinds.Add(t.ToKind())
				tagIds = append(tagIds, t.ID)
				tagIdByKind[t.ToKind()] = t.ID
				if strings.Contains(strings.ToLower(t.Name), strings.ToLower(reqBody.Query)) && len(matchedTags) < AssetGroupTagDefaultLimit {
					matchedTags = append(matchedTags, t)
				}
			}
		}
		var (
			nodeFilter = query.And(
				query.Or(
					query.CaseInsensitiveStringContains(query.NodeProperty(common.Name.String()), reqBody.Query),
					query.CaseInsensitiveStringContains(query.NodeProperty(common.ObjectID.String()), reqBody.Query),
				),
				query.KindIn(query.Node(), kinds...),
			)
			selectorFilter = model.SQLFilter{SQLString: "name ILIKE ? AND asset_group_tag_id IN ?", Params: []any{"%" + reqBody.Query + "%", tagIds}}
		)

		if selectors, err = s.DB.GetAssetGroupTagSelectors(request.Context(), selectorFilter, AssetGroupTagDefaultLimit); err != nil && !errors.Is(err, database.ErrNotFound) {
			api.HandleDatabaseError(request, response, err)
			return
		} else if nodes, err := s.GraphQuery.GetFilteredAndSortedNodesPaginated(query.SortItems{{SortCriteria: query.NodeProperty(common.Name.String()), Direction: query.SortDirectionAscending}}, nodeFilter, 0, AssetGroupTagDefaultLimit); err != nil {
			api.WriteErrorResponse(request.Context(), api.BuildErrorResponse(http.StatusInternalServerError, fmt.Sprintf("Error getting members: %v", err), request), response)
			return
		} else {
			for _, node := range nodes {
				groupMember := nodeToAssetGroupMember(node, excludeProperties)
				for _, kind := range node.Kinds {
					// Find the first valid kind for this search type and attribute it to this member
					if tagId, ok := tagIdByKind[kind]; ok {
						groupMember.AssetGroupTagId = tagId
						break
					}
				}
				members = append(members, groupMember)
			}
		}

		api.WriteBasicResponse(request.Context(), SearchAssetGroupTagsResponse{Tags: matchedTags, Selectors: selectors, Members: members}, http.StatusOK, response)
	}
}

type AssetGroupHistoryResp struct {
	Records []model.AssetGroupHistory `json:"records"`
}

func (s *Resources) assetGroupTagHistoryImplementation(response http.ResponseWriter, request *http.Request, query string) {
	var (
		rCtx        = request.Context()
		queryParams = request.URL.Query()
		sort        model.Sort
		sqlFilter   model.SQLFilter
	)

	if queryFilters, err := model.NewQueryParameterFilterParser().ParseQueryParameterFilters(request); err != nil {
		api.WriteErrorResponse(rCtx, api.BuildErrorResponse(http.StatusBadRequest, api.ErrorResponseDetailsBadQueryParameterFilters, request), response)
	} else if skip, err := ParseSkipQueryParameter(queryParams, 0); err != nil {
		api.WriteErrorResponse(rCtx, ErrBadQueryParameter(request, model.PaginationQueryParameterSkip, err), response)
	} else if limit, err := ParseOptionalLimitQueryParameter(queryParams, AssetGroupTagDefaultLimit); err != nil {
		api.WriteErrorResponse(rCtx, ErrBadQueryParameter(request, model.PaginationQueryParameterLimit, err), response)
	} else if sort, err = api.ParseSortParameters(model.AssetGroupHistory{}, queryParams); err != nil {
		api.WriteErrorResponse(request.Context(), api.BuildErrorResponse(http.StatusBadRequest, api.ErrorResponseDetailsNotSortable, request), response)
	} else {
		for name, filters := range queryFilters {
			if validPredicates, err := api.GetValidFilterPredicatesAsStrings(model.AssetGroupHistory{}, name); err != nil {
				api.WriteErrorResponse(rCtx, api.BuildErrorResponse(http.StatusBadRequest, fmt.Sprintf("%s: %s", api.ErrorResponseDetailsColumnNotFilterable, name), request), response)
				return
			} else {
				for i, filter := range filters {
					if !slices.Contains(validPredicates, string(filter.Operator)) {
						api.WriteErrorResponse(rCtx, api.BuildErrorResponse(http.StatusBadRequest, fmt.Sprintf("%s: %s %s", api.ErrorResponseDetailsFilterPredicateNotSupported, filter.Name, filter.Operator), request), response)
						return
					}
					queryFilters[name][i].IsStringData = model.AssetGroupHistory{}.IsStringColumn(filter.Name)
				}
			}
		}

		if len(sort) == 0 {
			sort = model.Sort{{Column: "created_at", Direction: model.DescendingSortDirection}}
		}

		if sqlFilter, err = queryFilters.BuildSQLFilter(); err != nil {
			api.WriteErrorResponse(rCtx, api.BuildErrorResponse(http.StatusBadRequest, "error building SQL for filter", request), response)
			return
		}

		if query != "" {
			querySQL := "(actor ILIKE ? OR email ILIKE ? OR action ILIKE ? OR target ILIKE ?)"

			if sqlFilter.SQLString != "" {
				querySQL = " AND" + querySQL
			}

			sqlFilter.SQLString += querySQL

			for range 4 {
				sqlFilter.Params = append(sqlFilter.Params, "%"+query+"%")
			}
		}

		if historyRecs, count, err := s.DB.GetAssetGroupHistoryRecords(rCtx, sqlFilter, sort, skip, limit); err != nil && !errors.Is(err, database.ErrNotFound) {
			api.HandleDatabaseError(request, response, err)
		} else {
			api.WriteResponseWrapperWithPagination(rCtx, AssetGroupHistoryResp{Records: historyRecs}, limit, skip, count, http.StatusOK, response)
		}
	}
}

<<<<<<< HEAD
type CertifyMembersRequest struct {
	MemberIDs []int                         `json:"member_ids"`
	Action    model.AssetGroupCertification `json:"action"`
	Note      string                        `json:"note,omitempty"`
}

type UpdateCertificationBySelectorNodeInput struct {
	AssetGroupTagId     int
	SelectorId          int
	CertifiedBy         null.String
	CertificationStatus model.AssetGroupCertification
	NodeId              graph.ID
	NodeName            string
}

func isValidCertType(certType model.AssetGroupCertification) bool {
	switch certType {
	case model.AssetGroupCertificationManual, model.AssetGroupCertificationRevoked:
		return true
	default:
		return false
	}
}

func nodeShouldBeUpdated(node model.AssetGroupSelectorNodeExpanded, lastProcessedNodeId graph.ID, highestPriority int) bool {
	if node.NodeId != lastProcessedNodeId {
		return true
	} else if node.Position == highestPriority {
		return true
	}
	return false
}

// CreateInputsForUpdateCertificationBySelectorNode Visible for Testing
func CreateInputsForUpdateCertificationBySelectorNode(nodes []model.AssetGroupSelectorNodeExpanded, requestAction model.AssetGroupCertification, userEmail null.String) []UpdateCertificationBySelectorNodeInput {
	var (
		certificationStatus model.AssetGroupCertification
		inputs              []UpdateCertificationBySelectorNodeInput
		certifiedBy         null.String
	)
	// Only update the nodes with the highest priority for a given nodeID
	lastProcessedNodeId, highestPriorityForGivenNode := graph.ID(0), -1
	for _, node := range nodes {
		certificationStatus = model.AssetGroupCertificationPending
		certifiedBy = null.String{}
		if nodeShouldBeUpdated(node, lastProcessedNodeId, highestPriorityForGivenNode) {
			certificationStatus = requestAction
			highestPriorityForGivenNode = node.Position
			certifiedBy = userEmail
			lastProcessedNodeId = node.NodeId
			// don't actually update nodes that are already manually certified
			if node.Certified == model.AssetGroupCertificationManual {
				continue
			}
		}
		inputs = append(inputs, UpdateCertificationBySelectorNodeInput{node.AssetGroupTagId, node.SelectorId, certifiedBy, certificationStatus, node.NodeId, node.NodeName})
		lastProcessedNodeId = node.NodeId
	}
	return inputs
}

func (s *Resources) CertifyMembers(response http.ResponseWriter, request *http.Request) {
	var (
		reqBody        CertifyMembersRequest
		requestContext = request.Context()
	)
	defer measure.ContextMeasure(requestContext, slog.LevelDebug, "Asset Group Tag Certify Members")()
	if err := json.NewDecoder(request.Body).Decode(&reqBody); err != nil {
		api.WriteErrorResponse(requestContext, api.BuildErrorResponse(http.StatusBadRequest, api.ErrorResponsePayloadUnmarshalError, request), response)
	} else if user, isUser := auth.GetUserFromAuthCtx(ctx.FromRequest(request).AuthCtx); !isUser {
		slog.Error("Unable to get user from auth context")
		api.WriteErrorResponse(requestContext, api.BuildErrorResponse(http.StatusInternalServerError, api.ErrorResponseUnknownUser, request), response)
	} else if !isValidCertType(reqBody.Action) {
		api.WriteErrorResponse(requestContext, api.BuildErrorResponse(http.StatusBadRequest, api.ErrorResponseAssetGroupCertTypeInvalid, request), response)
	} else if memberIds := reqBody.MemberIDs; len(memberIds) == 0 {
		api.WriteErrorResponse(requestContext, api.BuildErrorResponse(http.StatusBadRequest, api.ErrorResponseAssetGroupMemberIDsRequired, request), response)
	} else if nodes, err := s.DB.GetAssetGroupSelectorNodeExpandedIgnoreAutoCertify(requestContext, reqBody.MemberIDs...); err != nil {
		api.HandleDatabaseError(request, response, err)
	} else {
		note := null.StringFrom(reqBody.Note)
		lastSeenNodeId := graph.ID(0)
		dbInputs := CreateInputsForUpdateCertificationBySelectorNode(nodes, reqBody.Action, user.EmailAddress)
		if err := s.DB.BeginTransaction(requestContext, func(tx *gorm.DB) error {
			transaction := database.NewBloodhoundDB(tx, auth.NewIdentityResolver())
			for _, input := range dbInputs {
				if err := transaction.UpdateCertificationBySelectorNode(requestContext, input.SelectorId, input.CertificationStatus, input.CertifiedBy, input.NodeId); err != nil {
					return err
				} else if input.NodeId != lastSeenNodeId && input.CertificationStatus != model.AssetGroupCertificationPending {
					if err := transaction.CreateAssetGroupHistoryRecord(requestContext, model.AssetGroupActorSystem, input.CertifiedBy.String, input.NodeName, model.ToAssetGroupHistoryActionFromAssetGroupCertification(input.CertificationStatus), input.AssetGroupTagId, null.String{}, note); err != nil {
						return err
					}
				}
				lastSeenNodeId = input.NodeId

			}
			return err
		}); err != nil {
			api.HandleDatabaseError(request, response, err)
			return
		} else {
			response.WriteHeader(http.StatusOK)
		}
	}
=======
type SearchAssetGroupTagHistoryRequest struct {
	Query string `json:"query"`
}

func (s *Resources) SearchAssetGroupTagHistory(response http.ResponseWriter, request *http.Request) {
	reqBody := SearchAssetGroupTagHistoryRequest{}

	defer measure.ContextMeasure(request.Context(), slog.LevelDebug, "Asset Group Tag Search History Records")()

	if err := json.NewDecoder(request.Body).Decode(&reqBody); err != nil {
		api.WriteErrorResponse(request.Context(), api.BuildErrorResponse(http.StatusBadRequest, api.ErrorResponsePayloadUnmarshalError, request), response)
	} else if len(reqBody.Query) < assetGroupTagQueryLimitMin {
		api.WriteErrorResponse(request.Context(), api.BuildErrorResponse(http.StatusBadRequest, api.ErrorResponseDetailsQueryTooShort, request), response)
	} else {
		s.assetGroupTagHistoryImplementation(response, request, reqBody.Query)
	}
}

func (s *Resources) GetAssetGroupTagHistory(response http.ResponseWriter, request *http.Request) {
	defer measure.ContextMeasure(request.Context(), slog.LevelDebug, "Asset Group Tag Get History Records")()

	s.assetGroupTagHistoryImplementation(response, request, "")
>>>>>>> 86a9ea07
}<|MERGE_RESOLUTION|>--- conflicted
+++ resolved
@@ -945,7 +945,30 @@
 	}
 }
 
-<<<<<<< HEAD
+type SearchAssetGroupTagHistoryRequest struct {
+	Query string `json:"query"`
+}
+
+func (s *Resources) SearchAssetGroupTagHistory(response http.ResponseWriter, request *http.Request) {
+	reqBody := SearchAssetGroupTagHistoryRequest{}
+
+	defer measure.ContextMeasure(request.Context(), slog.LevelDebug, "Asset Group Tag Search History Records")()
+
+	if err := json.NewDecoder(request.Body).Decode(&reqBody); err != nil {
+		api.WriteErrorResponse(request.Context(), api.BuildErrorResponse(http.StatusBadRequest, api.ErrorResponsePayloadUnmarshalError, request), response)
+	} else if len(reqBody.Query) < assetGroupTagQueryLimitMin {
+		api.WriteErrorResponse(request.Context(), api.BuildErrorResponse(http.StatusBadRequest, api.ErrorResponseDetailsQueryTooShort, request), response)
+	} else {
+		s.assetGroupTagHistoryImplementation(response, request, reqBody.Query)
+	}
+}
+
+func (s *Resources) GetAssetGroupTagHistory(response http.ResponseWriter, request *http.Request) {
+	defer measure.ContextMeasure(request.Context(), slog.LevelDebug, "Asset Group Tag Get History Records")()
+
+	s.assetGroupTagHistoryImplementation(response, request, "")
+}
+
 type CertifyMembersRequest struct {
 	MemberIDs []int                         `json:"member_ids"`
 	Action    model.AssetGroupCertification `json:"action"`
@@ -1049,28 +1072,4 @@
 			response.WriteHeader(http.StatusOK)
 		}
 	}
-=======
-type SearchAssetGroupTagHistoryRequest struct {
-	Query string `json:"query"`
-}
-
-func (s *Resources) SearchAssetGroupTagHistory(response http.ResponseWriter, request *http.Request) {
-	reqBody := SearchAssetGroupTagHistoryRequest{}
-
-	defer measure.ContextMeasure(request.Context(), slog.LevelDebug, "Asset Group Tag Search History Records")()
-
-	if err := json.NewDecoder(request.Body).Decode(&reqBody); err != nil {
-		api.WriteErrorResponse(request.Context(), api.BuildErrorResponse(http.StatusBadRequest, api.ErrorResponsePayloadUnmarshalError, request), response)
-	} else if len(reqBody.Query) < assetGroupTagQueryLimitMin {
-		api.WriteErrorResponse(request.Context(), api.BuildErrorResponse(http.StatusBadRequest, api.ErrorResponseDetailsQueryTooShort, request), response)
-	} else {
-		s.assetGroupTagHistoryImplementation(response, request, reqBody.Query)
-	}
-}
-
-func (s *Resources) GetAssetGroupTagHistory(response http.ResponseWriter, request *http.Request) {
-	defer measure.ContextMeasure(request.Context(), slog.LevelDebug, "Asset Group Tag Get History Records")()
-
-	s.assetGroupTagHistoryImplementation(response, request, "")
->>>>>>> 86a9ea07
 }