--- conflicted
+++ resolved
@@ -279,10 +279,10 @@
 	}
 }
 
-<<<<<<< HEAD
 type listSelectorsResponse struct {
 	Selectors model.AssetGroupTagSelectors `json:"selectors"`
-=======
+}
+
 func (s *Resources) DeleteAssetGroupTagSelector(response http.ResponseWriter, request *http.Request) {
 	var (
 		assetTagIdStr = mux.Vars(request)[api.URIPathVariableAssetGroupTagID]
@@ -320,7 +320,6 @@
 		}
 		api.WriteBasicResponse(request.Context(), selector, http.StatusNoContent, response)
 	}
->>>>>>> c5bfecbb
 }
 
 func (s *Resources) GetAssetGroupTagSelectors(response http.ResponseWriter, request *http.Request) {
