--- conflicted
+++ resolved
@@ -88,7 +88,6 @@
 	}
 }
 
-<<<<<<< HEAD
 func (s *Resources) GetAssetGroupTagSelectors(response http.ResponseWriter, request *http.Request) {
 	var (
 		assetTagIdStr            = mux.Vars(request)[api.URIPathVariableAssetGroupTagID]
@@ -143,7 +142,9 @@
 		} else {
 			api.WriteBasicResponse(request.Context(), model.ListSelectorsResponse{Selectors: selectors}, http.StatusOK, response)
 		}
-=======
+	}
+}
+
 type getAssetGroupTagResponse struct {
 	Tag model.AssetGroupTag `json:"tag"`
 }
@@ -155,6 +156,5 @@
 		api.HandleDatabaseError(request, response, err)
 	} else {
 		api.WriteBasicResponse(request.Context(), getAssetGroupTagResponse{Tag: assetGroupTag}, http.StatusOK, response)
->>>>>>> 59bc40c6
 	}
 }