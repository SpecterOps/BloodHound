// Copyright 2023 Specter Ops, Inc.
//
// Licensed under the Apache License, Version 2.0
// you may not use this file except in compliance with the License.
// You may obtain a copy of the License at
//
//     http://www.apache.org/licenses/LICENSE-2.0
//
// Unless required by applicable law or agreed to in writing, software
// distributed under the License is distributed on an "AS IS" BASIS,
// WITHOUT WARRANTIES OR CONDITIONS OF ANY KIND, either express or implied.
// See the License for the specific language governing permissions and
// limitations under the License.
//
// SPDX-License-Identifier: Apache-2.0

package v2

import (
	"errors"
	"fmt"
	"github.com/specterops/bloodhound/headers"
	"github.com/specterops/bloodhound/mediatypes"
	"mime"
	"net/http"
	"slices"
	"strconv"
	"strings"

	"github.com/gorilla/mux"
	"github.com/specterops/bloodhound/log"
	"github.com/specterops/bloodhound/src/api"
	"github.com/specterops/bloodhound/src/auth"
	"github.com/specterops/bloodhound/src/ctx"
	"github.com/specterops/bloodhound/src/model"
	"github.com/specterops/bloodhound/src/services/fileupload"
	"github.com/specterops/bloodhound/src/services/ingest"
)

const FileUploadJobIdPathParameterName = "file_upload_job_id"

var AllowedFileUploadTypes = []string{
	mediatypes.ApplicationJson.String(),
	mediatypes.ApplicationZip.String(),
}

func (s Resources) ListFileUploadJobs(response http.ResponseWriter, request *http.Request) {
	var (
		queryParams    = request.URL.Query()
		sortByColumns  = queryParams[api.QueryParameterSortBy]
		order          []string
		fileUploadJobs model.FileUploadJobs
	)

	for _, column := range sortByColumns {
		var descending bool
		if string(column[0]) == "-" {
			descending = true
			column = column[1:]
		}

		if !fileUploadJobs.IsSortable(column) {
			api.WriteErrorResponse(request.Context(), api.BuildErrorResponse(http.StatusBadRequest, api.ErrorResponseDetailsNotSortable, request), response)
			return
		}

		if descending {
			order = append(order, column+" desc")
		} else {
			order = append(order, column)
		}
	}

	queryParameterFilterParser := model.NewQueryParameterFilterParser()
	if queryFilters, err := queryParameterFilterParser.ParseQueryParameterFilters(request); err != nil {
		api.WriteErrorResponse(request.Context(), api.BuildErrorResponse(http.StatusBadRequest, api.ErrorResponseDetailsBadQueryParameterFilters, request), response)
		return
	} else {
		for name, filters := range queryFilters {
			if valid := slices.Contains(fileUploadJobs.GetFilterableColumns(), name); !valid {
				api.WriteErrorResponse(request.Context(), api.BuildErrorResponse(http.StatusBadRequest, fmt.Sprintf("%s: %s", api.ErrorResponseDetailsColumnNotFilterable, name), request), response)
				return
			}

			if validPredicates, err := fileUploadJobs.GetValidFilterPredicatesAsStrings(name); err != nil {
				api.WriteErrorResponse(request.Context(), api.BuildErrorResponse(http.StatusBadRequest, fmt.Sprintf("%s: %s", api.ErrorResponseDetailsColumnNotFilterable, name), request), response)
			} else {
				for i, filter := range filters {
					if !slices.Contains(validPredicates, string(filter.Operator)) {
						api.WriteErrorResponse(request.Context(), api.BuildErrorResponse(http.StatusBadRequest, fmt.Sprintf("%s: %s %s", api.ErrorResponseDetailsFilterPredicateNotSupported, filter.Name, filter.Operator), request), response)
						return
					}

					queryFilters[name][i].IsStringData = fileUploadJobs.IsString(filter.Name)
				}
			}
		}

		// ignoring the error here as this would've failed at ParseQueryParameterFilters before getting here
		if sqlFilter, err := queryFilters.BuildSQLFilter(); err != nil {
			api.WriteErrorResponse(request.Context(), api.BuildErrorResponse(http.StatusBadRequest, "error building SQL for filter", request), response)
			return
		} else if skip, err := ParseSkipQueryParameter(queryParams, 0); err != nil {
			api.WriteErrorResponse(request.Context(), ErrBadQueryParameter(request, model.PaginationQueryParameterSkip, err), response)
		} else if limit, err := ParseLimitQueryParameter(queryParams, 100); err != nil {
			api.WriteErrorResponse(request.Context(), ErrBadQueryParameter(request, model.PaginationQueryParameterLimit, err), response)
		} else if fileUploadJobs, count, err := fileupload.GetAllFileUploadJobs(s.DB, skip, limit, strings.Join(order, ", "), sqlFilter); err != nil {
			api.HandleDatabaseError(request, response, err)
		} else {
			api.WriteResponseWrapperWithPagination(request.Context(), fileUploadJobs, limit, skip, count, http.StatusOK, response)
		}
	}
}

func (s Resources) StartFileUploadJob(response http.ResponseWriter, request *http.Request) {
	defer log.Measure(log.LevelDebug, "Starting new file upload job")()
	var reqCtx = ctx.Get(request.Context())

	if user, valid := auth.GetUserFromAuthCtx(reqCtx.AuthCtx); !valid {
		api.WriteErrorResponse(request.Context(), api.BuildErrorResponse(http.StatusUnauthorized, api.ErrorResponseDetailsAuthenticationInvalid, request), response)
	} else if fileUploadJob, err := fileupload.StartFileUploadJob(s.DB, user); err != nil {
		api.HandleDatabaseError(request, response, err)
	} else {
		api.WriteBasicResponse(request.Context(), fileUploadJob, http.StatusCreated, response)
	}
}

func (s Resources) ProcessFileUpload(response http.ResponseWriter, request *http.Request) {
	var (
		requestId             = ctx.FromRequest(request).RequestID
		fileUploadJobIdString = mux.Vars(request)[FileUploadJobIdPathParameterName]
	)

	if !IsValidContentTypeForUpload(request.Header) {
		api.WriteErrorResponse(request.Context(), api.BuildErrorResponse(http.StatusBadRequest, fmt.Sprintf("Content type must be application/json or application/zip"), request), response)
	} else if fileUploadJobID, err := strconv.Atoi(fileUploadJobIdString); err != nil {
		api.WriteErrorResponse(request.Context(), api.BuildErrorResponse(http.StatusBadRequest, api.ErrorResponseDetailsIDMalformed, request), response)
	} else if fileUploadJob, err := fileupload.GetFileUploadJobByID(s.DB, int64(fileUploadJobID)); err != nil {
		api.HandleDatabaseError(request, response, err)
	} else if fileName, fileType, err := fileupload.SaveIngestFile(s.Config.TempDirectory(), request); errors.Is(err, fileupload.ErrInvalidJSON) {
		api.WriteErrorResponse(request.Context(), api.BuildErrorResponse(http.StatusBadRequest, fmt.Sprintf("Error saving ingest file: %v", err), request), response)
	} else if err != nil {
		api.WriteErrorResponse(request.Context(), api.BuildErrorResponse(http.StatusInternalServerError, fmt.Sprintf("Error saving ingest file: %v", err), request), response)
<<<<<<< HEAD
	} else if _, err = ingest.CreateIngestTask(s.DB, fileName, fileType, requestId, int64(fileUploadJobID)); err != nil {
=======
	} else if _, err = ingest.CreateIngestTask(request.Context(), s.DB, fileName, requestId, int64(fileUploadJobID)); err != nil {
>>>>>>> a90f74b0
		api.HandleDatabaseError(request, response, err)
	} else if err = fileupload.TouchFileUploadJobLastIngest(s.DB, fileUploadJob); err != nil {
		api.HandleDatabaseError(request, response, err)
	} else {
		response.WriteHeader(http.StatusAccepted)
	}
}

func (s Resources) EndFileUploadJob(response http.ResponseWriter, request *http.Request) {
	defer log.Measure(log.LevelDebug, "Finished file upload job")()

	var fileUploadJobIdString = mux.Vars(request)[FileUploadJobIdPathParameterName]

	if fileUploadJobID, err := strconv.Atoi(fileUploadJobIdString); err != nil {
		api.WriteErrorResponse(request.Context(), api.BuildErrorResponse(http.StatusBadRequest, api.ErrorResponseDetailsIDMalformed, request), response)
	} else if fileUploadJob, err := fileupload.GetFileUploadJobByID(s.DB, int64(fileUploadJobID)); err != nil {
		api.HandleDatabaseError(request, response, err)
	} else if fileUploadJob.Status != model.JobStatusRunning {
		api.WriteErrorResponse(request.Context(), api.BuildErrorResponse(http.StatusBadRequest, "job must be in running status to end", request), response)
	} else if err := fileupload.EndFileUploadJob(s.DB, fileUploadJob); err != nil {
		api.HandleDatabaseError(request, response, err)
	} else {
		response.WriteHeader(http.StatusOK)
	}
}

func (s Resources) ListAcceptedFileUploadTypes(response http.ResponseWriter, request *http.Request) {
	api.WriteBasicResponse(request.Context(), AllowedFileUploadTypes, http.StatusOK, response)
}

func IsValidContentTypeForUpload(header http.Header) bool {
	rawValue := header.Get(headers.ContentType.String())
	if rawValue == "" {
		return false
	} else if parsed, _, err := mime.ParseMediaType(rawValue); err != nil {
		return false
	} else {
		return slices.Contains(AllowedFileUploadTypes, parsed)
	}
}<|MERGE_RESOLUTION|>--- conflicted
+++ resolved
@@ -141,11 +141,7 @@
 		api.WriteErrorResponse(request.Context(), api.BuildErrorResponse(http.StatusBadRequest, fmt.Sprintf("Error saving ingest file: %v", err), request), response)
 	} else if err != nil {
 		api.WriteErrorResponse(request.Context(), api.BuildErrorResponse(http.StatusInternalServerError, fmt.Sprintf("Error saving ingest file: %v", err), request), response)
-<<<<<<< HEAD
-	} else if _, err = ingest.CreateIngestTask(s.DB, fileName, fileType, requestId, int64(fileUploadJobID)); err != nil {
-=======
-	} else if _, err = ingest.CreateIngestTask(request.Context(), s.DB, fileName, requestId, int64(fileUploadJobID)); err != nil {
->>>>>>> a90f74b0
+	} else if _, err = ingest.CreateIngestTask(request.Context(), s.DB, fileName, fileType, requestId, int64(fileUploadJobID)); err != nil {
 		api.HandleDatabaseError(request, response, err)
 	} else if err = fileupload.TouchFileUploadJobLastIngest(s.DB, fileUploadJob); err != nil {
 		api.HandleDatabaseError(request, response, err)
