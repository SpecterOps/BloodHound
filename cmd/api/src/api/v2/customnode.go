// Copyright 2025 Specter Ops, Inc.
//
// Licensed under the Apache License, Version 2.0
// you may not use this file except in compliance with the License.
// You may obtain a copy of the License at
//
//     http://www.apache.org/licenses/LICENSE-2.0
//
// Unless required by applicable law or agreed to in writing, software
// distributed under the License is distributed on an "AS IS" BASIS,
// WITHOUT WARRANTIES OR CONDITIONS OF ANY KIND, either express or implied.
// See the License for the specific language governing permissions and
// limitations under the License.
//
// SPDX-License-Identifier: Apache-2.0

package v2

import (
	"encoding/json"
	"errors"
	"fmt"
	"net/http"

	"github.com/gorilla/mux"
	"github.com/specterops/bloodhound/src/api"
	"github.com/specterops/bloodhound/src/database"
	"github.com/specterops/bloodhound/src/model"
)

const (
	CustomNodeKindParameter = "kind_name"
)

<<<<<<< HEAD
=======
var validColorString = regexp.MustCompile("^#([a-fA-F0-9]{6}|[a-fA-F0-9]{3})$")

>>>>>>> 4f51a3a0
func (s *Resources) GetCustomNodeKinds(response http.ResponseWriter, request *http.Request) {
	if kinds, err := s.DB.GetCustomNodeKinds(request.Context()); err != nil {
		api.HandleDatabaseError(request, response, err)
	} else {
		api.WriteBasicResponse(request.Context(), kinds, http.StatusOK, response)
	}
}

func (s *Resources) GetCustomNodeKind(response http.ResponseWriter, request *http.Request) {
	var (
		paramId = mux.Vars(request)[CustomNodeKindParameter]
	)

	if kind, err := s.DB.GetCustomNodeKind(request.Context(), paramId); err != nil {
		api.HandleDatabaseError(request, response, err)
	} else {
		api.WriteBasicResponse(request.Context(), kind, http.StatusOK, response)
	}
}

type CreateCustomNodeRequest struct {
	CustomTypes map[string]model.CustomNodeKindConfig `json:"custom_types"`
}

func validateCreateCustomNodeRequest(customNodeKindRequest CreateCustomNodeRequest) error {
	for _, config := range customNodeKindRequest.CustomTypes {
		if err := validateConfig(config); err != nil {
			return err
		}
	}

	return nil
}

func validateConfig(config model.CustomNodeKindConfig) error {
	if config.Icon.Type != "font-awesome" {
<<<<<<< HEAD
		return fmt.Errorf("custom node kind config type (%s) is not supported", config.Icon.Type)
=======
		return fmt.Errorf("invalid icon type. only Font Awesome icons are supported")
	} else if !validColorString.MatchString(config.Icon.Color) && config.Icon.Color != "" {
		return fmt.Errorf("icon color must be a valid hexadecimal color string starting with '#' followed by 3 or 6 hex digits")
>>>>>>> 4f51a3a0
	}

	return nil
}

func (s *Resources) CreateCustomNodeKind(response http.ResponseWriter, request *http.Request) {
	var (
		customNodeKindRequest CreateCustomNodeRequest
	)

	if err := json.NewDecoder(request.Body).Decode(&customNodeKindRequest); err != nil {
		api.WriteErrorResponse(request.Context(), api.BuildErrorResponse(http.StatusBadRequest, api.ErrorResponsePayloadUnmarshalError, request), response)
	} else if err := validateCreateCustomNodeRequest(customNodeKindRequest); err != nil {
		api.WriteErrorResponse(request.Context(), api.BuildErrorResponse(http.StatusBadRequest, fmt.Sprintf("%s: %s", api.ErrorResponseCodeBadRequest, err), request), response)
	} else if kinds, err := s.DB.CreateCustomNodeKinds(request.Context(), convertCreateCustomNodeRequest(customNodeKindRequest)); errors.Is(err, database.ErrDuplicateCustomNodeKindName) {
		api.WriteErrorResponse(request.Context(), api.BuildErrorResponse(http.StatusConflict, fmt.Sprintf("%s: duplicate kind name", api.ErrorResponseConflict), request), response)
	} else if err != nil {
		api.HandleDatabaseError(request, response, err)
	} else {
		api.WriteBasicResponse(request.Context(), kinds, http.StatusCreated, response)
	}
}

func convertCreateCustomNodeRequest(request CreateCustomNodeRequest) []model.CustomNodeKind {
	var customNodeKinds []model.CustomNodeKind

	for key, val := range request.CustomTypes {
		customNodeKinds = append(customNodeKinds, model.CustomNodeKind{
			KindName: key,
			Config:   assignColorDefault(val),
		})
	}

	return customNodeKinds
}

func assignColorDefault(config model.CustomNodeKindConfig) model.CustomNodeKindConfig {
	if config.Icon.Color == "" {
		config.Icon.Color = "#FFFFFF"
	}

	return config
}

type UpdateCustomNodeKindRequest struct {
	Config model.CustomNodeKindConfig `json:"config"`
}

func (s *Resources) UpdateCustomNodeKind(response http.ResponseWriter, request *http.Request) {
	var (
		paramId               = mux.Vars(request)[CustomNodeKindParameter]
		customNodeKindRequest UpdateCustomNodeKindRequest
	)

	if err := json.NewDecoder(request.Body).Decode(&customNodeKindRequest); err != nil {
		api.WriteErrorResponse(request.Context(), api.BuildErrorResponse(http.StatusBadRequest, api.ErrorResponsePayloadUnmarshalError, request), response)
	} else if err := validateConfig(customNodeKindRequest.Config); err != nil {
		api.WriteErrorResponse(request.Context(), api.BuildErrorResponse(http.StatusBadRequest, fmt.Sprintf("%s: %s", api.ErrorResponseCodeBadRequest, err), request), response)
	} else if kind, err := s.DB.UpdateCustomNodeKind(request.Context(), model.CustomNodeKind{KindName: paramId, Config: assignColorDefault(customNodeKindRequest.Config)}); err != nil {
		api.HandleDatabaseError(request, response, err)
	} else {
		api.WriteBasicResponse(request.Context(), kind, http.StatusOK, response)
	}
}

func (s *Resources) DeleteCustomNodeKind(response http.ResponseWriter, request *http.Request) {
	var (
		paramId = mux.Vars(request)[CustomNodeKindParameter]
	)

	if err := s.DB.DeleteCustomNodeKind(request.Context(), paramId); err != nil {
		api.HandleDatabaseError(request, response, err)
	} else {
		response.WriteHeader(http.StatusOK)
	}
}<|MERGE_RESOLUTION|>--- conflicted
+++ resolved
@@ -21,6 +21,7 @@
 	"errors"
 	"fmt"
 	"net/http"
+	"regexp"
 
 	"github.com/gorilla/mux"
 	"github.com/specterops/bloodhound/src/api"
@@ -32,11 +33,8 @@
 	CustomNodeKindParameter = "kind_name"
 )
 
-<<<<<<< HEAD
-=======
 var validColorString = regexp.MustCompile("^#([a-fA-F0-9]{6}|[a-fA-F0-9]{3})$")
 
->>>>>>> 4f51a3a0
 func (s *Resources) GetCustomNodeKinds(response http.ResponseWriter, request *http.Request) {
 	if kinds, err := s.DB.GetCustomNodeKinds(request.Context()); err != nil {
 		api.HandleDatabaseError(request, response, err)
@@ -73,13 +71,9 @@
 
 func validateConfig(config model.CustomNodeKindConfig) error {
 	if config.Icon.Type != "font-awesome" {
-<<<<<<< HEAD
-		return fmt.Errorf("custom node kind config type (%s) is not supported", config.Icon.Type)
-=======
 		return fmt.Errorf("invalid icon type. only Font Awesome icons are supported")
 	} else if !validColorString.MatchString(config.Icon.Color) && config.Icon.Color != "" {
 		return fmt.Errorf("icon color must be a valid hexadecimal color string starting with '#' followed by 3 or 6 hex digits")
->>>>>>> 4f51a3a0
 	}
 
 	return nil
