--- conflicted
+++ resolved
@@ -1,8 +1,4 @@
-<<<<<<< HEAD
 // Copyright 2024 Specter Ops, Inc.
-=======
-// Copyright 2023 Specter Ops, Inc.
->>>>>>> d30bc927
 //
 // Licensed under the Apache License, Version 2.0
 // you may not use this file except in compliance with the License.
@@ -22,9 +18,10 @@
 
 import (
 	"fmt"
+	"net/http"
+
 	"github.com/specterops/bloodhound/src/api"
 	"github.com/specterops/bloodhound/src/model/appcfg"
-	"net/http"
 )
 
 func (s Client) GetFeatureFlags() ([]appcfg.FeatureFlag, error) {
