// Copyright 2025 Specter Ops, Inc.
//
// Licensed under the Apache License, Version 2.0
// you may not use this file except in compliance with the License.
// You may obtain a copy of the License at
//
//     http://www.apache.org/licenses/LICENSE-2.0
//
// Unless required by applicable law or agreed to in writing, software
// distributed under the License is distributed on an "AS IS" BASIS,
// WITHOUT WARRANTIES OR CONDITIONS OF ANY KIND, either express or implied.
// See the License for the specific language governing permissions and
// limitations under the License.
//
// SPDX-License-Identifier: Apache-2.0

package v2_test

import (
	"encoding/json"
	"errors"
	"fmt"
	"io"
	"net/http"
	"net/http/httptest"
	"net/url"
	"strconv"
	"strings"
	"testing"
	"time"

	"github.com/gofrs/uuid"
	"github.com/gorilla/mux"
	"github.com/lib/pq"
	"github.com/specterops/bloodhound/cmd/api/src/api"
	v2 "github.com/specterops/bloodhound/cmd/api/src/api/v2"
	"github.com/specterops/bloodhound/cmd/api/src/api/v2/apitest"
	"github.com/specterops/bloodhound/cmd/api/src/auth"
	"github.com/specterops/bloodhound/cmd/api/src/database"
	mocks_db "github.com/specterops/bloodhound/cmd/api/src/database/mocks"
	"github.com/specterops/bloodhound/cmd/api/src/database/types"
	"github.com/specterops/bloodhound/cmd/api/src/database/types/null"
	"github.com/specterops/bloodhound/cmd/api/src/model"
	"github.com/specterops/bloodhound/cmd/api/src/model/appcfg"
	"github.com/specterops/bloodhound/cmd/api/src/queries"
	mocks_graph "github.com/specterops/bloodhound/cmd/api/src/queries/mocks"
	"github.com/specterops/bloodhound/cmd/api/src/utils/test"
	graphmocks "github.com/specterops/bloodhound/cmd/api/src/vendormocks/dawgs/graph"
	"github.com/specterops/bloodhound/packages/go/graphschema/ad"
	"github.com/specterops/bloodhound/packages/go/graphschema/azure"
	"github.com/specterops/bloodhound/packages/go/graphschema/common"
	"github.com/specterops/bloodhound/packages/go/headers"
	"github.com/specterops/bloodhound/packages/go/mediatypes"
	"github.com/specterops/dawgs/graph"
	"github.com/specterops/dawgs/query"
	"github.com/stretchr/testify/assert"
	"github.com/stretchr/testify/require"
	"go.uber.org/mock/gomock"
)

func TestResources_GetAssetGroupTags(t *testing.T) {
	const queryParamTagType = "type"
	var (
		mockCtrl      = gomock.NewController(t)
		mockDB        = mocks_db.NewMockDatabase(mockCtrl)
		mockGraphDb   = mocks_graph.NewMockGraph(mockCtrl)
		resourcesInst = v2.Resources{
			DB:         mockDB,
			GraphQuery: mockGraphDb,
		}
	)

	defer mockCtrl.Finish()

	apitest.
		NewHarness(t, resourcesInst.GetAssetGroupTags).
		Run([]apitest.Case{
			{
				Name: "InvalidTagType",
				Input: func(input *apitest.Input) {
					apitest.AddQueryParam(input, queryParamTagType, "123456")
				},
				Setup: func() {
					mockDB.EXPECT().
						GetAssetGroupTags(gomock.Any(), model.SQLFilter{}).
						Return(model.AssetGroupTags{}, database.ErrNotFound)
				},
				Test: func(output apitest.Output) {
					resp := v2.GetAssetGroupTagsResponse{}
					apitest.StatusCode(output, http.StatusOK)
					apitest.UnmarshalData(output, &resp)
					apitest.Equal(output, 0, len(resp.Tags))
				},
			},
			{
				Name: "InvalidIncludeCounts",
				Input: func(input *apitest.Input) {
					apitest.AddQueryParam(input, api.QueryParameterIncludeCounts, "blah")
				},
				Test: func(output apitest.Output) {
					apitest.StatusCode(output, http.StatusBadRequest)
				},
			},
			{
				Name: "DatabaseError",
				Setup: func() {
					mockDB.EXPECT().
						GetAssetGroupTags(gomock.Any(), model.SQLFilter{}).
						Return(model.AssetGroupTags{}, errors.New("failure"))
				},
				Test: func(output apitest.Output) {
					apitest.StatusCode(output, http.StatusInternalServerError)
					apitest.BodyContains(output, api.ErrorResponseDetailsInternalServerError)
				},
			},
			{
				Name: "NoResults",
				Setup: func() {
					mockDB.EXPECT().
						GetAssetGroupTags(gomock.Any(), model.SQLFilter{}).
						Return(model.AssetGroupTags{}, database.ErrNotFound)
				},
				Test: func(output apitest.Output) {
					resp := v2.GetAssetGroupTagsResponse{}
					apitest.StatusCode(output, http.StatusOK)
					apitest.UnmarshalData(output, &resp)
					apitest.Equal(output, 0, len(resp.Tags))
				},
			},
			{
				Name: "TagTypeLabel",
				Input: func(input *apitest.Input) {
					apitest.AddQueryParam(input, queryParamTagType, "eq:2") // model.AssetGroupTagTypeLabel
				},
				Setup: func() {
					mockDB.EXPECT().
						GetAssetGroupTags(gomock.Any(), model.SQLFilter{
							SQLString: "type = " + strconv.Itoa(int(model.AssetGroupTagTypeLabel)),
						}).
						Return(model.AssetGroupTags{
							model.AssetGroupTag{ID: 1, Type: model.AssetGroupTagTypeLabel},
							model.AssetGroupTag{ID: 2, Type: model.AssetGroupTagTypeLabel},
						}, nil)
				},
				Test: func(output apitest.Output) {
					resp := v2.GetAssetGroupTagsResponse{}
					apitest.StatusCode(output, http.StatusOK)
					apitest.UnmarshalData(output, &resp)
					apitest.Equal(output, 2, len(resp.Tags))
					for _, t := range resp.Tags {
						apitest.Equal(output, model.AssetGroupTagTypeLabel, t.Type)
					}
				},
			},
			{
				Name: "TagTypeTier",
				Input: func(input *apitest.Input) {
					apitest.AddQueryParam(input, queryParamTagType, "eq:1") // model.AssetGroupTagTypeTier
				},
				Setup: func() {
					mockDB.EXPECT().
						GetAssetGroupTags(gomock.Any(), model.SQLFilter{
							SQLString: "type = " + strconv.Itoa(int(model.AssetGroupTagTypeTier)),
						}).
						Return(model.AssetGroupTags{
							model.AssetGroupTag{ID: 1, Type: model.AssetGroupTagTypeTier},
							model.AssetGroupTag{ID: 2, Type: model.AssetGroupTagTypeTier},
						}, nil)
				},
				Test: func(output apitest.Output) {
					resp := v2.GetAssetGroupTagsResponse{}
					apitest.StatusCode(output, http.StatusOK)
					apitest.UnmarshalData(output, &resp)
					apitest.Equal(output, 2, len(resp.Tags))
					for _, t := range resp.Tags {
						apitest.Equal(output, model.AssetGroupTagTypeTier, t.Type)
					}
				},
			},
			{
				Name: "TagTypeDefault",
				Setup: func() {
					mockDB.EXPECT().
						GetAssetGroupTags(gomock.Any(), model.SQLFilter{}).
						Return(model.AssetGroupTags{
							model.AssetGroupTag{ID: 1, Type: model.AssetGroupTagTypeLabel},
							model.AssetGroupTag{ID: 2, Type: model.AssetGroupTagTypeLabel},
							model.AssetGroupTag{ID: 3, Type: model.AssetGroupTagTypeTier},
							model.AssetGroupTag{ID: 4, Type: model.AssetGroupTagTypeTier},
						}, nil)
				},
				Test: func(output apitest.Output) {
					resp := v2.GetAssetGroupTagsResponse{}
					apitest.StatusCode(output, http.StatusOK)
					apitest.UnmarshalData(output, &resp)
					apitest.Equal(output, 4, len(resp.Tags))
					tierCount := 0
					for _, t := range resp.Tags {
						if t.Type == model.AssetGroupTagTypeTier {
							apitest.Equal(output, model.AssetGroupTagTypeTier, t.Type)
							tierCount++
						} else {
							apitest.Equal(output, model.AssetGroupTagTypeLabel, t.Type)
						}
					}
					apitest.Equal(output, 2, tierCount)
				},
			},
			{
				Name: "IncludeCounts Selector counts",
				Input: func(input *apitest.Input) {
					apitest.AddQueryParam(input, api.QueryParameterIncludeCounts, "true")
				},
				Setup: func() {
					mockDB.EXPECT().
						GetAssetGroupTags(gomock.Any(), model.SQLFilter{}).
						Return(model.AssetGroupTags{
							model.AssetGroupTag{ID: 1, Type: model.AssetGroupTagTypeTier},
							model.AssetGroupTag{ID: 2, Type: model.AssetGroupTagTypeTier},
							model.AssetGroupTag{ID: 3, Type: model.AssetGroupTagTypeLabel},
							model.AssetGroupTag{ID: 4, Type: model.AssetGroupTagTypeLabel},
						}, nil)
					mockDB.EXPECT().
						GetAssetGroupTagSelectorCounts(gomock.Any(), []int{1, 2, 3, 4}).
						Return(map[int]int{
							1: 5,
							2: 10,
							3: 0,
							4: 8,
						}, nil)
					mockGraphDb.EXPECT().
						CountNodesByKind(gomock.Any(), model.AssetGroupTag{}.ToKind()).
						Return(int64(0), nil).Times(4)
				},
				Test: func(output apitest.Output) {
					expectedCounts := map[int]int{
						1: 5,
						2: 10,
						3: 0,
						4: 8,
					}
					resp := v2.GetAssetGroupTagsResponse{}
					apitest.StatusCode(output, http.StatusOK)
					apitest.UnmarshalData(output, &resp)
					apitest.Equal(output, 4, len(resp.Tags))
					for _, t := range resp.Tags {
						expCount, ok := expectedCounts[t.ID]
						apitest.Equal(output, true, ok)
						apitest.Equal(output, false, t.Counts == nil)
						apitest.Equal(output, expCount, t.Counts.Selectors)
					}
				},
			},
			{
				Name: "IncludeCounts member counts",
				Input: func(input *apitest.Input) {
					apitest.AddQueryParam(input, api.QueryParameterIncludeCounts, "true")
				},
				Setup: func() {
					mockDB.EXPECT().
						GetAssetGroupTags(gomock.Any(), model.SQLFilter{}).
						Return(model.AssetGroupTags{
							model.AssetGroupTag{ID: 1, Name: "testlabel", Type: model.AssetGroupTagTypeLabel},
							model.AssetGroupTag{ID: 2, Name: "testtier", Type: model.AssetGroupTagTypeTier},
						}, nil)
					mockDB.EXPECT().
						GetAssetGroupTagSelectorCounts(gomock.Any(), []int{1, 2}).
						Return(map[int]int{
							1: 1,
							2: 1,
						}, nil)
					mockGraphDb.EXPECT().
						CountNodesByKind(gomock.Any(), model.AssetGroupTag{ID: 1, Name: "testlabel", Type: model.AssetGroupTagTypeLabel}.ToKind()).
						Return(int64(6), nil).
						Times(1)
					mockGraphDb.EXPECT().
						CountNodesByKind(gomock.Any(), model.AssetGroupTag{ID: 2, Name: "testtier", Type: model.AssetGroupTagTypeTier}.ToKind()).
						Return(int64(4), nil).
						Times(1)
				},
				Test: func(output apitest.Output) {
					expectedMemberCounts := map[int]int64{
						1: 6,
						2: 4,
					}
					resp := v2.GetAssetGroupTagsResponse{}
					apitest.StatusCode(output, http.StatusOK)
					apitest.UnmarshalData(output, &resp)
					apitest.Equal(output, 2, len(resp.Tags))
					for _, t := range resp.Tags {
						expCount, ok := expectedMemberCounts[t.ID]
						apitest.Equal(output, true, ok)
						apitest.Equal(output, false, t.Counts == nil)
						apitest.Equal(output, expCount, t.Counts.Members)
					}
				},
			},
		})
}

func TestResources_CreateAssetGroupTagSelector(t *testing.T) {
	var (
		mockCtrl      = gomock.NewController(t)
		mockDB        = mocks_db.NewMockDatabase(mockCtrl)
		mockGraphDb   = mocks_graph.NewMockGraph(mockCtrl)
		resourcesInst = v2.Resources{
			DB:         mockDB,
			GraphQuery: mockGraphDb,
		}
		user          = setupUser()
		userCtx       = setupUserCtx(user)
		selectorSeeds = []model.SelectorSeed{
			{Type: model.SelectorTypeCypher, Value: "this should be a string of cypher"},
		}
		testSelector = model.AssetGroupTagSelector{
			Name:        "TestSelector",
			Description: "Test selector description",
			Seeds:       selectorSeeds,
			IsDefault:   false,
			AutoCertify: model.SelectorAutoCertifyMethodDisabled,
		}
	)

	defer mockCtrl.Finish()

	apitest.
		NewHarness(t, resourcesInst.CreateAssetGroupTagSelector).
		Run([]apitest.Case{
			{
				Name: "BadRequest",
				Input: func(input *apitest.Input) {
					apitest.SetContext(input, userCtx)
					apitest.SetURLVar(input, api.URIPathVariableAssetGroupTagID, "1")
					apitest.BodyString(input, `{"name":["BadRequest"]}`)
				},
				Setup: func() {
					mockDB.EXPECT().GetAssetGroupTag(gomock.Any(), 1).
						Return(model.AssetGroupTag{}, nil).Times(1)
				},
				Test: func(output apitest.Output) {
					apitest.StatusCode(output, http.StatusBadRequest)
					apitest.BodyContains(output, api.ErrorResponsePayloadUnmarshalError)
				},
			},
			{
				Name: "MissingName",
				Input: func(input *apitest.Input) {
					apitest.SetContext(input, userCtx)
					apitest.SetURLVar(input, api.URIPathVariableAssetGroupTagID, "1")
					apitest.BodyStruct(input, model.AssetGroupTagSelector{
						Description: "Test selector description",
						Seeds: []model.SelectorSeed{
							{Type: model.SelectorTypeCypher, Value: "this should be a string of cypher"},
						},
						IsDefault:   false,
						AutoCertify: model.SelectorAutoCertifyMethodDisabled,
					})
				},
				Setup: func() {
					mockDB.EXPECT().GetAssetGroupTag(gomock.Any(), 1).
						Return(model.AssetGroupTag{}, nil).Times(1)
				},
				Test: func(output apitest.Output) {
					apitest.StatusCode(output, http.StatusBadRequest)
					apitest.BodyContains(output, "Name: property is required")
				},
			},
			{
				Name: "MissingSeedsList",
				Input: func(input *apitest.Input) {
					apitest.SetContext(input, userCtx)
					apitest.SetURLVar(input, api.URIPathVariableAssetGroupTagID, "1")
					apitest.BodyStruct(input, model.AssetGroupTagSelector{
						Name:        "TestSelector",
						Description: "Test selector description",
						IsDefault:   false,
						AutoCertify: model.SelectorAutoCertifyMethodDisabled,
					})
				},
				Setup: func() {
					mockDB.EXPECT().GetAssetGroupTag(gomock.Any(), 1).
						Return(model.AssetGroupTag{}, nil).Times(1)
				},
				Test: func(output apitest.Output) {
					apitest.StatusCode(output, http.StatusBadRequest)
					apitest.BodyContains(output, "Seeds: property is required")
				},
			},
			{
				Name: "MissingUrlId",
				Input: func(input *apitest.Input) {
					apitest.SetContext(input, userCtx)
					apitest.BodyStruct(input, testSelector)
				},
				Test: func(output apitest.Output) {
					apitest.StatusCode(output, http.StatusNotFound)
					apitest.BodyContains(output, api.ErrorResponseDetailsIDMalformed)
				},
			},
			{
				Name: "InvalidUrlId",
				Input: func(input *apitest.Input) {
					apitest.SetContext(input, userCtx)
					apitest.SetURLVar(input, api.URIPathVariableAssetGroupTagID, "non-numeric")
					apitest.BodyStruct(input, testSelector)
				},
				Test: func(output apitest.Output) {
					apitest.StatusCode(output, http.StatusNotFound)
					apitest.BodyContains(output, api.ErrorResponseDetailsIDMalformed)
				},
			},
			{
				Name: "NonExistentTagUrlId",
				Input: func(input *apitest.Input) {
					apitest.SetContext(input, userCtx)
					apitest.SetURLVar(input, api.URIPathVariableAssetGroupTagID, "1234")
					apitest.BodyStruct(input, testSelector)
				},
				Setup: func() {
					mockDB.EXPECT().GetAssetGroupTag(gomock.Any(), 1234).
						Return(model.AssetGroupTag{}, database.ErrNotFound).Times(1)
				},
				Test: func(output apitest.Output) {
					apitest.StatusCode(output, http.StatusNotFound)
					apitest.BodyContains(output, api.ErrorResponseDetailsResourceNotFound)
				},
			},
			{
				Name: "DatabaseError",
				Input: func(input *apitest.Input) {
					apitest.SetContext(input, userCtx)
					apitest.SetURLVar(input, api.URIPathVariableAssetGroupTagID, "1")
					apitest.BodyStruct(input, testSelector)
				},
				Setup: func() {
					mockGraphDb.EXPECT().
						PrepareCypherQuery(gomock.Any(), int64(-3)).
						Return(queries.PreparedQuery{}, nil).Times(1)
					mockDB.EXPECT().
						CreateAssetGroupTagSelector(gomock.Any(), 1, user, testSelector.Name, testSelector.Description, false, true, testSelector.AutoCertify, testSelector.Seeds).
						Return(model.AssetGroupTagSelector{}, errors.New("failure")).Times(1)
					mockDB.EXPECT().GetAssetGroupTag(gomock.Any(), 1).
						Return(model.AssetGroupTag{}, nil).Times(1)
				},
				Test: func(output apitest.Output) {
					apitest.StatusCode(output, http.StatusInternalServerError)
					apitest.BodyContains(output, api.ErrorResponseDetailsInternalServerError)
				},
			},
			{
				Name: "DuplicateNameError",
				Input: func(input *apitest.Input) {
					apitest.SetContext(input, userCtx)
					apitest.SetURLVar(input, api.URIPathVariableAssetGroupTagID, "1")
					apitest.BodyStruct(input, testSelector)
				},
				Setup: func() {
					mockDB.EXPECT().GetAssetGroupTag(gomock.Any(), 1).
						Return(model.AssetGroupTag{}, nil).Times(1)
					mockGraphDb.EXPECT().
						PrepareCypherQuery("this should be a string of cypher", int64(-3)).
						Return(queries.PreparedQuery{}, nil).Times(1)
					mockDB.EXPECT().
						CreateAssetGroupTagSelector(gomock.Any(), 1, user, testSelector.Name, testSelector.Description, false, true, testSelector.AutoCertify, testSelector.Seeds).
						Return(model.AssetGroupTagSelector{}, database.ErrDuplicateAGTagSelectorName).Times(1)
				},
				Test: func(output apitest.Output) {
					apitest.StatusCode(output, http.StatusConflict)
					apitest.BodyContains(output, api.ErrorResponseAssetGroupTagSelectorDuplicateName)
				},
			},
			{
				Name: "InvalidCypher",
				Input: func(input *apitest.Input) {
					apitest.SetContext(input, userCtx)
					apitest.SetURLVar(input, api.URIPathVariableAssetGroupTagID, "1")
					apitest.BodyStruct(input, testSelector)
				},
				Setup: func() {
					mockDB.EXPECT().GetAssetGroupTag(gomock.Any(), 1).
						Return(model.AssetGroupTag{}, nil).Times(1)
					mockGraphDb.EXPECT().
						PrepareCypherQuery(gomock.Any(), int64(-3)).
						Return(queries.PreparedQuery{}, queries.ErrCypherQueryTooComplex).Times(1)

				},
				Test: func(output apitest.Output) {
					apitest.StatusCode(output, http.StatusBadRequest)
				},
			},
			{
				Name: "InvalidSeedType",
				Input: func(input *apitest.Input) {
					apitest.SetContext(input, userCtx)
					apitest.SetURLVar(input, api.URIPathVariableAssetGroupTagID, "1")
					apitest.BodyStruct(input, model.AssetGroupTagSelector{
						Name:        "TestSelector",
						Description: "Test selector description",
						Seeds: []model.SelectorSeed{
							{Type: 0, Value: ""},
						},
						IsDefault:   false,
						AutoCertify: model.SelectorAutoCertifyMethodDisabled,
					})
				},
				Setup: func() {
					mockDB.EXPECT().GetAssetGroupTag(gomock.Any(), 1).
						Return(model.AssetGroupTag{}, nil).Times(1)
				},
				Test: func(output apitest.Output) {
					apitest.StatusCode(output, http.StatusBadRequest)
				},
			},
			{
				Name: "Invalid auto certify value",
				Input: func(input *apitest.Input) {
					apitest.SetContext(input, userCtx)
					apitest.SetURLVar(input, api.URIPathVariableAssetGroupTagID, "1")
					apitest.BodyStruct(input, model.AssetGroupTagSelector{
						Name:        "TestSelector",
						Description: "Test selector description",
						Seeds: []model.SelectorSeed{
							{Type: model.SelectorTypeObjectId, Value: "this should be a string of an object id"},
						},
						IsDefault:   false,
						AutoCertify: 5,
					})
				},
				Setup: func() {
					mockDB.EXPECT().GetAssetGroupTag(gomock.Any(), 1).
						Return(model.AssetGroupTag{Type: model.AssetGroupTagTypeTier}, nil).Times(1)
				},
				Test: func(output apitest.Output) {
					apitest.StatusCode(output, http.StatusBadRequest)
					apitest.BodyContains(output, api.ErrorResponseAssetGroupAutoCertifyInvalid)
				},
			},
			{
				Name: "Invalid asset group tag type label",
				Input: func(input *apitest.Input) {
					apitest.SetContext(input, userCtx)
					apitest.SetURLVar(input, api.URIPathVariableAssetGroupTagID, "1")
					apitest.BodyStruct(input, model.AssetGroupTagSelector{
						Name:        "TestSelector",
						Description: "Test selector description",
						Seeds: []model.SelectorSeed{
							{Type: model.SelectorTypeObjectId, Value: "this should be a string of an object id"},
						},
						IsDefault:   false,
						AutoCertify: model.SelectorAutoCertifyMethodSeedsOnly,
					})
				},
				Setup: func() {
					mockDB.EXPECT().GetAssetGroupTag(gomock.Any(), 1).
						Return(model.AssetGroupTag{Type: model.AssetGroupTagTypeLabel}, nil).Times(1)
				},
				Test: func(output apitest.Output) {
					apitest.StatusCode(output, http.StatusBadRequest)
					apitest.BodyContains(output, api.ErrorResponseAssetGroupAutoCertifyOnlyAvailableForPrivilegeZones)
				},
			},
			{
				Name: "Success",
				Input: func(input *apitest.Input) {
					apitest.SetContext(input, userCtx)
					apitest.SetURLVar(input, api.URIPathVariableAssetGroupTagID, "1")
					apitest.BodyStruct(input, testSelector)
				},
				Setup: func() {
					value, _ := types.NewJSONBObject(map[string]any{"enabled": true})
					mockDB.EXPECT().
						GetConfigurationParameter(gomock.Any(), appcfg.ScheduledAnalysis).
						Return(appcfg.Parameter{Key: appcfg.ScheduledAnalysis, Value: value}, nil).Times(1)
					mockDB.EXPECT().
						CreateAssetGroupTagSelector(gomock.Any(), 1, user, testSelector.Name, testSelector.Description, false, true, testSelector.AutoCertify, testSelector.Seeds).
						Return(model.AssetGroupTagSelector{Name: "TestSelector"}, nil).Times(1)
					mockDB.EXPECT().GetAssetGroupTag(gomock.Any(), 1).
						Return(model.AssetGroupTag{Type: model.AssetGroupTagTypeTier}, nil).Times(1)
					mockGraphDb.EXPECT().
						PrepareCypherQuery(gomock.Any(), int64(-3)).
						Return(queries.PreparedQuery{}, nil).Times(1)
				},
				Test: func(output apitest.Output) {
					apitest.StatusCode(output, http.StatusCreated)
				},
			},
			{
				Name: "Success without auto certify value",
				Input: func(input *apitest.Input) {
					apitest.SetContext(input, userCtx)
					apitest.SetURLVar(input, api.URIPathVariableAssetGroupTagID, "1")
					apitest.BodyStruct(input, model.AssetGroupTagSelector{
						Name:        "TestSelector",
						Description: "Test selector description",
						Seeds: []model.SelectorSeed{
							{Type: model.SelectorTypeObjectId, Value: "this should be a string of an object id"},
						},
						IsDefault: false,
					})
				},
				Setup: func() {
					value, _ := types.NewJSONBObject(map[string]any{"enabled": true})
					mockDB.EXPECT().
						GetConfigurationParameter(gomock.Any(), appcfg.ScheduledAnalysis).
						Return(appcfg.Parameter{Key: appcfg.ScheduledAnalysis, Value: value}, nil).Times(1)
					mockDB.EXPECT().
						CreateAssetGroupTagSelector(gomock.Any(), 1, user, testSelector.Name, testSelector.Description, false, true, testSelector.AutoCertify, []model.SelectorSeed{
							{Type: model.SelectorTypeObjectId, Value: "this should be a string of an object id"},
						}).
						Return(model.AssetGroupTagSelector{Name: "TestSelector"}, nil).Times(1)
					mockDB.EXPECT().GetAssetGroupTag(gomock.Any(), 1).
						Return(model.AssetGroupTag{}, nil).Times(1)
				},
				Test: func(output apitest.Output) {
					apitest.StatusCode(output, http.StatusCreated)
				},
			},
		})
}

func TestDatabase_GetAssetGroupTag(t *testing.T) {
	var (
		mockCtrl    = gomock.NewController(t)
		mockDB      = mocks_db.NewMockDatabase(mockCtrl)
		mockGraphDb = mocks_graph.NewMockGraph(mockCtrl)
		resources   = v2.Resources{
			DB:         mockDB,
			GraphQuery: mockGraphDb,
		}
	)

	defer mockCtrl.Finish()

	userId, err := uuid.NewV4()
	require.Nil(t, err)

	endpoint := "/api/v2/asset-group-tags/%s"
	assetGroupTagId := "5"

	t.Run("successfully got asset group tag", func(t *testing.T) {
		mockDB.EXPECT().GetAssetGroupTag(gomock.Any(), 5).Return(model.AssetGroupTag{
			ID:             5,
			Name:           "test tag 5",
			Description:    "some description",
			RequireCertify: null.BoolFrom(true),
		}, nil)
		mockDB.EXPECT().GetUser(gomock.Any(), uuid.Nil).Return(model.User{
			EmailAddress: null.StringFrom("spam@exaple.com"),
		}, nil).Times(2)

		req, err := http.NewRequestWithContext(createContextWithOwnerId(userId), "GET", fmt.Sprintf(endpoint, assetGroupTagId), nil)
		require.Nil(t, err)

		req.Header.Set(headers.ContentType.String(), mediatypes.ApplicationJson.String())
		req = mux.SetURLVars(req, map[string]string{api.URIPathVariableAssetGroupTagID: assetGroupTagId})

		response := httptest.NewRecorder()
		handler := http.HandlerFunc(resources.GetAssetGroupTag)

		handler.ServeHTTP(response, req)
		require.Equal(t, http.StatusOK, response.Code)

		bodyBytes, err := io.ReadAll(response.Body)
		require.Nil(t, err)

		var temp struct {
			Data struct {
				Tag model.AssetGroupTag `json:"tag"`
			} `json:"data"`
		}
		err = json.Unmarshal(bodyBytes, &temp)
		require.Nil(t, err)

		parsedTime, err := time.Parse(time.RFC3339, "0001-01-01T00:00:00Z")
		require.Nil(t, err)

		require.Equal(t, model.AssetGroupTag{
			ID:             5,
			Type:           0,
			KindId:         0,
			Name:           "test tag 5",
			Description:    "some description",
			CreatedAt:      parsedTime,
			CreatedBy:      "spam@exaple.com",
			UpdatedAt:      parsedTime,
			UpdatedBy:      "spam@exaple.com",
			DeletedAt:      null.Time{},
			DeletedBy:      null.String{},
			Position:       null.Int32{},
			RequireCertify: null.BoolFrom(true),
		}, temp.Data.Tag)
	})

	t.Run("asset group tag doesn't exist error", func(t *testing.T) {
		mockDB.EXPECT().GetAssetGroupTag(gomock.Any(), 5).Return(model.AssetGroupTag{}, database.ErrNotFound)

		req, err := http.NewRequestWithContext(createContextWithOwnerId(userId), "GET", fmt.Sprintf(endpoint, assetGroupTagId), nil)
		require.Nil(t, err)

		req.Header.Set(headers.ContentType.String(), mediatypes.ApplicationJson.String())
		req = mux.SetURLVars(req, map[string]string{api.URIPathVariableAssetGroupTagID: assetGroupTagId})

		response := httptest.NewRecorder()
		handler := http.HandlerFunc(resources.GetAssetGroupTag)

		handler.ServeHTTP(response, req)
		require.Equal(t, http.StatusNotFound, response.Code)
	})

	t.Run("id malformed error", func(t *testing.T) {
		req, err := http.NewRequestWithContext(createContextWithOwnerId(userId), "GET", fmt.Sprintf(endpoint, assetGroupTagId), nil)
		require.Nil(t, err)

		req.Header.Set(headers.ContentType.String(), mediatypes.ApplicationJson.String())

		router := mux.NewRouter()
		router.HandleFunc("/api/v2/asset-group-tags/{5}", resources.GetAssetGroupTag).Methods("GET")

		response := httptest.NewRecorder()
		router.ServeHTTP(response, req)

		require.Equal(t, http.StatusNotFound, response.Code)
		require.Contains(t, response.Body.String(), api.ErrorResponseDetailsIDMalformed)
	})
}

func TestDatabase_GetAssetGroupTagSelector(t *testing.T) {
	var (
		mockCtrl  = gomock.NewController(t)
		mockDB    = mocks_db.NewMockDatabase(mockCtrl)
		resources = v2.Resources{DB: mockDB}
		handler   = http.HandlerFunc(resources.GetAssetGroupTagSelector)
		endpoint  = fmt.Sprintf("/api/v2/asset-group-tags/{%s}/selectors/{%s}", api.URIPathVariableAssetGroupTagID, api.URIPathVariableAssetGroupTagSelectorID)

		assetGroupTagId = "5"
		selectorId      = "7"
		selector        = model.AssetGroupTagSelector{
			AssetGroupTagId: 5,
			ID:              7,
			Name:            "Selector 7",
			Description:     "777",
			CreatedBy:       "spam@exaple.com",
			UpdatedBy:       "spam@exaple.com",
		}
	)

	defer mockCtrl.Finish()

	userId, err := uuid.NewV4()
	require.Nil(t, err)

	req, err := http.NewRequestWithContext(createContextWithOwnerId(userId), "GET", endpoint, nil)
	require.Nil(t, err)
	req.Header.Set(headers.ContentType.String(), mediatypes.ApplicationJson.String())

	t.Run("successfully got asset group tag selector", func(t *testing.T) {
		mockDB.EXPECT().GetAssetGroupTag(gomock.Any(), 5).Return(model.AssetGroupTag{ID: 5}, nil)
		mockDB.EXPECT().GetAssetGroupTagSelectorBySelectorId(gomock.Any(), 7).Return(selector, nil)
		mockDB.EXPECT().GetUser(gomock.Any(), uuid.UUID{}).Return(model.User{
			EmailAddress: null.StringFrom("spam@exaple.com"),
		}, nil).Times(2)

		req = mux.SetURLVars(req, map[string]string{api.URIPathVariableAssetGroupTagID: assetGroupTagId, api.URIPathVariableAssetGroupTagSelectorID: selectorId})
		response := httptest.NewRecorder()
		handler.ServeHTTP(response, req)

		require.Equal(t, http.StatusOK, response.Code)

		bodyBytes, err := io.ReadAll(response.Body)
		require.Nil(t, err)

		var result struct {
			Data v2.GetSelectorResponse `json:"data"`
		}
		err = json.Unmarshal(bodyBytes, &result)
		require.Nil(t, err)

		require.Equal(t, selector, result.Data.Selector)
	})

	t.Run("asset group tag doesn't exist error", func(t *testing.T) {
		mockDB.EXPECT().GetAssetGroupTag(gomock.Any(), 5).Return(model.AssetGroupTag{}, database.ErrNotFound)

		req = mux.SetURLVars(req, map[string]string{api.URIPathVariableAssetGroupTagID: assetGroupTagId, api.URIPathVariableAssetGroupTagSelectorID: selectorId})
		response := httptest.NewRecorder()
		handler.ServeHTTP(response, req)

		require.Equal(t, http.StatusNotFound, response.Code)
	})

	t.Run("asset group tag selector doesn't exist error", func(t *testing.T) {
		mockDB.EXPECT().GetAssetGroupTag(gomock.Any(), 5).Return(model.AssetGroupTag{ID: 5}, nil)
		mockDB.EXPECT().GetAssetGroupTagSelectorBySelectorId(gomock.Any(), 7).Return(model.AssetGroupTagSelector{}, database.ErrNotFound)

		req = mux.SetURLVars(req, map[string]string{api.URIPathVariableAssetGroupTagID: assetGroupTagId, api.URIPathVariableAssetGroupTagSelectorID: selectorId})
		response := httptest.NewRecorder()
		handler.ServeHTTP(response, req)

		require.Equal(t, http.StatusNotFound, response.Code)
	})

	t.Run("asset group tag id malformed error", func(t *testing.T) {
		req = mux.SetURLVars(req, map[string]string{api.URIPathVariableAssetGroupTagID: "", api.URIPathVariableAssetGroupTagSelectorID: selectorId})
		response := httptest.NewRecorder()
		handler.ServeHTTP(response, req)

		require.Equal(t, http.StatusNotFound, response.Code)
		require.Contains(t, response.Body.String(), api.ErrorResponseDetailsIDMalformed)
	})

	t.Run("selector id malformed error", func(t *testing.T) {
		mockDB.EXPECT().GetAssetGroupTag(gomock.Any(), 5).Return(model.AssetGroupTag{}, nil)

		req = mux.SetURLVars(req, map[string]string{api.URIPathVariableAssetGroupTagID: assetGroupTagId, api.URIPathVariableAssetGroupTagSelectorID: ""})
		response := httptest.NewRecorder()
		handler.ServeHTTP(response, req)

		require.Equal(t, http.StatusNotFound, response.Code)
		require.Contains(t, response.Body.String(), api.ErrorResponseDetailsIDMalformed)
	})

	t.Run("asset group tag id does not equal selector id", func(t *testing.T) {
		mockDB.EXPECT().GetAssetGroupTag(gomock.Any(), 5).Return(model.AssetGroupTag{ID: 5}, nil)
		mockDB.EXPECT().GetAssetGroupTagSelectorBySelectorId(gomock.Any(), 7).Return(model.AssetGroupTagSelector{AssetGroupTagId: 7}, nil)

		req = mux.SetURLVars(req, map[string]string{api.URIPathVariableAssetGroupTagID: assetGroupTagId, api.URIPathVariableAssetGroupTagSelectorID: selectorId})
		response := httptest.NewRecorder()
		handler.ServeHTTP(response, req)

		require.Equal(t, http.StatusNotFound, response.Code)
		require.Contains(t, response.Body.String(), "selector is not part of asset group tag")
	})
}

func TestResources_UpdateAssetGroupTagSelector(t *testing.T) {
	var (
		mockCtrl      = gomock.NewController(t)
		mockDB        = mocks_db.NewMockDatabase(mockCtrl)
		mockGraphDb   = mocks_graph.NewMockGraph(mockCtrl)
		resourcesInst = v2.Resources{
			DB:         mockDB,
			GraphQuery: mockGraphDb,
		}
		user    = setupUser()
		userCtx = setupUserCtx(user)
	)

	defer mockCtrl.Finish()

	apitest.
		NewHarness(t, resourcesInst.UpdateAssetGroupTagSelector).
		Run([]apitest.Case{
			{
				Name: "BadRequest",
				Input: func(input *apitest.Input) {
					apitest.SetContext(input, userCtx)
					apitest.SetURLVar(input, api.URIPathVariableAssetGroupTagID, "1")
					apitest.SetURLVar(input, api.URIPathVariableAssetGroupTagSelectorID, "1")
					apitest.BodyString(input, `{"name":["BadRequest"]}`)
				},
				Setup: func() {
					mockDB.EXPECT().GetAssetGroupTag(gomock.Any(), 1).
						Return(model.AssetGroupTag{ID: 1}, nil).Times(1)
					mockDB.EXPECT().GetAssetGroupTagSelectorBySelectorId(gomock.Any(), 1).
						Return(model.AssetGroupTagSelector{AssetGroupTagId: 1}, nil).Times(1)
				},
				Test: func(output apitest.Output) {
					apitest.StatusCode(output, http.StatusBadRequest)
					apitest.BodyContains(output, api.ErrorResponsePayloadUnmarshalError)
				},
			},
			{
				Name: "MissingTagUrlId",
				Input: func(input *apitest.Input) {
					apitest.SetContext(input, userCtx)
					apitest.SetURLVar(input, api.URIPathVariableAssetGroupTagSelectorID, "1")
					apitest.BodyStruct(input, model.AssetGroupTagSelector{
						Name:        "TestSelector",
						Description: "Test selector description",
						AutoCertify: model.SelectorAutoCertifyMethodDisabled,
					})
				},
				Test: func(output apitest.Output) {
					apitest.StatusCode(output, http.StatusNotFound)
					apitest.BodyContains(output, api.ErrorResponseDetailsIDMalformed)
				},
			},
			{
				Name: "InvalidTagUrlId",
				Input: func(input *apitest.Input) {
					apitest.SetContext(input, userCtx)
					apitest.SetURLVar(input, api.URIPathVariableAssetGroupTagID, "non-numeric")
					apitest.SetURLVar(input, api.URIPathVariableAssetGroupTagSelectorID, "1")
					apitest.BodyStruct(input, model.AssetGroupTagSelector{
						Name:        "TestSelector",
						Description: "Test selector description",
						AutoCertify: model.SelectorAutoCertifyMethodDisabled,
					})
				},
				Test: func(output apitest.Output) {
					apitest.StatusCode(output, http.StatusNotFound)
					apitest.BodyContains(output, api.ErrorResponseDetailsIDMalformed)
				},
			},
			{
				Name: "MissingSelectorUrlId",
				Input: func(input *apitest.Input) {
					apitest.SetContext(input, userCtx)
					apitest.SetURLVar(input, api.URIPathVariableAssetGroupTagID, "1")
					apitest.BodyStruct(input, model.AssetGroupTagSelector{
						Name:        "TestSelector",
						Description: "Test selector description",
						AutoCertify: model.SelectorAutoCertifyMethodDisabled,
					})
				},
				Setup: func() {
					mockDB.EXPECT().GetAssetGroupTag(gomock.Any(), 1).
						Return(model.AssetGroupTag{ID: 1}, nil).Times(1)
				},
				Test: func(output apitest.Output) {
					apitest.StatusCode(output, http.StatusNotFound)
					apitest.BodyContains(output, api.ErrorResponseDetailsIDMalformed)
				},
			},
			{
				Name: "InvalidSelectorUrlId",
				Input: func(input *apitest.Input) {
					apitest.SetContext(input, userCtx)
					apitest.SetURLVar(input, api.URIPathVariableAssetGroupTagID, "1")
					apitest.SetURLVar(input, api.URIPathVariableAssetGroupTagSelectorID, "non-numeric")
					apitest.BodyStruct(input, model.AssetGroupTagSelector{
						Name:        "TestSelector",
						Description: "Test selector description",
						AutoCertify: model.SelectorAutoCertifyMethodDisabled,
					})
				},
				Setup: func() {
					mockDB.EXPECT().GetAssetGroupTag(gomock.Any(), 1).
						Return(model.AssetGroupTag{ID: 1}, nil).Times(1)
				},
				Test: func(output apitest.Output) {
					apitest.StatusCode(output, http.StatusNotFound)
					apitest.BodyContains(output, api.ErrorResponseDetailsIDMalformed)
				},
			},
			{
				Name: "NonExistentTagUrlId",
				Input: func(input *apitest.Input) {
					apitest.SetContext(input, userCtx)
					apitest.SetURLVar(input, api.URIPathVariableAssetGroupTagID, "1234")
					apitest.BodyStruct(input, model.AssetGroupTagSelector{
						Name:        "TestSelector",
						Description: "Test selector description",
						AutoCertify: model.SelectorAutoCertifyMethodDisabled,
					})
				},
				Setup: func() {
					mockDB.EXPECT().GetAssetGroupTag(gomock.Any(), 1234).
						Return(model.AssetGroupTag{ID: 1}, database.ErrNotFound).Times(1)
				},
				Test: func(output apitest.Output) {
					apitest.StatusCode(output, http.StatusNotFound)
					apitest.BodyContains(output, api.ErrorResponseDetailsResourceNotFound)
				},
			},
			{
				Name: "NonExistentSelectorUrlId",
				Input: func(input *apitest.Input) {
					apitest.SetContext(input, userCtx)
					apitest.SetURLVar(input, api.URIPathVariableAssetGroupTagID, "1")
					apitest.SetURLVar(input, api.URIPathVariableAssetGroupTagSelectorID, "1234")
					apitest.BodyStruct(input, model.AssetGroupTagSelector{
						Name:        "TestSelector",
						Description: "Test selector description",
						AutoCertify: model.SelectorAutoCertifyMethodDisabled,
					})
				},
				Setup: func() {
					mockDB.EXPECT().GetAssetGroupTag(gomock.Any(), 1).
						Return(model.AssetGroupTag{ID: 1}, nil).Times(1)
					mockDB.EXPECT().GetAssetGroupTagSelectorBySelectorId(gomock.Any(), 1234).
						Return(model.AssetGroupTagSelector{AssetGroupTagId: 1}, database.ErrNotFound).Times(1)
				},
				Test: func(output apitest.Output) {
					apitest.StatusCode(output, http.StatusNotFound)
					apitest.BodyContains(output, api.ErrorResponseDetailsResourceNotFound)
				},
			},
			{
				Name: "CannotUpdateNameOnDefaultSelector",
				Input: func(input *apitest.Input) {
					apitest.SetContext(input, userCtx)
					apitest.SetURLVar(input, api.URIPathVariableAssetGroupTagID, "1")
					apitest.SetURLVar(input, api.URIPathVariableAssetGroupTagSelectorID, "1")
					apitest.BodyStruct(input, model.AssetGroupTagSelector{
						Name: "TestSelector",
					})
				},
				Setup: func() {
					mockDB.EXPECT().GetAssetGroupTag(gomock.Any(), 1).
						Return(model.AssetGroupTag{ID: 1}, nil).Times(1)
					mockDB.EXPECT().GetAssetGroupTagSelectorBySelectorId(gomock.Any(), 1).
						Return(model.AssetGroupTagSelector{AssetGroupTagId: 1, IsDefault: true}, nil).Times(1)

					mockGraphDb.EXPECT().
						PrepareCypherQuery(gomock.Any(), gomock.Any()).
						Return(queries.PreparedQuery{}, nil).Times(1)
				},
				Test: func(output apitest.Output) {
					apitest.StatusCode(output, http.StatusForbidden)
					apitest.BodyContains(output, "default selectors only support modifying auto_certify and disabled_at")
				},
			},
			{
				Name: "DatabaseError",
				Input: func(input *apitest.Input) {
					apitest.SetContext(input, userCtx)
					apitest.SetURLVar(input, api.URIPathVariableAssetGroupTagID, "1")
					apitest.SetURLVar(input, api.URIPathVariableAssetGroupTagSelectorID, "1")
					apitest.BodyStruct(input, model.AssetGroupTagSelector{
						Name:        "TestSelector",
						Description: "Test selector description",
						Seeds: []model.SelectorSeed{
							{Type: model.SelectorTypeCypher, Value: "this should be a string of cypher"},
						},
						IsDefault:   false,
						AutoCertify: model.SelectorAutoCertifyMethodDisabled,
					})
				},
				Setup: func() {
					mockDB.EXPECT().UpdateAssetGroupTagSelector(
						gomock.Any(),
						uuid.Nil.String(),
						"johndoe@gmail.com",
						gomock.Cond(func(s model.AssetGroupTagSelector) bool {
							return s.Description == "Test selector description"
						}),
					).
						Return(model.AssetGroupTagSelector{}, errors.New("failure")).Times(1)
					mockDB.EXPECT().GetAssetGroupTag(gomock.Any(), 1).
						Return(model.AssetGroupTag{ID: 1}, nil).Times(1)
					mockDB.EXPECT().GetAssetGroupTagSelectorBySelectorId(gomock.Any(), 1).
						Return(model.AssetGroupTagSelector{AssetGroupTagId: 1}, nil).Times(1)
				},
				Test: func(output apitest.Output) {
					apitest.StatusCode(output, http.StatusInternalServerError)
					apitest.BodyContains(output, api.ErrorResponseDetailsInternalServerError)
				},
			},
			{
				Name: "Invalid auto certify value",
				Input: func(input *apitest.Input) {
					apitest.SetContext(input, userCtx)
					apitest.SetURLVar(input, api.URIPathVariableAssetGroupTagID, "1")
					apitest.SetURLVar(input, api.URIPathVariableAssetGroupTagSelectorID, "1")
					apitest.BodyStruct(input, model.AssetGroupTagSelector{
						Name:        "TestSelector",
						Description: "Test selector description",
						AutoCertify: 5,
					})
				},
				Setup: func() {
					mockDB.EXPECT().GetAssetGroupTag(gomock.Any(), 1).
						Return(model.AssetGroupTag{ID: 1, Type: model.AssetGroupTagTypeTier}, nil).Times(1)
					mockDB.EXPECT().GetAssetGroupTagSelectorBySelectorId(gomock.Any(), 1).
						Return(model.AssetGroupTagSelector{AssetGroupTagId: 1}, nil).Times(1)
				},
				Test: func(output apitest.Output) {
					apitest.StatusCode(output, http.StatusBadRequest)
					apitest.BodyContains(output, api.ErrorResponseAssetGroupAutoCertifyInvalid)
				},
			},
			{
				Name: "Invalid asset group tag type label",
				Input: func(input *apitest.Input) {
					apitest.SetContext(input, userCtx)
					apitest.SetURLVar(input, api.URIPathVariableAssetGroupTagID, "1")
					apitest.SetURLVar(input, api.URIPathVariableAssetGroupTagSelectorID, "1")
					apitest.BodyStruct(input, model.AssetGroupTagSelector{
						Name:        "TestSelector",
						Description: "Test selector description",
						AutoCertify: model.SelectorAutoCertifyMethodSeedsOnly,
					})
				},
				Setup: func() {
					mockDB.EXPECT().GetAssetGroupTag(gomock.Any(), 1).
						Return(model.AssetGroupTag{ID: 1, Type: model.AssetGroupTagTypeLabel}, nil).Times(1)
					mockDB.EXPECT().GetAssetGroupTagSelectorBySelectorId(gomock.Any(), 1).
						Return(model.AssetGroupTagSelector{AssetGroupTagId: 1}, nil).Times(1)
				},
				Test: func(output apitest.Output) {
					apitest.StatusCode(output, http.StatusBadRequest)
					apitest.BodyContains(output, api.ErrorResponseAssetGroupAutoCertifyOnlyAvailableForPrivilegeZones)
				},
			},
			{
				Name: "Success",
				Input: func(input *apitest.Input) {
					apitest.SetContext(input, userCtx)
					apitest.SetURLVar(input, api.URIPathVariableAssetGroupTagID, "1")
					apitest.SetURLVar(input, api.URIPathVariableAssetGroupTagSelectorID, "1")
					apitest.BodyStruct(input, model.AssetGroupTagSelector{
						Name:        "TestSelector",
						Description: "Test selector description",
						Seeds: []model.SelectorSeed{
							{Type: model.SelectorTypeCypher, Value: "MATCH (n:User) RETURN n LIMIT 1;"},
						},
						IsDefault:   false,
						AutoCertify: model.SelectorAutoCertifyMethodSeedsOnly,
					})
				},
				Setup: func() {
					value, _ := types.NewJSONBObject(map[string]any{"enabled": true})
					mockDB.EXPECT().
						GetConfigurationParameter(gomock.Any(), appcfg.ScheduledAnalysis).
						Return(appcfg.Parameter{Key: appcfg.ScheduledAnalysis, Value: value}, nil).Times(1)
					mockDB.EXPECT().
						UpdateAssetGroupTagSelector(
							gomock.Any(),
							uuid.Nil.String(),
							"johndoe@gmail.com",
							gomock.Cond(func(s model.AssetGroupTagSelector) bool {
								return s.Description == "Test selector description"
							}),
						).
						Return(model.AssetGroupTagSelector{Name: "TestSelector"}, nil).Times(1)
					mockDB.EXPECT().GetAssetGroupTag(gomock.Any(), 1).
						Return(model.AssetGroupTag{ID: 1, Type: model.AssetGroupTagTypeTier}, nil).Times(1)
					mockDB.EXPECT().GetAssetGroupTagSelectorBySelectorId(gomock.Any(), 1).
						Return(model.AssetGroupTagSelector{AssetGroupTagId: 1}, nil).Times(1)
					mockGraphDb.EXPECT().
						PrepareCypherQuery(gomock.Any(), int64(queries.DefaultQueryFitnessLowerBoundSelector)).
						Return(queries.PreparedQuery{}, nil).Times(1)
				},
				Test: func(output apitest.Output) {
					apitest.StatusCode(output, http.StatusOK)
				},
			},
			{
				Name: "SetEmptyDescription",
				Input: func(input *apitest.Input) {
					apitest.SetContext(input, userCtx)
					apitest.SetURLVar(input, api.URIPathVariableAssetGroupTagID, "1")
					apitest.SetURLVar(input, api.URIPathVariableAssetGroupTagSelectorID, "1")
					apitest.BodyStruct(input, model.AssetGroupTagSelector{
						Name:        "TestSelector",
						Description: "",
						Seeds: []model.SelectorSeed{
							{Type: model.SelectorTypeCypher, Value: "MATCH (n:User) RETURN n LIMIT 1;"},
						},
						IsDefault:   false,
						AutoCertify: model.SelectorAutoCertifyMethodDisabled,
					})
				},
				Setup: func() {
					value, _ := types.NewJSONBObject(map[string]any{"enabled": true})
					mockDB.EXPECT().
						GetConfigurationParameter(gomock.Any(), appcfg.ScheduledAnalysis).
						Return(appcfg.Parameter{Key: appcfg.ScheduledAnalysis, Value: value}, nil).Times(1)
					mockDB.EXPECT().
						UpdateAssetGroupTagSelector(gomock.Any(), uuid.Nil.String(), "johndoe@gmail.com", gomock.Cond(func(s model.AssetGroupTagSelector) bool {
							return s.Description == ""
						})).
						Return(model.AssetGroupTagSelector{Name: "TestSelector"}, nil).Times(1)
					mockDB.EXPECT().GetAssetGroupTag(gomock.Any(), 1).
						Return(model.AssetGroupTag{ID: 1}, nil).Times(1)
					mockDB.EXPECT().GetAssetGroupTagSelectorBySelectorId(gomock.Any(), 1).
						Return(model.AssetGroupTagSelector{AssetGroupTagId: 1}, nil).Times(1)

					mockGraphDb.EXPECT().
						PrepareCypherQuery(gomock.Any(), int64(queries.DefaultQueryFitnessLowerBoundSelector)).
						Return(queries.PreparedQuery{}, nil).Times(1)
				},
				Test: func(output apitest.Output) {
					apitest.StatusCode(output, http.StatusOK)
				},
			},
		})
}

func TestResources_GetAssetGroupTagSelectors(t *testing.T) {
	var (
		mockCtrl      = gomock.NewController(t)
		mockDB        = mocks_db.NewMockDatabase(mockCtrl)
		mockGraphDb   = mocks_graph.NewMockGraph(mockCtrl)
		resourcesInst = v2.Resources{
			DB:         mockDB,
			GraphQuery: mockGraphDb,
		}
	)
	defer mockCtrl.Finish()

	apitest.
		NewHarness(t, resourcesInst.GetAssetGroupTagSelectors).
		Run([]apitest.Case{
			{
				Name: "Bad Request - Invalid Asset Group Tag ID",
				Input: func(input *apitest.Input) {
					apitest.SetURLVar(input, api.URIPathVariableAssetGroupTagID, "foo")
				},
				Test: func(output apitest.Output) {
					apitest.StatusCode(output, http.StatusNotFound)
					apitest.BodyContains(output, api.ErrorResponseDetailsIDMalformed)
				},
			},
			{
				Name: "Fail with non-sortable column",
				Input: func(input *apitest.Input) {
					apitest.SetURLVar(input, api.URIPathVariableAssetGroupTagID, "1")
					apitest.AddQueryParam(input, "sort_by", "invalidColumn")
				},
				Test: func(output apitest.Output) {
					apitest.StatusCode(output, http.StatusBadRequest)
					apitest.BodyContains(output, api.ErrorResponseDetailsNotSortable)
				},
			},
			{
				Name: "DB error - GetAssetGroupTag",
				Input: func(input *apitest.Input) {
					apitest.SetURLVar(input, api.URIPathVariableAssetGroupTagID, "1")
				},
				Setup: func() {
					mockDB.EXPECT().
						GetAssetGroupTag(gomock.Any(), 1).
						Return(model.AssetGroupTag{}, database.ErrNotFound).Times(1)
				},
				Test: func(output apitest.Output) {
					apitest.StatusCode(output, http.StatusNotFound)
					apitest.BodyContains(output, api.ErrorResponseDetailsResourceNotFound)
				},
			},
			{
				Name: "DB error - GetAssetGroupTagSelectorsByTagId",
				Input: func(input *apitest.Input) {
					apitest.SetURLVar(input, api.URIPathVariableAssetGroupTagID, "1")
				},
				Setup: func() {
					mockDB.EXPECT().
						GetAssetGroupTagSelectorsByTagIdFilteredAndPaginated(gomock.Any(), 1, model.SQLFilter{}, model.SQLFilter{}, model.Sort{}, 0, v2.AssetGroupTagDefaultLimit).
						Return(model.AssetGroupTagSelectors{}, 0, errors.New("some error")).Times(1)
					mockDB.EXPECT().GetAssetGroupTag(gomock.Any(), 1).
						Return(model.AssetGroupTag{}, nil).Times(1)
				},
				Test: func(output apitest.Output) {
					apitest.StatusCode(output, http.StatusInternalServerError)
				},
			},
			{
				Name: "Success",
				Input: func(input *apitest.Input) {
					apitest.SetURLVar(input, api.URIPathVariableAssetGroupTagID, "1")
				},
				Setup: func() {
					mockDB.EXPECT().
						GetAssetGroupTagSelectorsByTagIdFilteredAndPaginated(gomock.Any(), 1, model.SQLFilter{}, model.SQLFilter{}, model.Sort{}, 0, v2.AssetGroupTagDefaultLimit).
						Return(model.AssetGroupTagSelectors{{Name: "Test1", AssetGroupTagId: 1}}, 1, nil)
					mockDB.EXPECT().GetAssetGroupTag(gomock.Any(), 1).
						Return(model.AssetGroupTag{}, nil)
				},
				Test: func(output apitest.Output) {
					apitest.StatusCode(output, http.StatusOK)
					apitest.BodyContains(output, "Test1")
				},
			},
			{
				Name: "Success with sort",
				Input: func(input *apitest.Input) {
					apitest.SetURLVar(input, api.URIPathVariableAssetGroupTagID, "1")
					apitest.AddQueryParam(input, "sort_by", "-name")
				},
				Setup: func() {
					mockDB.EXPECT().
						GetAssetGroupTagSelectorsByTagIdFilteredAndPaginated(gomock.Any(), 1, model.SQLFilter{}, model.SQLFilter{}, model.Sort{{Direction: model.DescendingSortDirection, Column: "name"}}, 0, v2.AssetGroupTagDefaultLimit).
						Return(model.AssetGroupTagSelectors{{Name: "Test1", AssetGroupTagId: 1}}, 1, nil)
					mockDB.EXPECT().GetAssetGroupTag(gomock.Any(), 1).
						Return(model.AssetGroupTag{}, nil)
				},
				Test: func(output apitest.Output) {
					apitest.StatusCode(output, http.StatusOK)
					apitest.BodyContains(output, "Test1")
				},
			},
			{
				Name: "Success with counts",
				Input: func(input *apitest.Input) {
					apitest.SetURLVar(input, api.URIPathVariableAssetGroupTagID, "1")
					apitest.AddQueryParam(input, api.QueryParameterIncludeCounts, "true")
				},
				Setup: func() {
					assetGroupTag := model.AssetGroupTag{
						KindId: 50,
					}
					agtSelectors := model.AssetGroupTagSelectors{
						{ID: 1, Name: "TestSelector1", AssetGroupTagId: 1},
					}
					agtSelectorNodes := []model.AssetGroupSelectorNode{
						{SelectorId: 1, NodeId: 100, Source: model.AssetGroupSelectorNodeSourceSeed},
						{SelectorId: 1, NodeId: 101, Source: model.AssetGroupSelectorNodeSourceSeed},
					}

					mockDB.EXPECT().GetAssetGroupTag(gomock.Any(), 1).
						Return(assetGroupTag, nil).Times(1)
					mockDB.EXPECT().
						GetAssetGroupTagSelectorsByTagIdFilteredAndPaginated(gomock.Any(), 1, model.SQLFilter{}, model.SQLFilter{}, model.Sort{}, 0, v2.AssetGroupTagDefaultLimit).
						Return(agtSelectors, 0, nil).Times(1)
					mockDB.EXPECT().
						GetSelectorNodesBySelectorIdsFilteredAndPaginated(gomock.Any(), model.SQLFilter{}, model.Sort{}, 0, 0, agtSelectors[0].ID).
						Return(agtSelectorNodes, 0, nil).Times(1)
					mockGraphDb.EXPECT().
						CountFilteredNodes(gomock.Any(), query.And(
							query.KindIn(query.Node(), assetGroupTag.ToKind()),
							query.InIDs(query.NodeID(), agtSelectorNodes[0].NodeId, agtSelectorNodes[1].NodeId),
						)).
						Return(int64(2), nil)

				},
				Test: func(output apitest.Output) {
					apitest.StatusCode(output, http.StatusOK)
					apitest.BodyContains(output, "\"counts\":{\"members\":2}")
				},
			},
		})
}

func TestResources_UpdateAssetGroupTag(t *testing.T) {
	var (
		mockCtrl      = gomock.NewController(t)
		mockDB        = mocks_db.NewMockDatabase(mockCtrl)
		mockGraphDB   = graphmocks.NewMockDatabase(mockCtrl)
		resourcesInst = v2.Resources{
			DB:    mockDB,
			Graph: mockGraphDB,
		}
		userCtx = setupUserCtx(setupUser())

		paramDisabled = appcfg.Parameter{Value: types.JSONBObject{Object: map[string]bool{"enabled": false}}}
		paramEnabled  = appcfg.Parameter{Value: types.JSONBObject{Object: map[string]bool{"enabled": true}}}
	)

	defer mockCtrl.Finish()

	apitest.
		NewHarness(t, resourcesInst.UpdateAssetGroupTag).
		Run([]apitest.Case{
			{
				Name: "invalid tag ID",
				Input: func(input *apitest.Input) {
					apitest.SetContext(input, userCtx)
					apitest.SetURLVar(input, api.URIPathVariableAssetGroupTagID, "1234")
				},
				Setup: func() {
					mockDB.EXPECT().GetAssetGroupTag(gomock.Any(), 1234).
						Return(model.AssetGroupTag{}, database.ErrNotFound)
				},
				Test: func(output apitest.Output) {
					apitest.StatusCode(output, http.StatusNotFound)
				},
			},
			{
				Name: "invalid body",
				Input: func(input *apitest.Input) {
					apitest.SetContext(input, userCtx)
					apitest.SetURLVar(input, api.URIPathVariableAssetGroupTagID, "1")
					apitest.BodyString(input, `{"test":["InvalidData"]}`)
				},
				Setup: func() {
					mockDB.EXPECT().GetAssetGroupTag(gomock.Any(), 1).
						Return(model.AssetGroupTag{}, nil)
					mockDB.EXPECT().SanitizeUpdateAssetGroupTagRequireCertify(&model.AssetGroupTag{}).Return()
				},
				Test: func(output apitest.Output) {
					apitest.StatusCode(output, http.StatusBadRequest)
				},
			},
			{
				Name: "change description",
				Input: func(input *apitest.Input) {
					apitest.SetContext(input, userCtx)
					apitest.SetURLVar(input, api.URIPathVariableAssetGroupTagID, "1")
					apitest.BodyStruct(input, map[string]string{
						"description": "updated description",
					})
				},
				Setup: func() {
					updatedTag := model.AssetGroupTag{
						Description: "updated description",
					}
					mockDB.EXPECT().GetAssetGroupTag(gomock.Any(), 1).
						Return(model.AssetGroupTag{Description: "original desc"}, nil)
					mockDB.EXPECT().SanitizeUpdateAssetGroupTagRequireCertify(&updatedTag).Return()
					mockDB.EXPECT().UpdateAssetGroupTag(gomock.Any(), gomock.Cond(func(s model.User) bool {
						return s.EmailAddress.String == "johndoe@gmail.com"
					}), updatedTag,
					).
						Return(updatedTag, nil)
				},
				Test: func(output apitest.Output) {
					apitest.StatusCode(output, http.StatusOK)
					out := model.AssetGroupTag{}
					apitest.UnmarshalData(output, &out)
					apitest.Equal(output, "updated description", out.Description)
				},
			},
			{
				Name: "change name",
				Input: func(input *apitest.Input) {
					apitest.SetContext(input, userCtx)
					apitest.SetURLVar(input, api.URIPathVariableAssetGroupTagID, "1")
					apitest.BodyStruct(input, map[string]string{
						"name": "New Name",
					})
				},
				Setup: func() {
					updatedTag := model.AssetGroupTag{
						Name:     "New Name",
						Type:     model.AssetGroupTagTypeLabel,
						Position: null.Int32From(2),
					}
					mockDB.EXPECT().SanitizeUpdateAssetGroupTagRequireCertify(&updatedTag).Return()
					mockDB.EXPECT().GetAssetGroupTag(gomock.Any(), 1).
						Return(model.AssetGroupTag{Name: "original name", Type: model.AssetGroupTagTypeLabel, Position: null.Int32From(2)}, nil)
					mockDB.EXPECT().UpdateAssetGroupTag(gomock.Any(), gomock.Cond(func(s model.User) bool {
						return s.EmailAddress.String == "johndoe@gmail.com"
					}), updatedTag,
					).
						Return(updatedTag, nil)
					mockGraphDB.EXPECT().RefreshKinds(gomock.Any()).Return(nil)
				},
				Test: func(output apitest.Output) {
					apitest.StatusCode(output, http.StatusOK)
					out := model.AssetGroupTag{}
					apitest.UnmarshalData(output, &out)
					apitest.Equal(output, "New Name", out.Name)
				},
			},
			{
				Name: "change name, invalid name",
				Input: func(input *apitest.Input) {
					apitest.SetContext(input, userCtx)
					apitest.SetURLVar(input, api.URIPathVariableAssetGroupTagID, "1")
					apitest.BodyStruct(input, map[string]string{
						"name": "New-Name",
					})
				},
				Setup: func() {
					mockDB.EXPECT().GetAssetGroupTag(gomock.Any(), 1).
						Return(model.AssetGroupTag{Name: "original name", Type: model.AssetGroupTagTypeLabel, Position: null.Int32From(2)}, nil)
				},
				Test: func(output apitest.Output) {
					apitest.StatusCode(output, http.StatusBadRequest)
					apitest.BodyContains(output, api.ErrorResponseAssetGroupTagInvalidTagName)
				},
			},
			{
				Name: "set empty description",
				Input: func(input *apitest.Input) {
					apitest.SetContext(input, userCtx)
					apitest.SetURLVar(input, api.URIPathVariableAssetGroupTagID, "1")
					apitest.BodyStruct(input, map[string]string{
						"description": "",
					})
				},
				Setup: func() {
					updatedTag := model.AssetGroupTag{
						Description: "",
					}
					mockDB.EXPECT().SanitizeUpdateAssetGroupTagRequireCertify(&updatedTag).Return()
					mockDB.EXPECT().GetAssetGroupTag(gomock.Any(), 1).
						Return(model.AssetGroupTag{Description: "original desc"}, nil)
					mockDB.EXPECT().UpdateAssetGroupTag(gomock.Any(), gomock.Cond(func(s model.User) bool {
						return s.EmailAddress.String == "johndoe@gmail.com"
					}), updatedTag).
						Return(updatedTag, nil)
				},
				Test: func(output apitest.Output) {
					apitest.StatusCode(output, http.StatusOK)
					out := model.AssetGroupTag{}
					apitest.UnmarshalData(output, &out)
					apitest.Equal(output, "", out.Description)
				},
			},
			{
				Name: "enable analysis",
				Input: func(input *apitest.Input) {
					apitest.SetContext(input, userCtx)
					apitest.SetURLVar(input, api.URIPathVariableAssetGroupTagID, "2")
					apitest.BodyStruct(input, map[string]bool{
						"analysis_enabled": true,
					})
				},
				Setup: func() {
					value, _ := types.NewJSONBObject(map[string]any{"multi_tier_analysis_enabled": true})
					updatedTag := model.AssetGroupTag{
						Type:            model.AssetGroupTagTypeTier,
						AnalysisEnabled: null.BoolFrom(true),
					}
					mockDB.EXPECT().SanitizeUpdateAssetGroupTagRequireCertify(&model.AssetGroupTag{Type: model.AssetGroupTagTypeTier, AnalysisEnabled: null.BoolFrom(false)}).Return()
					mockDB.EXPECT().GetAssetGroupTag(gomock.Any(), 2).
						Return(model.AssetGroupTag{
							Type:            model.AssetGroupTagTypeTier,
							AnalysisEnabled: null.BoolFrom(false),
						}, nil)
					mockDB.EXPECT().UpdateAssetGroupTag(gomock.Any(), gomock.Cond(func(s model.User) bool {
						return s.EmailAddress.String == "johndoe@gmail.com"
					}), updatedTag).
						Return(updatedTag, nil)
					mockDB.EXPECT().
						GetConfigurationParameter(gomock.Any(), gomock.Any()).
						Return(appcfg.Parameter{Key: appcfg.TierManagementParameterKey, Value: value}, nil).Times(2)
					mockDB.EXPECT().RequestAnalysis(gomock.Any(), uuid.UUID{}.String())
				},
				Test: func(output apitest.Output) {
					apitest.StatusCode(output, http.StatusOK)
					out := model.AssetGroupTag{}
					apitest.UnmarshalData(output, &out)
					apitest.Equal(output, true, out.AnalysisEnabled.ValueOrZero())
				},
			},
			{
				Name: "omitted description kept",
				Input: func(input *apitest.Input) {
					apitest.SetContext(input, userCtx)
					apitest.SetURLVar(input, api.URIPathVariableAssetGroupTagID, "1")
					apitest.BodyStruct(input, map[string]any{
						"require_certify": true,
					})
				},
				Setup: func() {
					updatedTag := model.AssetGroupTag{
						Type:           model.AssetGroupTagTypeTier,
						Description:    "original desc",
						RequireCertify: null.BoolFrom(true),
					}
					mockDB.EXPECT().SanitizeUpdateAssetGroupTagRequireCertify(&updatedTag).Return()
					mockDB.EXPECT().GetAssetGroupTag(gomock.Any(), 1).
						Return(model.AssetGroupTag{Type: model.AssetGroupTagTypeTier, Description: "original desc"}, nil)
					mockDB.EXPECT().UpdateAssetGroupTag(gomock.Any(), gomock.Cond(func(s model.User) bool {
						return s.EmailAddress.String == "johndoe@gmail.com"
					}), updatedTag).
						Return(updatedTag, nil)
					mockDB.EXPECT().GetConfigurationParameter(gomock.Any(), appcfg.ScheduledAnalysis).
						Return(paramDisabled, nil)
					mockDB.EXPECT().RequestAnalysis(gomock.Any(), uuid.Nil.String())
				},
				Test: func(output apitest.Output) {
					apitest.StatusCode(output, http.StatusOK)
					out := model.AssetGroupTag{}
					apitest.UnmarshalData(output, &out)
					apitest.Equal(output, "original desc", out.Description)
					apitest.Equal(output, true, out.RequireCertify.ValueOrZero())
				},
			},
			{
				Name: "analysis triggered when schedule disabled",
				Input: func(input *apitest.Input) {
					apitest.SetContext(input, userCtx)
					apitest.SetURLVar(input, api.URIPathVariableAssetGroupTagID, "2")
					apitest.BodyStruct(input, map[string]string{"position": "2"})
				},
				Setup: func() {
					updatedTag := model.AssetGroupTag{
						Type:     model.AssetGroupTagTypeTier,
						Position: null.Int32From(2),
					}
					mockDB.EXPECT().SanitizeUpdateAssetGroupTagRequireCertify(&model.AssetGroupTag{Type: model.AssetGroupTagTypeTier}).Return()
					mockDB.EXPECT().GetAssetGroupTag(gomock.Any(), 2).
						Return(model.AssetGroupTag{Type: model.AssetGroupTagTypeTier}, nil)
					mockDB.EXPECT().UpdateAssetGroupTag(gomock.Any(), gomock.Cond(func(s model.User) bool {
						return s.EmailAddress.String == "johndoe@gmail.com"
					}), updatedTag).
						Return(model.AssetGroupTag{}, nil)
					mockDB.EXPECT().GetConfigurationParameter(gomock.Any(), appcfg.ScheduledAnalysis).
						Return(paramDisabled, nil)
					mockDB.EXPECT().RequestAnalysis(gomock.Any(), uuid.Nil.String())
				},
				Test: func(output apitest.Output) {
					apitest.StatusCode(output, http.StatusOK)
				},
			},
			{
				Name: "analysis not triggered when schedule enabled",
				Input: func(input *apitest.Input) {
					apitest.SetContext(input, userCtx)
					apitest.SetURLVar(input, api.URIPathVariableAssetGroupTagID, "2")
					apitest.BodyStruct(input, map[string]string{"position": "2"})
				},
				Setup: func() {
					updatedTag := model.AssetGroupTag{
						Type:     model.AssetGroupTagTypeTier,
						Position: null.Int32From(2),
					}
					mockDB.EXPECT().SanitizeUpdateAssetGroupTagRequireCertify(&model.AssetGroupTag{Type: model.AssetGroupTagTypeTier}).Return()
					mockDB.EXPECT().GetAssetGroupTag(gomock.Any(), 2).
						Return(model.AssetGroupTag{Type: model.AssetGroupTagTypeTier}, nil)
					mockDB.EXPECT().UpdateAssetGroupTag(gomock.Any(), gomock.Cond(func(s model.User) bool {
						return s.EmailAddress.String == "johndoe@gmail.com"
					}), updatedTag).
						Return(model.AssetGroupTag{}, nil)
					mockDB.EXPECT().GetConfigurationParameter(gomock.Any(), appcfg.ScheduledAnalysis).
						Return(paramEnabled, nil)
				},
				Test: func(output apitest.Output) {
					apitest.StatusCode(output, http.StatusOK)
				},
			},
			{
				Name: "position out of range",
				Input: func(input *apitest.Input) {
					apitest.SetContext(input, userCtx)
					apitest.SetURLVar(input, api.URIPathVariableAssetGroupTagID, "1")
					apitest.BodyStruct(input, map[string]string{
						"position": "5",
					})
				},
				Setup: func() {
					updatedTag := model.AssetGroupTag{
						Type:     model.AssetGroupTagTypeTier,
						Position: null.Int32From(5),
					}
					mockDB.EXPECT().SanitizeUpdateAssetGroupTagRequireCertify(&model.AssetGroupTag{Type: model.AssetGroupTagTypeTier}).Return()
					mockDB.EXPECT().GetAssetGroupTag(gomock.Any(), 1).
						Return(model.AssetGroupTag{Type: model.AssetGroupTagTypeTier}, nil)
					mockDB.EXPECT().UpdateAssetGroupTag(gomock.Any(), gomock.Cond(func(s model.User) bool {
						return s.EmailAddress.String == "johndoe@gmail.com"
					}), updatedTag).
						Return(model.AssetGroupTag{}, database.ErrPositionOutOfRange)
				},
				Test: func(output apitest.Output) {
					apitest.StatusCode(output, http.StatusBadRequest)
					apitest.BodyContains(output, "position is out of range")
				},
			},
			{
				Name: "change glyph",
				Input: func(input *apitest.Input) {
					apitest.SetContext(input, userCtx)
					apitest.SetURLVar(input, api.URIPathVariableAssetGroupTagID, "1")
					apitest.BodyStruct(input, map[string]string{
						"glyph": "updated-glyph",
					})
				},
				Setup: func() {
					updatedTag := model.AssetGroupTag{
						Type:     model.AssetGroupTagTypeTier,
						Position: null.Int32From(2),
						Glyph:    null.StringFrom("updated-glyph"),
					}
					mockDB.EXPECT().SanitizeUpdateAssetGroupTagRequireCertify(gomock.Any()).Return()
					mockDB.EXPECT().GetAssetGroupTag(gomock.Any(), 1).
						Return(model.AssetGroupTag{Type: model.AssetGroupTagTypeTier, Position: null.Int32From(2), Glyph: null.StringFrom("original-glyph")}, nil)
					mockDB.EXPECT().UpdateAssetGroupTag(gomock.Any(), gomock.Cond(func(s model.User) bool {
						return s.EmailAddress.String == "johndoe@gmail.com"
					}), updatedTag).
						Return(updatedTag, nil)
				},
				Test: func(output apitest.Output) {
					apitest.StatusCode(output, http.StatusOK)
					out := model.AssetGroupTag{}
					apitest.UnmarshalData(output, &out)
					apitest.Equal(output, null.StringFrom("updated-glyph"), out.Glyph)
				},
			},
		})
}

func TestResources_DeleteAssetGroupTagSelector(t *testing.T) {
	var (
		mockCtrl      = gomock.NewController(t)
		mockDB        = mocks_db.NewMockDatabase(mockCtrl)
		mockGraphDb   = mocks_graph.NewMockGraph(mockCtrl)
		resourcesInst = v2.Resources{
			DB:         mockDB,
			GraphQuery: mockGraphDb,
		}
		user    = setupUser()
		userCtx = setupUserCtx(user)
	)

	defer mockCtrl.Finish()

	apitest.
		NewHarness(t, resourcesInst.DeleteAssetGroupTagSelector).
		Run([]apitest.Case{
			{
				Name: "MissingTagUrlId",
				Input: func(input *apitest.Input) {
					apitest.SetContext(input, userCtx)
					apitest.SetURLVar(input, api.URIPathVariableAssetGroupTagSelectorID, "1")
				},
				Test: func(output apitest.Output) {
					apitest.StatusCode(output, http.StatusNotFound)
					apitest.BodyContains(output, api.ErrorResponseDetailsIDMalformed)
				},
			},
			{
				Name: "InvalidTagUrlId",
				Input: func(input *apitest.Input) {
					apitest.SetContext(input, userCtx)
					apitest.SetURLVar(input, api.URIPathVariableAssetGroupTagID, "non-numeric")
					apitest.SetURLVar(input, api.URIPathVariableAssetGroupTagSelectorID, "1")
				},
				Test: func(output apitest.Output) {
					apitest.StatusCode(output, http.StatusNotFound)
					apitest.BodyContains(output, api.ErrorResponseDetailsIDMalformed)
				},
			},
			{
				Name: "MissingSelectorUrlId",
				Input: func(input *apitest.Input) {
					apitest.SetContext(input, userCtx)
					apitest.SetURLVar(input, api.URIPathVariableAssetGroupTagID, "1")
				},
				Setup: func() {
					mockDB.EXPECT().GetAssetGroupTag(gomock.Any(), 1).
						Return(model.AssetGroupTag{ID: 1}, nil).Times(1)
				},
				Test: func(output apitest.Output) {
					apitest.StatusCode(output, http.StatusNotFound)
					apitest.BodyContains(output, api.ErrorResponseDetailsIDMalformed)
				},
			},
			{
				Name: "InvalidSelectorUrlId",
				Input: func(input *apitest.Input) {
					apitest.SetContext(input, userCtx)
					apitest.SetURLVar(input, api.URIPathVariableAssetGroupTagID, "1")
					apitest.SetURLVar(input, api.URIPathVariableAssetGroupTagSelectorID, "non-numeric")
				},
				Setup: func() {
					mockDB.EXPECT().GetAssetGroupTag(gomock.Any(), 1).
						Return(model.AssetGroupTag{ID: 1}, nil).Times(1)
				},
				Test: func(output apitest.Output) {
					apitest.StatusCode(output, http.StatusNotFound)
					apitest.BodyContains(output, api.ErrorResponseDetailsIDMalformed)
				},
			},
			{
				Name: "NonExistentTagUrlId",
				Input: func(input *apitest.Input) {
					apitest.SetContext(input, userCtx)
					apitest.SetURLVar(input, api.URIPathVariableAssetGroupTagID, "1234")
				},
				Setup: func() {
					mockDB.EXPECT().GetAssetGroupTag(gomock.Any(), 1234).
						Return(model.AssetGroupTag{ID: 1}, database.ErrNotFound).Times(1)
				},
				Test: func(output apitest.Output) {
					apitest.StatusCode(output, http.StatusNotFound)
					apitest.BodyContains(output, api.ErrorResponseDetailsResourceNotFound)
				},
			},
			{
				Name: "NonExistentSelectorUrlId",
				Input: func(input *apitest.Input) {
					apitest.SetContext(input, userCtx)
					apitest.SetURLVar(input, api.URIPathVariableAssetGroupTagID, "1")
					apitest.SetURLVar(input, api.URIPathVariableAssetGroupTagSelectorID, "1234")
				},
				Setup: func() {
					mockDB.EXPECT().GetAssetGroupTag(gomock.Any(), 1).
						Return(model.AssetGroupTag{ID: 1}, nil).Times(1)
					mockDB.EXPECT().GetAssetGroupTagSelectorBySelectorId(gomock.Any(), 1234).
						Return(model.AssetGroupTagSelector{AssetGroupTagId: 1}, database.ErrNotFound).Times(1)
				},
				Test: func(output apitest.Output) {
					apitest.StatusCode(output, http.StatusNotFound)
					apitest.BodyContains(output, api.ErrorResponseDetailsResourceNotFound)
				},
			},
			{
				Name: "CannotDeleteDefaultSelector",
				Input: func(input *apitest.Input) {
					apitest.SetContext(input, userCtx)
					apitest.SetURLVar(input, api.URIPathVariableAssetGroupTagID, "1")
					apitest.SetURLVar(input, api.URIPathVariableAssetGroupTagSelectorID, "1")
				},
				Setup: func() {
					mockDB.EXPECT().GetAssetGroupTag(gomock.Any(), 1).
						Return(model.AssetGroupTag{ID: 1}, nil).Times(1)
					mockDB.EXPECT().GetAssetGroupTagSelectorBySelectorId(gomock.Any(), 1).
						Return(model.AssetGroupTagSelector{AssetGroupTagId: 1, IsDefault: true}, nil).Times(1)
				},
				Test: func(output apitest.Output) {
					apitest.StatusCode(output, http.StatusForbidden)
					apitest.BodyContains(output, "cannot delete a default selector")
				},
			},
			{
				Name: "DatabaseError",
				Input: func(input *apitest.Input) {
					apitest.SetContext(input, userCtx)
					apitest.SetURLVar(input, api.URIPathVariableAssetGroupTagID, "1")
					apitest.SetURLVar(input, api.URIPathVariableAssetGroupTagSelectorID, "1")
				},
				Setup: func() {
					mockDB.EXPECT().DeleteAssetGroupTagSelector(gomock.Any(), user, model.AssetGroupTagSelector{
						AssetGroupTagId: 1,
					}).
						Return(errors.New("failure")).Times(1)
					mockDB.EXPECT().GetAssetGroupTag(gomock.Any(), 1).
						Return(model.AssetGroupTag{ID: 1}, nil).Times(1)
					mockDB.EXPECT().GetAssetGroupTagSelectorBySelectorId(gomock.Any(), 1).
						Return(model.AssetGroupTagSelector{AssetGroupTagId: 1}, nil).Times(1)
				},
				Test: func(output apitest.Output) {
					apitest.StatusCode(output, http.StatusInternalServerError)
					apitest.BodyContains(output, api.ErrorResponseDetailsInternalServerError)
				},
			},
			{
				Name: "Success",
				Input: func(input *apitest.Input) {
					apitest.SetContext(input, userCtx)
					apitest.SetURLVar(input, api.URIPathVariableAssetGroupTagID, "1")
					apitest.SetURLVar(input, api.URIPathVariableAssetGroupTagSelectorID, "1")
				},
				Setup: func() {
					value, _ := types.NewJSONBObject(map[string]any{"enabled": true})
					mockDB.EXPECT().
						GetConfigurationParameter(gomock.Any(), appcfg.ScheduledAnalysis).
						Return(appcfg.Parameter{Key: appcfg.ScheduledAnalysis, Value: value}, nil).Times(1)
					mockDB.EXPECT().
						DeleteAssetGroupTagSelector(gomock.Any(), user, model.AssetGroupTagSelector{
							AssetGroupTagId: 1,
						}).
						Return(nil).Times(1)
					mockDB.EXPECT().GetAssetGroupTag(gomock.Any(), 1).
						Return(model.AssetGroupTag{ID: 1}, nil).Times(1)
					mockDB.EXPECT().GetAssetGroupTagSelectorBySelectorId(gomock.Any(), 1).
						Return(model.AssetGroupTagSelector{AssetGroupTagId: 1}, nil).Times(1)
				},
				Test: func(output apitest.Output) {
					apitest.StatusCode(output, http.StatusNoContent)
				},
			},
		})
}

func TestResources_GetAssetGroupTagMemberCountsByKind(t *testing.T) {
	var (
		mockCtrl    = gomock.NewController(t)
		mockDB      = mocks_db.NewMockDatabase(mockCtrl)
		mockGraphDb = mocks_graph.NewMockGraph(mockCtrl)
		resources   = v2.Resources{
			DB:         mockDB,
			GraphQuery: mockGraphDb,
		}
		assetGroupTag = model.AssetGroupTag{ID: 1, Name: "Tier Zero"}
	)
	defer mockCtrl.Finish()

	apitest.NewHarness(t, resources.GetAssetGroupTagMemberCountsByKind).
		Run([]apitest.Case{
			{
				Name: "InvalidAssetGroupTagID",
				Input: func(input *apitest.Input) {
					apitest.SetURLVar(input, api.URIPathVariableAssetGroupTagID, "invalid")
				},
				Test: func(output apitest.Output) {
					apitest.StatusCode(output, http.StatusNotFound)
					apitest.BodyContains(output, api.ErrorResponseDetailsIDMalformed)
				},
			},
			{
				Name: "DatabaseGetAssetGroupTagError",
				Input: func(input *apitest.Input) {
					apitest.SetURLVar(input, api.URIPathVariableAssetGroupTagID, "1")
				},
				Setup: func() {
					mockDB.EXPECT().
						GetAssetGroupTag(gomock.Any(), 1).
						Return(model.AssetGroupTag{}, errors.New("GetAssetGroupTag fail"))
				},
				Test: func(output apitest.Output) {
					apitest.StatusCode(output, http.StatusInternalServerError)
					apitest.BodyContains(output, api.ErrorResponseDetailsInternalServerError)
				},
			},
			{
				Name: "GraphDatabaseError",
				Input: func(input *apitest.Input) {
					apitest.SetURLVar(input, api.URIPathVariableAssetGroupTagID, "1")
				},
				Setup: func() {
					mockDB.EXPECT().
						GetAssetGroupTag(gomock.Any(), 1).
						Return(assetGroupTag, nil)
					mockGraphDb.EXPECT().
						GetPrimaryNodeKindCounts(gomock.Any(), assetGroupTag.ToKind()).
						Return(map[string]int{}, fmt.Errorf("GetAssetGroupTag Nodes fail"))
				},
				Test: func(output apitest.Output) {
					apitest.StatusCode(output, http.StatusInternalServerError)
				},
			},
			{
				Name: "Success with environments",
				Input: func(input *apitest.Input) {
					apitest.SetURLVar(input, api.URIPathVariableAssetGroupTagID, "1")
					apitest.AddQueryParam(input, "environments", "testenv")
				},
				Setup: func() {
					mockDB.EXPECT().
						GetAssetGroupTag(gomock.Any(), 1).
						Return(assetGroupTag, nil)
					mockGraphDb.EXPECT().
						GetPrimaryNodeKindCounts(gomock.Any(), assetGroupTag.ToKind(), []graph.Criteria{
							query.Or(
								query.In(query.NodeProperty(ad.DomainSID.String()), []string{"testenv"}),
								query.In(query.NodeProperty(azure.TenantID.String()), []string{"testenv"}),
							),
						}).
						Return(map[string]int{ad.Domain.String(): 2}, nil)
				},
				Test: func(output apitest.Output) {
					apitest.StatusCode(output, http.StatusOK)
					result := v2.GetAssetGroupTagMemberCountsResponse{}
					apitest.UnmarshalData(output, &result)
					require.Equal(t, 2, result.TotalCount)
					require.Equal(t, 2, result.Counts[ad.Domain.String()])
				},
			},
			{
				Name: "Success",
				Input: func(input *apitest.Input) {
					apitest.SetURLVar(input, api.URIPathVariableAssetGroupTagID, "1")
				},
				Setup: func() {
					mockDB.EXPECT().
						GetAssetGroupTag(gomock.Any(), 1).
						Return(assetGroupTag, nil)
					mockGraphDb.EXPECT().
						GetPrimaryNodeKindCounts(gomock.Any(), assetGroupTag.ToKind()).
						Return(map[string]int{ad.Domain.String(): 2}, nil)
				},
				Test: func(output apitest.Output) {
					apitest.StatusCode(output, http.StatusOK)
					result := v2.GetAssetGroupTagMemberCountsResponse{}
					apitest.UnmarshalData(output, &result)
					require.Equal(t, 2, result.TotalCount)
					require.Equal(t, 2, result.Counts[ad.Domain.String()])
				},
			},
		})
}

func TestResources_GetAssetGroupTagMemberInfo(t *testing.T) {
	var (
		mockCtrl      = gomock.NewController(t)
		mockDB        = mocks_db.NewMockDatabase(mockCtrl)
		mockGraphDb   = mocks_graph.NewMockGraph(mockCtrl)
		resourcesInst = v2.Resources{
			DB:         mockDB,
			GraphQuery: mockGraphDb,
		}
		testNode = &graph.Node{
			ID:           0,
			Kinds:        graph.StringsToKinds([]string{"kind"}),
			AddedKinds:   graph.StringsToKinds([]string{"added kind"}),
			DeletedKinds: graph.StringsToKinds([]string{"deleted kind"}),
			Properties:   &graph.Properties{Map: map[string]any{"prop": 1}},
		}
		testNode2 = &graph.Node{
			ID:           0,
			Kinds:        graph.StringsToKinds([]string{"kind"}),
			AddedKinds:   graph.StringsToKinds([]string{"added kind"}),
			DeletedKinds: graph.StringsToKinds([]string{"deleted kind"}),
			Properties:   &graph.Properties{},
		}
		testSelectors = model.AssetGroupTagSelectors{model.AssetGroupTagSelector{Name: "test"}}
	)
	defer mockCtrl.Finish()

	apitest.
		NewHarness(t, resourcesInst.GetAssetGroupTagMemberInfo).
		Run([]apitest.Case{
			{
				Name: "Bad Request - Invalid Asset Group Tag ID",
				Input: func(input *apitest.Input) {
					apitest.SetURLVar(input, api.URIPathVariableAssetGroupTagID, "foo")
				},
				Test: func(output apitest.Output) {
					apitest.StatusCode(output, http.StatusNotFound)
					apitest.BodyContains(output, api.ErrorResponseDetailsIDMalformed)
				},
			},
			{
				Name: "Bad Request - Invalid Member ID",
				Input: func(input *apitest.Input) {
					apitest.SetURLVar(input, api.URIPathVariableAssetGroupTagID, "1")
					apitest.SetURLVar(input, api.URIPathVariableAssetGroupTagMemberID, "foo")
				},
				Test: func(output apitest.Output) {
					apitest.StatusCode(output, http.StatusNotFound)
					apitest.BodyContains(output, api.ErrorResponseDetailsIDMalformed)
				},
			},
			{
				Name: "DB error - GetAssetGroupTag",
				Input: func(input *apitest.Input) {

					apitest.SetURLVar(input, api.URIPathVariableAssetGroupTagID, "1")
					apitest.SetURLVar(input, api.URIPathVariableAssetGroupTagMemberID, "1")
				},
				Setup: func() {
					mockDB.EXPECT().
						GetAssetGroupTag(gomock.Any(), 1).
						Return(model.AssetGroupTag{}, database.ErrNotFound)
				},
				Test: func(output apitest.Output) {
					apitest.StatusCode(output, http.StatusNotFound)
					apitest.BodyContains(output, api.ErrorResponseDetailsResourceNotFound)
				},
			},
			{
				Name: "DB error - GetSelectorsByMemberId",
				Input: func(input *apitest.Input) {
					apitest.SetURLVar(input, api.URIPathVariableAssetGroupTagID, "1")
					apitest.SetURLVar(input, api.URIPathVariableAssetGroupTagMemberID, "1")
				},
				Setup: func() {
					mockDB.EXPECT().GetSelectorsByMemberId(gomock.Any(), 1, 1).
						Return(model.AssetGroupTagSelectors{}, database.ErrNotFound)
					mockDB.EXPECT().GetAssetGroupTag(gomock.Any(), 1).
						Return(model.AssetGroupTag{}, nil)
				},
				Test: func(output apitest.Output) {
					apitest.StatusCode(output, http.StatusNotFound)

				},
			},
			{
				Name: "Not found error - no selectors",
				Input: func(input *apitest.Input) {
					apitest.SetURLVar(input, api.URIPathVariableAssetGroupTagID, "1")
					apitest.SetURLVar(input, api.URIPathVariableAssetGroupTagMemberID, "1")
				},
				Setup: func() {
					mockDB.EXPECT().GetSelectorsByMemberId(gomock.Any(), 1, 1).
						Return(model.AssetGroupTagSelectors{}, nil)
					mockDB.EXPECT().GetAssetGroupTag(gomock.Any(), 1).
						Return(model.AssetGroupTag{}, nil)
				},
				Test: func(output apitest.Output) {
					apitest.StatusCode(output, http.StatusNotFound)

				},
			},
			{
				Name: "Success - properties in response",
				Input: func(input *apitest.Input) {
					apitest.SetURLVar(input, api.URIPathVariableAssetGroupTagID, "1")
					apitest.SetURLVar(input, api.URIPathVariableAssetGroupTagMemberID, "1")
				},
				Setup: func() {
					mockDB.EXPECT().GetSelectorsByMemberId(gomock.Any(), 1, 1).
						Return(testSelectors, nil)
					mockDB.EXPECT().GetAssetGroupTag(gomock.Any(), 1).
						Return(model.AssetGroupTag{}, nil)
					mockGraphDb.EXPECT().FetchNodeByGraphId(gomock.Any(), graph.ID(1)).
						Return(testNode, nil)
				},
				Test: func(output apitest.Output) {
					resp := v2.MemberInfoResponse{}
					apitest.StatusCode(output, http.StatusOK)
					apitest.UnmarshalData(output, &resp)
					apitest.BodyContains(output, "prop")
					apitest.BodyContains(output, "test")
					apitest.Equal(output, 1, len(resp.Member.Properties))
				},
			},
			{
				Name: "Success - no props in response",
				Input: func(input *apitest.Input) {
					apitest.SetURLVar(input, api.URIPathVariableAssetGroupTagID, "1")
					apitest.SetURLVar(input, api.URIPathVariableAssetGroupTagMemberID, "1")
				},
				Setup: func() {
					mockDB.EXPECT().GetSelectorsByMemberId(gomock.Any(), 1, 1).
						Return(testSelectors, nil)
					mockDB.EXPECT().GetAssetGroupTag(gomock.Any(), 1).
						Return(model.AssetGroupTag{}, nil)
					mockGraphDb.EXPECT().FetchNodeByGraphId(gomock.Any(), graph.ID(1)).
						Return(testNode2, nil)
				},
				Test: func(output apitest.Output) {
					resp := v2.MemberInfoResponse{}
					apitest.StatusCode(output, http.StatusOK)
					apitest.UnmarshalData(output, &resp)
					apitest.BodyContains(output, "test")
					apitest.Equal(output, 0, len(resp.Member.Properties))
				},
			},
		})
}

func Test_GetAssetGroupMembersByTag(t *testing.T) {
	var (
		mockCtrl    = gomock.NewController(t)
		mockDB      = mocks_db.NewMockDatabase(mockCtrl)
		mockGraphDb = mocks_graph.NewMockGraph(mockCtrl)
		resources   = v2.Resources{
			DB:         mockDB,
			GraphQuery: mockGraphDb,
		}
		assetGroupTag = model.AssetGroupTag{ID: 1, Name: "Tier Zero"}
	)
	defer mockCtrl.Finish()

	apitest.NewHarness(t, resources.GetAssetGroupMembersByTag).
		Run([]apitest.Case{
			{
				Name: "InvalidAssetGroupTagID",
				Input: func(input *apitest.Input) {
					apitest.SetURLVar(input, api.URIPathVariableAssetGroupTagID, "invalid")
				},
				Test: func(output apitest.Output) {
					apitest.StatusCode(output, http.StatusNotFound)
					apitest.BodyContains(output, api.ErrorResponseDetailsIDMalformed)
				},
			},
			{
				Name: "Fail with non-sortable column",
				Input: func(input *apitest.Input) {
					apitest.SetURLVar(input, api.URIPathVariableAssetGroupTagID, "1")
					apitest.AddQueryParam(input, "sort_by", "invalidColumn")
				},
				Setup: func() {
					mockDB.EXPECT().
						GetAssetGroupTag(gomock.Any(), 1).
						Return(assetGroupTag, nil)
				},
				Test: func(output apitest.Output) {
					apitest.StatusCode(output, http.StatusBadRequest)
					apitest.BodyContains(output, api.ErrorResponseDetailsNotSortable)
				},
			},
			{
				Name: "Fail with graph list results failure",
				Input: func(input *apitest.Input) {
					apitest.SetURLVar(input, api.URIPathVariableAssetGroupTagID, "1")
				},
				Setup: func() {
					sortItems := query.SortItems{{SortCriteria: query.NodeID(), Direction: query.SortDirectionAscending}}
					nodeFilter := query.And(query.KindIn(query.Node(), assetGroupTag.ToKind()))
					mockDB.EXPECT().
						GetAssetGroupTag(gomock.Any(), 1).
						Return(assetGroupTag, nil)
					mockGraphDb.EXPECT().
						GetFilteredAndSortedNodesPaginated(sortItems, nodeFilter, 0, 50).
						Return([]*graph.Node{}, fmt.Errorf("graph err"))
				},
				Test: func(output apitest.Output) {
					apitest.StatusCode(output, http.StatusInternalServerError)
					apitest.BodyContains(output, "Error getting members")
				},
			},
			{
				Name: "Fail with graph total count failure",
				Input: func(input *apitest.Input) {
					apitest.SetURLVar(input, api.URIPathVariableAssetGroupTagID, "1")
				},
				Setup: func() {
					sortItems := query.SortItems{{SortCriteria: query.NodeID(), Direction: query.SortDirectionAscending}}
					nodeFilter := query.And(query.KindIn(query.Node(), assetGroupTag.ToKind()))
					mockDB.EXPECT().
						GetAssetGroupTag(gomock.Any(), 1).
						Return(assetGroupTag, nil)
					mockGraphDb.EXPECT().
						GetFilteredAndSortedNodesPaginated(sortItems, nodeFilter, 0, 50).
						Return([]*graph.Node{}, nil)
					mockGraphDb.EXPECT().
						CountFilteredNodes(gomock.Any(), nodeFilter).
						Return(int64(0), fmt.Errorf("graph err"))
				},
				Test: func(output apitest.Output) {
					apitest.StatusCode(output, http.StatusInternalServerError)
					apitest.BodyContains(output, "Error getting member count")
				},
			},
			{
				Name: "Success with sort by id",
				Input: func(input *apitest.Input) {
					apitest.SetURLVar(input, api.URIPathVariableAssetGroupTagID, "1")
					apitest.AddQueryParam(input, "sort_by", "id")
				},
				Setup: func() {
					params := url.Values{}
					params.Add("sort_by", "id")

					orderCriteria, err := api.ParseGraphSortParameters(v2.AssetGroupMember{}, params)
					require.Nil(t, err)

					nodeFilter := query.And(query.KindIn(query.Node(), assetGroupTag.ToKind()))

					mockDB.EXPECT().
						GetAssetGroupTag(gomock.Any(), 1).
						Return(assetGroupTag, nil)
					mockGraphDb.EXPECT().
						GetFilteredAndSortedNodesPaginated(orderCriteria, nodeFilter, 0, 50).
						Return([]*graph.Node{}, nil)
					mockGraphDb.EXPECT().
						CountFilteredNodes(gomock.Any(), nodeFilter).
						Return(int64(0), nil)
				},
				Test: func(output apitest.Output) {
					apitest.StatusCode(output, http.StatusOK)
				},
			},
			{
				Name: "Success with sort by objectid",
				Input: func(input *apitest.Input) {
					apitest.SetURLVar(input, api.URIPathVariableAssetGroupTagID, "1")
					apitest.AddQueryParam(input, "sort_by", "objectid")
				},
				Setup: func() {
					params := url.Values{}
					params.Add("sort_by", "objectid")

					orderCriteria, err := api.ParseGraphSortParameters(v2.AssetGroupMember{}, params)
					require.Nil(t, err)

					nodeFilter := query.And(query.KindIn(query.Node(), assetGroupTag.ToKind()))

					mockDB.EXPECT().
						GetAssetGroupTag(gomock.Any(), 1).
						Return(assetGroupTag, nil)
					mockGraphDb.EXPECT().
						GetFilteredAndSortedNodesPaginated(orderCriteria, nodeFilter, 0, 50).
						Return([]*graph.Node{}, nil)
					mockGraphDb.EXPECT().
						CountFilteredNodes(gomock.Any(), nodeFilter).
						Return(int64(0), nil)
				},
				Test: func(output apitest.Output) {
					apitest.StatusCode(output, http.StatusOK)
				},
			},
			{
				Name: "Success with sort by name",
				Input: func(input *apitest.Input) {
					apitest.SetURLVar(input, api.URIPathVariableAssetGroupTagID, "1")
					apitest.AddQueryParam(input, "sort_by", "name")
				},
				Setup: func() {
					params := url.Values{}
					params.Add("sort_by", "name")

					orderCriteria, err := api.ParseGraphSortParameters(v2.AssetGroupMember{}, params)
					require.Nil(t, err)

					nodeFilter := query.And(query.KindIn(query.Node(), assetGroupTag.ToKind()))

					mockDB.EXPECT().
						GetAssetGroupTag(gomock.Any(), 1).
						Return(assetGroupTag, nil)
					mockGraphDb.EXPECT().
						GetFilteredAndSortedNodesPaginated(orderCriteria, nodeFilter, 0, 50).
						Return([]*graph.Node{}, nil)
					mockGraphDb.EXPECT().
						CountFilteredNodes(gomock.Any(), nodeFilter).
						Return(int64(0), nil)
				},
				Test: func(output apitest.Output) {
					apitest.StatusCode(output, http.StatusOK)
				},
			},
			{
				Name: "Success with environments",
				Input: func(input *apitest.Input) {
					apitest.SetURLVar(input, api.URIPathVariableAssetGroupTagID, "1")
					apitest.AddQueryParam(input, "environments", "testenv")
				},
				Setup: func() {
					sortItems := query.SortItems{{SortCriteria: query.NodeID(), Direction: query.SortDirectionAscending}}

					nodeFilter := query.And(
						query.KindIn(query.Node(), assetGroupTag.ToKind()),
						query.Or(
							query.In(query.NodeProperty(ad.DomainSID.String()), []string{"testenv"}),
							query.In(query.NodeProperty(azure.TenantID.String()), []string{"testenv"}),
						),
					)
					mockDB.EXPECT().
						GetAssetGroupTag(gomock.Any(), 1).
						Return(assetGroupTag, nil)
					mockGraphDb.EXPECT().
						GetFilteredAndSortedNodesPaginated(sortItems, nodeFilter, 0, 50).
						Return([]*graph.Node{}, nil)
					mockGraphDb.EXPECT().
						CountFilteredNodes(gomock.Any(), nodeFilter).
						Return(int64(0), nil)
				},
				Test: func(output apitest.Output) {
					apitest.StatusCode(output, http.StatusOK)
				},
			},
			{
				Name: "Success with limit",
				Input: func(input *apitest.Input) {
					apitest.SetURLVar(input, api.URIPathVariableAssetGroupTagID, "1")
					apitest.AddQueryParam(input, "limit", "5")
				},
				Setup: func() {
					sortItems := query.SortItems{{SortCriteria: query.NodeID(), Direction: query.SortDirectionAscending}}
					nodeFilter := query.And(query.KindIn(query.Node(), assetGroupTag.ToKind()))

					mockDB.EXPECT().
						GetAssetGroupTag(gomock.Any(), 1).
						Return(assetGroupTag, nil)
					mockGraphDb.EXPECT().
						GetFilteredAndSortedNodesPaginated(sortItems, nodeFilter, 0, gomock.Eq(5)).
						Return([]*graph.Node{}, nil)
					mockGraphDb.EXPECT().
						CountFilteredNodes(gomock.Any(), nodeFilter).
						Return(int64(0), nil)
				},
				Test: func(output apitest.Output) {
					apitest.StatusCode(output, http.StatusOK)
				},
			},
			{
				Name: "Success with skip",
				Input: func(input *apitest.Input) {
					apitest.SetURLVar(input, api.URIPathVariableAssetGroupTagID, "1")
					apitest.AddQueryParam(input, "skip", "100")
				},
				Setup: func() {
					sortItems := query.SortItems{{SortCriteria: query.NodeID(), Direction: query.SortDirectionAscending}}
					nodeFilter := query.And(query.KindIn(query.Node(), assetGroupTag.ToKind()))

					mockDB.EXPECT().
						GetAssetGroupTag(gomock.Any(), 1).
						Return(assetGroupTag, nil)
					mockGraphDb.EXPECT().
						GetFilteredAndSortedNodesPaginated(sortItems, nodeFilter, gomock.Eq(100), 50).
						Return([]*graph.Node{}, nil)
					mockGraphDb.EXPECT().
						CountFilteredNodes(gomock.Any(), nodeFilter).
						Return(int64(0), nil)
				},
				Test: func(output apitest.Output) {
					apitest.StatusCode(output, http.StatusOK)
				},
			},
			{
				Name: "Success",
				Input: func(input *apitest.Input) {
					apitest.SetURLVar(input, api.URIPathVariableAssetGroupTagID, "1")
				},
				Setup: func() {
					sortItems := query.SortItems{{SortCriteria: query.NodeID(), Direction: query.SortDirectionAscending}}
					nodeFilter := query.And(query.KindIn(query.Node(), assetGroupTag.ToKind()))

					mockDB.EXPECT().
						GetAssetGroupTag(gomock.Any(), 1).
						Return(assetGroupTag, nil)
					mockGraphDb.EXPECT().
						GetFilteredAndSortedNodesPaginated(sortItems, nodeFilter, 0, 50).
						Return([]*graph.Node{
							{
								ID:    1,
								Kinds: []graph.Kind{ad.User},
								Properties: graph.AsProperties(map[string]any{
									"objectid": "OID-1",
									"name":     "node1",
								})},
							{
								ID:    2,
								Kinds: []graph.Kind{ad.Group},
								Properties: graph.AsProperties(map[string]any{
									"objectid": "OID-2",
									"name":     "node2",
								})},
						}, nil)
					mockGraphDb.EXPECT().
						CountFilteredNodes(gomock.Any(), nodeFilter).
						Return(int64(2), nil)
				},
				Test: func(output apitest.Output) {
					apitest.StatusCode(output, http.StatusOK)
					expected := v2.GetAssetGroupMembersResponse{
						Members: []v2.AssetGroupMember{
							{
								NodeId:          1,
								ObjectID:        "OID-1",
								PrimaryKind:     "User",
								Name:            "node1",
								AssetGroupTagId: 1,
							},
							{
								NodeId:          2,
								ObjectID:        "OID-2",
								PrimaryKind:     "Group",
								Name:            "node2",
								AssetGroupTagId: 1,
							},
						},
					}
					result := v2.GetAssetGroupMembersResponse{}
					apitest.UnmarshalData(output, &result)
					require.Equal(t, expected, result)
				},
			},
		})
}

func Test_GetAssetGroupMembersBySelector(t *testing.T) {
	var (
		mockCtrl    = gomock.NewController(t)
		mockDB      = mocks_db.NewMockDatabase(mockCtrl)
		mockGraphDb = mocks_graph.NewMockGraph(mockCtrl)
		resources   = v2.Resources{
			DB:         mockDB,
			GraphQuery: mockGraphDb,
		}
		assetGroupSelector = model.AssetGroupTagSelector{ID: 1, AssetGroupTagId: 1, Name: "Enterprise Domain Controllers"}
		assetGroupTag      = model.AssetGroupTag{ID: 1, Name: "Tier Zero"}
	)
	defer mockCtrl.Finish()

	apitest.NewHarness(t, resources.GetAssetGroupMembersBySelector).
		Run([]apitest.Case{
			{
				Name: "MissingAssetGroupTagID",
				Input: func(input *apitest.Input) {
					apitest.SetURLVar(input, api.URIPathVariableAssetGroupTagSelectorID, "1")
				},
				Test: func(output apitest.Output) {
					apitest.StatusCode(output, http.StatusNotFound)
					apitest.BodyContains(output, api.ErrorResponseDetailsIDMalformed)
				},
			},
			{
				Name: "InvalidAssetGroupTagID",
				Input: func(input *apitest.Input) {
					apitest.SetURLVar(input, api.URIPathVariableAssetGroupTagID, "non-numeric")
					apitest.SetURLVar(input, api.URIPathVariableAssetGroupTagSelectorID, "1")
				},
				Test: func(output apitest.Output) {
					apitest.StatusCode(output, http.StatusNotFound)
					apitest.BodyContains(output, api.ErrorResponseDetailsIDMalformed)
				},
			},
			{
				Name: "MissingAssetGroupSelectorID",
				Input: func(input *apitest.Input) {
					apitest.SetURLVar(input, api.URIPathVariableAssetGroupTagID, "1")
				},
				Setup: func() {
					mockDB.EXPECT().GetAssetGroupTag(gomock.Any(), 1).
						Return(model.AssetGroupTag{}, nil)
				},
				Test: func(output apitest.Output) {
					apitest.StatusCode(output, http.StatusNotFound)
					apitest.BodyContains(output, api.ErrorResponseDetailsIDMalformed)
				},
			},
			{
				Name: "InvalidAssetGroupSelectorID",
				Input: func(input *apitest.Input) {
					apitest.SetURLVar(input, api.URIPathVariableAssetGroupTagID, "1")
					apitest.SetURLVar(input, api.URIPathVariableAssetGroupTagSelectorID, "non-numeric")
				},
				Setup: func() {
					mockDB.EXPECT().GetAssetGroupTag(gomock.Any(), 1).
						Return(model.AssetGroupTag{}, nil)
				},
				Test: func(output apitest.Output) {
					apitest.StatusCode(output, http.StatusNotFound)
					apitest.BodyContains(output, api.ErrorResponseDetailsIDMalformed)
				},
			},
			{
				Name: "NonExistentAssetGroupTagID",
				Input: func(input *apitest.Input) {
					apitest.SetURLVar(input, api.URIPathVariableAssetGroupTagID, "1234")
				},
				Setup: func() {
					mockDB.EXPECT().GetAssetGroupTag(gomock.Any(), 1234).
						Return(model.AssetGroupTag{}, database.ErrNotFound)
				},
				Test: func(output apitest.Output) {
					apitest.StatusCode(output, http.StatusNotFound)
					apitest.BodyContains(output, api.ErrorResponseDetailsResourceNotFound)
				},
			},
			{
				Name: "NonExistentAssetGroupSelectorID",
				Input: func(input *apitest.Input) {
					apitest.SetURLVar(input, api.URIPathVariableAssetGroupTagID, "1")
					apitest.SetURLVar(input, api.URIPathVariableAssetGroupTagSelectorID, "1234")
				},
				Setup: func() {
					mockDB.EXPECT().GetAssetGroupTag(gomock.Any(), 1).
						Return(model.AssetGroupTag{}, nil)
					mockDB.EXPECT().GetAssetGroupTagSelectorBySelectorId(gomock.Any(), 1234).
						Return(model.AssetGroupTagSelector{}, database.ErrNotFound)
				},
				Test: func(output apitest.Output) {
					apitest.StatusCode(output, http.StatusNotFound)
					apitest.BodyContains(output, api.ErrorResponseDetailsResourceNotFound)
				},
			},
			{
				Name: "DatabaseError",
				Input: func(input *apitest.Input) {
					apitest.SetURLVar(input, api.URIPathVariableAssetGroupTagID, "1")
					apitest.SetURLVar(input, api.URIPathVariableAssetGroupTagSelectorID, "1")
				},
				Setup: func() {
					params := url.Values{}
					_, err := api.ParseGraphSortParameters(v2.AssetGroupMember{}, params)
					require.Nil(t, err)

					mockDB.EXPECT().
						GetAssetGroupTag(gomock.Any(), 1).
						Return(assetGroupTag, nil)
					mockDB.EXPECT().
						GetAssetGroupTagSelectorBySelectorId(gomock.Any(), 1).
						Return(assetGroupSelector, nil)
					mockDB.EXPECT().
<<<<<<< HEAD
						GetSelectorNodesBySelectorIdsFilteredAndPaginated(gomock.Any(), model.SQLFilter{}, defaultSort, 0, v2.AssetGroupTagDefaultLimit, 1).
=======
						GetSelectorNodesBySelectorIdsFilteredAndPaginated(gomock.Any(), gomock.Any(), gomock.Any(), 0, 0, 1).
>>>>>>> f3a44d4f
						Return([]model.AssetGroupSelectorNode{}, 0, errors.New("db error"))
				},
				Test: func(output apitest.Output) {
					apitest.StatusCode(output, http.StatusInternalServerError)
				},
			},
			{
				Name: "Success with sort by id",
				Input: func(input *apitest.Input) {
					apitest.SetURLVar(input, api.URIPathVariableAssetGroupTagID, "1")
					apitest.SetURLVar(input, api.URIPathVariableAssetGroupTagSelectorID, "1")
					apitest.AddQueryParam(input, "sort_by", "id")
				},
				Setup: func() {
					params := url.Values{}
					params.Add("sort_by", "id")
					orderCriteria, err := api.ParseGraphSortParameters(v2.AssetGroupMember{}, params)
					require.Nil(t, err)

					mockDB.EXPECT().
						GetAssetGroupTag(gomock.Any(), 1).
						Return(assetGroupTag, nil)
					mockDB.EXPECT().
						GetAssetGroupTagSelectorBySelectorId(gomock.Any(), 1).
						Return(assetGroupSelector, nil)
					mockDB.EXPECT().
<<<<<<< HEAD
						GetSelectorNodesBySelectorIdsFilteredAndPaginated(gomock.Any(), model.SQLFilter{}, defaultSort, 0, v2.AssetGroupTagDefaultLimit, 1).
=======
						GetSelectorNodesBySelectorIdsFilteredAndPaginated(gomock.Any(), gomock.Any(), gomock.Any(), 0, 0, 1).
>>>>>>> f3a44d4f
						Return([]model.AssetGroupSelectorNode{}, 0, nil)
					mockGraphDb.EXPECT().
						GetFilteredAndSortedNodesPaginated(orderCriteria, gomock.Any(), gomock.Any(), gomock.Any()).
						Return([]*graph.Node{}, nil)
					mockGraphDb.EXPECT().
						CountFilteredNodes(gomock.Any(), gomock.Any()).
						Return(int64(0), nil)
				},
				Test: func(output apitest.Output) {
					apitest.StatusCode(output, http.StatusOK)
				},
			},
			{
				Name: "Success with sort by objectid",
				Input: func(input *apitest.Input) {
					apitest.SetURLVar(input, api.URIPathVariableAssetGroupTagID, "1")
					apitest.SetURLVar(input, api.URIPathVariableAssetGroupTagSelectorID, "1")
					apitest.AddQueryParam(input, "sort_by", "objectid")
				},
				Setup: func() {
					params := url.Values{}
					params.Add("sort_by", "objectid")
					orderCriteria, err := api.ParseGraphSortParameters(v2.AssetGroupMember{}, params)
					require.Nil(t, err)

					mockDB.EXPECT().
						GetAssetGroupTag(gomock.Any(), 1).
						Return(assetGroupTag, nil)
					mockDB.EXPECT().
						GetAssetGroupTagSelectorBySelectorId(gomock.Any(), 1).
						Return(assetGroupSelector, nil)
					mockDB.EXPECT().
<<<<<<< HEAD
						GetSelectorNodesBySelectorIdsFilteredAndPaginated(gomock.Any(), model.SQLFilter{}, model.Sort{model.SortItem{Column: "node_object_id", Direction: model.AscendingSortDirection}}, 0, v2.AssetGroupTagDefaultLimit, 1).
=======
						GetSelectorNodesBySelectorIdsFilteredAndPaginated(gomock.Any(), gomock.Any(), gomock.Any(), 0, 0, 1).
>>>>>>> f3a44d4f
						Return([]model.AssetGroupSelectorNode{}, 0, nil)
					mockGraphDb.EXPECT().
						GetFilteredAndSortedNodesPaginated(orderCriteria, gomock.Any(), gomock.Any(), gomock.Any()).
						Return([]*graph.Node{}, nil)
					mockGraphDb.EXPECT().
						CountFilteredNodes(gomock.Any(), gomock.Any()).
						Return(int64(0), nil)
				},
				Test: func(output apitest.Output) {
					apitest.StatusCode(output, http.StatusOK)
				},
			},
			{
				Name: "Success with sort by name",
				Input: func(input *apitest.Input) {
					apitest.SetURLVar(input, api.URIPathVariableAssetGroupTagID, "1")
					apitest.SetURLVar(input, api.URIPathVariableAssetGroupTagSelectorID, "1")
					apitest.AddQueryParam(input, "sort_by", "name")
				},
				Setup: func() {
					params := url.Values{}
					params.Add("sort_by", "name")
					orderCriteria, err := api.ParseGraphSortParameters(v2.AssetGroupMember{}, params)
					require.Nil(t, err)

					mockDB.EXPECT().
						GetAssetGroupTag(gomock.Any(), 1).
						Return(assetGroupTag, nil)
					mockDB.EXPECT().
						GetAssetGroupTagSelectorBySelectorId(gomock.Any(), 1).
						Return(assetGroupSelector, nil)
					mockDB.EXPECT().
<<<<<<< HEAD
						GetSelectorNodesBySelectorIdsFilteredAndPaginated(gomock.Any(), model.SQLFilter{}, model.Sort{model.SortItem{Column: "node_name", Direction: model.AscendingSortDirection}}, 0, v2.AssetGroupTagDefaultLimit, 1).
=======
						GetSelectorNodesBySelectorIdsFilteredAndPaginated(gomock.Any(), gomock.Any(), gomock.Any(), 0, 0, 1).
>>>>>>> f3a44d4f
						Return([]model.AssetGroupSelectorNode{}, 0, nil)
					mockGraphDb.EXPECT().
						GetFilteredAndSortedNodesPaginated(orderCriteria, gomock.Any(), gomock.Any(), gomock.Any()).
						Return([]*graph.Node{}, nil)
					mockGraphDb.EXPECT().
						CountFilteredNodes(gomock.Any(), gomock.Any()).
						Return(int64(0), nil)
				},
				Test: func(output apitest.Output) {
					apitest.StatusCode(output, http.StatusOK)
				},
			},
			{
				Name: "Success with limit",
				Input: func(input *apitest.Input) {
					apitest.SetURLVar(input, api.URIPathVariableAssetGroupTagID, "1")
					apitest.SetURLVar(input, api.URIPathVariableAssetGroupTagSelectorID, "1")
					apitest.AddQueryParam(input, "limit", "5")
				},
				Setup: func() {
					mockDB.EXPECT().
						GetAssetGroupTag(gomock.Any(), 1).
						Return(assetGroupTag, nil)
					mockDB.EXPECT().
						GetAssetGroupTagSelectorBySelectorId(gomock.Any(), 1).
						Return(assetGroupSelector, nil)
					mockDB.EXPECT().
<<<<<<< HEAD
						GetSelectorNodesBySelectorIdsFilteredAndPaginated(gomock.Any(), model.SQLFilter{}, defaultSort, 0, 5, 1).
=======
						GetSelectorNodesBySelectorIdsFilteredAndPaginated(gomock.Any(), gomock.Any(), gomock.Any(), 0, 0, 1).
>>>>>>> f3a44d4f
						Return([]model.AssetGroupSelectorNode{}, 0, nil)
					mockGraphDb.EXPECT().
						GetFilteredAndSortedNodesPaginated(gomock.Any(), gomock.Any(), gomock.Any(), gomock.Eq(5)).
						Return([]*graph.Node{}, nil)
					mockGraphDb.EXPECT().
						CountFilteredNodes(gomock.Any(), gomock.Any()).
						Return(int64(0), nil)

				},
				Test: func(output apitest.Output) {
					apitest.StatusCode(output, http.StatusOK)
				},
			},
			{
				Name: "Success with skip",
				Input: func(input *apitest.Input) {
					apitest.SetURLVar(input, api.URIPathVariableAssetGroupTagID, "1")
					apitest.SetURLVar(input, api.URIPathVariableAssetGroupTagSelectorID, "1")
					apitest.AddQueryParam(input, "skip", "100")
				},
				Setup: func() {
					mockDB.EXPECT().
						GetAssetGroupTag(gomock.Any(), 1).
						Return(assetGroupTag, nil)
					mockDB.EXPECT().
						GetAssetGroupTagSelectorBySelectorId(gomock.Any(), 1).
						Return(assetGroupSelector, nil)
					mockDB.EXPECT().
<<<<<<< HEAD
						GetSelectorNodesBySelectorIdsFilteredAndPaginated(gomock.Any(), model.SQLFilter{}, defaultSort, 100, v2.AssetGroupTagDefaultLimit, 1).
=======
						GetSelectorNodesBySelectorIdsFilteredAndPaginated(gomock.Any(), gomock.Any(), gomock.Any(), 0, 0, 1).
>>>>>>> f3a44d4f
						Return([]model.AssetGroupSelectorNode{}, 0, nil)
					mockGraphDb.EXPECT().
						GetFilteredAndSortedNodesPaginated(gomock.Any(), gomock.Any(), gomock.Eq(100), gomock.Any()).
						Return([]*graph.Node{}, nil)
					mockGraphDb.EXPECT().
						CountFilteredNodes(gomock.Any(), gomock.Any()).
						Return(int64(0), nil)
				},
				Test: func(output apitest.Output) {
					apitest.StatusCode(output, http.StatusOK)
				},
			},
			{
				Name: "Success - environment filter",
				Input: func(input *apitest.Input) {
					apitest.SetURLVar(input, api.URIPathVariableAssetGroupTagID, "1")
					apitest.SetURLVar(input, api.URIPathVariableAssetGroupTagSelectorID, "1")
					apitest.AddQueryParam(input, "environments", "testenv")
				},
				Setup: func() {
					filters := query.And(
						query.KindIn(query.Node(), assetGroupTag.ToKind()),
						query.InIDs(query.NodeID(), graph.ID(1)),
						query.Or(
							query.In(query.NodeProperty(ad.DomainSID.String()), []string{"testenv"}),
							query.In(query.NodeProperty(azure.TenantID.String()), []string{"testenv"}),
						),
					)
					mockDB.EXPECT().
						GetAssetGroupTag(gomock.Any(), 1).
						Return(assetGroupTag, nil)
					mockDB.EXPECT().
						GetAssetGroupTagSelectorBySelectorId(gomock.Any(), 1).
						Return(assetGroupSelector, nil)
					mockDB.EXPECT().
						GetSelectorNodesBySelectorIdsFilteredAndPaginated(gomock.Any(), gomock.Any(), gomock.Any(), 0, 0, 1).
						Return([]model.AssetGroupSelectorNode{{NodeId: 1}}, 0, nil)
					mockGraphDb.EXPECT().
						GetFilteredAndSortedNodesPaginated(gomock.Any(), filters, gomock.Any(), gomock.Any()).
						Return([]*graph.Node{}, nil)
					mockGraphDb.EXPECT().
						CountFilteredNodes(gomock.Any(), gomock.Any()).
						Return(int64(0), nil)
				},
				Test: func(output apitest.Output) {
					apitest.StatusCode(output, http.StatusOK)
				},
			},
			{
				Name: "Success",
				Input: func(input *apitest.Input) {
					apitest.SetURLVar(input, api.URIPathVariableAssetGroupTagID, "1")
					apitest.SetURLVar(input, api.URIPathVariableAssetGroupTagSelectorID, "1")
				},
				Setup: func() {
					mockDB.EXPECT().
						GetAssetGroupTag(gomock.Any(), 1).
						Return(assetGroupTag, nil)
					mockDB.EXPECT().
						GetAssetGroupTagSelectorBySelectorId(gomock.Any(), 1).
						Return(assetGroupSelector, nil)
					mockDB.EXPECT().
<<<<<<< HEAD
						GetSelectorNodesBySelectorIdsFilteredAndPaginated(gomock.Any(), model.SQLFilter{}, defaultSort, 0, v2.AssetGroupTagDefaultLimit, 1).
=======
						GetSelectorNodesBySelectorIdsFilteredAndPaginated(gomock.Any(), gomock.Any(), gomock.Any(), 0, 0, 1).
>>>>>>> f3a44d4f
						Return([]model.AssetGroupSelectorNode{
							{
								NodeId:          1,
								NodePrimaryKind: ad.User.String(),
								NodeObjectId:    "OID-1",
								NodeName:        "node1",
								Source:          model.AssetGroupSelectorNodeSourceChild,
							},
							{
								NodeId:          2,
								NodePrimaryKind: ad.Group.String(),
								NodeObjectId:    "OID-2",
								NodeName:        "node2",
								Source:          model.AssetGroupSelectorNodeSourceSeed,
							}}, 2, nil)
					mockGraphDb.EXPECT().
						GetFilteredAndSortedNodesPaginated(gomock.Any(), gomock.Any(), gomock.Any(), gomock.Any()).
						Return([]*graph.Node{{
							ID:         1,
							Kinds:      []graph.Kind{ad.Entity, ad.User},
							Properties: &graph.Properties{Map: map[string]any{"objectid": "OID-1", "name": "node1"}},
						}, {
							ID:         2,
							Kinds:      []graph.Kind{ad.Entity, ad.Group},
							Properties: &graph.Properties{Map: map[string]any{"objectid": "OID-2", "name": "node2"}},
						}}, nil)
					mockGraphDb.EXPECT().
						CountFilteredNodes(gomock.Any(), gomock.Any()).
						Return(int64(2), nil)
				},
				Test: func(output apitest.Output) {
					apitest.StatusCode(output, http.StatusOK)
					expected := v2.GetAssetGroupMembersResponse{
						Members: []v2.AssetGroupMember{
							{
								NodeId:          1,
								ObjectID:        "OID-1",
								PrimaryKind:     "User",
								Name:            "node1",
								Source:          model.AssetGroupSelectorNodeSourceChild,
								AssetGroupTagId: 1,
							},
							{
								NodeId:          2,
								ObjectID:        "OID-2",
								PrimaryKind:     "Group",
								Name:            "node2",
								Source:          model.AssetGroupSelectorNodeSourceSeed,
								AssetGroupTagId: 1,
							},
						},
					}
					result := v2.GetAssetGroupMembersResponse{}
					apitest.UnmarshalData(output, &result)
					require.Equal(t, expected, result)
				},
			},
		})
}

func TestResources_PreviewSelectors(t *testing.T) {
	var (
		mockCtrl       = gomock.NewController(t)
		mockDB         = mocks_db.NewMockDatabase(mockCtrl)
		mockGraphQuery = mocks_graph.NewMockGraph(mockCtrl)
		mockGraphDb    = graphmocks.NewMockDatabase(mockCtrl)
		resourcesInst  = v2.Resources{
			DB:         mockDB,
			Graph:      mockGraphDb,
			GraphQuery: mockGraphQuery,
		}
		user              = setupUser()
		userCtx           = setupUserCtx(user)
		badExpansionValue = model.AssetGroupExpansionMethod(5)
	)

	defer mockCtrl.Finish()

	apitest.
		NewHarness(t, resourcesInst.PreviewSelectors).
		Run([]apitest.Case{
			{
				Name: "Bad Limit Query Param",
				Input: func(input *apitest.Input) {
					apitest.AddQueryParam(input, model.PaginationQueryParameterLimit, "foo")
				},
				Test: func(output apitest.Output) {
					apitest.StatusCode(output, http.StatusBadRequest)
				},
			},
			{
				Name: "Bad Request - Error Decoding Body",
				Input: func(input *apitest.Input) {
					apitest.SetContext(input, userCtx)
					apitest.BodyString(input, `{"seeds":["BadRequest"]}`)
				},
				Test: func(output apitest.Output) {
					apitest.StatusCode(output, http.StatusBadRequest)
				},
			},
			{
				Name: "Bad Request - Invalid Expansion Method",
				Input: func(input *apitest.Input) {
					apitest.SetContext(input, userCtx)
					apitest.BodyStruct(input, v2.PreviewSelectorBody{
						Seeds:     model.SelectorSeeds{{Type: model.SelectorTypeCypher, Value: "MATCH (n:User) RETURN n LIMIT 1;"}},
						Expansion: &badExpansionValue,
					})
				},
				Setup: func() {
					mockGraphQuery.EXPECT().
						PrepareCypherQuery(gomock.Eq("MATCH (n:User) RETURN n LIMIT 1;"), int64(queries.DefaultQueryFitnessLowerBoundSelector)).
						Return(queries.PreparedQuery{}, nil).Times(1)
				},
				Test: func(output apitest.Output) {
					apitest.StatusCode(output, http.StatusBadRequest)
				},
			},
			{
				Name: "Bad Request - Error Validating Seeds",
				Input: func(input *apitest.Input) {
					apitest.SetContext(input, userCtx)
					apitest.BodyStruct(input, v2.PreviewSelectorBody{
						Seeds: model.SelectorSeeds{{Type: model.SelectorTypeCypher, Value: "invalid cypher"}},
					})
				},
				Setup: func() {
					mockGraphQuery.EXPECT().
						PrepareCypherQuery("invalid cypher", int64(queries.DefaultQueryFitnessLowerBoundSelector)).
						Return(queries.PreparedQuery{}, errors.New("failure")).Times(1)
				},
				Test: func(output apitest.Output) {
					apitest.StatusCode(output, http.StatusBadRequest)
				},
			},
			{
				Name: "Internal Server Error - Bad User ",
				Input: func(input *apitest.Input) {
					apitest.BodyStruct(input, v2.PreviewSelectorBody{Seeds: model.SelectorSeeds{}})
				},
				Test: func(output apitest.Output) {
					apitest.StatusCode(output, http.StatusInternalServerError)
					apitest.BodyContains(output, "unknown user")
				},
			},
			{
				Name: "Bad Request - validateSelectorSeeds",
				Input: func(input *apitest.Input) {
					apitest.SetContext(input, userCtx)
					apitest.BodyStruct(input, v2.PreviewSelectorBody{
						Seeds: model.SelectorSeeds{},
					})
				},
				Test: func(output apitest.Output) {
					apitest.StatusCode(output, http.StatusBadRequest)
					apitest.BodyContains(output, "seeds are required")
				},
			},
			{
				Name: "Success",
				Input: func(input *apitest.Input) {
					apitest.SetContext(input, userCtx)
					apitest.AddQueryParam(input, model.PaginationQueryParameterLimit, "10")
					apitest.BodyStruct(input, v2.PreviewSelectorBody{
						Seeds: model.SelectorSeeds{
							{Type: model.SelectorTypeCypher, Value: "MATCH (n:User) RETURN n LIMIT 1;"},
						},
					})
				},
				Setup: func() {
					mockGraphQuery.EXPECT().
						PrepareCypherQuery("MATCH (n:User) RETURN n LIMIT 1;", int64(queries.DefaultQueryFitnessLowerBoundSelector)).
						Return(queries.PreparedQuery{}, nil).Times(1)
					mockGraphDb.EXPECT().ReadTransaction(gomock.Any(), gomock.Any()).Times(1)
				},
				Test: func(output apitest.Output) {
					apitest.StatusCode(output, http.StatusOK)
				},
			},
		})
}

func TestResources_SearchAssetGroupTags(t *testing.T) {
	var (
		mockCtrl    = gomock.NewController(t)
		mockDB      = mocks_db.NewMockDatabase(mockCtrl)
		mockGraphDb = mocks_graph.NewMockGraph(mockCtrl)
		resources   = v2.Resources{
			DB:         mockDB,
			GraphQuery: mockGraphDb,
		}
		handler  = http.HandlerFunc(resources.SearchAssetGroupTags)
		endpoint = "/api/v2/asset-group-tags/search"
	)

	type WrappedResponse struct {
		Data v2.SearchAssetGroupTagsResponse `json:"data"`
	}

	defer mockCtrl.Finish()

	userId, err := uuid.NewV4()
	require.Nil(t, err)

	req, err := http.NewRequestWithContext(createContextWithOwnerId(userId), "POST", endpoint, nil)
	require.Nil(t, err)
	req.Header.Set(headers.ContentType.String(), mediatypes.ApplicationJson.String())

	t.Run("cannot decode request body error", func(t *testing.T) {

		reqBody := `{"query":`

		req := httptest.NewRequest(http.MethodPost, endpoint, strings.NewReader(reqBody))
		req.Header.Set("Content-Type", "application/json")

		response := httptest.NewRecorder()
		handler.ServeHTTP(response, req)

		require.Equal(t, http.StatusBadRequest, response.Code)
	})
	t.Run("invalid tag type error", func(t *testing.T) {

		reqBody := `{"query": "test", "tag_type": 5}`

		req := httptest.NewRequest(http.MethodPost, endpoint, strings.NewReader(reqBody))
		req.Header.Set("Content-Type", "application/json")

		response := httptest.NewRecorder()
		handler.ServeHTTP(response, req)

		require.Equal(t, http.StatusBadRequest, response.Code)
		require.Contains(t, response.Body.String(), "valid tag_type is required")
	})
	t.Run("empty query error", func(t *testing.T) {

		reqBody := `{"query": "", "tag_type": 2}`

		req := httptest.NewRequest(http.MethodPost, endpoint, strings.NewReader(reqBody))
		req.Header.Set("Content-Type", "application/json")

		response := httptest.NewRecorder()
		handler.ServeHTTP(response, req)

		require.Equal(t, http.StatusBadRequest, response.Code)
		require.Contains(t, response.Body.String(), "search query must be at least 3 characters long")
	})
	t.Run("get tags db error", func(t *testing.T) {
		mockDB.EXPECT().GetAssetGroupTags(gomock.Any(), model.SQLFilter{}).Return(model.AssetGroupTags{}, errors.New("db error"))

		reqBody := `{"query": "test", "tag_type": 1}`

		req := httptest.NewRequest(http.MethodPost, endpoint, strings.NewReader(reqBody))
		req.Header.Set("Content-Type", "application/json")

		response := httptest.NewRecorder()
		handler.ServeHTTP(response, req)

		require.Equal(t, http.StatusInternalServerError, response.Code)
	})
	t.Run("get selectors db error", func(t *testing.T) {
		mockDB.EXPECT().GetAssetGroupTags(gomock.Any(), model.SQLFilter{}).
			Return(model.AssetGroupTags{{Name: "test tier", Type: model.AssetGroupTagTypeTier}}, nil)
		mockDB.EXPECT().GetAssetGroupTagSelectors(gomock.Any(), model.SQLFilter{
			SQLString: "name ILIKE ? AND asset_group_tag_id IN ?",
			Params:    []any{"%test%", []int{0}},
		}, v2.AssetGroupTagDefaultLimit).
			Return(model.AssetGroupTagSelectors{}, errors.New("db error"))
		reqBody := `{"query": "test", "tag_type": 1}`

		req := httptest.NewRequest(http.MethodPost, endpoint, strings.NewReader(reqBody))
		req.Header.Set("Content-Type", "application/json")

		response := httptest.NewRecorder()
		handler.ServeHTTP(response, req)

		require.Equal(t, http.StatusInternalServerError, response.Code)
	})

	t.Run("success - query by name type tier", func(t *testing.T) {
		myTags := model.AssetGroupTags{{Name: "test tier", Type: model.AssetGroupTagTypeTier}}
		myKinds := graph.Kinds{myTags[0].ToKind()}
		nodeFilter := query.And(
			query.Or(
				query.CaseInsensitiveStringContains(query.NodeProperty(common.Name.String()), "test"),
				query.CaseInsensitiveStringContains(query.NodeProperty(common.ObjectID.String()), "test"),
			),
			query.KindIn(query.Node(), myKinds...),
		)

		mockDB.EXPECT().GetAssetGroupTags(gomock.Any(), model.SQLFilter{}).
			Return(myTags, nil)
		mockDB.EXPECT().GetAssetGroupTagSelectors(gomock.Any(), model.SQLFilter{
			SQLString: "name ILIKE ? AND asset_group_tag_id IN ?",
			Params:    []any{"%test%", []int{0}},
		}, v2.AssetGroupTagDefaultLimit).
			Return(model.AssetGroupTagSelectors{{Name: "test selector"}}, nil)

		mockGraphDb.EXPECT().GetFilteredAndSortedNodesPaginated(query.SortItems{{SortCriteria: query.NodeProperty("name"), Direction: query.SortDirectionAscending}},
			nodeFilter,
			0, v2.AssetGroupTagDefaultLimit).
			Return([]*graph.Node{
				{
					ID:    1,
					Kinds: []graph.Kind{graph.StringKind("Tag_test_tier")},
					Properties: graph.AsProperties(map[string]any{
						"objectid": "ID-1",
						"name":     "test1",
					})},
				{
					ID:    2,
					Kinds: []graph.Kind{graph.StringKind("Tag_test_tier")},
					Properties: graph.AsProperties(map[string]any{
						"objectid": "ID-2",
						"name":     "test2",
					})},
			}, nil)

		reqBody := `{"query": "test", "tag_type": 1}`

		req := httptest.NewRequest(http.MethodPost, endpoint, strings.NewReader(reqBody))
		req.Header.Set("Content-Type", "application/json")

		response := httptest.NewRecorder()
		handler.ServeHTTP(response, req)

		expected := WrappedResponse{v2.SearchAssetGroupTagsResponse{
			Tags:      model.AssetGroupTags{{Name: "test tier", Type: model.AssetGroupTagTypeTier}},
			Selectors: model.AssetGroupTagSelectors{{Name: "test selector"}},
			Members: []v2.AssetGroupMember{
				{
					NodeId:      1,
					ObjectID:    "ID-1",
					PrimaryKind: "Unknown",
					Name:        "test1",
				},
				{
					NodeId:      2,
					ObjectID:    "ID-2",
					PrimaryKind: "Unknown",
					Name:        "test2",
				},
			},
		},
		}

		wrappedResp := WrappedResponse{}
		err := json.Unmarshal(response.Body.Bytes(), &wrappedResp)
		require.NoError(t, err)
		require.Equal(t, expected, wrappedResp)
		require.Equal(t, http.StatusOK, response.Code)
	})
	t.Run("success - query by name type label", func(t *testing.T) {

		myTags := model.AssetGroupTags{{Name: "test label", Type: model.AssetGroupTagTypeTier}}
		myKinds := graph.Kinds{myTags[0].ToKind()}
		nodeFilter := query.And(
			query.Or(
				query.CaseInsensitiveStringContains(query.NodeProperty(common.Name.String()), "test"),
				query.CaseInsensitiveStringContains(query.NodeProperty(common.ObjectID.String()), "test"),
			),
			query.KindIn(query.Node(), myKinds...),
		)

		mockDB.EXPECT().GetAssetGroupTags(gomock.Any(), model.SQLFilter{}).Return(model.AssetGroupTags{{Name: "test label", Type: model.AssetGroupTagTypeLabel}}, nil)
		mockDB.EXPECT().GetAssetGroupTagSelectors(gomock.Any(), model.SQLFilter{
			SQLString: "name ILIKE ? AND asset_group_tag_id IN ?",
			Params:    []any{"%test%", []int{0}},
		}, v2.AssetGroupTagDefaultLimit).
			Return(model.AssetGroupTagSelectors{{Name: "test selector"}}, nil)
		mockGraphDb.EXPECT().GetFilteredAndSortedNodesPaginated(query.SortItems{{SortCriteria: query.NodeProperty("name"), Direction: query.SortDirectionAscending}},
			nodeFilter,
			0, v2.AssetGroupTagDefaultLimit).
			Return([]*graph.Node{
				{
					ID:    1,
					Kinds: []graph.Kind{graph.StringKind("Tag_test_label")},
					Properties: graph.AsProperties(map[string]any{
						"objectid": "ID-1",
						"name":     "test1",
					})},
				{
					ID:    2,
					Kinds: []graph.Kind{graph.StringKind("Tag_test_label")},
					Properties: graph.AsProperties(map[string]any{
						"objectid": "ID-2",
						"name":     "test2",
					})},
			}, nil)

		reqBody := `{"query": "test", "tag_type": 2}`

		req := httptest.NewRequest(http.MethodPost, endpoint, strings.NewReader(reqBody))
		req.Header.Set("Content-Type", "application/json")

		response := httptest.NewRecorder()
		handler.ServeHTTP(response, req)

		expected := WrappedResponse{v2.SearchAssetGroupTagsResponse{
			Tags:      model.AssetGroupTags{{Name: "test label", Type: model.AssetGroupTagTypeLabel}},
			Selectors: model.AssetGroupTagSelectors{{Name: "test selector"}},
			Members: []v2.AssetGroupMember{
				{
					NodeId:      1,
					ObjectID:    "ID-1",
					PrimaryKind: "Unknown",
					Name:        "test1",
				},
				{
					NodeId:      2,
					ObjectID:    "ID-2",
					PrimaryKind: "Unknown",
					Name:        "test2",
				},
			},
		},
		}

		wrappedResp := WrappedResponse{}
		err := json.Unmarshal(response.Body.Bytes(), &wrappedResp)
		require.NoError(t, err)
		require.Equal(t, expected, wrappedResp)
		require.Equal(t, http.StatusOK, response.Code)
	})

	t.Run("success - query by name and type label and include owned type", func(t *testing.T) {
		myTags := model.AssetGroupTags{{Name: "test owned label", Type: model.AssetGroupTagTypeLabel}, {Name: "owned", Type: model.AssetGroupTagTypeOwned}}
		myKinds := graph.Kinds{myTags[0].ToKind(), myTags[1].ToKind()}
		nodeFilter := query.And(
			query.Or(
				query.CaseInsensitiveStringContains(query.NodeProperty(common.Name.String()), "owned"),
				query.CaseInsensitiveStringContains(query.NodeProperty(common.ObjectID.String()), "owned"),
			),
			query.KindIn(query.Node(), myKinds...),
		)

		mockDB.EXPECT().GetAssetGroupTags(gomock.Any(), model.SQLFilter{}).Return(model.AssetGroupTags{{Name: "test owned label", Type: model.AssetGroupTagTypeLabel}, {Name: "owned", Type: model.AssetGroupTagTypeOwned}}, nil)
		mockDB.EXPECT().GetAssetGroupTagSelectors(gomock.Any(), model.SQLFilter{
			SQLString: "name ILIKE ? AND asset_group_tag_id IN ?",
			Params:    []any{"%owned%", []int{0, 0}},
		}, v2.AssetGroupTagDefaultLimit).
			Return(model.AssetGroupTagSelectors{}, nil)
		mockGraphDb.EXPECT().GetFilteredAndSortedNodesPaginated(query.SortItems{{SortCriteria: query.NodeProperty("name"), Direction: query.SortDirectionAscending}},
			nodeFilter,
			0, v2.AssetGroupTagDefaultLimit).
			Return([]*graph.Node{
				{
					ID:    1,
					Kinds: []graph.Kind{graph.StringKind("Tag_test_owned_label")},
					Properties: graph.AsProperties(map[string]any{
						"objectid": "ID-1",
						"name":     "test1",
					})},
				{
					ID:    2,
					Kinds: []graph.Kind{graph.StringKind("Tag_test_owned_label")},
					Properties: graph.AsProperties(map[string]any{
						"objectid": "ID-2",
						"name":     "test2",
					})},
			}, nil)

		reqBody := `{"query": "owned", "tag_type": 2}`

		req := httptest.NewRequest(http.MethodPost, endpoint, strings.NewReader(reqBody))
		req.Header.Set("Content-Type", "application/json")

		response := httptest.NewRecorder()
		handler.ServeHTTP(response, req)

		expected := WrappedResponse{v2.SearchAssetGroupTagsResponse{
			Tags:      model.AssetGroupTags{{Name: "test owned label", Type: model.AssetGroupTagTypeLabel}, {Name: "owned", Type: model.AssetGroupTagTypeOwned}},
			Selectors: model.AssetGroupTagSelectors{},
			Members: []v2.AssetGroupMember{
				{
					NodeId:      1,
					ObjectID:    "ID-1",
					PrimaryKind: "Unknown",
					Name:        "test1",
				},
				{
					NodeId:      2,
					ObjectID:    "ID-2",
					PrimaryKind: "Unknown",
					Name:        "test2",
				},
			},
		},
		}

		wrappedResp := WrappedResponse{}
		err := json.Unmarshal(response.Body.Bytes(), &wrappedResp)
		require.NoError(t, err)
		require.Equal(t, expected, wrappedResp)
		require.Equal(t, http.StatusOK, response.Code)
	})
	t.Run("success - query by object id", func(t *testing.T) {

		myTags := model.AssetGroupTags{{Name: "test tier", Type: model.AssetGroupTagTypeTier}}
		myKinds := graph.Kinds{myTags[0].ToKind()}
		nodeFilter := query.And(
			query.Or(
				query.CaseInsensitiveStringContains(query.NodeProperty(common.Name.String()), "123"),
				query.CaseInsensitiveStringContains(query.NodeProperty(common.ObjectID.String()), "123"),
			),
			query.KindIn(query.Node(), myKinds...),
		)

		mockDB.EXPECT().GetAssetGroupTags(gomock.Any(), model.SQLFilter{}).Return(model.AssetGroupTags{{Name: "test tier", Type: model.AssetGroupTagTypeTier}}, nil)
		mockDB.EXPECT().GetAssetGroupTagSelectors(gomock.Any(), model.SQLFilter{
			SQLString: "name ILIKE ? AND asset_group_tag_id IN ?",
			Params:    []any{"%123%", []int{0}},
		}, v2.AssetGroupTagDefaultLimit).Return(model.AssetGroupTagSelectors{}, nil)
		mockGraphDb.EXPECT().GetFilteredAndSortedNodesPaginated(query.SortItems{{SortCriteria: query.NodeProperty("name"), Direction: query.SortDirectionAscending}},
			nodeFilter,
			0, v2.AssetGroupTagDefaultLimit).
			Return([]*graph.Node{
				{
					ID:    1,
					Kinds: []graph.Kind{graph.StringKind("Tag_test_tier")},
					Properties: graph.AsProperties(map[string]any{
						"objectid": "ID-1234",
						"name":     "test1",
					})},
				{
					ID:    2,
					Kinds: []graph.Kind{graph.StringKind("Tag_test_tier")},
					Properties: graph.AsProperties(map[string]any{
						"objectid": "ID-123456",
						"name":     "test2",
					})},
			}, nil)

		reqBody := `{"query": "123", "tag_type": 1}`

		req := httptest.NewRequest(http.MethodPost, endpoint, strings.NewReader(reqBody))
		req.Header.Set("Content-Type", "application/json")

		response := httptest.NewRecorder()
		handler.ServeHTTP(response, req)

		expected := WrappedResponse{v2.SearchAssetGroupTagsResponse{
			Tags:      model.AssetGroupTags{},
			Selectors: model.AssetGroupTagSelectors{},
			Members: []v2.AssetGroupMember{
				{
					NodeId:      1,
					ObjectID:    "ID-1234",
					PrimaryKind: "Unknown",
					Name:        "test1",
				},
				{
					NodeId:      2,
					ObjectID:    "ID-123456",
					PrimaryKind: "Unknown",
					Name:        "test2",
				},
			},
		},
		}

		wrappedResp := WrappedResponse{}
		err := json.Unmarshal(response.Body.Bytes(), &wrappedResp)
		require.NoError(t, err)
		require.Equal(t, expected, wrappedResp)
		require.Equal(t, http.StatusOK, response.Code)
	})
}

func TestResources_GetAssetGroupTagHistory(t *testing.T) {
	var (
		mockCtrl      = gomock.NewController(t)
		mockDB        = mocks_db.NewMockDatabase(mockCtrl)
		resourcesInst = v2.Resources{
			DB: mockDB,
		}

		expectedHistoryRecs = []model.AssetGroupHistory{
			{ID: 1, CreatedAt: time.Date(2025, 6, 10, 0, 0, 0, 0, time.UTC), Actor: "UUID1", Email: null.StringFrom("user1@domain.com"), Action: model.AssetGroupHistoryActionCreateTag},
			{ID: 2, CreatedAt: time.Date(2025, 6, 11, 0, 0, 0, 0, time.UTC), Actor: "UUID2", Email: null.StringFrom("user2@domain.com"), Action: model.AssetGroupHistoryActionUpdateTag},
			{ID: 3, CreatedAt: time.Date(2025, 6, 12, 0, 0, 0, 0, time.UTC), Actor: "UUID1", Email: null.StringFrom("user1@domain.com"), Action: model.AssetGroupHistoryActionCreateSelector},
			{ID: 4, CreatedAt: time.Date(2025, 6, 12, 2, 0, 0, 0, time.UTC), Actor: "UUID2", Email: null.StringFrom("user2@domain.com"), Action: model.AssetGroupHistoryActionDeleteSelector},
		}
	)

	defer mockCtrl.Finish()

	apitest.
		NewHarness(t, resourcesInst.GetAssetGroupTagHistory).
		Run([]apitest.Case{
			{
				Name: "Invalid Filter Column",
				Input: func(input *apitest.Input) {
					apitest.AddQueryParam(input, "invalid_column", "eq:2")
				},
				Setup: func() {

				},
				Test: func(output apitest.Output) {
					apitest.StatusCode(output, http.StatusBadRequest)
				},
			},
			{
				Name: "Filter on created_at",
				Input: func(input *apitest.Input) {
					apitest.AddQueryParam(input, "created_at", "gt:2025-06-17T00:00:00Z") // model.AssetGroupHistory
				},
				Setup: func() {
					mockDB.EXPECT().
						GetAssetGroupHistoryRecords(gomock.Any(),
							model.SQLFilter{SQLString: "created_at > '2025-06-17T00:00:00Z'"},
							model.Sort{{Column: "created_at", Direction: model.DescendingSortDirection}},
							0,
							v2.AssetGroupTagDefaultLimit).
						Return([]model.AssetGroupHistory{}, 0, nil)
				},
				Test: func(output apitest.Output) {
					apitest.StatusCode(output, http.StatusOK)
				},
			},
			{
				Name: "Bad limit query param",
				Input: func(input *apitest.Input) {
					apitest.AddQueryParam(input, model.PaginationQueryParameterLimit, "foo")
				},
				Test: func(output apitest.Output) {
					apitest.StatusCode(output, http.StatusBadRequest)
				},
			},
			{
				Name: "Success with limit",
				Input: func(input *apitest.Input) {
					apitest.AddQueryParam(input, model.PaginationQueryParameterLimit, "5")
				},
				Setup: func() {
					mockDB.EXPECT().
						GetAssetGroupHistoryRecords(gomock.Any(),
							model.SQLFilter{},
							model.Sort{{Column: "created_at", Direction: model.DescendingSortDirection}},
							0,
							5).
						Return([]model.AssetGroupHistory{}, 0, nil)
				},
				Test: func(output apitest.Output) {
					apitest.StatusCode(output, http.StatusOK)
				},
			},
			{
				Name: "Bad skip query param",
				Input: func(input *apitest.Input) {
					apitest.AddQueryParam(input, model.PaginationQueryParameterSkip, "foo")
				},
				Test: func(output apitest.Output) {
					apitest.StatusCode(output, http.StatusBadRequest)
				},
			},
			{
				Name: "Success with skip",
				Input: func(input *apitest.Input) {
					apitest.AddQueryParam(input, model.PaginationQueryParameterSkip, "10")
				},
				Setup: func() {
					mockDB.EXPECT().
						GetAssetGroupHistoryRecords(gomock.Any(), model.SQLFilter{},
							model.Sort{{Column: "created_at", Direction: model.DescendingSortDirection}},
							10,
							v2.AssetGroupTagDefaultLimit).
						Return([]model.AssetGroupHistory{}, 0, nil)
				},
				Test: func(output apitest.Output) {
					apitest.StatusCode(output, http.StatusOK)
				},
			},
			{
				Name: "Parse sort parameters error",
				Input: func(input *apitest.Input) {
					apitest.AddQueryParam(input, "sort_by", "invalid_column")
				},
				Test: func(output apitest.Output) {
					apitest.StatusCode(output, http.StatusBadRequest)
				},
			},
			{
				Name: "Success with sort",
				Input: func(input *apitest.Input) {
					apitest.AddQueryParam(input, "sort_by", "created_at")
				},
				Setup: func() {
					mockDB.EXPECT().
						GetAssetGroupHistoryRecords(gomock.Any(), model.SQLFilter{},
							model.Sort{{Column: "created_at", Direction: model.AscendingSortDirection}},
							0,
							v2.AssetGroupTagDefaultLimit).
						Return([]model.AssetGroupHistory{}, 0, nil)
				},
				Test: func(output apitest.Output) {
					apitest.StatusCode(output, http.StatusOK)
				},
			},
			{
				Name: "Success",
				Input: func(input *apitest.Input) {
					apitest.SetURLVar(input, api.URIPathVariableAssetGroupTagID, "1")
				},
				Setup: func() {
					mockDB.EXPECT().
						GetAssetGroupHistoryRecords(gomock.Any(), model.SQLFilter{},
							model.Sort{{Column: "created_at", Direction: model.DescendingSortDirection}},
							0,
							v2.AssetGroupTagDefaultLimit).
						Return(expectedHistoryRecs, len(expectedHistoryRecs), nil)
				},
				Test: func(output apitest.Output) {
					apitest.StatusCode(output, http.StatusOK)

					wrapper := api.ResponseWrapper{}
					apitest.UnmarshalBody(output, &wrapper)

					// unmarshall data as v2.AssetGroupHistoryResp
					dataBytes, err := json.Marshal(wrapper.Data)
					require.NoError(t, err)
					historyRecordsResp := v2.AssetGroupHistoryResp{}
					err = json.Unmarshal(dataBytes, &historyRecordsResp)
					require.NoError(t, err)

					// verify skip, limit and count
					require.Equal(t, 0, wrapper.Skip)
					require.Equal(t, 50, wrapper.Limit)
					require.Equal(t, len(expectedHistoryRecs), wrapper.Count)

					// verify the records are as expected
					require.Equal(t, expectedHistoryRecs, historyRecordsResp.Records)
				},
			},
		})
}

func TestResources_SearchAssetGroupTagHistory(t *testing.T) {
	t.Parallel()

	type mock struct {
		mockDatabase *mocks_db.MockDatabase
	}

	type expected struct {
		responseBody   string
		responseCode   int
		responseHeader http.Header
	}

	type testData struct {
		name         string
		buildRequest func(testName string) *http.Request
		setupMocks   func(t *testing.T, mock *mock)
		expected     expected
	}

	expectedFuzzySQLQuery := "actor ILIKE ANY(?) OR email ILIKE ANY(?) OR action ILIKE ANY(?) OR target ILIKE ANY(?)"
	tt := []testData{
		{
			name: "cannot decode request body error",
			buildRequest: func(name string) *http.Request {
				request := &http.Request{
					URL: &url.URL{
						Path: "/api/v2/asset-group-tags-history",
					},
					Method: http.MethodPost,
					Header: http.Header{},
				}

				request.Body = io.NopCloser(strings.NewReader(`Not real json`))

				request.Header.Set("Content-Type", "application/json")

				return request
			},

			setupMocks: func(t *testing.T, mock *mock) {

			},
			expected: expected{
				responseCode: http.StatusBadRequest,
				responseBody: `{"errors":[{"context":"","message":"error unmarshalling JSON payload"}],
									"http_status":400,"request_id":"",
									"timestamp":"0001-01-01T00:00:00Z"}`,
				responseHeader: http.Header{"Content-Type": []string{"application/json"}},
			},
		},
		{
			name: "query less than 3 characters error",
			buildRequest: func(name string) *http.Request {
				request := &http.Request{
					URL: &url.URL{
						Path: "/api/v2/asset-group-tags-history",
					},
					Method: http.MethodPost,
					Header: http.Header{},
				}

				request.Body = io.NopCloser(strings.NewReader(`{"query": ""}`))

				request.Header.Set("Content-Type", "application/json")

				return request
			},

			setupMocks: func(t *testing.T, mock *mock) {

			},
			expected: expected{
				responseCode: http.StatusBadRequest,
				responseBody: `{"errors":[{"context":"","message":"search query must be at least 3 characters long"}],
									"http_status":400,"request_id":"",
									"timestamp":"0001-01-01T00:00:00Z"}`,
				responseHeader: http.Header{"Content-Type": []string{"application/json"}},
			},
		},
		{
			name: "get asset group history records db error",
			buildRequest: func(name string) *http.Request {
				request := &http.Request{
					URL: &url.URL{
						Path: "/api/v2/asset-group-tags-history",
					},
					Method: http.MethodPost,
					Header: http.Header{},
				}

				request.Body = io.NopCloser(strings.NewReader(`{"query": "test"}`))

				request.Header.Set("Content-Type", "application/json")

				return request
			},

			setupMocks: func(t *testing.T, mock *mock) {
				t.Helper()
				mock.mockDatabase.EXPECT().GetAssetGroupHistoryRecords(gomock.Any(), model.SQLFilter{
					SQLString: "(actor ILIKE ANY(?) OR email ILIKE ANY(?) OR action ILIKE ANY(?) OR target ILIKE ANY(?))",
					Params:    []any{pq.StringArray{"%test%", "%test%"}, pq.StringArray{"%test%", "%test%"}, pq.StringArray{"%test%", "%test%"}, pq.StringArray{"%test%", "%test%"}},
				},
					model.Sort{{Column: "created_at", Direction: model.DescendingSortDirection}},
					0,
					v2.AssetGroupTagDefaultLimit).
					Return([]model.AssetGroupHistory{}, 0, errors.New("entity not found"))
			},
			expected: expected{
				responseCode: http.StatusInternalServerError,
				responseBody: `{"errors":[{"context":"","message":"an internal error has occurred that is preventing the service from servicing this request"}],
									"http_status":500,"request_id":"",
									"timestamp":"0001-01-01T00:00:00Z"}`,
				responseHeader: http.Header{"Content-Type": []string{"application/json"}},
			},
		},
		{
			name: "success - query by action",
			buildRequest: func(name string) *http.Request {
				request := &http.Request{
					URL: &url.URL{
						Path: "/api/v2/asset-group-tags-history",
					},
					Method: http.MethodPost,
					Header: http.Header{},
				}

				request.Body = io.NopCloser(strings.NewReader(`{"query": "UpdateTag"}`))

				request.Header.Set("Content-Type", "application/json")

				return request
			},

			setupMocks: func(t *testing.T, mock *mock) {
				t.Helper()
				mock.mockDatabase.EXPECT().GetAssetGroupHistoryRecords(gomock.Any(), gomock.Cond(func(sqlFilter model.SQLFilter) bool {
					if !strings.Contains(
						sqlFilter.SQLString,
						expectedFuzzySQLQuery,
					) {
						return false
					}

					for _, param := range sqlFilter.Params {
						for _, inner := range param.(pq.StringArray) {
							if inner != "%UpdateTag%" {
								return false
							}
						}
					}

					return true
				}), model.Sort{{Column: "created_at", Direction: model.DescendingSortDirection}}, 0, v2.AssetGroupTagDefaultLimit).Return(
					[]model.AssetGroupHistory{
						{ID: 2, CreatedAt: time.Date(2025, 6, 11, 0, 0, 0, 0, time.UTC), Actor: "UUID2", Email: null.StringFrom("user2@domain.com"), Action: model.AssetGroupHistoryActionUpdateTag, AssetGroupTagId: 1},
					},
					1,
					nil)
			},
			expected: expected{
				responseCode: http.StatusOK,
				responseBody: `
					{
							"count": 1,
							"limit": 50,
							"skip": 0,
							"data": {
								"records": [
								{
									"action": "UpdateTag",
									"actor": "UUID2",
									"asset_group_tag_id": 1,
									"created_at": "2025-06-11T00:00:00Z",
									"email": "user2@domain.com",
									"environment_id": null,
									"id": 2,
									"note": null,
									"target": ""
								}
							]
						}
					}
				`,
				responseHeader: http.Header{"Content-Type": []string{"application/json"}},
			},
		},
		{
			name: "success - query by email sort by created_at",
			buildRequest: func(name string) *http.Request {
				request := &http.Request{
					URL: &url.URL{
						Path: "/api/v2/asset-group-tags-history",
					},
					Method: http.MethodPost,
					Header: http.Header{},
				}

				request.Body = io.NopCloser(strings.NewReader(`{"query": "user1@domain.com"}`))

				request.Header.Set("Content-Type", "application/json")

				return request
			},

			setupMocks: func(t *testing.T, mock *mock) {
				t.Helper()
				mock.mockDatabase.EXPECT().GetAssetGroupHistoryRecords(gomock.Any(), gomock.Cond(func(sqlFilter model.SQLFilter) bool {
					if !strings.Contains(
						sqlFilter.SQLString,
						expectedFuzzySQLQuery,
					) {
						return false
					}

					for _, param := range sqlFilter.Params {
						for _, inner := range param.(pq.StringArray) {
							if inner != "%user1@domain.com%" {
								return false
							}
						}
					}

					return true
				}), model.Sort{{Column: "created_at", Direction: model.DescendingSortDirection}}, 0, v2.AssetGroupTagDefaultLimit).Return(
					[]model.AssetGroupHistory{
						{ID: 4, CreatedAt: time.Date(2025, 6, 12, 2, 0, 0, 0, time.UTC), Actor: "UUID1", Email: null.StringFrom("user1@domain.com"), Action: model.AssetGroupHistoryActionDeleteSelector},
						{ID: 3, CreatedAt: time.Date(2025, 6, 12, 0, 0, 0, 0, time.UTC), Actor: "UUID1", Email: null.StringFrom("user1@domain.com"), Action: model.AssetGroupHistoryActionCreateSelector},
						{ID: 2, CreatedAt: time.Date(2025, 6, 11, 0, 0, 0, 0, time.UTC), Actor: "UUID1", Email: null.StringFrom("user1@domain.com"), Action: model.AssetGroupHistoryActionUpdateTag},
						{ID: 1, CreatedAt: time.Date(2025, 6, 10, 0, 0, 0, 0, time.UTC), Actor: "UUID1", Email: null.StringFrom("user1@domain.com"), Action: model.AssetGroupHistoryActionCreateTag},
					},
					4,
					nil)
			},
			expected: expected{
				responseCode: http.StatusOK,
				responseBody: `
					{
							"count": 4,
							"limit": 50,
							"skip": 0,
							"data": {
								"records": [
								{
									"action": "DeleteSelector",
									"actor": "UUID1",
									"asset_group_tag_id": 0,
									"created_at": "2025-06-12T02:00:00Z",
									"email": "user1@domain.com",
									"environment_id": null,
									"id": 4,
									"note": null,
									"target": ""
								},
								{
									"action": "CreateSelector",
									"actor": "UUID1",
									"asset_group_tag_id": 0,
									"created_at": "2025-06-12T00:00:00Z",
									"email": "user1@domain.com",
									"environment_id": null,
									"id": 3,
									"note": null,
									"target": ""
								},
								{
									"action": "UpdateTag",
									"actor": "UUID1",
									"asset_group_tag_id": 0,
									"created_at": "2025-06-11T00:00:00Z",
									"email": "user1@domain.com",
									"environment_id": null,
									"id": 2,
									"note": null,
									"target": ""
								},
								{
									"action": "CreateTag",
									"actor": "UUID1",
									"asset_group_tag_id": 0,
									"created_at": "2025-06-10T00:00:00Z",
									"email": "user1@domain.com",
									"environment_id": null,
									"id": 1,
									"note": null,
									"target": ""
								}
							]
						}
					}
				`,
				responseHeader: http.Header{"Content-Type": []string{"application/json"}},
			},
		},
	}

	for _, testCase := range tt {
		t.Run(testCase.name, func(t *testing.T) {
			t.Parallel()
			ctrl := gomock.NewController(t)

			mocks := &mock{
				mockDatabase: mocks_db.NewMockDatabase(ctrl),
			}

			request := testCase.buildRequest(t.Name())
			testCase.setupMocks(t, mocks)

			resources := v2.Resources{
				DB:         mocks.mockDatabase,
				Authorizer: auth.NewAuthorizer(mocks.mockDatabase),
			}

			response := httptest.NewRecorder()

			router := mux.NewRouter()
			router.HandleFunc("/api/v2/asset-group-tags-history", resources.SearchAssetGroupTagHistory).Methods("POST")

			router.ServeHTTP(response, request)

			status, header, body := test.ProcessResponse(t, response)

			assert.Equal(t, testCase.expected.responseCode, status)
			assert.Equal(t, testCase.expected.responseHeader, header)
			assert.JSONEq(t, testCase.expected.responseBody, body)
		})
	}
}<|MERGE_RESOLUTION|>--- conflicted
+++ resolved
@@ -2521,11 +2521,7 @@
 						GetAssetGroupTagSelectorBySelectorId(gomock.Any(), 1).
 						Return(assetGroupSelector, nil)
 					mockDB.EXPECT().
-<<<<<<< HEAD
-						GetSelectorNodesBySelectorIdsFilteredAndPaginated(gomock.Any(), model.SQLFilter{}, defaultSort, 0, v2.AssetGroupTagDefaultLimit, 1).
-=======
-						GetSelectorNodesBySelectorIdsFilteredAndPaginated(gomock.Any(), gomock.Any(), gomock.Any(), 0, 0, 1).
->>>>>>> f3a44d4f
+						GetSelectorNodesBySelectorIdsFilteredAndPaginated(gomock.Any(), model.SQLFilter{}, model.Sort{}, 0, 0, 1).
 						Return([]model.AssetGroupSelectorNode{}, 0, errors.New("db error"))
 				},
 				Test: func(output apitest.Output) {
@@ -2552,11 +2548,7 @@
 						GetAssetGroupTagSelectorBySelectorId(gomock.Any(), 1).
 						Return(assetGroupSelector, nil)
 					mockDB.EXPECT().
-<<<<<<< HEAD
-						GetSelectorNodesBySelectorIdsFilteredAndPaginated(gomock.Any(), model.SQLFilter{}, defaultSort, 0, v2.AssetGroupTagDefaultLimit, 1).
-=======
-						GetSelectorNodesBySelectorIdsFilteredAndPaginated(gomock.Any(), gomock.Any(), gomock.Any(), 0, 0, 1).
->>>>>>> f3a44d4f
+						GetSelectorNodesBySelectorIdsFilteredAndPaginated(gomock.Any(), model.SQLFilter{}, model.Sort{}, 0, 0, 1).
 						Return([]model.AssetGroupSelectorNode{}, 0, nil)
 					mockGraphDb.EXPECT().
 						GetFilteredAndSortedNodesPaginated(orderCriteria, gomock.Any(), gomock.Any(), gomock.Any()).
@@ -2589,11 +2581,7 @@
 						GetAssetGroupTagSelectorBySelectorId(gomock.Any(), 1).
 						Return(assetGroupSelector, nil)
 					mockDB.EXPECT().
-<<<<<<< HEAD
-						GetSelectorNodesBySelectorIdsFilteredAndPaginated(gomock.Any(), model.SQLFilter{}, model.Sort{model.SortItem{Column: "node_object_id", Direction: model.AscendingSortDirection}}, 0, v2.AssetGroupTagDefaultLimit, 1).
-=======
-						GetSelectorNodesBySelectorIdsFilteredAndPaginated(gomock.Any(), gomock.Any(), gomock.Any(), 0, 0, 1).
->>>>>>> f3a44d4f
+						GetSelectorNodesBySelectorIdsFilteredAndPaginated(gomock.Any(), model.SQLFilter{}, model.Sort{}, 0, 0, 1).
 						Return([]model.AssetGroupSelectorNode{}, 0, nil)
 					mockGraphDb.EXPECT().
 						GetFilteredAndSortedNodesPaginated(orderCriteria, gomock.Any(), gomock.Any(), gomock.Any()).
@@ -2626,11 +2614,7 @@
 						GetAssetGroupTagSelectorBySelectorId(gomock.Any(), 1).
 						Return(assetGroupSelector, nil)
 					mockDB.EXPECT().
-<<<<<<< HEAD
-						GetSelectorNodesBySelectorIdsFilteredAndPaginated(gomock.Any(), model.SQLFilter{}, model.Sort{model.SortItem{Column: "node_name", Direction: model.AscendingSortDirection}}, 0, v2.AssetGroupTagDefaultLimit, 1).
-=======
-						GetSelectorNodesBySelectorIdsFilteredAndPaginated(gomock.Any(), gomock.Any(), gomock.Any(), 0, 0, 1).
->>>>>>> f3a44d4f
+						GetSelectorNodesBySelectorIdsFilteredAndPaginated(gomock.Any(), model.SQLFilter{}, model.Sort{}, 0, 0, 1).
 						Return([]model.AssetGroupSelectorNode{}, 0, nil)
 					mockGraphDb.EXPECT().
 						GetFilteredAndSortedNodesPaginated(orderCriteria, gomock.Any(), gomock.Any(), gomock.Any()).
@@ -2658,11 +2642,7 @@
 						GetAssetGroupTagSelectorBySelectorId(gomock.Any(), 1).
 						Return(assetGroupSelector, nil)
 					mockDB.EXPECT().
-<<<<<<< HEAD
-						GetSelectorNodesBySelectorIdsFilteredAndPaginated(gomock.Any(), model.SQLFilter{}, defaultSort, 0, 5, 1).
-=======
-						GetSelectorNodesBySelectorIdsFilteredAndPaginated(gomock.Any(), gomock.Any(), gomock.Any(), 0, 0, 1).
->>>>>>> f3a44d4f
+						GetSelectorNodesBySelectorIdsFilteredAndPaginated(gomock.Any(), model.SQLFilter{}, model.Sort{}, 0, 0, 1).
 						Return([]model.AssetGroupSelectorNode{}, 0, nil)
 					mockGraphDb.EXPECT().
 						GetFilteredAndSortedNodesPaginated(gomock.Any(), gomock.Any(), gomock.Any(), gomock.Eq(5)).
@@ -2691,11 +2671,7 @@
 						GetAssetGroupTagSelectorBySelectorId(gomock.Any(), 1).
 						Return(assetGroupSelector, nil)
 					mockDB.EXPECT().
-<<<<<<< HEAD
-						GetSelectorNodesBySelectorIdsFilteredAndPaginated(gomock.Any(), model.SQLFilter{}, defaultSort, 100, v2.AssetGroupTagDefaultLimit, 1).
-=======
-						GetSelectorNodesBySelectorIdsFilteredAndPaginated(gomock.Any(), gomock.Any(), gomock.Any(), 0, 0, 1).
->>>>>>> f3a44d4f
+						GetSelectorNodesBySelectorIdsFilteredAndPaginated(gomock.Any(), model.SQLFilter{}, model.Sort{}, 0, 0, 1).
 						Return([]model.AssetGroupSelectorNode{}, 0, nil)
 					mockGraphDb.EXPECT().
 						GetFilteredAndSortedNodesPaginated(gomock.Any(), gomock.Any(), gomock.Eq(100), gomock.Any()).
@@ -2758,11 +2734,7 @@
 						GetAssetGroupTagSelectorBySelectorId(gomock.Any(), 1).
 						Return(assetGroupSelector, nil)
 					mockDB.EXPECT().
-<<<<<<< HEAD
-						GetSelectorNodesBySelectorIdsFilteredAndPaginated(gomock.Any(), model.SQLFilter{}, defaultSort, 0, v2.AssetGroupTagDefaultLimit, 1).
-=======
-						GetSelectorNodesBySelectorIdsFilteredAndPaginated(gomock.Any(), gomock.Any(), gomock.Any(), 0, 0, 1).
->>>>>>> f3a44d4f
+						GetSelectorNodesBySelectorIdsFilteredAndPaginated(gomock.Any(), model.SQLFilter{}, model.Sort{}, 0, 0, 1).
 						Return([]model.AssetGroupSelectorNode{
 							{
 								NodeId:          1,
