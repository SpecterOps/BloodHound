// Copyright 2025 Specter Ops, Inc.
//
// Licensed under the Apache License, Version 2.0
// you may not use this file except in compliance with the License.
// You may obtain a copy of the License at
//
//     http://www.apache.org/licenses/LICENSE-2.0
//
// Unless required by applicable law or agreed to in writing, software
// distributed under the License is distributed on an "AS IS" BASIS,
// WITHOUT WARRANTIES OR CONDITIONS OF ANY KIND, either express or implied.
// See the License for the specific language governing permissions and
// limitations under the License.
//
// SPDX-License-Identifier: Apache-2.0

package v2_test

import (
	"encoding/json"
	"errors"
	"fmt"
	"io"
	"net/http"
	"net/http/httptest"
	"net/url"
	"strconv"
	"testing"
	"time"

	uuid2 "github.com/gofrs/uuid"
	"github.com/gorilla/mux"
	"github.com/specterops/bloodhound/dawgs/graph"
	"github.com/specterops/bloodhound/graphschema/ad"
	"github.com/specterops/bloodhound/headers"
	"github.com/specterops/bloodhound/mediatypes"
	"github.com/specterops/bloodhound/src/api"
	v2 "github.com/specterops/bloodhound/src/api/v2"
	"github.com/specterops/bloodhound/src/api/v2/apitest"
	"github.com/specterops/bloodhound/src/database"
	mocks_db "github.com/specterops/bloodhound/src/database/mocks"
	"github.com/specterops/bloodhound/src/database/types"
	"github.com/specterops/bloodhound/src/database/types/null"
	"github.com/specterops/bloodhound/src/model"
	"github.com/specterops/bloodhound/src/model/appcfg"
	"github.com/specterops/bloodhound/src/queries"
	mocks_graph "github.com/specterops/bloodhound/src/queries/mocks"
	"github.com/stretchr/testify/require"
	"go.uber.org/mock/gomock"
)

func TestResources_GetAssetGroupTags(t *testing.T) {
	const queryParamTagType = "type"
	var (
		mockCtrl      = gomock.NewController(t)
		mockDB        = mocks_db.NewMockDatabase(mockCtrl)
		mockGraphDb   = mocks_graph.NewMockGraph(mockCtrl)
		resourcesInst = v2.Resources{
			DB:         mockDB,
			GraphQuery: mockGraphDb,
		}
	)

	defer mockCtrl.Finish()

	apitest.
		NewHarness(t, resourcesInst.GetAssetGroupTags).
		Run([]apitest.Case{
			{
				Name: "InvalidTagType",
				Input: func(input *apitest.Input) {
					apitest.AddQueryParam(input, queryParamTagType, "123456")
				},
				Setup: func() {
					mockDB.EXPECT().
						GetAssetGroupTags(gomock.Any(), gomock.Any()).
						Return(model.AssetGroupTags{}, database.ErrNotFound)
				},
				Test: func(output apitest.Output) {
					resp := v2.GetAssetGroupTagsResponse{}
					apitest.StatusCode(output, http.StatusOK)
					apitest.UnmarshalData(output, &resp)
					apitest.Equal(output, 0, len(resp.Tags))
				},
			},
			{
				Name: "InvalidIncludeCounts",
				Input: func(input *apitest.Input) {
					apitest.AddQueryParam(input, api.QueryParameterIncludeCounts, "blah")
				},
				Test: func(output apitest.Output) {
					apitest.StatusCode(output, http.StatusBadRequest)
				},
			},
			{
				Name: "DatabaseError",
				Setup: func() {
					mockDB.EXPECT().
						GetAssetGroupTags(gomock.Any(), gomock.Any()).
						Return(model.AssetGroupTags{}, errors.New("failure"))
				},
				Test: func(output apitest.Output) {
					apitest.StatusCode(output, http.StatusInternalServerError)
					apitest.BodyContains(output, api.ErrorResponseDetailsInternalServerError)
				},
			},
			{
				Name: "NoResults",
				Setup: func() {
					mockDB.EXPECT().
						GetAssetGroupTags(gomock.Any(), gomock.Any()).
						Return(model.AssetGroupTags{}, database.ErrNotFound)
				},
				Test: func(output apitest.Output) {
					resp := v2.GetAssetGroupTagsResponse{}
					apitest.StatusCode(output, http.StatusOK)
					apitest.UnmarshalData(output, &resp)
					apitest.Equal(output, 0, len(resp.Tags))
				},
			},
			{
				Name: "TagTypeLabel",
				Input: func(input *apitest.Input) {
					apitest.AddQueryParam(input, queryParamTagType, "eq:2") // model.AssetGroupTagTypeLabel
				},
				Setup: func() {
					mockDB.EXPECT().
						GetAssetGroupTags(gomock.Any(), model.SQLFilter{
							SQLString: "type = ?",
							Params:    []any{strconv.Itoa(int(model.AssetGroupTagTypeLabel))},
						}).
						Return(model.AssetGroupTags{
							model.AssetGroupTag{ID: 1, Type: model.AssetGroupTagTypeLabel},
							model.AssetGroupTag{ID: 2, Type: model.AssetGroupTagTypeLabel},
						}, nil)
				},
				Test: func(output apitest.Output) {
					resp := v2.GetAssetGroupTagsResponse{}
					apitest.StatusCode(output, http.StatusOK)
					apitest.UnmarshalData(output, &resp)
					apitest.Equal(output, 2, len(resp.Tags))
					for _, t := range resp.Tags {
						apitest.Equal(output, model.AssetGroupTagTypeLabel, t.Type)
					}
				},
			},
			{
				Name: "TagTypeTier",
				Input: func(input *apitest.Input) {
					apitest.AddQueryParam(input, queryParamTagType, "eq:1") // model.AssetGroupTagTypeTier
				},
				Setup: func() {
					mockDB.EXPECT().
						GetAssetGroupTags(gomock.Any(), model.SQLFilter{
							SQLString: "type = ?",
							Params:    []any{strconv.Itoa(int(model.AssetGroupTagTypeTier))},
						}).
						Return(model.AssetGroupTags{
							model.AssetGroupTag{ID: 1, Type: model.AssetGroupTagTypeTier},
							model.AssetGroupTag{ID: 2, Type: model.AssetGroupTagTypeTier},
						}, nil)
				},
				Test: func(output apitest.Output) {
					resp := v2.GetAssetGroupTagsResponse{}
					apitest.StatusCode(output, http.StatusOK)
					apitest.UnmarshalData(output, &resp)
					apitest.Equal(output, 2, len(resp.Tags))
					for _, t := range resp.Tags {
						apitest.Equal(output, model.AssetGroupTagTypeTier, t.Type)
					}
				},
			},
			{
				Name: "TagTypeDefault",
				Setup: func() {
					mockDB.EXPECT().
						GetAssetGroupTags(gomock.Any(), model.SQLFilter{}).
						Return(model.AssetGroupTags{
							model.AssetGroupTag{ID: 1, Type: model.AssetGroupTagTypeLabel},
							model.AssetGroupTag{ID: 2, Type: model.AssetGroupTagTypeLabel},
							model.AssetGroupTag{ID: 3, Type: model.AssetGroupTagTypeTier},
							model.AssetGroupTag{ID: 4, Type: model.AssetGroupTagTypeTier},
						}, nil)
				},
				Test: func(output apitest.Output) {
					resp := v2.GetAssetGroupTagsResponse{}
					apitest.StatusCode(output, http.StatusOK)
					apitest.UnmarshalData(output, &resp)
					apitest.Equal(output, 4, len(resp.Tags))
					tierCount := 0
					for _, t := range resp.Tags {
						if t.Type == model.AssetGroupTagTypeTier {
							apitest.Equal(output, model.AssetGroupTagTypeTier, t.Type)
							tierCount++
						} else {
							apitest.Equal(output, model.AssetGroupTagTypeLabel, t.Type)
						}
					}
					apitest.Equal(output, 2, tierCount)
				},
			},
			{
				Name: "IncludeCounts Selector counts",
				Input: func(input *apitest.Input) {
					apitest.AddQueryParam(input, api.QueryParameterIncludeCounts, "true")
				},
				Setup: func() {
					mockDB.EXPECT().
						GetAssetGroupTags(gomock.Any(), gomock.Any()).
						Return(model.AssetGroupTags{
							model.AssetGroupTag{ID: 1, Type: model.AssetGroupTagTypeTier},
							model.AssetGroupTag{ID: 2, Type: model.AssetGroupTagTypeTier},
							model.AssetGroupTag{ID: 3, Type: model.AssetGroupTagTypeLabel},
							model.AssetGroupTag{ID: 4, Type: model.AssetGroupTagTypeLabel},
						}, nil)
					mockDB.EXPECT().
						GetAssetGroupTagSelectorCounts(gomock.Any(), []int{1, 2, 3, 4}).
						Return(map[int]int{
							1: 5,
							2: 10,
							3: 0,
							4: 8,
						}, nil)
					mockGraphDb.EXPECT().
						CountNodesByKind(gomock.Any(), gomock.Any()).
						Return(int64(0), nil).Times(4)
				},
				Test: func(output apitest.Output) {
					expectedCounts := map[int]int{
						1: 5,
						2: 10,
						3: 0,
						4: 8,
					}
					resp := v2.GetAssetGroupTagsResponse{}
					apitest.StatusCode(output, http.StatusOK)
					apitest.UnmarshalData(output, &resp)
					apitest.Equal(output, 4, len(resp.Tags))
					for _, t := range resp.Tags {
						expCount, ok := expectedCounts[t.ID]
						apitest.Equal(output, true, ok)
						apitest.Equal(output, false, t.Counts == nil)
						apitest.Equal(output, expCount, t.Counts.Selectors)
					}
				},
			},
			{
				Name: "IncludeCounts member counts",
				Input: func(input *apitest.Input) {
					apitest.AddQueryParam(input, api.QueryParameterIncludeCounts, "true")
				},
				Setup: func() {
					mockDB.EXPECT().
						GetAssetGroupTags(gomock.Any(), gomock.Any()).
						Return(model.AssetGroupTags{
							model.AssetGroupTag{ID: 1, Name: "testlabel", Type: model.AssetGroupTagTypeLabel},
							model.AssetGroupTag{ID: 2, Name: "testtier", Type: model.AssetGroupTagTypeTier},
						}, nil)
					mockDB.EXPECT().
						GetAssetGroupTagSelectorCounts(gomock.Any(), []int{1, 2}).
						Return(map[int]int{
							1: 1,
							2: 1,
						}, nil)
					mockGraphDb.EXPECT().
						CountNodesByKind(gomock.Any(), gomock.Any()).
						Return(int64(6), nil).
						Times(1)
					mockGraphDb.EXPECT().
						CountNodesByKind(gomock.Any(), gomock.Any()).
						Return(int64(4), nil).
						Times(1)
				},
				Test: func(output apitest.Output) {
					expectedMemberCounts := map[int]int64{
						1: 6,
						2: 4,
					}
					resp := v2.GetAssetGroupTagsResponse{}
					apitest.StatusCode(output, http.StatusOK)
					apitest.UnmarshalData(output, &resp)
					apitest.Equal(output, 2, len(resp.Tags))
					for _, t := range resp.Tags {
						expCount, ok := expectedMemberCounts[t.ID]
						apitest.Equal(output, true, ok)
						apitest.Equal(output, false, t.Counts == nil)
						apitest.Equal(output, expCount, t.Counts.Members)
					}
				},
			},
		})
}

func TestResources_CreateAssetGroupTagSelector(t *testing.T) {
	var (
		mockCtrl      = gomock.NewController(t)
		mockDB        = mocks_db.NewMockDatabase(mockCtrl)
		mockGraphDb   = mocks_graph.NewMockGraph(mockCtrl)
		resourcesInst = v2.Resources{
			DB:         mockDB,
			GraphQuery: mockGraphDb,
		}
		user    = setupUser()
		userCtx = setupUserCtx(user)
	)

	defer mockCtrl.Finish()

	apitest.
		NewHarness(t, resourcesInst.CreateAssetGroupTagSelector).
		Run([]apitest.Case{
			{
				Name: "BadRequest",
				Input: func(input *apitest.Input) {
					apitest.SetContext(input, userCtx)
					apitest.SetURLVar(input, api.URIPathVariableAssetGroupTagID, "1")
					apitest.BodyString(input, `{"name":["BadRequest"]}`)
				},
				Setup: func() {
					mockDB.EXPECT().GetAssetGroupTag(gomock.Any(), gomock.Any()).
						Return(model.AssetGroupTag{}, nil).Times(1)
				},
				Test: func(output apitest.Output) {
					apitest.StatusCode(output, http.StatusBadRequest)
					apitest.BodyContains(output, api.ErrorResponsePayloadUnmarshalError)
				},
			},
			{
				Name: "MissingName",
				Input: func(input *apitest.Input) {
					apitest.SetContext(input, userCtx)
					apitest.SetURLVar(input, api.URIPathVariableAssetGroupTagID, "1")
					apitest.BodyStruct(input, model.AssetGroupTagSelector{
						Description: "Test selector description",
						Seeds: []model.SelectorSeed{
							{Type: model.SelectorTypeCypher, Value: "this should be a string of cypher"},
						},
						IsDefault:   false,
						AutoCertify: null.BoolFrom(false),
					})
				},
				Setup: func() {
					mockDB.EXPECT().GetAssetGroupTag(gomock.Any(), gomock.Any()).
						Return(model.AssetGroupTag{}, nil).Times(1)
				},
				Test: func(output apitest.Output) {
					apitest.StatusCode(output, http.StatusBadRequest)
					apitest.BodyContains(output, "Name: property is required")
				},
			},
			{
				Name: "MissingSeedsList",
				Input: func(input *apitest.Input) {
					apitest.SetContext(input, userCtx)
					apitest.SetURLVar(input, api.URIPathVariableAssetGroupTagID, "1")
					apitest.BodyStruct(input, model.AssetGroupTagSelector{
						Name:        "TestSelector",
						Description: "Test selector description",
						IsDefault:   false,
						AutoCertify: null.BoolFrom(false),
					})
				},
				Setup: func() {
					mockDB.EXPECT().GetAssetGroupTag(gomock.Any(), gomock.Any()).
						Return(model.AssetGroupTag{}, nil).Times(1)
				},
				Test: func(output apitest.Output) {
					apitest.StatusCode(output, http.StatusBadRequest)
					apitest.BodyContains(output, "Seeds: property is required")
				},
			},
			{
				Name: "MissingUrlId",
				Input: func(input *apitest.Input) {
					apitest.SetContext(input, userCtx)
					apitest.BodyStruct(input, model.AssetGroupTagSelector{
						Name:        "TestSelector",
						Description: "Test selector description",
						Seeds: []model.SelectorSeed{
							{Type: model.SelectorTypeCypher, Value: "this should be a string of cypher"},
						},
						IsDefault:   false,
						AutoCertify: null.BoolFrom(false),
					})
				},
				Test: func(output apitest.Output) {
					apitest.StatusCode(output, http.StatusNotFound)
					apitest.BodyContains(output, api.ErrorResponseDetailsIDMalformed)
				},
			},
			{
				Name: "InvalidUrlId",
				Input: func(input *apitest.Input) {
					apitest.SetContext(input, userCtx)
					apitest.SetURLVar(input, api.URIPathVariableAssetGroupTagID, "non-numeric")
					apitest.BodyStruct(input, model.AssetGroupTagSelector{
						Name:        "TestSelector",
						Description: "Test selector description",
						Seeds: []model.SelectorSeed{
							{Type: model.SelectorTypeCypher, Value: "this should be a string of cypher"},
						},
						IsDefault:   false,
						AutoCertify: null.BoolFrom(false),
					})
				},
				Test: func(output apitest.Output) {
					apitest.StatusCode(output, http.StatusNotFound)
					apitest.BodyContains(output, api.ErrorResponseDetailsIDMalformed)
				},
			},
			{
				Name: "NonExistentTagUrlId",
				Input: func(input *apitest.Input) {
					apitest.SetContext(input, userCtx)
					apitest.SetURLVar(input, api.URIPathVariableAssetGroupTagID, "1234")
					apitest.BodyStruct(input, model.AssetGroupTagSelector{
						Name:        "TestSelector",
						Description: "Test selector description",
						Seeds: []model.SelectorSeed{
							{Type: model.SelectorTypeCypher, Value: "this should be a string of cypher"},
						},
						IsDefault:   false,
						AutoCertify: null.BoolFrom(false),
					})
				},
				Setup: func() {
					mockDB.EXPECT().GetAssetGroupTag(gomock.Any(), gomock.Any()).
						Return(model.AssetGroupTag{}, database.ErrNotFound).Times(1)
				},
				Test: func(output apitest.Output) {
					apitest.StatusCode(output, http.StatusNotFound)
					apitest.BodyContains(output, api.ErrorResponseDetailsResourceNotFound)
				},
			},
			{
				Name: "DatabaseError",
				Input: func(input *apitest.Input) {
					apitest.SetContext(input, userCtx)
					apitest.SetURLVar(input, api.URIPathVariableAssetGroupTagID, "1")
					apitest.BodyStruct(input, model.AssetGroupTagSelector{
						Name:        "TestSelector",
						Description: "Test selector description",
						Seeds: []model.SelectorSeed{
							{Type: model.SelectorTypeCypher, Value: "this should be a string of cypher"},
						},
						IsDefault:   false,
						AutoCertify: null.BoolFrom(false),
					})
				},
				Setup: func() {
					mockGraphDb.EXPECT().
						PrepareCypherQuery(gomock.Any(), gomock.Any()).
						Return(queries.PreparedQuery{}, nil).Times(1)
					mockDB.EXPECT().
						CreateAssetGroupTagSelector(gomock.Any(), gomock.Any(), gomock.Any(), gomock.Any(), gomock.Any(), gomock.Any(), gomock.Any(), gomock.Any(), gomock.Any()).
						Return(model.AssetGroupTagSelector{}, errors.New("failure")).Times(1)
					mockDB.EXPECT().GetAssetGroupTag(gomock.Any(), gomock.Any()).
						Return(model.AssetGroupTag{}, nil).Times(1)
				},
				Test: func(output apitest.Output) {
					apitest.StatusCode(output, http.StatusInternalServerError)
					apitest.BodyContains(output, api.ErrorResponseDetailsInternalServerError)
				},
			},
			{
				Name: "InvalidCypher",
				Input: func(input *apitest.Input) {
					apitest.SetContext(input, userCtx)
					apitest.SetURLVar(input, api.URIPathVariableAssetGroupTagID, "1")
					apitest.BodyStruct(input, model.AssetGroupTagSelector{
						Name:        "TestSelector",
						Description: "Test selector description",
						Seeds: []model.SelectorSeed{
							{Type: model.SelectorTypeCypher, Value: "cypher that's too complex"},
						},
						IsDefault:   false,
						AutoCertify: null.BoolFrom(false),
					})
				},
				Setup: func() {
					mockDB.EXPECT().GetAssetGroupTag(gomock.Any(), gomock.Any()).
						Return(model.AssetGroupTag{}, nil).Times(1)
					mockGraphDb.EXPECT().
						PrepareCypherQuery(gomock.Any(), gomock.Any()).
						Return(queries.PreparedQuery{}, queries.ErrCypherQueryTooComplex).Times(1)

				},
				Test: func(output apitest.Output) {
					apitest.StatusCode(output, http.StatusBadRequest)
				},
			},
			{
				Name: "InvalidSeedType",
				Input: func(input *apitest.Input) {
					apitest.SetContext(input, userCtx)
					apitest.SetURLVar(input, api.URIPathVariableAssetGroupTagID, "1")
					apitest.BodyStruct(input, model.AssetGroupTagSelector{
						Name:        "TestSelector",
						Description: "Test selector description",
						Seeds: []model.SelectorSeed{
							{Type: 0, Value: ""},
						},
						IsDefault:   false,
						AutoCertify: null.BoolFrom(false),
					})
				},
				Setup: func() {
					mockDB.EXPECT().GetAssetGroupTag(gomock.Any(), gomock.Any()).
						Return(model.AssetGroupTag{}, nil).Times(1)
				},
				Test: func(output apitest.Output) {
					apitest.StatusCode(output, http.StatusBadRequest)
				},
			},
			{
				Name: "Success",
				Input: func(input *apitest.Input) {
					apitest.SetContext(input, userCtx)
					apitest.SetURLVar(input, api.URIPathVariableAssetGroupTagID, "1")
					apitest.BodyStruct(input, model.AssetGroupTagSelector{
						Name:        "TestSelector",
						Description: "Test selector description",
						Seeds: []model.SelectorSeed{
							{Type: model.SelectorTypeCypher, Value: "MATCH (n:User) RETURN n LIMIT 1;"},
						},
						IsDefault:   false,
						AutoCertify: null.BoolFrom(false),
					})
				},
				Setup: func() {
					value, _ := types.NewJSONBObject(map[string]any{"enabled": true})
					mockDB.EXPECT().
						GetConfigurationParameter(gomock.Any(), gomock.Any()).
						Return(appcfg.Parameter{Key: appcfg.ScheduledAnalysis, Value: value}, nil).Times(1)
					mockDB.EXPECT().
						CreateAssetGroupTagSelector(gomock.Any(), gomock.Any(), gomock.Any(), gomock.Any(), gomock.Any(), gomock.Any(), gomock.Any(), gomock.Any(), gomock.Any()).
						Return(model.AssetGroupTagSelector{Name: "TestSelector"}, nil).Times(1)
					mockDB.EXPECT().GetAssetGroupTag(gomock.Any(), gomock.Any()).
						Return(model.AssetGroupTag{}, nil).Times(1)

					mockGraphDb.EXPECT().
						PrepareCypherQuery(gomock.Any(), gomock.Any()).
						Return(queries.PreparedQuery{}, nil).Times(1)

				},
				Test: func(output apitest.Output) {
					apitest.StatusCode(output, http.StatusCreated)
				},
			},
		})
}

func TestDatabase_GetAssetGroupTag(t *testing.T) {
	var (
		mockCtrl    = gomock.NewController(t)
		mockDB      = mocks_db.NewMockDatabase(mockCtrl)
		mockGraphDb = mocks_graph.NewMockGraph(mockCtrl)
		resources   = v2.Resources{
			DB:         mockDB,
			GraphQuery: mockGraphDb,
		}
	)

	defer mockCtrl.Finish()

	userId, err := uuid2.NewV4()
	require.Nil(t, err)

	endpoint := "/api/v2/asset-group-tags/%s"
	assetGroupTagId := "5"

	t.Run("successfully got asset group tag", func(t *testing.T) {
		mockDB.EXPECT().GetAssetGroupTag(gomock.Any(), int(5)).Return(model.AssetGroupTag{
			ID:             5,
			Name:           "test tag 5",
			Description:    "some description",
			RequireCertify: null.BoolFrom(true),
		}, nil)

		req, err := http.NewRequestWithContext(createContextWithOwnerId(userId), "GET", fmt.Sprintf(endpoint, assetGroupTagId), nil)
		require.Nil(t, err)

		req.Header.Set(headers.ContentType.String(), mediatypes.ApplicationJson.String())
		req = mux.SetURLVars(req, map[string]string{api.URIPathVariableAssetGroupTagID: assetGroupTagId})

		response := httptest.NewRecorder()
		handler := http.HandlerFunc(resources.GetAssetGroupTag)

		handler.ServeHTTP(response, req)
		require.Equal(t, http.StatusOK, response.Code)

		bodyBytes, err := io.ReadAll(response.Body)
		require.Nil(t, err)

		var temp struct {
			Data struct {
				Tag model.AssetGroupTag `json:"tag"`
			} `json:"data"`
		}
		err = json.Unmarshal(bodyBytes, &temp)
		require.Nil(t, err)

		parsedTime, err := time.Parse(time.RFC3339, "0001-01-01T00:00:00Z")
		require.Nil(t, err)

		require.Equal(t, model.AssetGroupTag{
			ID:             5,
			Type:           0,
			KindId:         0,
			Name:           "test tag 5",
			Description:    "some description",
			CreatedAt:      parsedTime,
			CreatedBy:      "",
			UpdatedAt:      parsedTime,
			UpdatedBy:      "",
			DeletedAt:      null.Time{},
			DeletedBy:      null.String{},
			Position:       null.Int32{},
			RequireCertify: null.BoolFrom(true),
		}, temp.Data.Tag)
	})

	t.Run("asset group tag doesn't exist error", func(t *testing.T) {
		mockDB.EXPECT().GetAssetGroupTag(gomock.Any(), gomock.Any()).Return(model.AssetGroupTag{}, database.ErrNotFound)

		req, err := http.NewRequestWithContext(createContextWithOwnerId(userId), "GET", fmt.Sprintf(endpoint, assetGroupTagId), nil)
		require.Nil(t, err)

		req.Header.Set(headers.ContentType.String(), mediatypes.ApplicationJson.String())
		req = mux.SetURLVars(req, map[string]string{api.URIPathVariableAssetGroupTagID: assetGroupTagId})

		response := httptest.NewRecorder()
		handler := http.HandlerFunc(resources.GetAssetGroupTag)

		handler.ServeHTTP(response, req)
		require.Equal(t, http.StatusNotFound, response.Code)
	})

	t.Run("id malformed error", func(t *testing.T) {
		req, err := http.NewRequestWithContext(createContextWithOwnerId(userId), "GET", fmt.Sprintf(endpoint, assetGroupTagId), nil)
		require.Nil(t, err)

		req.Header.Set(headers.ContentType.String(), mediatypes.ApplicationJson.String())

		router := mux.NewRouter()
		router.HandleFunc("/api/v2/asset-group-tags/{5}", resources.GetAssetGroupTag).Methods("GET")

		response := httptest.NewRecorder()
		router.ServeHTTP(response, req)

		require.Equal(t, http.StatusNotFound, response.Code)
		require.Contains(t, response.Body.String(), api.ErrorResponseDetailsIDMalformed)
	})
}

func TestResources_UpdateAssetGroupTagSelector(t *testing.T) {
	var (
		mockCtrl      = gomock.NewController(t)
		mockDB        = mocks_db.NewMockDatabase(mockCtrl)
		mockGraphDb   = mocks_graph.NewMockGraph(mockCtrl)
		resourcesInst = v2.Resources{
			DB:         mockDB,
			GraphQuery: mockGraphDb,
		}
		user    = setupUser()
		userCtx = setupUserCtx(user)
	)

	defer mockCtrl.Finish()

	apitest.
		NewHarness(t, resourcesInst.UpdateAssetGroupTagSelector).
		Run([]apitest.Case{
			{
				Name: "BadRequest",
				Input: func(input *apitest.Input) {
					apitest.SetContext(input, userCtx)
					apitest.SetURLVar(input, api.URIPathVariableAssetGroupTagID, "1")
					apitest.SetURLVar(input, api.URIPathVariableAssetGroupTagSelectorID, "1")
					apitest.BodyString(input, `{"name":["BadRequest"]}`)
				},
				Setup: func() {
					mockDB.EXPECT().GetAssetGroupTag(gomock.Any(), gomock.Any()).
						Return(model.AssetGroupTag{ID: 1}, nil).Times(1)
					mockDB.EXPECT().GetAssetGroupTagSelectorBySelectorId(gomock.Any(), gomock.Any()).
						Return(model.AssetGroupTagSelector{AssetGroupTagId: 1}, nil).Times(1)
				},
				Test: func(output apitest.Output) {
					apitest.StatusCode(output, http.StatusBadRequest)
					apitest.BodyContains(output, api.ErrorResponsePayloadUnmarshalError)
				},
			},
			{
				Name: "MissingTagUrlId",
				Input: func(input *apitest.Input) {
					apitest.SetContext(input, userCtx)
					apitest.SetURLVar(input, api.URIPathVariableAssetGroupTagSelectorID, "1")
					apitest.BodyStruct(input, model.AssetGroupTagSelector{
						Name:        "TestSelector",
						Description: "Test selector description",
						AutoCertify: null.BoolFrom(false),
					})
				},
				Test: func(output apitest.Output) {
					apitest.StatusCode(output, http.StatusNotFound)
					apitest.BodyContains(output, api.ErrorResponseDetailsIDMalformed)
				},
			},
			{
				Name: "InvalidTagUrlId",
				Input: func(input *apitest.Input) {
					apitest.SetContext(input, userCtx)
					apitest.SetURLVar(input, api.URIPathVariableAssetGroupTagID, "non-numeric")
					apitest.SetURLVar(input, api.URIPathVariableAssetGroupTagSelectorID, "1")
					apitest.BodyStruct(input, model.AssetGroupTagSelector{
						Name:        "TestSelector",
						Description: "Test selector description",
						AutoCertify: null.BoolFrom(false),
					})
				},
				Test: func(output apitest.Output) {
					apitest.StatusCode(output, http.StatusNotFound)
					apitest.BodyContains(output, api.ErrorResponseDetailsIDMalformed)
				},
			},
			{
				Name: "MissingSelectorUrlId",
				Input: func(input *apitest.Input) {
					apitest.SetContext(input, userCtx)
					apitest.SetURLVar(input, api.URIPathVariableAssetGroupTagID, "1")
					apitest.BodyStruct(input, model.AssetGroupTagSelector{
						Name:        "TestSelector",
						Description: "Test selector description",
						AutoCertify: null.BoolFrom(false),
					})
				},
				Setup: func() {
					mockDB.EXPECT().GetAssetGroupTag(gomock.Any(), gomock.Any()).
						Return(model.AssetGroupTag{ID: 1}, nil).Times(1)
				},
				Test: func(output apitest.Output) {
					apitest.StatusCode(output, http.StatusNotFound)
					apitest.BodyContains(output, api.ErrorResponseDetailsIDMalformed)
				},
			},
			{
				Name: "InvalidSelectorUrlId",
				Input: func(input *apitest.Input) {
					apitest.SetContext(input, userCtx)
					apitest.SetURLVar(input, api.URIPathVariableAssetGroupTagID, "1")
					apitest.SetURLVar(input, api.URIPathVariableAssetGroupTagSelectorID, "non-numeric")
					apitest.BodyStruct(input, model.AssetGroupTagSelector{
						Name:        "TestSelector",
						Description: "Test selector description",
						AutoCertify: null.BoolFrom(false),
					})
				},
				Setup: func() {
					mockDB.EXPECT().GetAssetGroupTag(gomock.Any(), gomock.Any()).
						Return(model.AssetGroupTag{ID: 1}, nil).Times(1)
				},
				Test: func(output apitest.Output) {
					apitest.StatusCode(output, http.StatusNotFound)
					apitest.BodyContains(output, api.ErrorResponseDetailsIDMalformed)
				},
			},
			{
				Name: "NonExistentTagUrlId",
				Input: func(input *apitest.Input) {
					apitest.SetContext(input, userCtx)
					apitest.SetURLVar(input, api.URIPathVariableAssetGroupTagID, "1234")
					apitest.BodyStruct(input, model.AssetGroupTagSelector{
						Name:        "TestSelector",
						Description: "Test selector description",
						AutoCertify: null.BoolFrom(false),
					})
				},
				Setup: func() {
					mockDB.EXPECT().GetAssetGroupTag(gomock.Any(), gomock.Any()).
						Return(model.AssetGroupTag{ID: 1}, database.ErrNotFound).Times(1)
				},
				Test: func(output apitest.Output) {
					apitest.StatusCode(output, http.StatusNotFound)
					apitest.BodyContains(output, api.ErrorResponseDetailsResourceNotFound)
				},
			},
			{
				Name: "NonExistentSelectorUrlId",
				Input: func(input *apitest.Input) {
					apitest.SetContext(input, userCtx)
					apitest.SetURLVar(input, api.URIPathVariableAssetGroupTagID, "1")
					apitest.SetURLVar(input, api.URIPathVariableAssetGroupTagSelectorID, "1234")
					apitest.BodyStruct(input, model.AssetGroupTagSelector{
						Name:        "TestSelector",
						Description: "Test selector description",
						AutoCertify: null.BoolFrom(false),
					})
				},
				Setup: func() {
					mockDB.EXPECT().GetAssetGroupTag(gomock.Any(), gomock.Any()).
						Return(model.AssetGroupTag{ID: 1}, nil).Times(1)
					mockDB.EXPECT().GetAssetGroupTagSelectorBySelectorId(gomock.Any(), gomock.Any()).
						Return(model.AssetGroupTagSelector{AssetGroupTagId: 1}, database.ErrNotFound).Times(1)
				},
				Test: func(output apitest.Output) {
					apitest.StatusCode(output, http.StatusNotFound)
					apitest.BodyContains(output, api.ErrorResponseDetailsResourceNotFound)
				},
			},
			{
				Name: "CannotUpdateNameOnDefaultSelector",
				Input: func(input *apitest.Input) {
					apitest.SetContext(input, userCtx)
					apitest.SetURLVar(input, api.URIPathVariableAssetGroupTagID, "1")
					apitest.SetURLVar(input, api.URIPathVariableAssetGroupTagSelectorID, "1")
					apitest.BodyStruct(input, model.AssetGroupTagSelector{
						Name: "TestSelector",
					})
				},
				Setup: func() {
					mockDB.EXPECT().GetAssetGroupTag(gomock.Any(), gomock.Any()).
						Return(model.AssetGroupTag{ID: 1}, nil).Times(1)
					mockDB.EXPECT().GetAssetGroupTagSelectorBySelectorId(gomock.Any(), gomock.Any()).
						Return(model.AssetGroupTagSelector{AssetGroupTagId: 1, IsDefault: true}, nil).Times(1)

					mockGraphDb.EXPECT().
						PrepareCypherQuery(gomock.Any(), gomock.Any()).
						Return(queries.PreparedQuery{}, nil).Times(1)
				},
				Test: func(output apitest.Output) {
					apitest.StatusCode(output, http.StatusForbidden)
					apitest.BodyContains(output, "default selectors only support modifying auto_certify and disabled_at")
				},
			},
			{
				Name: "DatabaseError",
				Input: func(input *apitest.Input) {
					apitest.SetContext(input, userCtx)
					apitest.SetURLVar(input, api.URIPathVariableAssetGroupTagID, "1")
					apitest.SetURLVar(input, api.URIPathVariableAssetGroupTagSelectorID, "1")
					apitest.BodyStruct(input, model.AssetGroupTagSelector{
						Name:        "TestSelector",
						Description: "Test selector description",
						Seeds: []model.SelectorSeed{
							{Type: model.SelectorTypeCypher, Value: "this should be a string of cypher"},
						},
						IsDefault:   false,
						AutoCertify: null.BoolFrom(false),
					})
				},
				Setup: func() {
					mockDB.EXPECT().UpdateAssetGroupTagSelector(gomock.Any(), gomock.Any(), gomock.Any()).
						Return(model.AssetGroupTagSelector{}, errors.New("failure")).Times(1)
					mockDB.EXPECT().GetAssetGroupTag(gomock.Any(), gomock.Any()).
						Return(model.AssetGroupTag{ID: 1}, nil).Times(1)
					mockDB.EXPECT().GetAssetGroupTagSelectorBySelectorId(gomock.Any(), gomock.Any()).
						Return(model.AssetGroupTagSelector{AssetGroupTagId: 1}, nil).Times(1)
				},
				Test: func(output apitest.Output) {
					apitest.StatusCode(output, http.StatusInternalServerError)
					apitest.BodyContains(output, api.ErrorResponseDetailsInternalServerError)
				},
			},
			{
				Name: "Success",
				Input: func(input *apitest.Input) {
					apitest.SetContext(input, userCtx)
					apitest.SetURLVar(input, api.URIPathVariableAssetGroupTagID, "1")
					apitest.SetURLVar(input, api.URIPathVariableAssetGroupTagSelectorID, "1")
					apitest.BodyStruct(input, model.AssetGroupTagSelector{
						Name:        "TestSelector",
						Description: "Test selector description",
						Seeds: []model.SelectorSeed{
							{Type: model.SelectorTypeCypher, Value: "MATCH (n:User) RETURN n LIMIT 1;"},
						},
						IsDefault:   false,
						AutoCertify: null.BoolFrom(false),
					})
				},
				Setup: func() {
					value, _ := types.NewJSONBObject(map[string]any{"enabled": true})
					mockDB.EXPECT().
						GetConfigurationParameter(gomock.Any(), gomock.Any()).
						Return(appcfg.Parameter{Key: appcfg.ScheduledAnalysis, Value: value}, nil).Times(1)
					mockDB.EXPECT().
						UpdateAssetGroupTagSelector(gomock.Any(), gomock.Any(), gomock.Any()).
						Return(model.AssetGroupTagSelector{Name: "TestSelector"}, nil).Times(1)
					mockDB.EXPECT().GetAssetGroupTag(gomock.Any(), gomock.Any()).
						Return(model.AssetGroupTag{ID: 1}, nil).Times(1)
					mockDB.EXPECT().GetAssetGroupTagSelectorBySelectorId(gomock.Any(), gomock.Any()).
						Return(model.AssetGroupTagSelector{AssetGroupTagId: 1}, nil).Times(1)

					mockGraphDb.EXPECT().
						PrepareCypherQuery(gomock.Any(), gomock.Any()).
						Return(queries.PreparedQuery{}, nil).Times(1)
				},
				Test: func(output apitest.Output) {
					apitest.StatusCode(output, http.StatusOK)
				},
			},
		})
}

func TestResources_GetAssetGroupTagSelectors(t *testing.T) {
	var (
		mockCtrl      = gomock.NewController(t)
		mockDB        = mocks_db.NewMockDatabase(mockCtrl)
		resourcesInst = v2.Resources{
			DB: mockDB,
		}
	)
	defer mockCtrl.Finish()

	apitest.
		NewHarness(t, resourcesInst.GetAssetGroupTagSelectors).
		Run([]apitest.Case{
			{
				Name: "Bad Request - Invalid Asset Group Tag ID",
				Input: func(input *apitest.Input) {
					apitest.SetURLVar(input, api.URIPathVariableAssetGroupTagID, "foo")
				},
				Test: func(output apitest.Output) {
					apitest.StatusCode(output, http.StatusNotFound)
					apitest.BodyContains(output, api.ErrorResponseDetailsIDMalformed)
				},
			},
			{
				Name: "DB error - GetAssetGroupTag",
				Input: func(input *apitest.Input) {
					apitest.SetURLVar(input, api.URIPathVariableAssetGroupTagID, "1")
				},
				Setup: func() {
					mockDB.EXPECT().
						GetAssetGroupTag(gomock.Any(), gomock.Any()).
						Return(model.AssetGroupTag{}, database.ErrNotFound).Times(1)
				},
				Test: func(output apitest.Output) {
					apitest.StatusCode(output, http.StatusNotFound)
					apitest.BodyContains(output, api.ErrorResponseDetailsResourceNotFound)
				},
			},
			{
				Name: "DB error - GetAssetGroupTagSelectorsByTagId",
				Input: func(input *apitest.Input) {
					apitest.SetURLVar(input, api.URIPathVariableAssetGroupTagID, "1")
				},
				Setup: func() {
					mockDB.EXPECT().
						GetAssetGroupTagSelectorsByTagId(gomock.Any(), gomock.Any(), gomock.Any(), gomock.Any()).
						Return(model.AssetGroupTagSelectors{}, errors.New("some error")).Times(1)
					mockDB.EXPECT().GetAssetGroupTag(gomock.Any(), gomock.Any()).
						Return(model.AssetGroupTag{}, nil).Times(1)
				},
				Test: func(output apitest.Output) {
					apitest.StatusCode(output, http.StatusInternalServerError)
				},
			},
			{
				Name: "Success",
				Input: func(input *apitest.Input) {
					apitest.SetURLVar(input, api.URIPathVariableAssetGroupTagID, "1")
					apitest.BodyStruct(input, model.AssetGroupTagSelector{
						Name:        "TestSelector",
						Description: "Test selector description",
						Seeds: []model.SelectorSeed{
							{Type: model.SelectorTypeCypher, Value: "MATCH (n:User) RETURN n LIMIT 1;"},
						},
						IsDefault:   false,
						AutoCertify: null.BoolFrom(false),
					})
				},
				Setup: func() {
					mockDB.EXPECT().
						GetAssetGroupTagSelectorsByTagId(gomock.Any(), gomock.Any(), gomock.Any(), gomock.Any()).
						Return(model.AssetGroupTagSelectors{{Name: "Test1", AssetGroupTagId: 1}}, nil).Times(1)
					mockDB.EXPECT().GetAssetGroupTag(gomock.Any(), gomock.Any()).
						Return(model.AssetGroupTag{}, nil).Times(1)
				},
				Test: func(output apitest.Output) {
					apitest.StatusCode(output, http.StatusOK)
					apitest.BodyContains(output, "Test1")
				},
			},
		})
}

func TestResources_DeleteAssetGroupTagSelector(t *testing.T) {
	var (
		mockCtrl      = gomock.NewController(t)
		mockDB        = mocks_db.NewMockDatabase(mockCtrl)
		mockGraphDb   = mocks_graph.NewMockGraph(mockCtrl)
		resourcesInst = v2.Resources{
			DB:         mockDB,
			GraphQuery: mockGraphDb,
		}
		user    = setupUser()
		userCtx = setupUserCtx(user)
	)

	defer mockCtrl.Finish()

	apitest.
		NewHarness(t, resourcesInst.DeleteAssetGroupTagSelector).
		Run([]apitest.Case{
			{
				Name: "MissingTagUrlId",
				Input: func(input *apitest.Input) {
					apitest.SetContext(input, userCtx)
					apitest.SetURLVar(input, api.URIPathVariableAssetGroupTagSelectorID, "1")
				},
				Test: func(output apitest.Output) {
					apitest.StatusCode(output, http.StatusNotFound)
					apitest.BodyContains(output, api.ErrorResponseDetailsIDMalformed)
				},
			},
			{
				Name: "InvalidTagUrlId",
				Input: func(input *apitest.Input) {
					apitest.SetContext(input, userCtx)
					apitest.SetURLVar(input, api.URIPathVariableAssetGroupTagID, "non-numeric")
					apitest.SetURLVar(input, api.URIPathVariableAssetGroupTagSelectorID, "1")
				},
				Test: func(output apitest.Output) {
					apitest.StatusCode(output, http.StatusNotFound)
					apitest.BodyContains(output, api.ErrorResponseDetailsIDMalformed)
				},
			},
			{
				Name: "MissingSelectorUrlId",
				Input: func(input *apitest.Input) {
					apitest.SetContext(input, userCtx)
					apitest.SetURLVar(input, api.URIPathVariableAssetGroupTagID, "1")
				},
				Setup: func() {
					mockDB.EXPECT().GetAssetGroupTag(gomock.Any(), gomock.Any()).
						Return(model.AssetGroupTag{ID: 1}, nil).Times(1)
				},
				Test: func(output apitest.Output) {
					apitest.StatusCode(output, http.StatusNotFound)
					apitest.BodyContains(output, api.ErrorResponseDetailsIDMalformed)
				},
			},
			{
				Name: "InvalidSelectorUrlId",
				Input: func(input *apitest.Input) {
					apitest.SetContext(input, userCtx)
					apitest.SetURLVar(input, api.URIPathVariableAssetGroupTagID, "1")
					apitest.SetURLVar(input, api.URIPathVariableAssetGroupTagSelectorID, "non-numeric")
				},
				Setup: func() {
					mockDB.EXPECT().GetAssetGroupTag(gomock.Any(), gomock.Any()).
						Return(model.AssetGroupTag{ID: 1}, nil).Times(1)
				},
				Test: func(output apitest.Output) {
					apitest.StatusCode(output, http.StatusNotFound)
					apitest.BodyContains(output, api.ErrorResponseDetailsIDMalformed)
				},
			},
			{
				Name: "NonExistentTagUrlId",
				Input: func(input *apitest.Input) {
					apitest.SetContext(input, userCtx)
					apitest.SetURLVar(input, api.URIPathVariableAssetGroupTagID, "1234")
				},
				Setup: func() {
					mockDB.EXPECT().GetAssetGroupTag(gomock.Any(), gomock.Any()).
						Return(model.AssetGroupTag{ID: 1}, database.ErrNotFound).Times(1)
				},
				Test: func(output apitest.Output) {
					apitest.StatusCode(output, http.StatusNotFound)
					apitest.BodyContains(output, api.ErrorResponseDetailsResourceNotFound)
				},
			},
			{
				Name: "NonExistentSelectorUrlId",
				Input: func(input *apitest.Input) {
					apitest.SetContext(input, userCtx)
					apitest.SetURLVar(input, api.URIPathVariableAssetGroupTagID, "1")
					apitest.SetURLVar(input, api.URIPathVariableAssetGroupTagSelectorID, "1234")
				},
				Setup: func() {
					mockDB.EXPECT().GetAssetGroupTag(gomock.Any(), gomock.Any()).
						Return(model.AssetGroupTag{ID: 1}, nil).Times(1)
					mockDB.EXPECT().GetAssetGroupTagSelectorBySelectorId(gomock.Any(), gomock.Any()).
						Return(model.AssetGroupTagSelector{AssetGroupTagId: 1}, database.ErrNotFound).Times(1)
				},
				Test: func(output apitest.Output) {
					apitest.StatusCode(output, http.StatusNotFound)
					apitest.BodyContains(output, api.ErrorResponseDetailsResourceNotFound)
				},
			},
			{
				Name: "CannotDeleteDefaultSelector",
				Input: func(input *apitest.Input) {
					apitest.SetContext(input, userCtx)
					apitest.SetURLVar(input, api.URIPathVariableAssetGroupTagID, "1")
					apitest.SetURLVar(input, api.URIPathVariableAssetGroupTagSelectorID, "1")
				},
				Setup: func() {
					mockDB.EXPECT().GetAssetGroupTag(gomock.Any(), gomock.Any()).
						Return(model.AssetGroupTag{ID: 1}, nil).Times(1)
					mockDB.EXPECT().GetAssetGroupTagSelectorBySelectorId(gomock.Any(), gomock.Any()).
						Return(model.AssetGroupTagSelector{AssetGroupTagId: 1, IsDefault: true}, nil).Times(1)
				},
				Test: func(output apitest.Output) {
					apitest.StatusCode(output, http.StatusForbidden)
					apitest.BodyContains(output, "cannot delete a default selector")
				},
			},
			{
				Name: "DatabaseError",
				Input: func(input *apitest.Input) {
					apitest.SetContext(input, userCtx)
					apitest.SetURLVar(input, api.URIPathVariableAssetGroupTagID, "1")
					apitest.SetURLVar(input, api.URIPathVariableAssetGroupTagSelectorID, "1")
				},
				Setup: func() {
					mockDB.EXPECT().DeleteAssetGroupTagSelector(gomock.Any(), gomock.Any(), gomock.Any()).
						Return(errors.New("failure")).Times(1)
					mockDB.EXPECT().GetAssetGroupTag(gomock.Any(), gomock.Any()).
						Return(model.AssetGroupTag{ID: 1}, nil).Times(1)
					mockDB.EXPECT().GetAssetGroupTagSelectorBySelectorId(gomock.Any(), gomock.Any()).
						Return(model.AssetGroupTagSelector{AssetGroupTagId: 1}, nil).Times(1)
				},
				Test: func(output apitest.Output) {
					apitest.StatusCode(output, http.StatusInternalServerError)
					apitest.BodyContains(output, api.ErrorResponseDetailsInternalServerError)
				},
			},
			{
				Name: "Success",
				Input: func(input *apitest.Input) {
					apitest.SetContext(input, userCtx)
					apitest.SetURLVar(input, api.URIPathVariableAssetGroupTagID, "1")
					apitest.SetURLVar(input, api.URIPathVariableAssetGroupTagSelectorID, "1")
				},
				Setup: func() {
					value, _ := types.NewJSONBObject(map[string]any{"enabled": true})
					mockDB.EXPECT().
						GetConfigurationParameter(gomock.Any(), gomock.Any()).
						Return(appcfg.Parameter{Key: appcfg.ScheduledAnalysis, Value: value}, nil).Times(1)
					mockDB.EXPECT().
						DeleteAssetGroupTagSelector(gomock.Any(), gomock.Any(), gomock.Any()).
						Return(nil).Times(1)
					mockDB.EXPECT().GetAssetGroupTag(gomock.Any(), gomock.Any()).
						Return(model.AssetGroupTag{ID: 1}, nil).Times(1)
					mockDB.EXPECT().GetAssetGroupTagSelectorBySelectorId(gomock.Any(), gomock.Any()).
						Return(model.AssetGroupTagSelector{AssetGroupTagId: 1}, nil).Times(1)
				},
				Test: func(output apitest.Output) {
					apitest.StatusCode(output, http.StatusNoContent)
				},
			},
		})
}

func TestResources_GetAssetGroupTagSelectorsByTagId(t *testing.T) {
	var (
		mockCtrl    = gomock.NewController(t)
		mockDB      = mocks_db.NewMockDatabase(mockCtrl)
		mockGraphDb = mocks_graph.NewMockGraph(mockCtrl)
		resources   = v2.Resources{
			DB:         mockDB,
			GraphQuery: mockGraphDb,
		}
		assetGroupTag = model.AssetGroupTag{ID: 1, Name: "Tier Zero"}
	)
	defer mockCtrl.Finish()

	apitest.NewHarness(t, resources.GetAssetGroupTagMemberCountsByKind).
		Run([]apitest.Case{
			{
				Name: "InvalidAssetGroupTagID",
				Input: func(input *apitest.Input) {
					apitest.SetURLVar(input, api.URIPathVariableAssetGroupTagID, "invalid")
				},
				Test: func(output apitest.Output) {
					apitest.StatusCode(output, http.StatusNotFound)
					apitest.BodyContains(output, api.ErrorResponseDetailsIDMalformed)
				},
			},
			{
				Name: "DatabaseGetAssetGroupTagError",
				Input: func(input *apitest.Input) {
					apitest.SetURLVar(input, api.URIPathVariableAssetGroupTagID, "1")
				},
				Setup: func() {
					mockDB.EXPECT().
						GetAssetGroupTag(gomock.Any(), gomock.Any()).
						Return(model.AssetGroupTag{}, errors.New("GetAssetGroupTag fail"))
				},
				Test: func(output apitest.Output) {
					apitest.StatusCode(output, http.StatusInternalServerError)
					apitest.BodyContains(output, api.ErrorResponseDetailsInternalServerError)
				},
			},
			{
				Name: "GraphDatabaseError",
				Input: func(input *apitest.Input) {
					apitest.SetURLVar(input, api.URIPathVariableAssetGroupTagID, "1")
				},
				Setup: func() {
					mockDB.EXPECT().
						GetAssetGroupTag(gomock.Any(), gomock.Any()).
						Return(assetGroupTag, nil)
					mockGraphDb.EXPECT().
						GetPrimaryNodeKindCounts(gomock.Any(), gomock.Any()).
						Return(map[string]int{}, fmt.Errorf("GetAssetGroupTag Nodes fail"))
				},
				Test: func(output apitest.Output) {
					apitest.StatusCode(output, http.StatusInternalServerError)
				},
			},
			{
				Name: "Success",
				Input: func(input *apitest.Input) {
					apitest.SetURLVar(input, api.URIPathVariableAssetGroupTagID, "1")
				},
				Setup: func() {
					mockDB.EXPECT().
						GetAssetGroupTag(gomock.Any(), gomock.Any()).
						Return(assetGroupTag, nil)
					mockGraphDb.EXPECT().
						GetPrimaryNodeKindCounts(gomock.Any(), gomock.Any()).
						Return(map[string]int{ad.Domain.String(): 2}, nil)
				},
				Test: func(output apitest.Output) {
					apitest.StatusCode(output, http.StatusOK)
					result := v2.GetAssetGroupTagMemberCountsResponse{}
					apitest.UnmarshalData(output, &result)
					require.Equal(t, 2, result.TotalCount)
					require.Equal(t, 2, result.Counts[ad.Domain.String()])
				},
			},
		})
}

<<<<<<< HEAD
func Test_GetAssetGroupMembersByTag(t *testing.T) {
	var (
		mockCtrl    = gomock.NewController(t)
		mockDB      = mocks_db.NewMockDatabase(mockCtrl)
		mockGraphDb = mocks_graph.NewMockGraph(mockCtrl)
		resources   = v2.Resources{
			DB:         mockDB,
			GraphQuery: mockGraphDb,
		}
		assetGroupTag = model.AssetGroupTag{ID: 1, Name: "Tier Zero"}
	)
	defer mockCtrl.Finish()

	apitest.NewHarness(t, resources.GetAssetGroupMembersByTag).
		Run([]apitest.Case{
			{
				Name: "InvalidAssetGroupTagID",
				Input: func(input *apitest.Input) {
					apitest.SetURLVar(input, api.URIPathVariableAssetGroupTagID, "invalid")
=======
func TestResources_GetAssetGroupTagMemberInfo(t *testing.T) {
	var (
		mockCtrl      = gomock.NewController(t)
		mockDB        = mocks_db.NewMockDatabase(mockCtrl)
		mockGraphDb   = mocks_graph.NewMockGraph(mockCtrl)
		resourcesInst = v2.Resources{
			DB:         mockDB,
			GraphQuery: mockGraphDb,
		}
		testNode = &graph.Node{
			ID:           0,
			Kinds:        graph.StringsToKinds([]string{"kind"}),
			AddedKinds:   graph.StringsToKinds([]string{"added kind"}),
			DeletedKinds: graph.StringsToKinds([]string{"deleted kind"}),
			Properties:   &graph.Properties{Map: map[string]any{"prop": 1}},
		}
		testNode2 = &graph.Node{
			ID:           0,
			Kinds:        graph.StringsToKinds([]string{"kind"}),
			AddedKinds:   graph.StringsToKinds([]string{"added kind"}),
			DeletedKinds: graph.StringsToKinds([]string{"deleted kind"}),
			Properties:   &graph.Properties{},
		}
		testSelectors = model.AssetGroupTagSelectors{model.AssetGroupTagSelector{Name: "test"}}
	)
	defer mockCtrl.Finish()

	apitest.
		NewHarness(t, resourcesInst.GetAssetGroupTagMemberInfo).
		Run([]apitest.Case{
			{
				Name: "Bad Request - Invalid Asset Group Tag ID",
				Input: func(input *apitest.Input) {
					apitest.SetURLVar(input, api.URIPathVariableAssetGroupTagID, "foo")
>>>>>>> 8697caa6
				},
				Test: func(output apitest.Output) {
					apitest.StatusCode(output, http.StatusNotFound)
					apitest.BodyContains(output, api.ErrorResponseDetailsIDMalformed)
				},
			},
			{
<<<<<<< HEAD
				Name: "Success with sort by id",
				Input: func(input *apitest.Input) {
					apitest.SetURLVar(input, api.URIPathVariableAssetGroupTagID, "1")
					apitest.AddQueryParam(input, "sort_by", "id")
				},
				Setup: func() {
					params := url.Values{}
					params.Add("sort_by", "id")

					orderCriteria, err := api.ParseGraphSortParameters(v2.AssetGroupMemberResponse{}, params)
					require.Nil(t, err)

					mockDB.EXPECT().
						GetAssetGroupTag(gomock.Any(), gomock.Any()).
						Return(assetGroupTag, nil)
					mockGraphDb.EXPECT().
						GetFilteredAndSortedNodesPaginated(orderCriteria, gomock.Any(), gomock.Any(), gomock.Any()).
						Return([]*graph.Node{}, nil)
					mockGraphDb.EXPECT().
						CountNodesByKind(gomock.Any(), gomock.Any()).
						Return(int64(0), nil)
				},
				Test: func(output apitest.Output) {
					apitest.StatusCode(output, http.StatusOK)
				},
			},
			{
				Name: "Success with sort by object_id",
				Input: func(input *apitest.Input) {
					apitest.SetURLVar(input, api.URIPathVariableAssetGroupTagID, "1")
					apitest.AddQueryParam(input, "sort_by", "object_id")
				},
				Setup: func() {
					params := url.Values{}
					params.Add("sort_by", "object_id")

					orderCriteria, err := api.ParseGraphSortParameters(v2.AssetGroupMemberResponse{}, params)
					require.Nil(t, err)

					mockDB.EXPECT().
						GetAssetGroupTag(gomock.Any(), gomock.Any()).
						Return(assetGroupTag, nil)
					mockGraphDb.EXPECT().
						GetFilteredAndSortedNodesPaginated(orderCriteria, gomock.Any(), gomock.Any(), gomock.Any()).
						Return([]*graph.Node{}, nil)
					mockGraphDb.EXPECT().
						CountNodesByKind(gomock.Any(), gomock.Any()).
						Return(int64(0), nil)
				},
				Test: func(output apitest.Output) {
					apitest.StatusCode(output, http.StatusOK)
				},
			},
			{
				Name: "Success with sort by name",
				Input: func(input *apitest.Input) {
					apitest.SetURLVar(input, api.URIPathVariableAssetGroupTagID, "1")
					apitest.AddQueryParam(input, "sort_by", "name")
				},
				Setup: func() {
					params := url.Values{}
					params.Add("sort_by", "name")

					orderCriteria, err := api.ParseGraphSortParameters(v2.AssetGroupMemberResponse{}, params)
					require.Nil(t, err)

					mockDB.EXPECT().
						GetAssetGroupTag(gomock.Any(), gomock.Any()).
						Return(assetGroupTag, nil)
					mockGraphDb.EXPECT().
						GetFilteredAndSortedNodesPaginated(orderCriteria, gomock.Any(), gomock.Any(), gomock.Any()).
						Return([]*graph.Node{}, nil)
					mockGraphDb.EXPECT().
						CountNodesByKind(gomock.Any(), gomock.Any()).
						Return(int64(0), nil)
				},
				Test: func(output apitest.Output) {
					apitest.StatusCode(output, http.StatusOK)
				},
			},
			{
				Name: "Success with limit",
				Input: func(input *apitest.Input) {
					apitest.SetURLVar(input, api.URIPathVariableAssetGroupTagID, "1")
					apitest.AddQueryParam(input, "limit", "5")
				},
				Setup: func() {
					mockDB.EXPECT().
						GetAssetGroupTag(gomock.Any(), gomock.Any()).
						Return(assetGroupTag, nil)
					mockGraphDb.EXPECT().
						GetFilteredAndSortedNodesPaginated(gomock.Any(), gomock.Any(), gomock.Any(), gomock.Eq(5)).
						Return([]*graph.Node{}, nil)
					mockGraphDb.EXPECT().
						CountNodesByKind(gomock.Any(), gomock.Any()).
						Return(int64(0), nil)
				},
				Test: func(output apitest.Output) {
					apitest.StatusCode(output, http.StatusOK)
				},
			},
			{
				Name: "Success with skip",
				Input: func(input *apitest.Input) {
					apitest.SetURLVar(input, api.URIPathVariableAssetGroupTagID, "1")
					apitest.AddQueryParam(input, "skip", "100")
				},
				Setup: func() {
					mockDB.EXPECT().
						GetAssetGroupTag(gomock.Any(), gomock.Any()).
						Return(assetGroupTag, nil)
					mockGraphDb.EXPECT().
						GetFilteredAndSortedNodesPaginated(gomock.Any(), gomock.Any(), gomock.Eq(100), gomock.Any()).
						Return([]*graph.Node{}, nil)
					mockGraphDb.EXPECT().
						CountNodesByKind(gomock.Any(), gomock.Any()).
						Return(int64(0), nil)
				},
				Test: func(output apitest.Output) {
					apitest.StatusCode(output, http.StatusOK)
				},
			},
			{
				Name: "Success",
				Input: func(input *apitest.Input) {
					apitest.SetURLVar(input, api.URIPathVariableAssetGroupTagID, "1")
				},
				Setup: func() {
					mockDB.EXPECT().
						GetAssetGroupTag(gomock.Any(), gomock.Any()).
						Return(assetGroupTag, nil)
					mockGraphDb.EXPECT().
						GetFilteredAndSortedNodesPaginated(gomock.Any(), gomock.Any(), gomock.Any(), gomock.Any()).
						Return([]*graph.Node{
							{
								ID:    1,
								Kinds: []graph.Kind{ad.User},
								Properties: graph.AsProperties(map[string]any{
									"objectid": "OID-1",
									"name":     "node1",
								})},
							{
								ID:    2,
								Kinds: []graph.Kind{ad.Group},
								Properties: graph.AsProperties(map[string]any{
									"objectid": "OID-2",
									"name":     "node2",
								})},
						}, nil)
					mockGraphDb.EXPECT().
						CountNodesByKind(gomock.Any(), gomock.Any()).
						Return(int64(2), nil)
				},
				Test: func(output apitest.Output) {
					apitest.StatusCode(output, http.StatusOK)
					expected := v2.GetAssetGroupMemberResponse{
						Members: []v2.AssetGroupMemberResponse{
							{
								NodeId:      1,
								ObjectID:    "OID-1",
								PrimaryKind: "User",
								Name:        "node1",
							},
							{
								NodeId:      2,
								ObjectID:    "OID-2",
								PrimaryKind: "Group",
								Name:        "node2",
							},
						},
					}
					result := v2.GetAssetGroupMemberResponse{}
					apitest.UnmarshalData(output, &result)
					require.Equal(t, expected, result)
=======
				Name: "Bad Request - Invalid Member ID",
				Input: func(input *apitest.Input) {
					apitest.SetURLVar(input, api.URIPathVariableAssetGroupTagID, "1")
					apitest.SetURLVar(input, api.URIPathVariableAssetGroupTagMemberID, "foo")
				},
				Test: func(output apitest.Output) {
					apitest.StatusCode(output, http.StatusNotFound)
					apitest.BodyContains(output, api.ErrorResponseDetailsIDMalformed)
				},
			},
			{
				Name: "DB error - GetAssetGroupTag",
				Input: func(input *apitest.Input) {

					apitest.SetURLVar(input, api.URIPathVariableAssetGroupTagID, "1")
					apitest.SetURLVar(input, api.URIPathVariableAssetGroupTagMemberID, "1")
				},
				Setup: func() {
					mockDB.EXPECT().
						GetAssetGroupTag(gomock.Any(), gomock.Any()).
						Return(model.AssetGroupTag{}, database.ErrNotFound)
				},
				Test: func(output apitest.Output) {
					apitest.StatusCode(output, http.StatusNotFound)
					apitest.BodyContains(output, api.ErrorResponseDetailsResourceNotFound)
				},
			},
			{
				Name: "DB error - GetSelectorsByMemberId",
				Input: func(input *apitest.Input) {
					apitest.SetURLVar(input, api.URIPathVariableAssetGroupTagID, "1")
					apitest.SetURLVar(input, api.URIPathVariableAssetGroupTagMemberID, "1")
				},
				Setup: func() {
					mockDB.EXPECT().GetSelectorsByMemberId(gomock.Any(), gomock.Any(), gomock.Any()).
						Return(model.AssetGroupTagSelectors{}, database.ErrNotFound)
					mockDB.EXPECT().GetAssetGroupTag(gomock.Any(), gomock.Any()).
						Return(model.AssetGroupTag{}, nil)
				},
				Test: func(output apitest.Output) {
					apitest.StatusCode(output, http.StatusNotFound)

				},
			},
			{
				Name: "Not found error - no selectors",
				Input: func(input *apitest.Input) {
					apitest.SetURLVar(input, api.URIPathVariableAssetGroupTagID, "1")
					apitest.SetURLVar(input, api.URIPathVariableAssetGroupTagMemberID, "1")
				},
				Setup: func() {
					mockDB.EXPECT().GetSelectorsByMemberId(gomock.Any(), gomock.Any(), gomock.Any()).
						Return(model.AssetGroupTagSelectors{}, nil)
					mockDB.EXPECT().GetAssetGroupTag(gomock.Any(), gomock.Any()).
						Return(model.AssetGroupTag{}, nil)
				},
				Test: func(output apitest.Output) {
					apitest.StatusCode(output, http.StatusNotFound)

				},
			},
			{
				Name: "Success - properties in response",
				Input: func(input *apitest.Input) {
					apitest.SetURLVar(input, api.URIPathVariableAssetGroupTagID, "1")
					apitest.SetURLVar(input, api.URIPathVariableAssetGroupTagMemberID, "1")
				},
				Setup: func() {
					mockDB.EXPECT().GetSelectorsByMemberId(gomock.Any(), gomock.Any(), gomock.Any()).
						Return(testSelectors, nil)
					mockDB.EXPECT().GetAssetGroupTag(gomock.Any(), gomock.Any()).
						Return(model.AssetGroupTag{}, nil)
					mockGraphDb.EXPECT().FetchNodeByGraphId(gomock.Any(), gomock.Any()).
						Return(testNode, nil)
				},
				Test: func(output apitest.Output) {
					resp := v2.ListNodeSelectorsResponse{}
					apitest.StatusCode(output, http.StatusOK)
					apitest.UnmarshalData(output, &resp)
					apitest.BodyContains(output, "prop")
					apitest.BodyContains(output, "test")
					apitest.Equal(output, 1, len(resp.Member.Properties))
				},
			},
			{
				Name: "Success - no props in response",
				Input: func(input *apitest.Input) {
					apitest.SetURLVar(input, api.URIPathVariableAssetGroupTagID, "1")
					apitest.SetURLVar(input, api.URIPathVariableAssetGroupTagMemberID, "1")
				},
				Setup: func() {
					mockDB.EXPECT().GetSelectorsByMemberId(gomock.Any(), gomock.Any(), gomock.Any()).
						Return(testSelectors, nil)
					mockDB.EXPECT().GetAssetGroupTag(gomock.Any(), gomock.Any()).
						Return(model.AssetGroupTag{}, nil)
					mockGraphDb.EXPECT().FetchNodeByGraphId(gomock.Any(), gomock.Any()).
						Return(testNode2, nil)
				},
				Test: func(output apitest.Output) {
					resp := v2.ListNodeSelectorsResponse{}
					apitest.StatusCode(output, http.StatusOK)
					apitest.UnmarshalData(output, &resp)
					apitest.BodyContains(output, "test")
					apitest.Equal(output, 0, len(resp.Member.Properties))
>>>>>>> 8697caa6
				},
			},
		})
}<|MERGE_RESOLUTION|>--- conflicted
+++ resolved
@@ -1235,27 +1235,6 @@
 		})
 }
 
-<<<<<<< HEAD
-func Test_GetAssetGroupMembersByTag(t *testing.T) {
-	var (
-		mockCtrl    = gomock.NewController(t)
-		mockDB      = mocks_db.NewMockDatabase(mockCtrl)
-		mockGraphDb = mocks_graph.NewMockGraph(mockCtrl)
-		resources   = v2.Resources{
-			DB:         mockDB,
-			GraphQuery: mockGraphDb,
-		}
-		assetGroupTag = model.AssetGroupTag{ID: 1, Name: "Tier Zero"}
-	)
-	defer mockCtrl.Finish()
-
-	apitest.NewHarness(t, resources.GetAssetGroupMembersByTag).
-		Run([]apitest.Case{
-			{
-				Name: "InvalidAssetGroupTagID",
-				Input: func(input *apitest.Input) {
-					apitest.SetURLVar(input, api.URIPathVariableAssetGroupTagID, "invalid")
-=======
 func TestResources_GetAssetGroupTagMemberInfo(t *testing.T) {
 	var (
 		mockCtrl      = gomock.NewController(t)
@@ -1290,7 +1269,6 @@
 				Name: "Bad Request - Invalid Asset Group Tag ID",
 				Input: func(input *apitest.Input) {
 					apitest.SetURLVar(input, api.URIPathVariableAssetGroupTagID, "foo")
->>>>>>> 8697caa6
 				},
 				Test: func(output apitest.Output) {
 					apitest.StatusCode(output, http.StatusNotFound)
@@ -1298,7 +1276,141 @@
 				},
 			},
 			{
-<<<<<<< HEAD
+				Name: "Bad Request - Invalid Member ID",
+				Input: func(input *apitest.Input) {
+					apitest.SetURLVar(input, api.URIPathVariableAssetGroupTagID, "1")
+					apitest.SetURLVar(input, api.URIPathVariableAssetGroupTagMemberID, "foo")
+				},
+				Test: func(output apitest.Output) {
+					apitest.StatusCode(output, http.StatusNotFound)
+					apitest.BodyContains(output, api.ErrorResponseDetailsIDMalformed)
+				},
+			},
+			{
+				Name: "DB error - GetAssetGroupTag",
+				Input: func(input *apitest.Input) {
+
+					apitest.SetURLVar(input, api.URIPathVariableAssetGroupTagID, "1")
+					apitest.SetURLVar(input, api.URIPathVariableAssetGroupTagMemberID, "1")
+				},
+				Setup: func() {
+					mockDB.EXPECT().
+						GetAssetGroupTag(gomock.Any(), gomock.Any()).
+						Return(model.AssetGroupTag{}, database.ErrNotFound)
+				},
+				Test: func(output apitest.Output) {
+					apitest.StatusCode(output, http.StatusNotFound)
+					apitest.BodyContains(output, api.ErrorResponseDetailsResourceNotFound)
+				},
+			},
+			{
+				Name: "DB error - GetSelectorsByMemberId",
+				Input: func(input *apitest.Input) {
+					apitest.SetURLVar(input, api.URIPathVariableAssetGroupTagID, "1")
+					apitest.SetURLVar(input, api.URIPathVariableAssetGroupTagMemberID, "1")
+				},
+				Setup: func() {
+					mockDB.EXPECT().GetSelectorsByMemberId(gomock.Any(), gomock.Any(), gomock.Any()).
+						Return(model.AssetGroupTagSelectors{}, database.ErrNotFound)
+					mockDB.EXPECT().GetAssetGroupTag(gomock.Any(), gomock.Any()).
+						Return(model.AssetGroupTag{}, nil)
+				},
+				Test: func(output apitest.Output) {
+					apitest.StatusCode(output, http.StatusNotFound)
+
+				},
+			},
+			{
+				Name: "Not found error - no selectors",
+				Input: func(input *apitest.Input) {
+					apitest.SetURLVar(input, api.URIPathVariableAssetGroupTagID, "1")
+					apitest.SetURLVar(input, api.URIPathVariableAssetGroupTagMemberID, "1")
+				},
+				Setup: func() {
+					mockDB.EXPECT().GetSelectorsByMemberId(gomock.Any(), gomock.Any(), gomock.Any()).
+						Return(model.AssetGroupTagSelectors{}, nil)
+					mockDB.EXPECT().GetAssetGroupTag(gomock.Any(), gomock.Any()).
+						Return(model.AssetGroupTag{}, nil)
+				},
+				Test: func(output apitest.Output) {
+					apitest.StatusCode(output, http.StatusNotFound)
+
+				},
+			},
+			{
+				Name: "Success - properties in response",
+				Input: func(input *apitest.Input) {
+					apitest.SetURLVar(input, api.URIPathVariableAssetGroupTagID, "1")
+					apitest.SetURLVar(input, api.URIPathVariableAssetGroupTagMemberID, "1")
+				},
+				Setup: func() {
+					mockDB.EXPECT().GetSelectorsByMemberId(gomock.Any(), gomock.Any(), gomock.Any()).
+						Return(testSelectors, nil)
+					mockDB.EXPECT().GetAssetGroupTag(gomock.Any(), gomock.Any()).
+						Return(model.AssetGroupTag{}, nil)
+					mockGraphDb.EXPECT().FetchNodeByGraphId(gomock.Any(), gomock.Any()).
+						Return(testNode, nil)
+				},
+				Test: func(output apitest.Output) {
+					resp := v2.ListNodeSelectorsResponse{}
+					apitest.StatusCode(output, http.StatusOK)
+					apitest.UnmarshalData(output, &resp)
+					apitest.BodyContains(output, "prop")
+					apitest.BodyContains(output, "test")
+					apitest.Equal(output, 1, len(resp.Member.Properties))
+				},
+			},
+			{
+				Name: "Success - no props in response",
+				Input: func(input *apitest.Input) {
+					apitest.SetURLVar(input, api.URIPathVariableAssetGroupTagID, "1")
+					apitest.SetURLVar(input, api.URIPathVariableAssetGroupTagMemberID, "1")
+				},
+				Setup: func() {
+					mockDB.EXPECT().GetSelectorsByMemberId(gomock.Any(), gomock.Any(), gomock.Any()).
+						Return(testSelectors, nil)
+					mockDB.EXPECT().GetAssetGroupTag(gomock.Any(), gomock.Any()).
+						Return(model.AssetGroupTag{}, nil)
+					mockGraphDb.EXPECT().FetchNodeByGraphId(gomock.Any(), gomock.Any()).
+						Return(testNode2, nil)
+				},
+				Test: func(output apitest.Output) {
+					resp := v2.ListNodeSelectorsResponse{}
+					apitest.StatusCode(output, http.StatusOK)
+					apitest.UnmarshalData(output, &resp)
+					apitest.BodyContains(output, "test")
+					apitest.Equal(output, 0, len(resp.Member.Properties))
+				},
+			},
+		})
+}
+
+func Test_GetAssetGroupMembersByTag(t *testing.T) {
+	var (
+		mockCtrl    = gomock.NewController(t)
+		mockDB      = mocks_db.NewMockDatabase(mockCtrl)
+		mockGraphDb = mocks_graph.NewMockGraph(mockCtrl)
+		resources   = v2.Resources{
+			DB:         mockDB,
+			GraphQuery: mockGraphDb,
+		}
+		assetGroupTag = model.AssetGroupTag{ID: 1, Name: "Tier Zero"}
+	)
+	defer mockCtrl.Finish()
+
+	apitest.NewHarness(t, resources.GetAssetGroupMembersByTag).
+		Run([]apitest.Case{
+			{
+				Name: "InvalidAssetGroupTagID",
+				Input: func(input *apitest.Input) {
+					apitest.SetURLVar(input, api.URIPathVariableAssetGroupTagID, "invalid")
+				},
+				Test: func(output apitest.Output) {
+					apitest.StatusCode(output, http.StatusNotFound)
+					apitest.BodyContains(output, api.ErrorResponseDetailsIDMalformed)
+				},
+			},
+			{
 				Name: "Success with sort by id",
 				Input: func(input *apitest.Input) {
 					apitest.SetURLVar(input, api.URIPathVariableAssetGroupTagID, "1")
@@ -1473,112 +1585,6 @@
 					result := v2.GetAssetGroupMemberResponse{}
 					apitest.UnmarshalData(output, &result)
 					require.Equal(t, expected, result)
-=======
-				Name: "Bad Request - Invalid Member ID",
-				Input: func(input *apitest.Input) {
-					apitest.SetURLVar(input, api.URIPathVariableAssetGroupTagID, "1")
-					apitest.SetURLVar(input, api.URIPathVariableAssetGroupTagMemberID, "foo")
-				},
-				Test: func(output apitest.Output) {
-					apitest.StatusCode(output, http.StatusNotFound)
-					apitest.BodyContains(output, api.ErrorResponseDetailsIDMalformed)
-				},
-			},
-			{
-				Name: "DB error - GetAssetGroupTag",
-				Input: func(input *apitest.Input) {
-
-					apitest.SetURLVar(input, api.URIPathVariableAssetGroupTagID, "1")
-					apitest.SetURLVar(input, api.URIPathVariableAssetGroupTagMemberID, "1")
-				},
-				Setup: func() {
-					mockDB.EXPECT().
-						GetAssetGroupTag(gomock.Any(), gomock.Any()).
-						Return(model.AssetGroupTag{}, database.ErrNotFound)
-				},
-				Test: func(output apitest.Output) {
-					apitest.StatusCode(output, http.StatusNotFound)
-					apitest.BodyContains(output, api.ErrorResponseDetailsResourceNotFound)
-				},
-			},
-			{
-				Name: "DB error - GetSelectorsByMemberId",
-				Input: func(input *apitest.Input) {
-					apitest.SetURLVar(input, api.URIPathVariableAssetGroupTagID, "1")
-					apitest.SetURLVar(input, api.URIPathVariableAssetGroupTagMemberID, "1")
-				},
-				Setup: func() {
-					mockDB.EXPECT().GetSelectorsByMemberId(gomock.Any(), gomock.Any(), gomock.Any()).
-						Return(model.AssetGroupTagSelectors{}, database.ErrNotFound)
-					mockDB.EXPECT().GetAssetGroupTag(gomock.Any(), gomock.Any()).
-						Return(model.AssetGroupTag{}, nil)
-				},
-				Test: func(output apitest.Output) {
-					apitest.StatusCode(output, http.StatusNotFound)
-
-				},
-			},
-			{
-				Name: "Not found error - no selectors",
-				Input: func(input *apitest.Input) {
-					apitest.SetURLVar(input, api.URIPathVariableAssetGroupTagID, "1")
-					apitest.SetURLVar(input, api.URIPathVariableAssetGroupTagMemberID, "1")
-				},
-				Setup: func() {
-					mockDB.EXPECT().GetSelectorsByMemberId(gomock.Any(), gomock.Any(), gomock.Any()).
-						Return(model.AssetGroupTagSelectors{}, nil)
-					mockDB.EXPECT().GetAssetGroupTag(gomock.Any(), gomock.Any()).
-						Return(model.AssetGroupTag{}, nil)
-				},
-				Test: func(output apitest.Output) {
-					apitest.StatusCode(output, http.StatusNotFound)
-
-				},
-			},
-			{
-				Name: "Success - properties in response",
-				Input: func(input *apitest.Input) {
-					apitest.SetURLVar(input, api.URIPathVariableAssetGroupTagID, "1")
-					apitest.SetURLVar(input, api.URIPathVariableAssetGroupTagMemberID, "1")
-				},
-				Setup: func() {
-					mockDB.EXPECT().GetSelectorsByMemberId(gomock.Any(), gomock.Any(), gomock.Any()).
-						Return(testSelectors, nil)
-					mockDB.EXPECT().GetAssetGroupTag(gomock.Any(), gomock.Any()).
-						Return(model.AssetGroupTag{}, nil)
-					mockGraphDb.EXPECT().FetchNodeByGraphId(gomock.Any(), gomock.Any()).
-						Return(testNode, nil)
-				},
-				Test: func(output apitest.Output) {
-					resp := v2.ListNodeSelectorsResponse{}
-					apitest.StatusCode(output, http.StatusOK)
-					apitest.UnmarshalData(output, &resp)
-					apitest.BodyContains(output, "prop")
-					apitest.BodyContains(output, "test")
-					apitest.Equal(output, 1, len(resp.Member.Properties))
-				},
-			},
-			{
-				Name: "Success - no props in response",
-				Input: func(input *apitest.Input) {
-					apitest.SetURLVar(input, api.URIPathVariableAssetGroupTagID, "1")
-					apitest.SetURLVar(input, api.URIPathVariableAssetGroupTagMemberID, "1")
-				},
-				Setup: func() {
-					mockDB.EXPECT().GetSelectorsByMemberId(gomock.Any(), gomock.Any(), gomock.Any()).
-						Return(testSelectors, nil)
-					mockDB.EXPECT().GetAssetGroupTag(gomock.Any(), gomock.Any()).
-						Return(model.AssetGroupTag{}, nil)
-					mockGraphDb.EXPECT().FetchNodeByGraphId(gomock.Any(), gomock.Any()).
-						Return(testNode2, nil)
-				},
-				Test: func(output apitest.Output) {
-					resp := v2.ListNodeSelectorsResponse{}
-					apitest.StatusCode(output, http.StatusOK)
-					apitest.UnmarshalData(output, &resp)
-					apitest.BodyContains(output, "test")
-					apitest.Equal(output, 0, len(resp.Member.Properties))
->>>>>>> 8697caa6
 				},
 			},
 		})
