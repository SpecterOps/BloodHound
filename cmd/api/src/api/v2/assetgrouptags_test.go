// Copyright 2025 Specter Ops, Inc.
//
// Licensed under the Apache License, Version 2.0
// you may not use this file except in compliance with the License.
// You may obtain a copy of the License at
//
//     http://www.apache.org/licenses/LICENSE-2.0
//
// Unless required by applicable law or agreed to in writing, software
// distributed under the License is distributed on an "AS IS" BASIS,
// WITHOUT WARRANTIES OR CONDITIONS OF ANY KIND, either express or implied.
// See the License for the specific language governing permissions and
// limitations under the License.
//
// SPDX-License-Identifier: Apache-2.0

package v2_test

import (
	"encoding/json"
	"errors"
	"fmt"
	"io"
	"net/http"
	"net/http/httptest"
	"testing"
	"time"

	uuid2 "github.com/gofrs/uuid"
	"github.com/gorilla/mux"
	"github.com/specterops/bloodhound/graphschema/ad"
	"github.com/specterops/bloodhound/headers"
	"github.com/specterops/bloodhound/mediatypes"
	"github.com/specterops/bloodhound/src/api"
	v2 "github.com/specterops/bloodhound/src/api/v2"
	"github.com/specterops/bloodhound/src/api/v2/apitest"
	"github.com/specterops/bloodhound/src/database"
	mocks_db "github.com/specterops/bloodhound/src/database/mocks"
	"github.com/specterops/bloodhound/src/database/types/null"
	"github.com/specterops/bloodhound/src/model"
	"github.com/specterops/bloodhound/src/queries"
	mocks_graph "github.com/specterops/bloodhound/src/queries/mocks"
	"github.com/stretchr/testify/require"
	"go.uber.org/mock/gomock"
)

func TestResources_CreateAssetGroupTagSelector(t *testing.T) {
	var (
		mockCtrl      = gomock.NewController(t)
		mockDB        = mocks_db.NewMockDatabase(mockCtrl)
		mockGraphDb   = mocks_graph.NewMockGraph(mockCtrl)
		resourcesInst = v2.Resources{
			DB:         mockDB,
			GraphQuery: mockGraphDb,
		}
		user    = setupUser()
		userCtx = setupUserCtx(user)
	)

	defer mockCtrl.Finish()

	apitest.
		NewHarness(t, resourcesInst.CreateAssetGroupTagSelector).
		Run([]apitest.Case{
			{
				Name: "BadRequest",
				Input: func(input *apitest.Input) {
					apitest.SetContext(input, userCtx)
					apitest.SetURLVar(input, api.URIPathVariableAssetGroupTagID, "1")
					apitest.BodyString(input, `{"name":["BadRequest"]}`)
				},
				Setup: func() {
					mockDB.EXPECT().GetAssetGroupTag(gomock.Any(), gomock.Any()).
						Return(model.AssetGroupTag{}, nil).Times(1)
				},
				Test: func(output apitest.Output) {
					apitest.StatusCode(output, http.StatusBadRequest)
					apitest.BodyContains(output, api.ErrorResponsePayloadUnmarshalError)
				},
			},
			{
				Name: "MissingName",
				Input: func(input *apitest.Input) {
					apitest.SetContext(input, userCtx)
					apitest.SetURLVar(input, api.URIPathVariableAssetGroupTagID, "1")
					apitest.BodyStruct(input, model.AssetGroupTagSelector{
						Description: "Test selector description",
						Seeds: []model.SelectorSeed{
							{Type: model.SelectorTypeCypher, Value: "this should be a string of cypher"},
						},
						IsDefault:   false,
						AutoCertify: null.BoolFrom(false),
					})
				},
				Setup: func() {
					mockDB.EXPECT().GetAssetGroupTag(gomock.Any(), gomock.Any()).
						Return(model.AssetGroupTag{}, nil).Times(1)
				},
				Test: func(output apitest.Output) {
					apitest.StatusCode(output, http.StatusBadRequest)
					apitest.BodyContains(output, "Name: property is required")
				},
			},
			{
				Name: "MissingSeeds",
				Input: func(input *apitest.Input) {
					apitest.SetContext(input, userCtx)
					apitest.SetURLVar(input, api.URIPathVariableAssetGroupTagID, "1")
					apitest.BodyStruct(input, model.AssetGroupTagSelector{
						Name:        "TestSelector",
						Description: "Test selector description",
						IsDefault:   false,
						AutoCertify: null.BoolFrom(false),
					})
				},
				Setup: func() {
					mockDB.EXPECT().GetAssetGroupTag(gomock.Any(), gomock.Any()).
						Return(model.AssetGroupTag{}, nil).Times(1)
				},
				Test: func(output apitest.Output) {
					apitest.StatusCode(output, http.StatusBadRequest)
					apitest.BodyContains(output, "Seeds: property is required")
				},
			},
			{
				Name: "MissingUrlId",
				Input: func(input *apitest.Input) {
					apitest.SetContext(input, userCtx)
					apitest.BodyStruct(input, model.AssetGroupTagSelector{
						Name:        "TestSelector",
						Description: "Test selector description",
						Seeds: []model.SelectorSeed{
							{Type: model.SelectorTypeCypher, Value: "this should be a string of cypher"},
						},
						IsDefault:   false,
						AutoCertify: null.BoolFrom(false),
					})
				},
				Test: func(output apitest.Output) {
<<<<<<< HEAD
					apitest.StatusCode(output, http.StatusBadRequest)
					apitest.BodyContains(output, "invalid asset group tag id specified in url")
=======
					apitest.StatusCode(output, http.StatusNotFound)
					apitest.BodyContains(output, api.ErrorResponseDetailsIDMalformed)
>>>>>>> 97864289
				},
			},
			{
				Name: "InvalidUrlId",
				Input: func(input *apitest.Input) {
					apitest.SetContext(input, userCtx)
					apitest.SetURLVar(input, api.URIPathVariableAssetGroupTagID, "non-numeric")
					apitest.BodyStruct(input, model.AssetGroupTagSelector{
						Name:        "TestSelector",
						Description: "Test selector description",
						Seeds: []model.SelectorSeed{
							{Type: model.SelectorTypeCypher, Value: "this should be a string of cypher"},
						},
						IsDefault:   false,
						AutoCertify: null.BoolFrom(false),
					})
				},
				Test: func(output apitest.Output) {
<<<<<<< HEAD
					apitest.StatusCode(output, http.StatusBadRequest)
					apitest.BodyContains(output, "invalid asset group tag id specified in url")
=======
					apitest.StatusCode(output, http.StatusNotFound)
					apitest.BodyContains(output, api.ErrorResponseDetailsIDMalformed)
>>>>>>> 97864289
				},
			},
			{
				Name: "NonExistentTagUrlId",
				Input: func(input *apitest.Input) {
					apitest.SetContext(input, userCtx)
					apitest.SetURLVar(input, api.URIPathVariableAssetGroupTagID, "1234")
					apitest.BodyStruct(input, model.AssetGroupTagSelector{
						Name:        "TestSelector",
						Description: "Test selector description",
						Seeds: []model.SelectorSeed{
							{Type: model.SelectorTypeCypher, Value: "this should be a string of cypher"},
						},
						IsDefault:   false,
						AutoCertify: null.BoolFrom(false),
					})
				},
				Setup: func() {
					mockDB.EXPECT().GetAssetGroupTag(gomock.Any(), gomock.Any()).
						Return(model.AssetGroupTag{}, database.ErrNotFound).Times(1)
				},
				Test: func(output apitest.Output) {
					apitest.StatusCode(output, http.StatusNotFound)
					apitest.BodyContains(output, api.ErrorResponseDetailsResourceNotFound)
				},
			},
			{
				Name: "DatabaseError",
				Input: func(input *apitest.Input) {
					apitest.SetContext(input, userCtx)
					apitest.SetURLVar(input, api.URIPathVariableAssetGroupTagID, "1")
					apitest.BodyStruct(input, model.AssetGroupTagSelector{
						Name:        "TestSelector",
						Description: "Test selector description",
						Seeds: []model.SelectorSeed{
							{Type: model.SelectorTypeCypher, Value: "this should be a string of cypher"},
						},
						IsDefault:   false,
						AutoCertify: null.BoolFrom(false),
					})
				},
				Setup: func() {
					mockGraphDb.EXPECT().
						PrepareCypherQuery(gomock.Any(), gomock.Any()).
						Return(queries.PreparedQuery{}, nil).Times(1)
					mockDB.EXPECT().
						CreateAssetGroupTagSelector(gomock.Any(), gomock.Any(), gomock.Any(), gomock.Any(), gomock.Any(), gomock.Any(), gomock.Any(), gomock.Any(), gomock.Any()).
						Return(model.AssetGroupTagSelector{}, errors.New("failure")).Times(1)
					mockDB.EXPECT().GetAssetGroupTag(gomock.Any(), gomock.Any()).
						Return(model.AssetGroupTag{}, nil).Times(1)
				},
				Test: func(output apitest.Output) {
					apitest.StatusCode(output, http.StatusInternalServerError)
					apitest.BodyContains(output, api.ErrorResponseDetailsInternalServerError)
				},
			},
			{
				Name: "InvalidCypher",
				Input: func(input *apitest.Input) {
					apitest.SetContext(input, userCtx)
					apitest.SetURLVar(input, api.URIPathVariableAssetGroupTagID, "1")
					apitest.BodyStruct(input, model.AssetGroupTagSelector{
						Name:        "TestSelector",
						Description: "Test selector description",
						Seeds: []model.SelectorSeed{
							{Type: model.SelectorTypeCypher, Value: "cypher that's too complex"},
						},
						IsDefault:   false,
						AutoCertify: null.BoolFrom(false),
					})
				},
				Setup: func() {
					mockDB.EXPECT().GetAssetGroupTag(gomock.Any(), gomock.Any()).
						Return(model.AssetGroupTag{}, nil).Times(1)
					mockGraphDb.EXPECT().
						PrepareCypherQuery(gomock.Any(), gomock.Any()).
						Return(queries.PreparedQuery{}, queries.ErrCypherQueryTooComplex).Times(1)

				},
				Test: func(output apitest.Output) {
					apitest.StatusCode(output, http.StatusBadRequest)
				},
			},
			{
				Name: "InvalidSeedType",
				Input: func(input *apitest.Input) {
					apitest.SetContext(input, userCtx)
					apitest.SetURLVar(input, api.URIPathVariableAssetGroupTagID, "1")
					apitest.BodyStruct(input, model.AssetGroupTagSelector{
						Name:        "TestSelector",
						Description: "Test selector description",
						Seeds: []model.SelectorSeed{
							{Type: 0, Value: ""},
						},
						IsDefault:   false,
						AutoCertify: null.BoolFrom(false),
					})
				},
				Setup: func() {
					mockDB.EXPECT().GetAssetGroupTag(gomock.Any(), gomock.Any()).
						Return(model.AssetGroupTag{}, nil).Times(1)
				},
				Test: func(output apitest.Output) {
					apitest.StatusCode(output, http.StatusBadRequest)
				},
			},
			{
				Name: "Success",
				Input: func(input *apitest.Input) {
					apitest.SetContext(input, userCtx)
					apitest.SetURLVar(input, api.URIPathVariableAssetGroupTagID, "1")
					apitest.BodyStruct(input, model.AssetGroupTagSelector{
						Name:        "TestSelector",
						Description: "Test selector description",
						Seeds: []model.SelectorSeed{
							{Type: model.SelectorTypeCypher, Value: "MATCH (n:User) RETURN n LIMIT 1;"},
						},
						IsDefault:   false,
						AutoCertify: null.BoolFrom(false),
					})
				},
				Setup: func() {
					mockDB.EXPECT().
						CreateAssetGroupTagSelector(gomock.Any(), gomock.Any(), gomock.Any(), gomock.Any(), gomock.Any(), gomock.Any(), gomock.Any(), gomock.Any(), gomock.Any()).
						Return(model.AssetGroupTagSelector{Name: "TestSelector"}, nil).Times(1)
					mockDB.EXPECT().GetAssetGroupTag(gomock.Any(), gomock.Any()).
						Return(model.AssetGroupTag{}, nil).Times(1)

					mockGraphDb.EXPECT().
						PrepareCypherQuery(gomock.Any(), gomock.Any()).
						Return(queries.PreparedQuery{}, nil).Times(1)

				},
				Test: func(output apitest.Output) {
					apitest.StatusCode(output, http.StatusCreated)
				},
			},
		})
}

func TestDatabase_GetAssetGroupTag(t *testing.T) {
	var (
		mockCtrl    = gomock.NewController(t)
		mockDB      = mocks_db.NewMockDatabase(mockCtrl)
		mockGraphDb = mocks_graph.NewMockGraph(mockCtrl)
		resources   = v2.Resources{
			DB:         mockDB,
			GraphQuery: mockGraphDb,
		}
	)

	defer mockCtrl.Finish()

	userId, err := uuid2.NewV4()
	require.Nil(t, err)

	endpoint := "/api/v2/asset-group-tags/%s"
	assetGroupTagId := "5"

	t.Run("successfully got asset group tag", func(t *testing.T) {
		mockDB.EXPECT().GetAssetGroupTag(gomock.Any(), int(5)).Return(model.AssetGroupTag{
			ID:             5,
			Name:           "test tag 5",
			Description:    "some description",
			RequireCertify: null.BoolFrom(true),
		}, nil)

		req, err := http.NewRequestWithContext(createContextWithOwnerId(userId), "GET", fmt.Sprintf(endpoint, assetGroupTagId), nil)
		require.Nil(t, err)

		req.Header.Set(headers.ContentType.String(), mediatypes.ApplicationJson.String())
		req = mux.SetURLVars(req, map[string]string{api.URIPathVariableAssetGroupTagID: assetGroupTagId})

		response := httptest.NewRecorder()
		handler := http.HandlerFunc(resources.GetAssetGroupTag)

		handler.ServeHTTP(response, req)
		require.Equal(t, http.StatusOK, response.Code)

		bodyBytes, err := io.ReadAll(response.Body)
		require.Nil(t, err)

		var temp struct {
			Data struct {
				Tag model.AssetGroupTag `json:"tag"`
			} `json:"data"`
		}
		err = json.Unmarshal(bodyBytes, &temp)
		require.Nil(t, err)

		parsedTime, err := time.Parse(time.RFC3339, "0001-01-01T00:00:00Z")
		require.Nil(t, err)

		require.Equal(t, model.AssetGroupTag{
			ID:             5,
			Type:           0,
			KindId:         0,
			Name:           "test tag 5",
			Description:    "some description",
			CreatedAt:      parsedTime,
			CreatedBy:      "",
			UpdatedAt:      parsedTime,
			UpdatedBy:      "",
			DeletedAt:      null.Time{},
			DeletedBy:      null.String{},
			Position:       null.Int32{},
			RequireCertify: null.BoolFrom(true),
		}, temp.Data.Tag)
	})

	t.Run("asset group tag doesn't exist error", func(t *testing.T) {
		mockDB.EXPECT().GetAssetGroupTag(gomock.Any(), gomock.Any()).Return(model.AssetGroupTag{}, database.ErrNotFound)

		req, err := http.NewRequestWithContext(createContextWithOwnerId(userId), "GET", fmt.Sprintf(endpoint, assetGroupTagId), nil)
		require.Nil(t, err)

		req.Header.Set(headers.ContentType.String(), mediatypes.ApplicationJson.String())
		req = mux.SetURLVars(req, map[string]string{api.URIPathVariableAssetGroupTagID: assetGroupTagId})

		response := httptest.NewRecorder()
		handler := http.HandlerFunc(resources.GetAssetGroupTag)

		handler.ServeHTTP(response, req)
		require.Equal(t, http.StatusNotFound, response.Code)
	})

	t.Run("id malformed error", func(t *testing.T) {
		req, err := http.NewRequestWithContext(createContextWithOwnerId(userId), "GET", fmt.Sprintf(endpoint, assetGroupTagId), nil)
		require.Nil(t, err)

		req.Header.Set(headers.ContentType.String(), mediatypes.ApplicationJson.String())

		router := mux.NewRouter()
		router.HandleFunc("/api/v2/asset-group-tags/{5}", resources.GetAssetGroupTag).Methods("GET")

		response := httptest.NewRecorder()
		router.ServeHTTP(response, req)

		require.Equal(t, http.StatusNotFound, response.Code)
		require.Contains(t, response.Body.String(), api.ErrorResponseDetailsIDMalformed)
	})
}

func TestResources_UpdateAssetGroupTagSelector(t *testing.T) {
	var (
		mockCtrl      = gomock.NewController(t)
		mockDB        = mocks_db.NewMockDatabase(mockCtrl)
		mockGraphDb   = mocks_graph.NewMockGraph(mockCtrl)
		resourcesInst = v2.Resources{
			DB:         mockDB,
			GraphQuery: mockGraphDb,
		}
		user    = setupUser()
		userCtx = setupUserCtx(user)
	)

	defer mockCtrl.Finish()

	apitest.
		NewHarness(t, resourcesInst.UpdateAssetGroupTagSelector).
		Run([]apitest.Case{
			{
				Name: "BadRequest",
				Input: func(input *apitest.Input) {
					apitest.SetContext(input, userCtx)
					apitest.SetURLVar(input, api.URIPathVariableAssetGroupTagID, "1")
					apitest.SetURLVar(input, api.URIPathVariableAssetGroupTagSelectorID, "1")
					apitest.BodyString(input, `{"name":["BadRequest"]}`)
				},
				Setup: func() {
					mockDB.EXPECT().GetAssetGroupTag(gomock.Any(), gomock.Any()).
						Return(model.AssetGroupTag{}, nil).Times(1)
					mockDB.EXPECT().GetAssetGroupTagSelectorBySelectorId(gomock.Any(), gomock.Any()).
						Return(model.AssetGroupTagSelector{}, nil).Times(1)
				},
				Test: func(output apitest.Output) {
					apitest.StatusCode(output, http.StatusBadRequest)
					apitest.BodyContains(output, api.ErrorResponsePayloadUnmarshalError)
				},
			},
			{
				Name: "MissingTagUrlId",
				Input: func(input *apitest.Input) {
					apitest.SetContext(input, userCtx)
					apitest.SetURLVar(input, api.URIPathVariableAssetGroupTagSelectorID, "1")
					apitest.BodyStruct(input, model.AssetGroupTagSelector{
						Name:        "TestSelector",
						Description: "Test selector description",
						AutoCertify: null.BoolFrom(false),
					})
				},
				Test: func(output apitest.Output) {
<<<<<<< HEAD
					apitest.StatusCode(output, http.StatusBadRequest)
					apitest.BodyContains(output, "invalid asset group tag id specified in url")
=======
					apitest.StatusCode(output, http.StatusNotFound)
					apitest.BodyContains(output, api.ErrorResponseDetailsIDMalformed)
>>>>>>> 97864289
				},
			},
			{
				Name: "InvalidTagUrlId",
				Input: func(input *apitest.Input) {
					apitest.SetContext(input, userCtx)
					apitest.SetURLVar(input, api.URIPathVariableAssetGroupTagID, "non-numeric")
					apitest.SetURLVar(input, api.URIPathVariableAssetGroupTagSelectorID, "1")
					apitest.BodyStruct(input, model.AssetGroupTagSelector{
						Name:        "TestSelector",
						Description: "Test selector description",
						AutoCertify: null.BoolFrom(false),
					})
				},
				Test: func(output apitest.Output) {
<<<<<<< HEAD
					apitest.StatusCode(output, http.StatusBadRequest)
					apitest.BodyContains(output, "invalid asset group tag id specified in url")
=======
					apitest.StatusCode(output, http.StatusNotFound)
					apitest.BodyContains(output, api.ErrorResponseDetailsIDMalformed)
>>>>>>> 97864289
				},
			},
			{
				Name: "MissingSelectorUrlId",
				Input: func(input *apitest.Input) {
					apitest.SetContext(input, userCtx)
					apitest.SetURLVar(input, api.URIPathVariableAssetGroupTagID, "1")
					apitest.BodyStruct(input, model.AssetGroupTagSelector{
						Name:        "TestSelector",
						Description: "Test selector description",
						AutoCertify: null.BoolFrom(false),
					})
				},
				Setup: func() {
					mockDB.EXPECT().GetAssetGroupTag(gomock.Any(), gomock.Any()).
						Return(model.AssetGroupTag{}, nil).Times(1)
				},
				Test: func(output apitest.Output) {
<<<<<<< HEAD
					apitest.StatusCode(output, http.StatusBadRequest)
					apitest.BodyContains(output, "invalid asset group tag selector id specified in url")
=======
					apitest.StatusCode(output, http.StatusNotFound)
					apitest.BodyContains(output, api.ErrorResponseDetailsIDMalformed)
>>>>>>> 97864289
				},
			},
			{
				Name: "InvalidSelectorUrlId",
				Input: func(input *apitest.Input) {
					apitest.SetContext(input, userCtx)
					apitest.SetURLVar(input, api.URIPathVariableAssetGroupTagID, "1")
					apitest.SetURLVar(input, api.URIPathVariableAssetGroupTagSelectorID, "non-numeric")
					apitest.BodyStruct(input, model.AssetGroupTagSelector{
						Name:        "TestSelector",
						Description: "Test selector description",
						AutoCertify: null.BoolFrom(false),
					})
				},
				Setup: func() {
					mockDB.EXPECT().GetAssetGroupTag(gomock.Any(), gomock.Any()).
						Return(model.AssetGroupTag{}, nil).Times(1)
				},
				Test: func(output apitest.Output) {
<<<<<<< HEAD
					apitest.StatusCode(output, http.StatusBadRequest)
					apitest.BodyContains(output, "invalid asset group tag selector id specified in url")
=======
					apitest.StatusCode(output, http.StatusNotFound)
					apitest.BodyContains(output, api.ErrorResponseDetailsIDMalformed)
>>>>>>> 97864289
				},
			},
			{
				Name: "NonExistentTagUrlId",
				Input: func(input *apitest.Input) {
					apitest.SetContext(input, userCtx)
					apitest.SetURLVar(input, api.URIPathVariableAssetGroupTagID, "1234")
					apitest.BodyStruct(input, model.AssetGroupTagSelector{
						Name:        "TestSelector",
						Description: "Test selector description",
						AutoCertify: null.BoolFrom(false),
					})
				},
				Setup: func() {
					mockDB.EXPECT().GetAssetGroupTag(gomock.Any(), gomock.Any()).
						Return(model.AssetGroupTag{}, database.ErrNotFound).Times(1)
				},
				Test: func(output apitest.Output) {
					apitest.StatusCode(output, http.StatusNotFound)
					apitest.BodyContains(output, api.ErrorResponseDetailsResourceNotFound)
				},
			},
			{
				Name: "NonExistentSelectorUrlId",
				Input: func(input *apitest.Input) {
					apitest.SetContext(input, userCtx)
					apitest.SetURLVar(input, api.URIPathVariableAssetGroupTagID, "1")
					apitest.SetURLVar(input, api.URIPathVariableAssetGroupTagSelectorID, "1234")
					apitest.BodyStruct(input, model.AssetGroupTagSelector{
						Name:        "TestSelector",
						Description: "Test selector description",
						AutoCertify: null.BoolFrom(false),
					})
				},
				Setup: func() {
					mockDB.EXPECT().GetAssetGroupTag(gomock.Any(), gomock.Any()).
						Return(model.AssetGroupTag{}, nil).Times(1)
					mockDB.EXPECT().GetAssetGroupTagSelectorBySelectorId(gomock.Any(), gomock.Any()).
						Return(model.AssetGroupTagSelector{}, database.ErrNotFound).Times(1)
				},
				Test: func(output apitest.Output) {
					apitest.StatusCode(output, http.StatusNotFound)
					apitest.BodyContains(output, api.ErrorResponseDetailsResourceNotFound)
				},
			},
			{
				Name: "CannotUpdateNameOnDefaultSelector",
				Input: func(input *apitest.Input) {
					apitest.SetContext(input, userCtx)
					apitest.SetURLVar(input, api.URIPathVariableAssetGroupTagID, "1")
					apitest.SetURLVar(input, api.URIPathVariableAssetGroupTagSelectorID, "1")
					apitest.BodyStruct(input, model.AssetGroupTagSelector{
						Name: "TestSelector",
					})
				},
				Setup: func() {
					mockDB.EXPECT().GetAssetGroupTag(gomock.Any(), gomock.Any()).
						Return(model.AssetGroupTag{}, nil).Times(1)
					mockDB.EXPECT().GetAssetGroupTagSelectorBySelectorId(gomock.Any(), gomock.Any()).
						Return(model.AssetGroupTagSelector{IsDefault: true}, nil).Times(1)

					mockGraphDb.EXPECT().
						PrepareCypherQuery(gomock.Any(), gomock.Any()).
						Return(queries.PreparedQuery{}, nil).Times(1)
				},
				Test: func(output apitest.Output) {
					apitest.StatusCode(output, http.StatusForbidden)
<<<<<<< HEAD
					apitest.BodyContains(output, "cannot update name on a default selector")
=======
					apitest.BodyContains(output, "default selectors only support modifying auto_certify and disabled_at")
>>>>>>> 97864289
				},
			},
			{
				Name: "DatabaseError",
				Input: func(input *apitest.Input) {
					apitest.SetContext(input, userCtx)
					apitest.SetURLVar(input, api.URIPathVariableAssetGroupTagID, "1")
					apitest.SetURLVar(input, api.URIPathVariableAssetGroupTagSelectorID, "1")
					apitest.BodyStruct(input, model.AssetGroupTagSelector{
						Name:        "TestSelector",
						Description: "Test selector description",
						Seeds: []model.SelectorSeed{
							{Type: model.SelectorTypeCypher, Value: "this should be a string of cypher"},
						},
						IsDefault:   false,
						AutoCertify: null.BoolFrom(false),
					})
				},
				Setup: func() {
<<<<<<< HEAD
					mockDB.EXPECT().UpdateAssetGroupTagSelector(gomock.Any(), gomock.Any()).
=======
					mockDB.EXPECT().UpdateAssetGroupTagSelector(gomock.Any(), gomock.Any(), gomock.Any()).
>>>>>>> 97864289
						Return(model.AssetGroupTagSelector{}, errors.New("failure")).Times(1)
					mockDB.EXPECT().GetAssetGroupTag(gomock.Any(), gomock.Any()).
						Return(model.AssetGroupTag{}, nil).Times(1)
					mockDB.EXPECT().GetAssetGroupTagSelectorBySelectorId(gomock.Any(), gomock.Any()).
						Return(model.AssetGroupTagSelector{}, nil).Times(1)
				},
				Test: func(output apitest.Output) {
					apitest.StatusCode(output, http.StatusInternalServerError)
					apitest.BodyContains(output, api.ErrorResponseDetailsInternalServerError)
				},
			},
			{
				Name: "Success",
				Input: func(input *apitest.Input) {
					apitest.SetContext(input, userCtx)
					apitest.SetURLVar(input, api.URIPathVariableAssetGroupTagID, "1")
					apitest.SetURLVar(input, api.URIPathVariableAssetGroupTagSelectorID, "1")
					apitest.BodyStruct(input, model.AssetGroupTagSelector{
						Name:        "TestSelector",
						Description: "Test selector description",
						Seeds: []model.SelectorSeed{
							{Type: model.SelectorTypeCypher, Value: "MATCH (n:User) RETURN n LIMIT 1;"},
						},
						IsDefault:   false,
						AutoCertify: null.BoolFrom(false),
					})
				},
				Setup: func() {
					mockDB.EXPECT().
<<<<<<< HEAD
						UpdateAssetGroupTagSelector(gomock.Any(), gomock.Any()).
=======
						UpdateAssetGroupTagSelector(gomock.Any(), gomock.Any(), gomock.Any()).
>>>>>>> 97864289
						Return(model.AssetGroupTagSelector{Name: "TestSelector"}, nil).Times(1)
					mockDB.EXPECT().GetAssetGroupTag(gomock.Any(), gomock.Any()).
						Return(model.AssetGroupTag{}, nil).Times(1)
					mockDB.EXPECT().GetAssetGroupTagSelectorBySelectorId(gomock.Any(), gomock.Any()).
						Return(model.AssetGroupTagSelector{}, nil).Times(1)

					mockGraphDb.EXPECT().
						PrepareCypherQuery(gomock.Any(), gomock.Any()).
						Return(queries.PreparedQuery{}, nil).Times(1)
				},
				Test: func(output apitest.Output) {
					apitest.StatusCode(output, http.StatusOK)
				},
			},
		})
}

func TestResources_GetAssetGroupTagSelectors(t *testing.T) {
	var (
		mockCtrl      = gomock.NewController(t)
		mockDB        = mocks_db.NewMockDatabase(mockCtrl)
		resourcesInst = v2.Resources{
			DB: mockDB,
		}
	)
	defer mockCtrl.Finish()

	apitest.
		NewHarness(t, resourcesInst.GetAssetGroupTagSelectors).
		Run([]apitest.Case{
			{
				Name: "Bad Request - Invalid Asset Group Tag ID",
				Input: func(input *apitest.Input) {
					apitest.SetURLVar(input, api.URIPathVariableAssetGroupTagID, "foo")
				},
				Test: func(output apitest.Output) {
<<<<<<< HEAD
					apitest.StatusCode(output, http.StatusBadRequest)
					apitest.BodyContains(output, "invalid asset group tag id specified in url")
=======
					apitest.StatusCode(output, http.StatusNotFound)
					apitest.BodyContains(output, api.ErrorResponseDetailsIDMalformed)
>>>>>>> 97864289
				},
			},
			{
				Name: "DB error - GetAssetGroupTag",
				Input: func(input *apitest.Input) {
					apitest.SetURLVar(input, api.URIPathVariableAssetGroupTagID, "1")
				},
				Setup: func() {
					mockDB.EXPECT().
						GetAssetGroupTag(gomock.Any(), gomock.Any()).
						Return(model.AssetGroupTag{}, database.ErrNotFound).Times(1)
				},
				Test: func(output apitest.Output) {
					apitest.StatusCode(output, http.StatusNotFound)
					apitest.BodyContains(output, api.ErrorResponseDetailsResourceNotFound)
				},
			},
			{
				Name: "DB error - GetAssetGroupTagSelectorsByTagId",
				Input: func(input *apitest.Input) {
					apitest.SetURLVar(input, api.URIPathVariableAssetGroupTagID, "1")
				},
				Setup: func() {
					mockDB.EXPECT().
						GetAssetGroupTagSelectorsByTagId(gomock.Any(), gomock.Any(), gomock.Any(), gomock.Any()).
						Return(model.AssetGroupTagSelectors{}, errors.New("some error")).Times(1)
					mockDB.EXPECT().GetAssetGroupTag(gomock.Any(), gomock.Any()).
						Return(model.AssetGroupTag{}, nil).Times(1)
				},
				Test: func(output apitest.Output) {
					apitest.StatusCode(output, http.StatusInternalServerError)
				},
			},
			{
				Name: "Success",
				Input: func(input *apitest.Input) {
					apitest.SetURLVar(input, api.URIPathVariableAssetGroupTagID, "1")
					apitest.BodyStruct(input, model.AssetGroupTagSelector{
						Name:        "TestSelector",
						Description: "Test selector description",
						Seeds: []model.SelectorSeed{
							{Type: model.SelectorTypeCypher, Value: "MATCH (n:User) RETURN n LIMIT 1;"},
						},
						IsDefault:   false,
						AutoCertify: null.BoolFrom(false),
					})
				},
				Setup: func() {
					mockDB.EXPECT().
						GetAssetGroupTagSelectorsByTagId(gomock.Any(), gomock.Any(), gomock.Any(), gomock.Any()).
						Return(model.AssetGroupTagSelectors{{Name: "Test1", AssetGroupTagId: 1}}, nil).Times(1)
					mockDB.EXPECT().GetAssetGroupTag(gomock.Any(), gomock.Any()).
						Return(model.AssetGroupTag{}, nil).Times(1)
				},
				Test: func(output apitest.Output) {
					apitest.StatusCode(output, http.StatusOK)
					apitest.BodyContains(output, "Test1")
				},
			},
		})
}

<<<<<<< HEAD
func TestResources_DeleteAssetGroupTagSelector(t *testing.T) {
	var (
		mockCtrl      = gomock.NewController(t)
		mockDB        = mocks_db.NewMockDatabase(mockCtrl)
		mockGraphDb   = mocks_graph.NewMockGraph(mockCtrl)
		resourcesInst = v2.Resources{
			DB:         mockDB,
			GraphQuery: mockGraphDb,
		}
		user    = setupUser()
		userCtx = setupUserCtx(user)
	)

	defer mockCtrl.Finish()

	apitest.
		NewHarness(t, resourcesInst.DeleteAssetGroupTagSelector).
		Run([]apitest.Case{
			{
				Name: "MissingTagUrlId",
				Input: func(input *apitest.Input) {
					apitest.SetContext(input, userCtx)
					apitest.SetURLVar(input, api.URIPathVariableAssetGroupTagSelectorID, "1")
				},
				Test: func(output apitest.Output) {
					apitest.StatusCode(output, http.StatusBadRequest)
					apitest.BodyContains(output, "invalid asset group tag id specified in url")
				},
			},
			{
				Name: "InvalidTagUrlId",
				Input: func(input *apitest.Input) {
					apitest.SetContext(input, userCtx)
					apitest.SetURLVar(input, api.URIPathVariableAssetGroupTagID, "non-numeric")
					apitest.SetURLVar(input, api.URIPathVariableAssetGroupTagSelectorID, "1")
				},
				Test: func(output apitest.Output) {
					apitest.StatusCode(output, http.StatusBadRequest)
					apitest.BodyContains(output, "invalid asset group tag id specified in url")
				},
			},
			{
				Name: "MissingSelectorUrlId",
				Input: func(input *apitest.Input) {
					apitest.SetContext(input, userCtx)
					apitest.SetURLVar(input, api.URIPathVariableAssetGroupTagID, "1")
				},
				Setup: func() {
					mockDB.EXPECT().GetAssetGroupTag(gomock.Any(), gomock.Any()).
						Return(model.AssetGroupTag{}, nil).Times(1)
				},
				Test: func(output apitest.Output) {
					apitest.StatusCode(output, http.StatusBadRequest)
					apitest.BodyContains(output, "invalid asset group tag selector id specified in url")
				},
			},
			{
				Name: "InvalidSelectorUrlId",
				Input: func(input *apitest.Input) {
					apitest.SetContext(input, userCtx)
					apitest.SetURLVar(input, api.URIPathVariableAssetGroupTagID, "1")
					apitest.SetURLVar(input, api.URIPathVariableAssetGroupTagSelectorID, "non-numeric")
				},
				Setup: func() {
					mockDB.EXPECT().GetAssetGroupTag(gomock.Any(), gomock.Any()).
						Return(model.AssetGroupTag{}, nil).Times(1)
				},
				Test: func(output apitest.Output) {
					apitest.StatusCode(output, http.StatusBadRequest)
					apitest.BodyContains(output, "invalid asset group tag selector id specified in url")
				},
			},
			{
				Name: "NonExistentTagUrlId",
				Input: func(input *apitest.Input) {
					apitest.SetContext(input, userCtx)
					apitest.SetURLVar(input, api.URIPathVariableAssetGroupTagID, "1234")
				},
				Setup: func() {
					mockDB.EXPECT().GetAssetGroupTag(gomock.Any(), gomock.Any()).
						Return(model.AssetGroupTag{}, database.ErrNotFound).Times(1)
				},
				Test: func(output apitest.Output) {
					apitest.StatusCode(output, http.StatusNotFound)
					apitest.BodyContains(output, api.ErrorResponseDetailsResourceNotFound)
				},
			},
			{
				Name: "NonExistentSelectorUrlId",
				Input: func(input *apitest.Input) {
					apitest.SetContext(input, userCtx)
					apitest.SetURLVar(input, api.URIPathVariableAssetGroupTagID, "1")
					apitest.SetURLVar(input, api.URIPathVariableAssetGroupTagSelectorID, "1234")
				},
				Setup: func() {
					mockDB.EXPECT().GetAssetGroupTag(gomock.Any(), gomock.Any()).
						Return(model.AssetGroupTag{}, nil).Times(1)
					mockDB.EXPECT().GetAssetGroupTagSelectorBySelectorId(gomock.Any(), gomock.Any()).
						Return(model.AssetGroupTagSelector{}, database.ErrNotFound).Times(1)
				},
				Test: func(output apitest.Output) {
					apitest.StatusCode(output, http.StatusNotFound)
					apitest.BodyContains(output, api.ErrorResponseDetailsResourceNotFound)
				},
			},
			{
				Name: "CannotDeleteDefaultSelector",
				Input: func(input *apitest.Input) {
					apitest.SetContext(input, userCtx)
					apitest.SetURLVar(input, api.URIPathVariableAssetGroupTagID, "1")
					apitest.SetURLVar(input, api.URIPathVariableAssetGroupTagSelectorID, "1")
				},
				Setup: func() {
					mockDB.EXPECT().GetAssetGroupTag(gomock.Any(), gomock.Any()).
						Return(model.AssetGroupTag{}, nil).Times(1)
					mockDB.EXPECT().GetAssetGroupTagSelectorBySelectorId(gomock.Any(), gomock.Any()).
						Return(model.AssetGroupTagSelector{IsDefault: true}, nil).Times(1)
				},
				Test: func(output apitest.Output) {
					apitest.StatusCode(output, http.StatusForbidden)
					apitest.BodyContains(output, "cannot delete a default selector")
				},
			},
			{
				Name: "DatabaseError",
				Input: func(input *apitest.Input) {
					apitest.SetContext(input, userCtx)
					apitest.SetURLVar(input, api.URIPathVariableAssetGroupTagID, "1")
					apitest.SetURLVar(input, api.URIPathVariableAssetGroupTagSelectorID, "1")
				},
				Setup: func() {
					mockDB.EXPECT().DeleteAssetGroupTagSelector(gomock.Any(), gomock.Any(), gomock.Any()).
						Return(errors.New("failure")).Times(1)
					mockDB.EXPECT().GetAssetGroupTag(gomock.Any(), gomock.Any()).
						Return(model.AssetGroupTag{}, nil).Times(1)
					mockDB.EXPECT().GetAssetGroupTagSelectorBySelectorId(gomock.Any(), gomock.Any()).
						Return(model.AssetGroupTagSelector{}, nil).Times(1)
				},
				Test: func(output apitest.Output) {
					apitest.StatusCode(output, http.StatusInternalServerError)
					apitest.BodyContains(output, api.ErrorResponseDetailsInternalServerError)
=======
func TestResources_GetAssetGroupTagSelectorsByTagId(t *testing.T) {
	var (
		mockCtrl    = gomock.NewController(t)
		mockDB      = mocks_db.NewMockDatabase(mockCtrl)
		mockGraphDb = mocks_graph.NewMockGraph(mockCtrl)
		resources   = v2.Resources{
			DB:         mockDB,
			GraphQuery: mockGraphDb,
		}
		assetGroupTag = model.AssetGroupTag{ID: 1, Name: "Tier Zero"}
	)
	defer mockCtrl.Finish()

	apitest.NewHarness(t, resources.GetAssetGroupTagMemberCountsByKind).
		Run([]apitest.Case{
			{
				Name: "InvalidAssetGroupTagID",
				Input: func(input *apitest.Input) {
					apitest.SetURLVar(input, api.URIPathVariableAssetGroupTagID, "invalid")
				},
				Test: func(output apitest.Output) {
					apitest.StatusCode(output, http.StatusNotFound)
					apitest.BodyContains(output, api.ErrorResponseDetailsIDMalformed)
				},
			},
			{
				Name: "DatabaseGetAssetGroupTagError",
				Input: func(input *apitest.Input) {
					apitest.SetURLVar(input, api.URIPathVariableAssetGroupTagID, "1")
				},
				Setup: func() {
					mockDB.EXPECT().
						GetAssetGroupTag(gomock.Any(), gomock.Any()).
						Return(model.AssetGroupTag{}, errors.New("GetAssetGroupTag fail"))
				},
				Test: func(output apitest.Output) {
					apitest.StatusCode(output, http.StatusInternalServerError)
					apitest.BodyContains(output, api.ErrorResponseDetailsInternalServerError)
				},
			},
			{
				Name: "GraphDatabaseError",
				Input: func(input *apitest.Input) {
					apitest.SetURLVar(input, api.URIPathVariableAssetGroupTagID, "1")
				},
				Setup: func() {
					mockDB.EXPECT().
						GetAssetGroupTag(gomock.Any(), gomock.Any()).
						Return(assetGroupTag, nil)
					mockGraphDb.EXPECT().
						GetPrimaryNodeKindCounts(gomock.Any(), gomock.Any()).
						Return(map[string]int{}, fmt.Errorf("GetAssetGroupTag Nodes fail"))
				},
				Test: func(output apitest.Output) {
					apitest.StatusCode(output, http.StatusInternalServerError)
>>>>>>> 97864289
				},
			},
			{
				Name: "Success",
				Input: func(input *apitest.Input) {
<<<<<<< HEAD
					apitest.SetContext(input, userCtx)
					apitest.SetURLVar(input, api.URIPathVariableAssetGroupTagID, "1")
					apitest.SetURLVar(input, api.URIPathVariableAssetGroupTagSelectorID, "1")
				},
				Setup: func() {
					mockDB.EXPECT().
						DeleteAssetGroupTagSelector(gomock.Any(), gomock.Any(), gomock.Any()).
						Return(nil).Times(1)
					mockDB.EXPECT().GetAssetGroupTag(gomock.Any(), gomock.Any()).
						Return(model.AssetGroupTag{}, nil).Times(1)
					mockDB.EXPECT().GetAssetGroupTagSelectorBySelectorId(gomock.Any(), gomock.Any()).
						Return(model.AssetGroupTagSelector{}, nil).Times(1)
				},
				Test: func(output apitest.Output) {
					apitest.StatusCode(output, http.StatusOK)
=======
					apitest.SetURLVar(input, api.URIPathVariableAssetGroupTagID, "1")
				},
				Setup: func() {
					mockDB.EXPECT().
						GetAssetGroupTag(gomock.Any(), gomock.Any()).
						Return(assetGroupTag, nil)
					mockGraphDb.EXPECT().
						GetPrimaryNodeKindCounts(gomock.Any(), gomock.Any()).
						Return(map[string]int{ad.Domain.String(): 2}, nil)
				},
				Test: func(output apitest.Output) {
					apitest.StatusCode(output, http.StatusOK)
					result := v2.GetAssetGroupTagMemberCountsResponse{}
					apitest.UnmarshalData(output, &result)
					require.Equal(t, 2, result.TotalCount)
					require.Equal(t, 2, result.Counts[ad.Domain.String()])
>>>>>>> 97864289
				},
			},
		})
}<|MERGE_RESOLUTION|>--- conflicted
+++ resolved
@@ -137,13 +137,8 @@
 					})
 				},
 				Test: func(output apitest.Output) {
-<<<<<<< HEAD
-					apitest.StatusCode(output, http.StatusBadRequest)
-					apitest.BodyContains(output, "invalid asset group tag id specified in url")
-=======
 					apitest.StatusCode(output, http.StatusNotFound)
 					apitest.BodyContains(output, api.ErrorResponseDetailsIDMalformed)
->>>>>>> 97864289
 				},
 			},
 			{
@@ -162,13 +157,8 @@
 					})
 				},
 				Test: func(output apitest.Output) {
-<<<<<<< HEAD
-					apitest.StatusCode(output, http.StatusBadRequest)
-					apitest.BodyContains(output, "invalid asset group tag id specified in url")
-=======
 					apitest.StatusCode(output, http.StatusNotFound)
 					apitest.BodyContains(output, api.ErrorResponseDetailsIDMalformed)
->>>>>>> 97864289
 				},
 			},
 			{
@@ -461,13 +451,8 @@
 					})
 				},
 				Test: func(output apitest.Output) {
-<<<<<<< HEAD
-					apitest.StatusCode(output, http.StatusBadRequest)
-					apitest.BodyContains(output, "invalid asset group tag id specified in url")
-=======
 					apitest.StatusCode(output, http.StatusNotFound)
 					apitest.BodyContains(output, api.ErrorResponseDetailsIDMalformed)
->>>>>>> 97864289
 				},
 			},
 			{
@@ -483,13 +468,8 @@
 					})
 				},
 				Test: func(output apitest.Output) {
-<<<<<<< HEAD
-					apitest.StatusCode(output, http.StatusBadRequest)
-					apitest.BodyContains(output, "invalid asset group tag id specified in url")
-=======
 					apitest.StatusCode(output, http.StatusNotFound)
 					apitest.BodyContains(output, api.ErrorResponseDetailsIDMalformed)
->>>>>>> 97864289
 				},
 			},
 			{
@@ -508,13 +488,8 @@
 						Return(model.AssetGroupTag{}, nil).Times(1)
 				},
 				Test: func(output apitest.Output) {
-<<<<<<< HEAD
-					apitest.StatusCode(output, http.StatusBadRequest)
-					apitest.BodyContains(output, "invalid asset group tag selector id specified in url")
-=======
 					apitest.StatusCode(output, http.StatusNotFound)
 					apitest.BodyContains(output, api.ErrorResponseDetailsIDMalformed)
->>>>>>> 97864289
 				},
 			},
 			{
@@ -534,13 +509,8 @@
 						Return(model.AssetGroupTag{}, nil).Times(1)
 				},
 				Test: func(output apitest.Output) {
-<<<<<<< HEAD
-					apitest.StatusCode(output, http.StatusBadRequest)
-					apitest.BodyContains(output, "invalid asset group tag selector id specified in url")
-=======
 					apitest.StatusCode(output, http.StatusNotFound)
 					apitest.BodyContains(output, api.ErrorResponseDetailsIDMalformed)
->>>>>>> 97864289
 				},
 			},
 			{
@@ -608,11 +578,7 @@
 				},
 				Test: func(output apitest.Output) {
 					apitest.StatusCode(output, http.StatusForbidden)
-<<<<<<< HEAD
-					apitest.BodyContains(output, "cannot update name on a default selector")
-=======
 					apitest.BodyContains(output, "default selectors only support modifying auto_certify and disabled_at")
->>>>>>> 97864289
 				},
 			},
 			{
@@ -632,11 +598,7 @@
 					})
 				},
 				Setup: func() {
-<<<<<<< HEAD
-					mockDB.EXPECT().UpdateAssetGroupTagSelector(gomock.Any(), gomock.Any()).
-=======
 					mockDB.EXPECT().UpdateAssetGroupTagSelector(gomock.Any(), gomock.Any(), gomock.Any()).
->>>>>>> 97864289
 						Return(model.AssetGroupTagSelector{}, errors.New("failure")).Times(1)
 					mockDB.EXPECT().GetAssetGroupTag(gomock.Any(), gomock.Any()).
 						Return(model.AssetGroupTag{}, nil).Times(1)
@@ -666,11 +628,7 @@
 				},
 				Setup: func() {
 					mockDB.EXPECT().
-<<<<<<< HEAD
-						UpdateAssetGroupTagSelector(gomock.Any(), gomock.Any()).
-=======
 						UpdateAssetGroupTagSelector(gomock.Any(), gomock.Any(), gomock.Any()).
->>>>>>> 97864289
 						Return(model.AssetGroupTagSelector{Name: "TestSelector"}, nil).Times(1)
 					mockDB.EXPECT().GetAssetGroupTag(gomock.Any(), gomock.Any()).
 						Return(model.AssetGroupTag{}, nil).Times(1)
@@ -707,13 +665,8 @@
 					apitest.SetURLVar(input, api.URIPathVariableAssetGroupTagID, "foo")
 				},
 				Test: func(output apitest.Output) {
-<<<<<<< HEAD
-					apitest.StatusCode(output, http.StatusBadRequest)
-					apitest.BodyContains(output, "invalid asset group tag id specified in url")
-=======
 					apitest.StatusCode(output, http.StatusNotFound)
 					apitest.BodyContains(output, api.ErrorResponseDetailsIDMalformed)
->>>>>>> 97864289
 				},
 			},
 			{
@@ -776,7 +729,6 @@
 		})
 }
 
-<<<<<<< HEAD
 func TestResources_DeleteAssetGroupTagSelector(t *testing.T) {
 	var (
 		mockCtrl      = gomock.NewController(t)
@@ -918,7 +870,31 @@
 				Test: func(output apitest.Output) {
 					apitest.StatusCode(output, http.StatusInternalServerError)
 					apitest.BodyContains(output, api.ErrorResponseDetailsInternalServerError)
-=======
+				},
+			},
+			{
+				Name: "Success",
+				Input: func(input *apitest.Input) {
+					apitest.SetContext(input, userCtx)
+					apitest.SetURLVar(input, api.URIPathVariableAssetGroupTagID, "1")
+					apitest.SetURLVar(input, api.URIPathVariableAssetGroupTagSelectorID, "1")
+				},
+				Setup: func() {
+					mockDB.EXPECT().
+						DeleteAssetGroupTagSelector(gomock.Any(), gomock.Any(), gomock.Any()).
+						Return(nil).Times(1)
+					mockDB.EXPECT().GetAssetGroupTag(gomock.Any(), gomock.Any()).
+						Return(model.AssetGroupTag{}, nil).Times(1)
+					mockDB.EXPECT().GetAssetGroupTagSelectorBySelectorId(gomock.Any(), gomock.Any()).
+						Return(model.AssetGroupTagSelector{}, nil).Times(1)
+				},
+				Test: func(output apitest.Output) {
+					apitest.StatusCode(output, http.StatusOK)
+				},
+			},
+		})
+}
+
 func TestResources_GetAssetGroupTagSelectorsByTagId(t *testing.T) {
 	var (
 		mockCtrl    = gomock.NewController(t)
@@ -974,29 +950,11 @@
 				},
 				Test: func(output apitest.Output) {
 					apitest.StatusCode(output, http.StatusInternalServerError)
->>>>>>> 97864289
 				},
 			},
 			{
 				Name: "Success",
 				Input: func(input *apitest.Input) {
-<<<<<<< HEAD
-					apitest.SetContext(input, userCtx)
-					apitest.SetURLVar(input, api.URIPathVariableAssetGroupTagID, "1")
-					apitest.SetURLVar(input, api.URIPathVariableAssetGroupTagSelectorID, "1")
-				},
-				Setup: func() {
-					mockDB.EXPECT().
-						DeleteAssetGroupTagSelector(gomock.Any(), gomock.Any(), gomock.Any()).
-						Return(nil).Times(1)
-					mockDB.EXPECT().GetAssetGroupTag(gomock.Any(), gomock.Any()).
-						Return(model.AssetGroupTag{}, nil).Times(1)
-					mockDB.EXPECT().GetAssetGroupTagSelectorBySelectorId(gomock.Any(), gomock.Any()).
-						Return(model.AssetGroupTagSelector{}, nil).Times(1)
-				},
-				Test: func(output apitest.Output) {
-					apitest.StatusCode(output, http.StatusOK)
-=======
 					apitest.SetURLVar(input, api.URIPathVariableAssetGroupTagID, "1")
 				},
 				Setup: func() {
@@ -1013,7 +971,6 @@
 					apitest.UnmarshalData(output, &result)
 					require.Equal(t, 2, result.TotalCount)
 					require.Equal(t, 2, result.Counts[ad.Domain.String()])
->>>>>>> 97864289
 				},
 			},
 		})
