// Copyright 2025 Specter Ops, Inc.
//
// Licensed under the Apache License, Version 2.0
// you may not use this file except in compliance with the License.
// You may obtain a copy of the License at
//
//     http://www.apache.org/licenses/LICENSE-2.0
//
// Unless required by applicable law or agreed to in writing, software
// distributed under the License is distributed on an "AS IS" BASIS,
// WITHOUT WARRANTIES OR CONDITIONS OF ANY KIND, either express or implied.
// See the License for the specific language governing permissions and
// limitations under the License.
//
// SPDX-License-Identifier: Apache-2.0

package v2_test

import (
	"encoding/json"
	"errors"
	"fmt"
	"io"
	"net/http"
	"net/http/httptest"
<<<<<<< HEAD

=======
	"strconv"
>>>>>>> c5bfecbb
	"testing"
	"time"

	uuid2 "github.com/gofrs/uuid"
	"github.com/gorilla/mux"

	"github.com/specterops/bloodhound/dawgs/graph"
	"github.com/specterops/bloodhound/graphschema/ad"
	"github.com/specterops/bloodhound/headers"
	"github.com/specterops/bloodhound/mediatypes"
	"github.com/specterops/bloodhound/src/api"
	v2 "github.com/specterops/bloodhound/src/api/v2"
	"github.com/specterops/bloodhound/src/api/v2/apitest"
	"github.com/specterops/bloodhound/src/database"
	mocks_db "github.com/specterops/bloodhound/src/database/mocks"
	"github.com/specterops/bloodhound/src/database/types"
	"github.com/specterops/bloodhound/src/database/types/null"
	"github.com/specterops/bloodhound/src/model"
	"github.com/specterops/bloodhound/src/model/appcfg"
	"github.com/specterops/bloodhound/src/queries"
	mocks_graph "github.com/specterops/bloodhound/src/queries/mocks"
	"github.com/stretchr/testify/require"
	"go.uber.org/mock/gomock"
)

func TestResources_GetAssetGroupTags(t *testing.T) {
	const queryParamTagType = "type"
	var (
		mockCtrl      = gomock.NewController(t)
		mockDB        = mocks_db.NewMockDatabase(mockCtrl)
		mockGraphDb   = mocks_graph.NewMockGraph(mockCtrl)
		resourcesInst = v2.Resources{
			DB:         mockDB,
			GraphQuery: mockGraphDb,
		}
	)

	defer mockCtrl.Finish()

	apitest.
		NewHarness(t, resourcesInst.GetAssetGroupTags).
		Run([]apitest.Case{
			{
				Name: "InvalidTagType",
				Input: func(input *apitest.Input) {
					apitest.AddQueryParam(input, queryParamTagType, "123456")
				},
				Setup: func() {
					mockDB.EXPECT().
						GetAssetGroupTags(gomock.Any(), gomock.Any()).
						Return(model.AssetGroupTags{}, database.ErrNotFound)
				},
				Test: func(output apitest.Output) {
					resp := v2.GetAssetGroupTagsResponse{}
					apitest.StatusCode(output, http.StatusOK)
					apitest.UnmarshalData(output, &resp)
					apitest.Equal(output, 0, len(resp.Tags))
				},
			},
			{
				Name: "InvalidIncludeCounts",
				Input: func(input *apitest.Input) {
					apitest.AddQueryParam(input, api.QueryParameterIncludeCounts, "blah")
				},
				Test: func(output apitest.Output) {
					apitest.StatusCode(output, http.StatusBadRequest)
				},
			},
			{
				Name: "DatabaseError",
				Setup: func() {
					mockDB.EXPECT().
						GetAssetGroupTags(gomock.Any(), gomock.Any()).
						Return(model.AssetGroupTags{}, errors.New("failure"))
				},
				Test: func(output apitest.Output) {
					apitest.StatusCode(output, http.StatusInternalServerError)
					apitest.BodyContains(output, api.ErrorResponseDetailsInternalServerError)
				},
			},
			{
				Name: "NoResults",
				Setup: func() {
					mockDB.EXPECT().
						GetAssetGroupTags(gomock.Any(), gomock.Any()).
						Return(model.AssetGroupTags{}, database.ErrNotFound)
				},
				Test: func(output apitest.Output) {
					resp := v2.GetAssetGroupTagsResponse{}
					apitest.StatusCode(output, http.StatusOK)
					apitest.UnmarshalData(output, &resp)
					apitest.Equal(output, 0, len(resp.Tags))
				},
			},
			{
				Name: "TagTypeLabel",
				Input: func(input *apitest.Input) {
					apitest.AddQueryParam(input, queryParamTagType, "eq:2") // model.AssetGroupTagTypeLabel
				},
				Setup: func() {
					mockDB.EXPECT().
						GetAssetGroupTags(gomock.Any(), model.SQLFilter{
							SQLString: "type = ?",
							Params:    []any{strconv.Itoa(int(model.AssetGroupTagTypeLabel))},
						}).
						Return(model.AssetGroupTags{
							model.AssetGroupTag{ID: 1, Type: model.AssetGroupTagTypeLabel},
							model.AssetGroupTag{ID: 2, Type: model.AssetGroupTagTypeLabel},
						}, nil)
				},
				Test: func(output apitest.Output) {
					resp := v2.GetAssetGroupTagsResponse{}
					apitest.StatusCode(output, http.StatusOK)
					apitest.UnmarshalData(output, &resp)
					apitest.Equal(output, 2, len(resp.Tags))
					for _, t := range resp.Tags {
						apitest.Equal(output, model.AssetGroupTagTypeLabel, t.Type)
					}
				},
			},
			{
				Name: "TagTypeTier",
				Input: func(input *apitest.Input) {
					apitest.AddQueryParam(input, queryParamTagType, "eq:1") // model.AssetGroupTagTypeTier
				},
				Setup: func() {
					mockDB.EXPECT().
						GetAssetGroupTags(gomock.Any(), model.SQLFilter{
							SQLString: "type = ?",
							Params:    []any{strconv.Itoa(int(model.AssetGroupTagTypeTier))},
						}).
						Return(model.AssetGroupTags{
							model.AssetGroupTag{ID: 1, Type: model.AssetGroupTagTypeTier},
							model.AssetGroupTag{ID: 2, Type: model.AssetGroupTagTypeTier},
						}, nil)
				},
				Test: func(output apitest.Output) {
					resp := v2.GetAssetGroupTagsResponse{}
					apitest.StatusCode(output, http.StatusOK)
					apitest.UnmarshalData(output, &resp)
					apitest.Equal(output, 2, len(resp.Tags))
					for _, t := range resp.Tags {
						apitest.Equal(output, model.AssetGroupTagTypeTier, t.Type)
					}
				},
			},
			{
				Name: "TagTypeDefault",
				Setup: func() {
					mockDB.EXPECT().
						GetAssetGroupTags(gomock.Any(), model.SQLFilter{}).
						Return(model.AssetGroupTags{
							model.AssetGroupTag{ID: 1, Type: model.AssetGroupTagTypeLabel},
							model.AssetGroupTag{ID: 2, Type: model.AssetGroupTagTypeLabel},
							model.AssetGroupTag{ID: 3, Type: model.AssetGroupTagTypeTier},
							model.AssetGroupTag{ID: 4, Type: model.AssetGroupTagTypeTier},
						}, nil)
				},
				Test: func(output apitest.Output) {
					resp := v2.GetAssetGroupTagsResponse{}
					apitest.StatusCode(output, http.StatusOK)
					apitest.UnmarshalData(output, &resp)
					apitest.Equal(output, 4, len(resp.Tags))
					tierCount := 0
					for _, t := range resp.Tags {
						if t.Type == model.AssetGroupTagTypeTier {
							apitest.Equal(output, model.AssetGroupTagTypeTier, t.Type)
							tierCount++
						} else {
							apitest.Equal(output, model.AssetGroupTagTypeLabel, t.Type)
						}
					}
					apitest.Equal(output, 2, tierCount)
				},
			},
			{
				Name: "IncludeCounts Selector counts",
				Input: func(input *apitest.Input) {
					apitest.AddQueryParam(input, api.QueryParameterIncludeCounts, "true")
				},
				Setup: func() {
					mockDB.EXPECT().
						GetAssetGroupTags(gomock.Any(), gomock.Any()).
						Return(model.AssetGroupTags{
							model.AssetGroupTag{ID: 1, Type: model.AssetGroupTagTypeTier},
							model.AssetGroupTag{ID: 2, Type: model.AssetGroupTagTypeTier},
							model.AssetGroupTag{ID: 3, Type: model.AssetGroupTagTypeLabel},
							model.AssetGroupTag{ID: 4, Type: model.AssetGroupTagTypeLabel},
						}, nil)
					mockDB.EXPECT().
						GetAssetGroupTagSelectorCounts(gomock.Any(), []int{1, 2, 3, 4}).
						Return(map[int]int{
							1: 5,
							2: 10,
							3: 0,
							4: 8,
						}, nil)
					mockGraphDb.EXPECT().
						CountNodesByKind(gomock.Any(), gomock.Any()).
						Return(int64(0), nil).Times(4)
				},
				Test: func(output apitest.Output) {
					expectedCounts := map[int]int{
						1: 5,
						2: 10,
						3: 0,
						4: 8,
					}
					resp := v2.GetAssetGroupTagsResponse{}
					apitest.StatusCode(output, http.StatusOK)
					apitest.UnmarshalData(output, &resp)
					apitest.Equal(output, 4, len(resp.Tags))
					for _, t := range resp.Tags {
						expCount, ok := expectedCounts[t.ID]
						apitest.Equal(output, true, ok)
						apitest.Equal(output, false, t.Counts == nil)
						apitest.Equal(output, expCount, t.Counts.Selectors)
					}
				},
			},
			{
				Name: "IncludeCounts member counts",
				Input: func(input *apitest.Input) {
					apitest.AddQueryParam(input, api.QueryParameterIncludeCounts, "true")
				},
				Setup: func() {
					mockDB.EXPECT().
						GetAssetGroupTags(gomock.Any(), gomock.Any()).
						Return(model.AssetGroupTags{
							model.AssetGroupTag{ID: 1, Name: "testlabel", Type: model.AssetGroupTagTypeLabel},
							model.AssetGroupTag{ID: 2, Name: "testtier", Type: model.AssetGroupTagTypeTier},
						}, nil)
					mockDB.EXPECT().
						GetAssetGroupTagSelectorCounts(gomock.Any(), []int{1, 2}).
						Return(map[int]int{
							1: 1,
							2: 1,
						}, nil)
					mockGraphDb.EXPECT().
						CountNodesByKind(gomock.Any(), gomock.Any()).
						Return(int64(6), nil).
						Times(1)
					mockGraphDb.EXPECT().
						CountNodesByKind(gomock.Any(), gomock.Any()).
						Return(int64(4), nil).
						Times(1)
				},
				Test: func(output apitest.Output) {
					expectedMemberCounts := map[int]int64{
						1: 6,
						2: 4,
					}
					resp := v2.GetAssetGroupTagsResponse{}
					apitest.StatusCode(output, http.StatusOK)
					apitest.UnmarshalData(output, &resp)
					apitest.Equal(output, 2, len(resp.Tags))
					for _, t := range resp.Tags {
						expCount, ok := expectedMemberCounts[t.ID]
						apitest.Equal(output, true, ok)
						apitest.Equal(output, false, t.Counts == nil)
						apitest.Equal(output, expCount, t.Counts.Members)
					}
				},
			},
		})
}

func TestResources_CreateAssetGroupTagSelector(t *testing.T) {
	var (
		mockCtrl      = gomock.NewController(t)
		mockDB        = mocks_db.NewMockDatabase(mockCtrl)
		mockGraphDb   = mocks_graph.NewMockGraph(mockCtrl)
		resourcesInst = v2.Resources{
			DB:         mockDB,
			GraphQuery: mockGraphDb,
		}
		user    = setupUser()
		userCtx = setupUserCtx(user)
	)

	defer mockCtrl.Finish()

	apitest.
		NewHarness(t, resourcesInst.CreateAssetGroupTagSelector).
		Run([]apitest.Case{
			{
				Name: "BadRequest",
				Input: func(input *apitest.Input) {
					apitest.SetContext(input, userCtx)
					apitest.SetURLVar(input, api.URIPathVariableAssetGroupTagID, "1")
					apitest.BodyString(input, `{"name":["BadRequest"]}`)
				},
				Setup: func() {
					mockDB.EXPECT().GetAssetGroupTag(gomock.Any(), gomock.Any()).
						Return(model.AssetGroupTag{}, nil).Times(1)
				},
				Test: func(output apitest.Output) {
					apitest.StatusCode(output, http.StatusBadRequest)
					apitest.BodyContains(output, api.ErrorResponsePayloadUnmarshalError)
				},
			},
			{
				Name: "MissingName",
				Input: func(input *apitest.Input) {
					apitest.SetContext(input, userCtx)
					apitest.SetURLVar(input, api.URIPathVariableAssetGroupTagID, "1")
					apitest.BodyStruct(input, model.AssetGroupTagSelector{
						Description: "Test selector description",
						Seeds: []model.SelectorSeed{
							{Type: model.SelectorTypeCypher, Value: "this should be a string of cypher"},
						},
						IsDefault:   false,
						AutoCertify: null.BoolFrom(false),
					})
				},
				Setup: func() {
					mockDB.EXPECT().GetAssetGroupTag(gomock.Any(), gomock.Any()).
						Return(model.AssetGroupTag{}, nil).Times(1)
				},
				Test: func(output apitest.Output) {
					apitest.StatusCode(output, http.StatusBadRequest)
					apitest.BodyContains(output, "Name: property is required")
				},
			},
			{
				Name: "MissingSeedsList",
				Input: func(input *apitest.Input) {
					apitest.SetContext(input, userCtx)
					apitest.SetURLVar(input, api.URIPathVariableAssetGroupTagID, "1")
					apitest.BodyStruct(input, model.AssetGroupTagSelector{
						Name:        "TestSelector",
						Description: "Test selector description",
						IsDefault:   false,
						AutoCertify: null.BoolFrom(false),
					})
				},
				Setup: func() {
					mockDB.EXPECT().GetAssetGroupTag(gomock.Any(), gomock.Any()).
						Return(model.AssetGroupTag{}, nil).Times(1)
				},
				Test: func(output apitest.Output) {
					apitest.StatusCode(output, http.StatusBadRequest)
					apitest.BodyContains(output, "Seeds: property is required")
				},
			},
			{
				Name: "EmptySeedsList",
				Input: func(input *apitest.Input) {
					apitest.SetContext(input, userCtx)
					apitest.SetURLVar(input, api.URIPathVariableAssetGroupTagID, "1")
					apitest.BodyStruct(input, model.AssetGroupTagSelector{
						Name:        "TestSelector",
						Description: "Test selector description",
						IsDefault:   false,
						AutoCertify: null.BoolFrom(false),
						Seeds:       []model.SelectorSeed{},
					})
				},
				Setup: func() {
					mockDB.EXPECT().GetAssetGroupTag(gomock.Any(), gomock.Any()).
						Return(model.AssetGroupTag{}, nil).Times(1)
				},
				Test: func(output apitest.Output) {
					apitest.StatusCode(output, http.StatusBadRequest)
					apitest.BodyContains(output, "seeds are required")
				},
			},
			{
				Name: "MissingUrlId",
				Input: func(input *apitest.Input) {
					apitest.SetContext(input, userCtx)
					apitest.BodyStruct(input, model.AssetGroupTagSelector{
						Name:        "TestSelector",
						Description: "Test selector description",
						Seeds: []model.SelectorSeed{
							{Type: model.SelectorTypeCypher, Value: "this should be a string of cypher"},
						},
						IsDefault:   false,
						AutoCertify: null.BoolFrom(false),
					})
				},
				Test: func(output apitest.Output) {
					apitest.StatusCode(output, http.StatusNotFound)
					apitest.BodyContains(output, api.ErrorResponseDetailsIDMalformed)
				},
			},
			{
				Name: "InvalidUrlId",
				Input: func(input *apitest.Input) {
					apitest.SetContext(input, userCtx)
					apitest.SetURLVar(input, api.URIPathVariableAssetGroupTagID, "non-numeric")
					apitest.BodyStruct(input, model.AssetGroupTagSelector{
						Name:        "TestSelector",
						Description: "Test selector description",
						Seeds: []model.SelectorSeed{
							{Type: model.SelectorTypeCypher, Value: "this should be a string of cypher"},
						},
						IsDefault:   false,
						AutoCertify: null.BoolFrom(false),
					})
				},
				Test: func(output apitest.Output) {
					apitest.StatusCode(output, http.StatusNotFound)
					apitest.BodyContains(output, api.ErrorResponseDetailsIDMalformed)
				},
			},
			{
				Name: "NonExistentTagUrlId",
				Input: func(input *apitest.Input) {
					apitest.SetContext(input, userCtx)
					apitest.SetURLVar(input, api.URIPathVariableAssetGroupTagID, "1234")
					apitest.BodyStruct(input, model.AssetGroupTagSelector{
						Name:        "TestSelector",
						Description: "Test selector description",
						Seeds: []model.SelectorSeed{
							{Type: model.SelectorTypeCypher, Value: "this should be a string of cypher"},
						},
						IsDefault:   false,
						AutoCertify: null.BoolFrom(false),
					})
				},
				Setup: func() {
					mockDB.EXPECT().GetAssetGroupTag(gomock.Any(), gomock.Any()).
						Return(model.AssetGroupTag{}, database.ErrNotFound).Times(1)
				},
				Test: func(output apitest.Output) {
					apitest.StatusCode(output, http.StatusNotFound)
					apitest.BodyContains(output, api.ErrorResponseDetailsResourceNotFound)
				},
			},
			{
				Name: "DatabaseError",
				Input: func(input *apitest.Input) {
					apitest.SetContext(input, userCtx)
					apitest.SetURLVar(input, api.URIPathVariableAssetGroupTagID, "1")
					apitest.BodyStruct(input, model.AssetGroupTagSelector{
						Name:        "TestSelector",
						Description: "Test selector description",
						Seeds: []model.SelectorSeed{
							{Type: model.SelectorTypeCypher, Value: "this should be a string of cypher"},
						},
						IsDefault:   false,
						AutoCertify: null.BoolFrom(false),
					})
				},
				Setup: func() {
					mockGraphDb.EXPECT().
						PrepareCypherQuery(gomock.Any(), gomock.Any()).
						Return(queries.PreparedQuery{}, nil).Times(1)
					mockDB.EXPECT().
						CreateAssetGroupTagSelector(gomock.Any(), gomock.Any(), gomock.Any(), gomock.Any(), gomock.Any(), gomock.Any(), gomock.Any(), gomock.Any(), gomock.Any()).
						Return(model.AssetGroupTagSelector{}, errors.New("failure")).Times(1)
					mockDB.EXPECT().GetAssetGroupTag(gomock.Any(), gomock.Any()).
						Return(model.AssetGroupTag{}, nil).Times(1)
				},
				Test: func(output apitest.Output) {
					apitest.StatusCode(output, http.StatusInternalServerError)
					apitest.BodyContains(output, api.ErrorResponseDetailsInternalServerError)
				},
			},
			{
				Name: "InvalidCypher",
				Input: func(input *apitest.Input) {
					apitest.SetContext(input, userCtx)
					apitest.SetURLVar(input, api.URIPathVariableAssetGroupTagID, "1")
					apitest.BodyStruct(input, model.AssetGroupTagSelector{
						Name:        "TestSelector",
						Description: "Test selector description",
						Seeds: []model.SelectorSeed{
							{Type: model.SelectorTypeCypher, Value: "cypher that's too complex"},
						},
						IsDefault:   false,
						AutoCertify: null.BoolFrom(false),
					})
				},
				Setup: func() {
					mockDB.EXPECT().GetAssetGroupTag(gomock.Any(), gomock.Any()).
						Return(model.AssetGroupTag{}, nil).Times(1)
					mockGraphDb.EXPECT().
						PrepareCypherQuery(gomock.Any(), gomock.Any()).
						Return(queries.PreparedQuery{}, queries.ErrCypherQueryTooComplex).Times(1)

				},
				Test: func(output apitest.Output) {
					apitest.StatusCode(output, http.StatusBadRequest)
				},
			},
			{
				Name: "InvalidSeedType",
				Input: func(input *apitest.Input) {
					apitest.SetContext(input, userCtx)
					apitest.SetURLVar(input, api.URIPathVariableAssetGroupTagID, "1")
					apitest.BodyStruct(input, model.AssetGroupTagSelector{
						Name:        "TestSelector",
						Description: "Test selector description",
						Seeds: []model.SelectorSeed{
							{Type: 0, Value: ""},
						},
						IsDefault:   false,
						AutoCertify: null.BoolFrom(false),
					})
				},
				Setup: func() {
					mockDB.EXPECT().GetAssetGroupTag(gomock.Any(), gomock.Any()).
						Return(model.AssetGroupTag{}, nil).Times(1)
				},
				Test: func(output apitest.Output) {
					apitest.StatusCode(output, http.StatusBadRequest)
				},
			},
			{
				Name: "Success",
				Input: func(input *apitest.Input) {
					apitest.SetContext(input, userCtx)
					apitest.SetURLVar(input, api.URIPathVariableAssetGroupTagID, "1")
					apitest.BodyStruct(input, model.AssetGroupTagSelector{
						Name:        "TestSelector",
						Description: "Test selector description",
						Seeds: []model.SelectorSeed{
							{Type: model.SelectorTypeCypher, Value: "MATCH (n:User) RETURN n LIMIT 1;"},
						},
						IsDefault:   false,
						AutoCertify: null.BoolFrom(false),
					})
				},
				Setup: func() {
					value, _ := types.NewJSONBObject(map[string]any{"enabled": true})
					mockDB.EXPECT().
						GetConfigurationParameter(gomock.Any(), gomock.Any()).
						Return(appcfg.Parameter{Key: appcfg.ScheduledAnalysis, Value: value}, nil).Times(1)
					mockDB.EXPECT().
						CreateAssetGroupTagSelector(gomock.Any(), gomock.Any(), gomock.Any(), gomock.Any(), gomock.Any(), gomock.Any(), gomock.Any(), gomock.Any(), gomock.Any()).
						Return(model.AssetGroupTagSelector{Name: "TestSelector"}, nil).Times(1)
					mockDB.EXPECT().GetAssetGroupTag(gomock.Any(), gomock.Any()).
						Return(model.AssetGroupTag{}, nil).Times(1)

					mockGraphDb.EXPECT().
						PrepareCypherQuery(gomock.Any(), gomock.Any()).
						Return(queries.PreparedQuery{}, nil).Times(1)

				},
				Test: func(output apitest.Output) {
					apitest.StatusCode(output, http.StatusCreated)
				},
			},
		})
}

func TestDatabase_GetAssetGroupTag(t *testing.T) {
	var (
		mockCtrl    = gomock.NewController(t)
		mockDB      = mocks_db.NewMockDatabase(mockCtrl)
		mockGraphDb = mocks_graph.NewMockGraph(mockCtrl)
		resources   = v2.Resources{
			DB:         mockDB,
			GraphQuery: mockGraphDb,
		}
	)

	defer mockCtrl.Finish()

	userId, err := uuid2.NewV4()
	require.Nil(t, err)

	endpoint := "/api/v2/asset-group-tags/%s"
	assetGroupTagId := "5"

	t.Run("successfully got asset group tag", func(t *testing.T) {
		mockDB.EXPECT().GetAssetGroupTag(gomock.Any(), int(5)).Return(model.AssetGroupTag{
			ID:             5,
			Name:           "test tag 5",
			Description:    "some description",
			RequireCertify: null.BoolFrom(true),
		}, nil)

		req, err := http.NewRequestWithContext(createContextWithOwnerId(userId), "GET", fmt.Sprintf(endpoint, assetGroupTagId), nil)
		require.Nil(t, err)

		req.Header.Set(headers.ContentType.String(), mediatypes.ApplicationJson.String())
		req = mux.SetURLVars(req, map[string]string{api.URIPathVariableAssetGroupTagID: assetGroupTagId})

		response := httptest.NewRecorder()
		handler := http.HandlerFunc(resources.GetAssetGroupTag)

		handler.ServeHTTP(response, req)
		require.Equal(t, http.StatusOK, response.Code)

		bodyBytes, err := io.ReadAll(response.Body)
		require.Nil(t, err)

		var temp struct {
			Data struct {
				Tag model.AssetGroupTag `json:"tag"`
			} `json:"data"`
		}
		err = json.Unmarshal(bodyBytes, &temp)
		require.Nil(t, err)

		parsedTime, err := time.Parse(time.RFC3339, "0001-01-01T00:00:00Z")
		require.Nil(t, err)

		require.Equal(t, model.AssetGroupTag{
			ID:             5,
			Type:           0,
			KindId:         0,
			Name:           "test tag 5",
			Description:    "some description",
			CreatedAt:      parsedTime,
			CreatedBy:      "",
			UpdatedAt:      parsedTime,
			UpdatedBy:      "",
			DeletedAt:      null.Time{},
			DeletedBy:      null.String{},
			Position:       null.Int32{},
			RequireCertify: null.BoolFrom(true),
		}, temp.Data.Tag)
	})

	t.Run("asset group tag doesn't exist error", func(t *testing.T) {
		mockDB.EXPECT().GetAssetGroupTag(gomock.Any(), gomock.Any()).Return(model.AssetGroupTag{}, database.ErrNotFound)

		req, err := http.NewRequestWithContext(createContextWithOwnerId(userId), "GET", fmt.Sprintf(endpoint, assetGroupTagId), nil)
		require.Nil(t, err)

		req.Header.Set(headers.ContentType.String(), mediatypes.ApplicationJson.String())
		req = mux.SetURLVars(req, map[string]string{api.URIPathVariableAssetGroupTagID: assetGroupTagId})

		response := httptest.NewRecorder()
		handler := http.HandlerFunc(resources.GetAssetGroupTag)

		handler.ServeHTTP(response, req)
		require.Equal(t, http.StatusNotFound, response.Code)
	})

	t.Run("id malformed error", func(t *testing.T) {
		req, err := http.NewRequestWithContext(createContextWithOwnerId(userId), "GET", fmt.Sprintf(endpoint, assetGroupTagId), nil)
		require.Nil(t, err)

		req.Header.Set(headers.ContentType.String(), mediatypes.ApplicationJson.String())

		router := mux.NewRouter()
		router.HandleFunc("/api/v2/asset-group-tags/{5}", resources.GetAssetGroupTag).Methods("GET")

		response := httptest.NewRecorder()
		router.ServeHTTP(response, req)

		require.Equal(t, http.StatusNotFound, response.Code)
		require.Contains(t, response.Body.String(), api.ErrorResponseDetailsIDMalformed)
	})
}

func TestResources_UpdateAssetGroupTagSelector(t *testing.T) {
	var (
		mockCtrl      = gomock.NewController(t)
		mockDB        = mocks_db.NewMockDatabase(mockCtrl)
		mockGraphDb   = mocks_graph.NewMockGraph(mockCtrl)
		resourcesInst = v2.Resources{
			DB:         mockDB,
			GraphQuery: mockGraphDb,
		}
		user    = setupUser()
		userCtx = setupUserCtx(user)
	)

	defer mockCtrl.Finish()

	apitest.
		NewHarness(t, resourcesInst.UpdateAssetGroupTagSelector).
		Run([]apitest.Case{
			{
				Name: "BadRequest",
				Input: func(input *apitest.Input) {
					apitest.SetContext(input, userCtx)
					apitest.SetURLVar(input, api.URIPathVariableAssetGroupTagID, "1")
					apitest.SetURLVar(input, api.URIPathVariableAssetGroupTagSelectorID, "1")
					apitest.BodyString(input, `{"name":["BadRequest"]}`)
				},
				Setup: func() {
					mockDB.EXPECT().GetAssetGroupTag(gomock.Any(), gomock.Any()).
						Return(model.AssetGroupTag{ID: 1}, nil).Times(1)
					mockDB.EXPECT().GetAssetGroupTagSelectorBySelectorId(gomock.Any(), gomock.Any()).
						Return(model.AssetGroupTagSelector{AssetGroupTagId: 1}, nil).Times(1)
				},
				Test: func(output apitest.Output) {
					apitest.StatusCode(output, http.StatusBadRequest)
					apitest.BodyContains(output, api.ErrorResponsePayloadUnmarshalError)
				},
			},
			{
				Name: "MissingTagUrlId",
				Input: func(input *apitest.Input) {
					apitest.SetContext(input, userCtx)
					apitest.SetURLVar(input, api.URIPathVariableAssetGroupTagSelectorID, "1")
					apitest.BodyStruct(input, model.AssetGroupTagSelector{
						Name:        "TestSelector",
						Description: "Test selector description",
						AutoCertify: null.BoolFrom(false),
					})
				},
				Test: func(output apitest.Output) {
					apitest.StatusCode(output, http.StatusNotFound)
					apitest.BodyContains(output, api.ErrorResponseDetailsIDMalformed)
				},
			},
			{
				Name: "InvalidTagUrlId",
				Input: func(input *apitest.Input) {
					apitest.SetContext(input, userCtx)
					apitest.SetURLVar(input, api.URIPathVariableAssetGroupTagID, "non-numeric")
					apitest.SetURLVar(input, api.URIPathVariableAssetGroupTagSelectorID, "1")
					apitest.BodyStruct(input, model.AssetGroupTagSelector{
						Name:        "TestSelector",
						Description: "Test selector description",
						AutoCertify: null.BoolFrom(false),
					})
				},
				Test: func(output apitest.Output) {
					apitest.StatusCode(output, http.StatusNotFound)
					apitest.BodyContains(output, api.ErrorResponseDetailsIDMalformed)
				},
			},
			{
				Name: "MissingSelectorUrlId",
				Input: func(input *apitest.Input) {
					apitest.SetContext(input, userCtx)
					apitest.SetURLVar(input, api.URIPathVariableAssetGroupTagID, "1")
					apitest.BodyStruct(input, model.AssetGroupTagSelector{
						Name:        "TestSelector",
						Description: "Test selector description",
						AutoCertify: null.BoolFrom(false),
					})
				},
				Setup: func() {
					mockDB.EXPECT().GetAssetGroupTag(gomock.Any(), gomock.Any()).
						Return(model.AssetGroupTag{ID: 1}, nil).Times(1)
				},
				Test: func(output apitest.Output) {
					apitest.StatusCode(output, http.StatusNotFound)
					apitest.BodyContains(output, api.ErrorResponseDetailsIDMalformed)
				},
			},
			{
				Name: "InvalidSelectorUrlId",
				Input: func(input *apitest.Input) {
					apitest.SetContext(input, userCtx)
					apitest.SetURLVar(input, api.URIPathVariableAssetGroupTagID, "1")
					apitest.SetURLVar(input, api.URIPathVariableAssetGroupTagSelectorID, "non-numeric")
					apitest.BodyStruct(input, model.AssetGroupTagSelector{
						Name:        "TestSelector",
						Description: "Test selector description",
						AutoCertify: null.BoolFrom(false),
					})
				},
				Setup: func() {
					mockDB.EXPECT().GetAssetGroupTag(gomock.Any(), gomock.Any()).
						Return(model.AssetGroupTag{ID: 1}, nil).Times(1)
				},
				Test: func(output apitest.Output) {
					apitest.StatusCode(output, http.StatusNotFound)
					apitest.BodyContains(output, api.ErrorResponseDetailsIDMalformed)
				},
			},
			{
				Name: "NonExistentTagUrlId",
				Input: func(input *apitest.Input) {
					apitest.SetContext(input, userCtx)
					apitest.SetURLVar(input, api.URIPathVariableAssetGroupTagID, "1234")
					apitest.BodyStruct(input, model.AssetGroupTagSelector{
						Name:        "TestSelector",
						Description: "Test selector description",
						AutoCertify: null.BoolFrom(false),
					})
				},
				Setup: func() {
					mockDB.EXPECT().GetAssetGroupTag(gomock.Any(), gomock.Any()).
						Return(model.AssetGroupTag{ID: 1}, database.ErrNotFound).Times(1)
				},
				Test: func(output apitest.Output) {
					apitest.StatusCode(output, http.StatusNotFound)
					apitest.BodyContains(output, api.ErrorResponseDetailsResourceNotFound)
				},
			},
			{
				Name: "NonExistentSelectorUrlId",
				Input: func(input *apitest.Input) {
					apitest.SetContext(input, userCtx)
					apitest.SetURLVar(input, api.URIPathVariableAssetGroupTagID, "1")
					apitest.SetURLVar(input, api.URIPathVariableAssetGroupTagSelectorID, "1234")
					apitest.BodyStruct(input, model.AssetGroupTagSelector{
						Name:        "TestSelector",
						Description: "Test selector description",
						AutoCertify: null.BoolFrom(false),
					})
				},
				Setup: func() {
					mockDB.EXPECT().GetAssetGroupTag(gomock.Any(), gomock.Any()).
						Return(model.AssetGroupTag{ID: 1}, nil).Times(1)
					mockDB.EXPECT().GetAssetGroupTagSelectorBySelectorId(gomock.Any(), gomock.Any()).
						Return(model.AssetGroupTagSelector{AssetGroupTagId: 1}, database.ErrNotFound).Times(1)
				},
				Test: func(output apitest.Output) {
					apitest.StatusCode(output, http.StatusNotFound)
					apitest.BodyContains(output, api.ErrorResponseDetailsResourceNotFound)
				},
			},
			{
				Name: "CannotUpdateNameOnDefaultSelector",
				Input: func(input *apitest.Input) {
					apitest.SetContext(input, userCtx)
					apitest.SetURLVar(input, api.URIPathVariableAssetGroupTagID, "1")
					apitest.SetURLVar(input, api.URIPathVariableAssetGroupTagSelectorID, "1")
					apitest.BodyStruct(input, model.AssetGroupTagSelector{
						Name: "TestSelector",
					})
				},
				Setup: func() {
					mockDB.EXPECT().GetAssetGroupTag(gomock.Any(), gomock.Any()).
						Return(model.AssetGroupTag{ID: 1}, nil).Times(1)
					mockDB.EXPECT().GetAssetGroupTagSelectorBySelectorId(gomock.Any(), gomock.Any()).
						Return(model.AssetGroupTagSelector{AssetGroupTagId: 1, IsDefault: true}, nil).Times(1)

					mockGraphDb.EXPECT().
						PrepareCypherQuery(gomock.Any(), gomock.Any()).
						Return(queries.PreparedQuery{}, nil).Times(1)
				},
				Test: func(output apitest.Output) {
					apitest.StatusCode(output, http.StatusForbidden)
					apitest.BodyContains(output, "default selectors only support modifying auto_certify and disabled_at")
				},
			},
			{
				Name: "DatabaseError",
				Input: func(input *apitest.Input) {
					apitest.SetContext(input, userCtx)
					apitest.SetURLVar(input, api.URIPathVariableAssetGroupTagID, "1")
					apitest.SetURLVar(input, api.URIPathVariableAssetGroupTagSelectorID, "1")
					apitest.BodyStruct(input, model.AssetGroupTagSelector{
						Name:        "TestSelector",
						Description: "Test selector description",
						Seeds: []model.SelectorSeed{
							{Type: model.SelectorTypeCypher, Value: "this should be a string of cypher"},
						},
						IsDefault:   false,
						AutoCertify: null.BoolFrom(false),
					})
				},
				Setup: func() {
					mockDB.EXPECT().UpdateAssetGroupTagSelector(gomock.Any(), gomock.Any(), gomock.Any()).
						Return(model.AssetGroupTagSelector{}, errors.New("failure")).Times(1)
					mockDB.EXPECT().GetAssetGroupTag(gomock.Any(), gomock.Any()).
						Return(model.AssetGroupTag{ID: 1}, nil).Times(1)
					mockDB.EXPECT().GetAssetGroupTagSelectorBySelectorId(gomock.Any(), gomock.Any()).
						Return(model.AssetGroupTagSelector{AssetGroupTagId: 1}, nil).Times(1)
				},
				Test: func(output apitest.Output) {
					apitest.StatusCode(output, http.StatusInternalServerError)
					apitest.BodyContains(output, api.ErrorResponseDetailsInternalServerError)
				},
			},
			{
				Name: "Success",
				Input: func(input *apitest.Input) {
					apitest.SetContext(input, userCtx)
					apitest.SetURLVar(input, api.URIPathVariableAssetGroupTagID, "1")
					apitest.SetURLVar(input, api.URIPathVariableAssetGroupTagSelectorID, "1")
					apitest.BodyStruct(input, model.AssetGroupTagSelector{
						Name:        "TestSelector",
						Description: "Test selector description",
						Seeds: []model.SelectorSeed{
							{Type: model.SelectorTypeCypher, Value: "MATCH (n:User) RETURN n LIMIT 1;"},
						},
						IsDefault:   false,
						AutoCertify: null.BoolFrom(false),
					})
				},
				Setup: func() {
					value, _ := types.NewJSONBObject(map[string]any{"enabled": true})
					mockDB.EXPECT().
						GetConfigurationParameter(gomock.Any(), gomock.Any()).
						Return(appcfg.Parameter{Key: appcfg.ScheduledAnalysis, Value: value}, nil).Times(1)
					mockDB.EXPECT().
						UpdateAssetGroupTagSelector(gomock.Any(), gomock.Any(), gomock.Any()).
						Return(model.AssetGroupTagSelector{Name: "TestSelector"}, nil).Times(1)
					mockDB.EXPECT().GetAssetGroupTag(gomock.Any(), gomock.Any()).
						Return(model.AssetGroupTag{ID: 1}, nil).Times(1)
					mockDB.EXPECT().GetAssetGroupTagSelectorBySelectorId(gomock.Any(), gomock.Any()).
						Return(model.AssetGroupTagSelector{AssetGroupTagId: 1}, nil).Times(1)

					mockGraphDb.EXPECT().
						PrepareCypherQuery(gomock.Any(), gomock.Any()).
						Return(queries.PreparedQuery{}, nil).Times(1)
				},
				Test: func(output apitest.Output) {
					apitest.StatusCode(output, http.StatusOK)
				},
			},
		})
}

func TestResources_GetAssetGroupTagSelectors(t *testing.T) {
	var (
		mockCtrl      = gomock.NewController(t)
		mockDB        = mocks_db.NewMockDatabase(mockCtrl)
		resourcesInst = v2.Resources{
			DB: mockDB,
		}
	)
	defer mockCtrl.Finish()

	apitest.
		NewHarness(t, resourcesInst.GetAssetGroupTagSelectors).
		Run([]apitest.Case{
			{
				Name: "Bad Request - Invalid Asset Group Tag ID",
				Input: func(input *apitest.Input) {
					apitest.SetURLVar(input, api.URIPathVariableAssetGroupTagID, "foo")
				},
				Test: func(output apitest.Output) {
					apitest.StatusCode(output, http.StatusNotFound)
					apitest.BodyContains(output, api.ErrorResponseDetailsIDMalformed)
				},
			},
			{
				Name: "DB error - GetAssetGroupTag",
				Input: func(input *apitest.Input) {
					apitest.SetURLVar(input, api.URIPathVariableAssetGroupTagID, "1")
				},
				Setup: func() {
					mockDB.EXPECT().
						GetAssetGroupTag(gomock.Any(), gomock.Any()).
						Return(model.AssetGroupTag{}, database.ErrNotFound).Times(1)
				},
				Test: func(output apitest.Output) {
					apitest.StatusCode(output, http.StatusNotFound)
					apitest.BodyContains(output, api.ErrorResponseDetailsResourceNotFound)
				},
			},
			{
				Name: "DB error - GetAssetGroupTagSelectorsByTagId",
				Input: func(input *apitest.Input) {
					apitest.SetURLVar(input, api.URIPathVariableAssetGroupTagID, "1")
				},
				Setup: func() {
					mockDB.EXPECT().
						GetAssetGroupTagSelectorsByTagId(gomock.Any(), gomock.Any(), gomock.Any(), gomock.Any()).
						Return(model.AssetGroupTagSelectors{}, errors.New("some error")).Times(1)
					mockDB.EXPECT().GetAssetGroupTag(gomock.Any(), gomock.Any()).
						Return(model.AssetGroupTag{}, nil).Times(1)
				},
				Test: func(output apitest.Output) {
					apitest.StatusCode(output, http.StatusInternalServerError)
				},
			},
			{
				Name: "Success",
				Input: func(input *apitest.Input) {
					apitest.SetURLVar(input, api.URIPathVariableAssetGroupTagID, "1")
					apitest.BodyStruct(input, model.AssetGroupTagSelector{
						Name:        "TestSelector",
						Description: "Test selector description",
						Seeds: []model.SelectorSeed{
							{Type: model.SelectorTypeCypher, Value: "MATCH (n:User) RETURN n LIMIT 1;"},
						},
						IsDefault:   false,
						AutoCertify: null.BoolFrom(false),
					})
				},
				Setup: func() {
					mockDB.EXPECT().
						GetAssetGroupTagSelectorsByTagId(gomock.Any(), gomock.Any(), gomock.Any(), gomock.Any()).
						Return(model.AssetGroupTagSelectors{{Name: "Test1", AssetGroupTagId: 1}}, nil).Times(1)
					mockDB.EXPECT().GetAssetGroupTag(gomock.Any(), gomock.Any()).
						Return(model.AssetGroupTag{}, nil).Times(1)
				},
				Test: func(output apitest.Output) {
					apitest.StatusCode(output, http.StatusOK)
					apitest.BodyContains(output, "Test1")
				},
			},
		})
}

func TestResources_DeleteAssetGroupTagSelector(t *testing.T) {
	var (
		mockCtrl      = gomock.NewController(t)
		mockDB        = mocks_db.NewMockDatabase(mockCtrl)
		mockGraphDb   = mocks_graph.NewMockGraph(mockCtrl)
		resourcesInst = v2.Resources{
			DB:         mockDB,
			GraphQuery: mockGraphDb,
		}
		user    = setupUser()
		userCtx = setupUserCtx(user)
	)

	defer mockCtrl.Finish()

	apitest.
		NewHarness(t, resourcesInst.DeleteAssetGroupTagSelector).
		Run([]apitest.Case{
			{
				Name: "MissingTagUrlId",
				Input: func(input *apitest.Input) {
					apitest.SetContext(input, userCtx)
					apitest.SetURLVar(input, api.URIPathVariableAssetGroupTagSelectorID, "1")
				},
				Test: func(output apitest.Output) {
					apitest.StatusCode(output, http.StatusNotFound)
					apitest.BodyContains(output, api.ErrorResponseDetailsIDMalformed)
				},
			},
			{
				Name: "InvalidTagUrlId",
				Input: func(input *apitest.Input) {
					apitest.SetContext(input, userCtx)
					apitest.SetURLVar(input, api.URIPathVariableAssetGroupTagID, "non-numeric")
					apitest.SetURLVar(input, api.URIPathVariableAssetGroupTagSelectorID, "1")
				},
				Test: func(output apitest.Output) {
					apitest.StatusCode(output, http.StatusNotFound)
					apitest.BodyContains(output, api.ErrorResponseDetailsIDMalformed)
				},
			},
			{
				Name: "MissingSelectorUrlId",
				Input: func(input *apitest.Input) {
					apitest.SetContext(input, userCtx)
					apitest.SetURLVar(input, api.URIPathVariableAssetGroupTagID, "1")
				},
				Setup: func() {
					mockDB.EXPECT().GetAssetGroupTag(gomock.Any(), gomock.Any()).
						Return(model.AssetGroupTag{ID: 1}, nil).Times(1)
				},
				Test: func(output apitest.Output) {
					apitest.StatusCode(output, http.StatusNotFound)
					apitest.BodyContains(output, api.ErrorResponseDetailsIDMalformed)
				},
			},
			{
				Name: "InvalidSelectorUrlId",
				Input: func(input *apitest.Input) {
					apitest.SetContext(input, userCtx)
					apitest.SetURLVar(input, api.URIPathVariableAssetGroupTagID, "1")
					apitest.SetURLVar(input, api.URIPathVariableAssetGroupTagSelectorID, "non-numeric")
				},
				Setup: func() {
					mockDB.EXPECT().GetAssetGroupTag(gomock.Any(), gomock.Any()).
						Return(model.AssetGroupTag{ID: 1}, nil).Times(1)
				},
				Test: func(output apitest.Output) {
					apitest.StatusCode(output, http.StatusNotFound)
					apitest.BodyContains(output, api.ErrorResponseDetailsIDMalformed)
				},
			},
			{
				Name: "NonExistentTagUrlId",
				Input: func(input *apitest.Input) {
					apitest.SetContext(input, userCtx)
					apitest.SetURLVar(input, api.URIPathVariableAssetGroupTagID, "1234")
				},
				Setup: func() {
					mockDB.EXPECT().GetAssetGroupTag(gomock.Any(), gomock.Any()).
						Return(model.AssetGroupTag{ID: 1}, database.ErrNotFound).Times(1)
				},
				Test: func(output apitest.Output) {
					apitest.StatusCode(output, http.StatusNotFound)
					apitest.BodyContains(output, api.ErrorResponseDetailsResourceNotFound)
				},
			},
			{
				Name: "NonExistentSelectorUrlId",
				Input: func(input *apitest.Input) {
					apitest.SetContext(input, userCtx)
					apitest.SetURLVar(input, api.URIPathVariableAssetGroupTagID, "1")
					apitest.SetURLVar(input, api.URIPathVariableAssetGroupTagSelectorID, "1234")
				},
				Setup: func() {
					mockDB.EXPECT().GetAssetGroupTag(gomock.Any(), gomock.Any()).
						Return(model.AssetGroupTag{ID: 1}, nil).Times(1)
					mockDB.EXPECT().GetAssetGroupTagSelectorBySelectorId(gomock.Any(), gomock.Any()).
						Return(model.AssetGroupTagSelector{AssetGroupTagId: 1}, database.ErrNotFound).Times(1)
				},
				Test: func(output apitest.Output) {
					apitest.StatusCode(output, http.StatusNotFound)
					apitest.BodyContains(output, api.ErrorResponseDetailsResourceNotFound)
				},
			},
			{
				Name: "CannotDeleteDefaultSelector",
				Input: func(input *apitest.Input) {
					apitest.SetContext(input, userCtx)
					apitest.SetURLVar(input, api.URIPathVariableAssetGroupTagID, "1")
					apitest.SetURLVar(input, api.URIPathVariableAssetGroupTagSelectorID, "1")
				},
				Setup: func() {
					mockDB.EXPECT().GetAssetGroupTag(gomock.Any(), gomock.Any()).
						Return(model.AssetGroupTag{ID: 1}, nil).Times(1)
					mockDB.EXPECT().GetAssetGroupTagSelectorBySelectorId(gomock.Any(), gomock.Any()).
						Return(model.AssetGroupTagSelector{AssetGroupTagId: 1, IsDefault: true}, nil).Times(1)
				},
				Test: func(output apitest.Output) {
					apitest.StatusCode(output, http.StatusForbidden)
					apitest.BodyContains(output, "cannot delete a default selector")
				},
			},
			{
				Name: "DatabaseError",
				Input: func(input *apitest.Input) {
					apitest.SetContext(input, userCtx)
					apitest.SetURLVar(input, api.URIPathVariableAssetGroupTagID, "1")
					apitest.SetURLVar(input, api.URIPathVariableAssetGroupTagSelectorID, "1")
				},
				Setup: func() {
					mockDB.EXPECT().DeleteAssetGroupTagSelector(gomock.Any(), gomock.Any(), gomock.Any()).
						Return(errors.New("failure")).Times(1)
					mockDB.EXPECT().GetAssetGroupTag(gomock.Any(), gomock.Any()).
						Return(model.AssetGroupTag{ID: 1}, nil).Times(1)
					mockDB.EXPECT().GetAssetGroupTagSelectorBySelectorId(gomock.Any(), gomock.Any()).
						Return(model.AssetGroupTagSelector{AssetGroupTagId: 1}, nil).Times(1)
				},
				Test: func(output apitest.Output) {
					apitest.StatusCode(output, http.StatusInternalServerError)
					apitest.BodyContains(output, api.ErrorResponseDetailsInternalServerError)
				},
			},
			{
				Name: "Success",
				Input: func(input *apitest.Input) {
					apitest.SetContext(input, userCtx)
					apitest.SetURLVar(input, api.URIPathVariableAssetGroupTagID, "1")
					apitest.SetURLVar(input, api.URIPathVariableAssetGroupTagSelectorID, "1")
				},
				Setup: func() {
					value, _ := types.NewJSONBObject(map[string]any{"enabled": true})
					mockDB.EXPECT().
						GetConfigurationParameter(gomock.Any(), gomock.Any()).
						Return(appcfg.Parameter{Key: appcfg.ScheduledAnalysis, Value: value}, nil).Times(1)
					mockDB.EXPECT().
						DeleteAssetGroupTagSelector(gomock.Any(), gomock.Any(), gomock.Any()).
						Return(nil).Times(1)
					mockDB.EXPECT().GetAssetGroupTag(gomock.Any(), gomock.Any()).
						Return(model.AssetGroupTag{ID: 1}, nil).Times(1)
					mockDB.EXPECT().GetAssetGroupTagSelectorBySelectorId(gomock.Any(), gomock.Any()).
						Return(model.AssetGroupTagSelector{AssetGroupTagId: 1}, nil).Times(1)
				},
				Test: func(output apitest.Output) {
					apitest.StatusCode(output, http.StatusNoContent)
				},
			},
		})
}

func TestResources_GetAssetGroupTagSelectorsByTagId(t *testing.T) {
	var (
		mockCtrl    = gomock.NewController(t)
		mockDB      = mocks_db.NewMockDatabase(mockCtrl)
		mockGraphDb = mocks_graph.NewMockGraph(mockCtrl)
		resources   = v2.Resources{
			DB:         mockDB,
			GraphQuery: mockGraphDb,
		}
		assetGroupTag = model.AssetGroupTag{ID: 1, Name: "Tier Zero"}
	)
	defer mockCtrl.Finish()

	apitest.NewHarness(t, resources.GetAssetGroupTagMemberCountsByKind).
		Run([]apitest.Case{
			{
				Name: "InvalidAssetGroupTagID",
				Input: func(input *apitest.Input) {
					apitest.SetURLVar(input, api.URIPathVariableAssetGroupTagID, "invalid")
				},
				Test: func(output apitest.Output) {
					apitest.StatusCode(output, http.StatusNotFound)
					apitest.BodyContains(output, api.ErrorResponseDetailsIDMalformed)
				},
			},
			{
				Name: "DatabaseGetAssetGroupTagError",
				Input: func(input *apitest.Input) {
					apitest.SetURLVar(input, api.URIPathVariableAssetGroupTagID, "1")
				},
				Setup: func() {
					mockDB.EXPECT().
						GetAssetGroupTag(gomock.Any(), gomock.Any()).
						Return(model.AssetGroupTag{}, errors.New("GetAssetGroupTag fail"))
				},
				Test: func(output apitest.Output) {
					apitest.StatusCode(output, http.StatusInternalServerError)
					apitest.BodyContains(output, api.ErrorResponseDetailsInternalServerError)
				},
			},
			{
				Name: "GraphDatabaseError",
				Input: func(input *apitest.Input) {
					apitest.SetURLVar(input, api.URIPathVariableAssetGroupTagID, "1")
				},
				Setup: func() {
					mockDB.EXPECT().
						GetAssetGroupTag(gomock.Any(), gomock.Any()).
						Return(assetGroupTag, nil)
					mockGraphDb.EXPECT().
						GetPrimaryNodeKindCounts(gomock.Any(), gomock.Any()).
						Return(map[string]int{}, fmt.Errorf("GetAssetGroupTag Nodes fail"))
				},
				Test: func(output apitest.Output) {
					apitest.StatusCode(output, http.StatusInternalServerError)
				},
			},
			{
				Name: "Success",
				Input: func(input *apitest.Input) {
					apitest.SetURLVar(input, api.URIPathVariableAssetGroupTagID, "1")
				},
				Setup: func() {
					mockDB.EXPECT().
						GetAssetGroupTag(gomock.Any(), gomock.Any()).
						Return(assetGroupTag, nil)
					mockGraphDb.EXPECT().
						GetPrimaryNodeKindCounts(gomock.Any(), gomock.Any()).
						Return(map[string]int{ad.Domain.String(): 2}, nil)
				},
				Test: func(output apitest.Output) {
					apitest.StatusCode(output, http.StatusOK)
					result := v2.GetAssetGroupTagMemberCountsResponse{}
					apitest.UnmarshalData(output, &result)
					require.Equal(t, 2, result.TotalCount)
					require.Equal(t, 2, result.Counts[ad.Domain.String()])
				},
			},
		})
}

func TestResources_GetAssetGroupSelectorsByMemberId(t *testing.T) {
	var (
		mockCtrl      = gomock.NewController(t)
		mockDB        = mocks_db.NewMockDatabase(mockCtrl)
		mockGraphDb   = mocks_graph.NewMockGraph(mockCtrl)
		resourcesInst = v2.Resources{
			DB:         mockDB,
			GraphQuery: mockGraphDb,
		}
		testNode = &graph.Node{
			ID:           0,
			Kinds:        graph.StringsToKinds([]string{"kind"}),
			AddedKinds:   graph.StringsToKinds([]string{"added kind"}),
			DeletedKinds: graph.StringsToKinds([]string{"deleted kind"}),
			Properties:   &graph.Properties{Map: map[string]any{"prop": 1}},
		}
	)
	defer mockCtrl.Finish()

	apitest.
		NewHarness(t, resourcesInst.GetAssetGroupTagSelectorsByMemberId).
		Run([]apitest.Case{
			{
				Name: "Bad Request - Invalid Asset Group Tag ID",
				Input: func(input *apitest.Input) {
					apitest.SetURLVar(input, api.URIPathVariableAssetGroupTagID, "foo")
				},
				Test: func(output apitest.Output) {
					apitest.StatusCode(output, http.StatusNotFound)
					apitest.BodyContains(output, api.ErrorResponseDetailsIDMalformed)
				},
			},
			{
				Name: "Bad Request - Invalid Member ID",
				Input: func(input *apitest.Input) {
					apitest.SetURLVar(input, api.URIPathVariableAssetGroupTagID, "1")
					apitest.SetURLVar(input, api.URIPathVariableAssetGroupTagMemberID, "foo")
				},
				Test: func(output apitest.Output) {
					apitest.StatusCode(output, http.StatusNotFound)
					apitest.BodyContains(output, api.ErrorResponseDetailsIDMalformed)
				},
			},
			{
				Name: "DB error - GetAssetGroupTag",
				Input: func(input *apitest.Input) {

					apitest.SetURLVar(input, api.URIPathVariableAssetGroupTagID, "1")
					apitest.SetURLVar(input, api.URIPathVariableAssetGroupTagMemberID, "1")
				},
				Setup: func() {
					mockDB.EXPECT().
						GetAssetGroupTag(gomock.Any(), gomock.Any()).
						Return(model.AssetGroupTag{}, database.ErrNotFound)
				},
				Test: func(output apitest.Output) {
					apitest.StatusCode(output, http.StatusNotFound)
					apitest.BodyContains(output, api.ErrorResponseDetailsResourceNotFound)
				},
			},
			{
				Name: "DB error - GetSelectorsByMemberId",
				Input: func(input *apitest.Input) {
					apitest.SetURLVar(input, api.URIPathVariableAssetGroupTagID, "1")
					apitest.SetURLVar(input, api.URIPathVariableAssetGroupTagMemberID, "1")
				},
				Setup: func() {
					mockDB.EXPECT().GetSelectorsByMemberId(gomock.Any(), gomock.Any(), gomock.Any()).
						Return(model.AssetGroupTagSelectors{}, database.ErrNotFound)
					mockDB.EXPECT().GetAssetGroupTag(gomock.Any(), gomock.Any()).
						Return(model.AssetGroupTag{}, nil)
					mockGraphDb.EXPECT().FetchNodeByGraphId(gomock.Any(), gomock.Any()).
						Return(testNode, nil)
				},
				Test: func(output apitest.Output) {
					apitest.StatusCode(output, http.StatusNotFound)

				},
			},
			{
				Name: "Success",
				Input: func(input *apitest.Input) {
					apitest.SetURLVar(input, api.URIPathVariableAssetGroupTagID, "1")
					apitest.SetURLVar(input, api.URIPathVariableAssetGroupTagMemberID, "1")
				},
				Setup: func() {
					mockDB.EXPECT().GetSelectorsByMemberId(gomock.Any(), gomock.Any(), gomock.Any()).
						Return(model.AssetGroupTagSelectors{}, nil)
					mockDB.EXPECT().GetAssetGroupTag(gomock.Any(), gomock.Any()).
						Return(model.AssetGroupTag{}, nil)
					mockGraphDb.EXPECT().FetchNodeByGraphId(gomock.Any(), gomock.Any()).
						Return(testNode, nil)
				},
				Test: func(output apitest.Output) {
					apitest.StatusCode(output, http.StatusOK)
				},
			},
		})
}<|MERGE_RESOLUTION|>--- conflicted
+++ resolved
@@ -23,11 +23,7 @@
 	"io"
 	"net/http"
 	"net/http/httptest"
-<<<<<<< HEAD
-
-=======
 	"strconv"
->>>>>>> c5bfecbb
 	"testing"
 	"time"
 
