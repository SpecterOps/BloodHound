--- conflicted
+++ resolved
@@ -23,11 +23,8 @@
 	"io"
 	"net/http"
 	"net/http/httptest"
-<<<<<<< HEAD
 	"net/url"
-=======
 	"strconv"
->>>>>>> c5bfecbb
 	"testing"
 	"time"
 
