--- conflicted
+++ resolved
@@ -2,6 +2,11 @@
 
 import (
 	"fmt"
+	"net/http"
+	"net/http/httptest"
+	"net/url"
+	"testing"
+
 	uuid2 "github.com/gofrs/uuid"
 	"github.com/gorilla/mux"
 	"github.com/specterops/bloodhound/headers"
@@ -16,10 +21,6 @@
 	"github.com/specterops/bloodhound/src/test/must"
 	"github.com/stretchr/testify/require"
 	"go.uber.org/mock/gomock"
-	"net/http"
-	"net/http/httptest"
-	"net/url"
-	"testing"
 )
 
 func TestResources_ListSavedQueries_SortingError(t *testing.T) {
@@ -544,11 +545,7 @@
 	endpoint := "/api/v2/saved-queries/%s"
 	savedQueryId := "1"
 
-<<<<<<< HEAD
-	mockDB.EXPECT().ListSavedQueries(gomock.Any(), gomock.Any(), gomock.Any(), gomock.Any(), gomock.Any()).Return(model.SavedQueries{}, 0, fmt.Errorf("foo"))
-=======
 	mockDB.EXPECT().SavedQueryBelongsToUser(gomock.Any(), gomock.Any()).Return(false, fmt.Errorf("foo"))
->>>>>>> 05514197
 
 	req, err := http.NewRequestWithContext(goContext, "DELETE", fmt.Sprintf(endpoint, savedQueryId), nil)
 	require.Nil(t, err)
@@ -588,18 +585,7 @@
 	endpoint := "/api/v2/saved-queries/%s"
 	savedQueryId := "1"
 
-<<<<<<< HEAD
-	mockDB.EXPECT().ListSavedQueries(gomock.Any(), gomock.Any(), gomock.Any(), gomock.Any(), gomock.Any()).Return(model.SavedQueries{
-		model.SavedQuery{
-			UserID:    userId.String(),
-			Name:      "foo",
-			Query:     "bar",
-			BigSerial: model.BigSerial{ID: 2},
-		},
-	}, 1, nil)
-=======
 	mockDB.EXPECT().SavedQueryBelongsToUser(gomock.Any(), gomock.Any()).Return(false, nil)
->>>>>>> 05514197
 
 	req, err := http.NewRequestWithContext(goContext, "DELETE", fmt.Sprintf(endpoint, savedQueryId), nil)
 	require.Nil(t, err)
@@ -615,11 +601,7 @@
 	require.Contains(t, response.Body.String(), api.URIPathVariableSavedQueryID)
 }
 
-<<<<<<< HEAD
-func TestResources_DeleteSavedQuery(t *testing.T) {
-=======
 func TestResources_DeleteSavedQuery_RecordNotFound(t *testing.T) {
->>>>>>> 05514197
 	var (
 		mockCtrl  = gomock.NewController(t)
 		mockDB    = mocks.NewMockDatabase(mockCtrl)
@@ -644,18 +626,6 @@
 	endpoint := "/api/v2/saved-queries/%s"
 	savedQueryId := "1"
 
-<<<<<<< HEAD
-	mockDB.EXPECT().ListSavedQueries(gomock.Any(), gomock.Any(), gomock.Any(), gomock.Any(), gomock.Any()).Return(model.SavedQueries{
-		model.SavedQuery{
-			UserID:    userId.String(),
-			Name:      "foo",
-			Query:     "bar",
-			BigSerial: model.BigSerial{ID: 1},
-		},
-	}, 1, nil)
-
-	mockDB.EXPECT().DeleteSavedQuery(gomock.Any())
-=======
 	mockDB.EXPECT().SavedQueryBelongsToUser(gomock.Any(), gomock.Any()).Return(false, database.ErrNotFound)
 
 	req, err := http.NewRequestWithContext(goContext, "DELETE", fmt.Sprintf(endpoint, savedQueryId), nil)
@@ -783,7 +753,6 @@
 
 	mockDB.EXPECT().SavedQueryBelongsToUser(gomock.Any(), gomock.Any()).Return(true, nil)
 	mockDB.EXPECT().DeleteSavedQuery(gomock.Any()).Return(nil)
->>>>>>> 05514197
 
 	req, err := http.NewRequestWithContext(goContext, "DELETE", fmt.Sprintf(endpoint, savedQueryId), nil)
 	require.Nil(t, err)
