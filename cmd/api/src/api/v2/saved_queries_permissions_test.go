--- conflicted
+++ resolved
@@ -20,14 +20,7 @@
 	"database/sql"
 	"encoding/json"
 	"fmt"
-<<<<<<< HEAD
-	"net/http"
-	"net/http/httptest"
-	"testing"
-
-	uuid2 "github.com/gofrs/uuid"
-	"github.com/google/uuid"
-=======
+
 	"io"
 	"net/http"
 	"net/http/httptest"
@@ -35,7 +28,6 @@
 	"time"
 
 	"github.com/gofrs/uuid"
->>>>>>> ff0d92ff
 	"github.com/gorilla/mux"
 	"github.com/specterops/bloodhound/headers"
 	"github.com/specterops/bloodhound/mediatypes"
