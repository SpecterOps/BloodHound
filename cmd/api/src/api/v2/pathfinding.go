// Copyright 2023 Specter Ops, Inc.
//
// Licensed under the Apache License, Version 2.0
// you may not use this file except in compliance with the License.
// You may obtain a copy of the License at
//
//     http://www.apache.org/licenses/LICENSE-2.0
//
// Unless required by applicable law or agreed to in writing, software
// distributed under the License is distributed on an "AS IS" BASIS,
// WITHOUT WARRANTIES OR CONDITIONS OF ANY KIND, either express or implied.
// See the License for the specific language governing permissions and
// limitations under the License.
//
// SPDX-License-Identifier: Apache-2.0

package v2

import (
	"fmt"
	"log/slog"
	"net/http"
	"slices"
	"strings"

	"github.com/specterops/bloodhound/cmd/api/src/api"
	"github.com/specterops/bloodhound/cmd/api/src/api/bloodhoundgraph"
	"github.com/specterops/bloodhound/cmd/api/src/model"
	"github.com/specterops/bloodhound/cmd/api/src/model/appcfg"
	"github.com/specterops/bloodhound/cmd/api/src/queries"
	"github.com/specterops/bloodhound/packages/go/graphschema/ad"
	"github.com/specterops/bloodhound/packages/go/graphschema/azure"
	"github.com/specterops/bloodhound/packages/go/params"
	"github.com/specterops/bloodhound/packages/go/slicesext"
	"github.com/specterops/dawgs/graph"
	"github.com/specterops/dawgs/query"
)

// deprecated - use GetShortestPath instead
func (s Resources) GetPathfindingResult(response http.ResponseWriter, request *http.Request) {
	var (
		params            = request.URL.Query()
		startNodeObjectID = params.Get("start_node")
		endNodeObjectID   = params.Get("end_node")
	)

	if startNodeObjectID == "" {
		api.WriteErrorResponse(request.Context(), api.BuildErrorResponse(http.StatusBadRequest, "Missing query parameter: start_node", request), response)
	} else if endNodeObjectID == "" {
		api.WriteErrorResponse(request.Context(), api.BuildErrorResponse(http.StatusBadRequest, "Missing query parameter: end_node", request), response)
	} else if paths, err := s.GraphQuery.GetAllShortestPaths(request.Context(), startNodeObjectID, endNodeObjectID, nil); err != nil {
		api.WriteErrorResponse(request.Context(), api.BuildErrorResponse(http.StatusInternalServerError, fmt.Sprintf("Error: %v", err), request), response)
	} else {
		api.WriteBasicResponse(request.Context(), bloodhoundgraph.PathSetToBloodHoundGraph(paths), http.StatusOK, response)
	}
}

func writeShortestPathsResult(paths graph.PathSet, response http.ResponseWriter, request *http.Request) {
	if paths.Len() == 0 {
		api.WriteErrorResponse(request.Context(), api.BuildErrorResponse(http.StatusNotFound, "Path not found", request), response)
	} else {
		graphResponse := model.NewUnifiedGraph()

		for _, n := range paths.AllNodes() {
			graphResponse.Nodes[n.ID.String()] = model.FromDAWGSNode(n, false)
		}

		edges := slicesext.FlatMap(paths, func(path graph.Path) []model.UnifiedEdge {
			return slicesext.Map(path.Edges, model.FromDAWGSRelationship(false))
		})

		graphResponse.Edges = slicesext.UniqueBy(edges, func(edge model.UnifiedEdge) string {
			return edge.Source + edge.Kind + edge.Target
		})

		api.WriteBasicResponse(request.Context(), graphResponse, http.StatusOK, response)
	}
}

func parseRelationshipKindsParam(validKinds graph.Kinds, relationshipKindsParam string) (graph.Kinds, string, error) {
	if relationshipKindsParam != "" && !params.RelationshipKinds.Regexp().MatchString(relationshipKindsParam) {
		return nil, "", fmt.Errorf("invalid query parameter 'relationship_kinds': acceptable values should match the format: in|nin:Kind1,Kind2")
	}

	// To get a slice of all requested kinds as strings,
	// 1. fetch the relationship_kinds query param as a substring after the separator ":"
	// 2. then remove all whitespace
	// 3. and then split them using commas as delimiters
	separatorIndex := strings.Index(relationshipKindsParam, ":")

	// If the separator ":" does not exist then it will return -1, thereby skipping the filtering altogether
	if relationshipKindsSlice := strings.Split(strings.ReplaceAll(relationshipKindsParam[separatorIndex+1:], " ", ""), ","); separatorIndex > 0 && len(relationshipKindsSlice) > 0 {
		var (
			op             = relationshipKindsParam[0:separatorIndex]
			parameterKinds = make(graph.Kinds, len(relationshipKindsSlice))
		)

		for idx, kindStr := range relationshipKindsSlice {
			kind := graph.StringKind(kindStr)

			if !validKinds.ContainsOneOf(kind) {
				return nil, "", fmt.Errorf("invalid query parameter 'relationship_kinds': acceptable relationship kinds are: %v", validKinds.Strings())
			}

			parameterKinds[idx] = kind
		}

		return parameterKinds, op, nil
	}

	// Default to all valid kinds, inclusive
	return validKinds, "in", nil
}

func parseRelationshipKindsParamFilter(relationshipKindsParam string) (graph.Criteria, error) {
	validKinds := graph.Kinds(ad.Relationships()).Concatenate(azure.Relationships())

	if filterKinds, filterOperation, err := parseRelationshipKindsParam(validKinds, relationshipKindsParam); err != nil {
		return nil, err
	} else if filterOperation == "in" {
		return query.KindIn(query.Relationship(), filterKinds...), nil
	} else {
		return query.KindIn(query.Relationship(), validKinds.Exclude(filterKinds)...), nil
	}
}

func (s Resources) GetShortestPath(response http.ResponseWriter, request *http.Request) {
	var (
		queryParams            = request.URL.Query()
		startNode              = queryParams.Get(params.StartNode.String())
		endNode                = queryParams.Get(params.EndNode.String())
		relationshipKindsParam = queryParams.Get(params.RelationshipKinds.String())
	)

	if startNode == "" {
		api.WriteErrorResponse(request.Context(), api.BuildErrorResponse(http.StatusBadRequest, "Missing query parameter: start_node", request), response)
	} else if endNode == "" {
		api.WriteErrorResponse(request.Context(), api.BuildErrorResponse(http.StatusBadRequest, "Missing query parameter: end_node", request), response)
	} else if kindFilter, err := parseRelationshipKindsParamFilter(relationshipKindsParam); err != nil {
		api.WriteErrorResponse(request.Context(), api.BuildErrorResponse(http.StatusBadRequest, err.Error(), request), response)
	} else if paths, err := s.GraphQuery.GetAllShortestPaths(request.Context(), startNode, endNode, kindFilter); err != nil {
		api.WriteErrorResponse(request.Context(), api.BuildErrorResponse(http.StatusInternalServerError, err.Error(), request), response)
	} else {
		writeShortestPathsResult(paths, response, request)
	}
}

const (
	searchParameterQuery = "query"
	searchParameterType  = "type"
)

func (s *Resources) GetSearchResult(response http.ResponseWriter, request *http.Request) {
	var (
		params          = request.URL.Query()
		customNodeKinds []model.CustomNodeKind
	)

	if searchValues, hasParameter := params[searchParameterQuery]; !hasParameter {
		api.WriteErrorResponse(request.Context(), api.BuildErrorResponse(http.StatusBadRequest, "Expected search parameter to be set.", request), response)
	} else if len(searchValues) > 1 {
		api.WriteErrorResponse(request.Context(), api.BuildErrorResponse(http.StatusBadRequest, "Expected only one search value.", request), response)
	} else {
		var (
			searchValue = searchValues[0]
			searchType  = queries.SearchTypeFuzzy
		)

		if searchTypeParameters, hasParameter := params[searchParameterType]; hasParameter {
			if len(searchTypeParameters) > 1 {
				api.WriteErrorResponse(request.Context(), api.BuildErrorResponse(http.StatusBadRequest, "Expected only one search type.", request), response)
				return
			} else {
				searchType = strings.ToLower(searchTypeParameters[0])
			}
		}
		if openGraphSearchFeatureFlag, err := s.DB.GetFlagByKey(request.Context(), appcfg.FeatureOpenGraphSearch); err != nil {
			api.HandleDatabaseError(request, response, err)
		} else if nodes, err := s.GraphQuery.SearchByNameOrObjectID(request.Context(), openGraphSearchFeatureFlag.Enabled, searchValue, searchType); err != nil {
			api.WriteErrorResponse(request.Context(), api.BuildErrorResponse(http.StatusBadRequest, fmt.Sprintf("Error getting search results: %v", err), request), response)
		} else {
<<<<<<< HEAD

			bhGraph := bloodhoundgraph.NodeSetToBloodHoundGraph(nodes)
			// etac filtering
			accessList, shouldFilter, err := ShouldFilterForETAC(request, s.DB)
			if err != nil {
				api.WriteErrorResponse(request.Context(), api.BuildErrorResponse(http.StatusInternalServerError, fmt.Sprintf("Error checking ETAC: %v", err), request), response)
				return
			}

			var filteredGraph map[string]any

			if shouldFilter {
				// bhGraph is already the nodes map, pass it directly
				filteredGraph, err = filterSearchResultMap(bhGraph, accessList)
				if err != nil {
					api.WriteErrorResponse(request.Context(), api.BuildErrorResponse(http.StatusInternalServerError, fmt.Sprintf("Error filtering search results: %v", err), request), response)
					return
				}
			} else {
				filteredGraph = bhGraph
			}

			api.WriteBasicResponse(request.Context(), filteredGraph, http.StatusOK, response)
		}
	}
}

func filterSearchResultMap(graphMap map[string]any, accessList []string) (map[string]any, error) {
	environmentKeys := []string{"domainsid", "tenantid"}
	filteredNodes := make(map[string]any, len(graphMap))

	for id, nodeInterface := range graphMap {
		node, ok := nodeInterface.(bloodhoundgraph.BloodHoundGraphNode)
		if !ok {
			filteredNodes[id] = nodeInterface
			continue
		}

		hasAccess := false

		if node.BloodHoundGraphItem != nil && node.Data != nil {
			for _, key := range environmentKeys {
				if val, ok := node.Data[key].(string); ok && slices.Contains(accessList, val) {
					hasAccess = true
					break
				}
			}
		}

		if hasAccess {
			filteredNodes[id] = nodeInterface
		} else {
			sourceKind := "Unknown"
			if node.BloodHoundGraphItem != nil && node.Data != nil {
				if kinds, ok := node.Data["kinds"].([]string); ok && len(kinds) > 0 {
					sourceKind = kinds[0]
				}
			}
			// Mark as hidden
			filteredNodes[id] = bloodhoundgraph.BloodHoundGraphNode{
				BloodHoundGraphItem: &bloodhoundgraph.BloodHoundGraphItem{
					Data: map[string]any{
						"hidden": true,
					},
					Color: "#808080",
					Fade:  true,
				},
				Label: &bloodhoundgraph.BloodHoundGraphNodeLabel{
					Text: fmt.Sprintf("** Hidden %s Object **", sourceKind),
				},
				Shape: "ellipse",
				Size:  20,
			}
		}
	}

	return filteredNodes, nil
=======
			if customNodeKinds, err = s.DB.GetCustomNodeKinds(request.Context()); err != nil {
				slog.Error("Unable to fetch custom nodes from database; will fall back to defaults")
			}
			api.WriteBasicResponse(request.Context(), bloodhoundgraph.NodeSetToBloodHoundGraph(nodes, openGraphSearchFeatureFlag.Enabled, createCustomNodeKindMap(customNodeKinds)), http.StatusOK, response)
		}
	}
}

func createCustomNodeKindMap(customNodeKinds []model.CustomNodeKind) model.CustomNodeKindMap {
	customNodeKindMap := make(model.CustomNodeKindMap)
	for _, kind := range customNodeKinds {
		customNodeKindMap[kind.KindName] = kind.Config
	}
	return customNodeKindMap
>>>>>>> 3cb1f0a0
}<|MERGE_RESOLUTION|>--- conflicted
+++ resolved
@@ -179,9 +179,10 @@
 		} else if nodes, err := s.GraphQuery.SearchByNameOrObjectID(request.Context(), openGraphSearchFeatureFlag.Enabled, searchValue, searchType); err != nil {
 			api.WriteErrorResponse(request.Context(), api.BuildErrorResponse(http.StatusBadRequest, fmt.Sprintf("Error getting search results: %v", err), request), response)
 		} else {
-<<<<<<< HEAD
-
-			bhGraph := bloodhoundgraph.NodeSetToBloodHoundGraph(nodes)
+			if customNodeKinds, err = s.DB.GetCustomNodeKinds(request.Context()); err != nil {
+				slog.Error("Unable to fetch custom nodes from database; will fall back to defaults")
+			}
+			bhGraph := bloodhoundgraph.NodeSetToBloodHoundGraph(nodes, openGraphSearchFeatureFlag.Enabled, createCustomNodeKindMap(customNodeKinds))
 			// etac filtering
 			accessList, shouldFilter, err := ShouldFilterForETAC(request, s.DB)
 			if err != nil {
@@ -257,13 +258,6 @@
 	}
 
 	return filteredNodes, nil
-=======
-			if customNodeKinds, err = s.DB.GetCustomNodeKinds(request.Context()); err != nil {
-				slog.Error("Unable to fetch custom nodes from database; will fall back to defaults")
-			}
-			api.WriteBasicResponse(request.Context(), bloodhoundgraph.NodeSetToBloodHoundGraph(nodes, openGraphSearchFeatureFlag.Enabled, createCustomNodeKindMap(customNodeKinds)), http.StatusOK, response)
-		}
-	}
 }
 
 func createCustomNodeKindMap(customNodeKinds []model.CustomNodeKind) model.CustomNodeKindMap {
@@ -272,5 +266,4 @@
 		customNodeKindMap[kind.KindName] = kind.Config
 	}
 	return customNodeKindMap
->>>>>>> 3cb1f0a0
 }