// Copyright 2024 Specter Ops, Inc.
//
// Licensed under the Apache License, Version 2.0
// you may not use this file except in compliance with the License.
// You may obtain a copy of the License at
//
//     http://www.apache.org/licenses/LICENSE-2.0
//
// Unless required by applicable law or agreed to in writing, software
// distributed under the License is distributed on an "AS IS" BASIS,
// WITHOUT WARRANTIES OR CONDITIONS OF ANY KIND, either express or implied.
// See the License for the specific language governing permissions and
// limitations under the License.
//
// SPDX-License-Identifier: Apache-2.0

package auth

import (
	"encoding/xml"
	"errors"
	"fmt"
	"io"
	"net/http"
	"strconv"
	"strings"

	"github.com/crewjam/saml"
	"github.com/crewjam/saml/samlsp"
	"github.com/gorilla/mux"
	"github.com/specterops/bloodhound/crypto"
	"github.com/specterops/bloodhound/headers"
	"github.com/specterops/bloodhound/log"
	"github.com/specterops/bloodhound/mediatypes"
	"github.com/specterops/bloodhound/src/api"
	v2 "github.com/specterops/bloodhound/src/api/v2"
	"github.com/specterops/bloodhound/src/auth"
	"github.com/specterops/bloodhound/src/ctx"
	"github.com/specterops/bloodhound/src/database"
<<<<<<< HEAD
	"github.com/specterops/bloodhound/src/database/types/null"
=======
>>>>>>> c062f0fb
	"github.com/specterops/bloodhound/src/model"
)

const (
	// TODO: This might be better if generated at run-time. These values were taken from the crewjam SAML provider package
	defaultContentSecurityPolicy    = "default-src; script-src 'sha256-AjPdJSbZmeWHnEc5ykvJFay8FTWeTeRbs9dutfZ0HqE='; reflected-xss block; referrer no-referrer;"
	authInitiationContentBodyFormat = `<!DOCTYPE html>
<html>
<body>
%s
</body>
</html>
`
)

// This retains support for the old saml login urls /api/{version}/login/saml/ that were added to their respective IDPs
func (s ManagementResource) SAMLLoginRedirect(response http.ResponseWriter, request *http.Request) {
	ssoProviderSlug := mux.Vars(request)[api.URIPathVariableSSOProviderSlug]

	if ssoProvider, err := s.db.GetSSOProviderBySlug(request.Context(), ssoProviderSlug); err != nil {
		api.HandleDatabaseError(request, response, err)
	} else {
		bheCtx := ctx.FromRequest(request)
		redirectURL := api.URLJoinPath(*bheCtx.Host, fmt.Sprintf("/api/v2/sso/%s/login", ssoProvider.Slug))
		http.Redirect(response, request, redirectURL.String(), http.StatusFound)
	}
}

// This retains support for the old saml acs urls /api/{version}/login/saml/ that were added to their respective IDPs
func (s ManagementResource) SAMLCallbackRedirect(response http.ResponseWriter, request *http.Request) {
	ssoProviderSlug := mux.Vars(request)[api.URIPathVariableSSOProviderSlug]

	if ssoProvider, err := s.db.GetSSOProviderBySlug(request.Context(), ssoProviderSlug); err != nil {
		api.HandleDatabaseError(request, response, err)
	} else {
		bheCtx := ctx.FromRequest(request)
		redirectURL := api.URLJoinPath(*bheCtx.Host, fmt.Sprintf("/api/v2/sso/%s/callback", ssoProvider.Slug))
		http.Redirect(response, request, redirectURL.String(), http.StatusTemporaryRedirect)
	}
}

func (s ManagementResource) ListSAMLSignOnEndpoints(response http.ResponseWriter, request *http.Request) {
	if samlProviders, err := s.db.GetAllSAMLProviders(request.Context()); err != nil {
		api.HandleDatabaseError(request, response, err)
	} else {
		var (
			samlSignOnEndpoints = make([]v2.SAMLSignOnEndpoint, len(samlProviders))
			requestContext      = ctx.Get(request.Context())
		)

		for idx, samlProvider := range samlProviders {
			samlProvider.FormatSAMLProviderURLs(*requestContext.Host)

			samlSignOnEndpoints[idx].Name = samlProvider.Name
			samlSignOnEndpoints[idx].InitiationURL = samlProvider.ServiceProviderInitiationURI
		}

		api.WriteBasicResponse(request.Context(), v2.ListSAMLSignOnEndpointsResponse{
			Endpoints: samlSignOnEndpoints,
		}, http.StatusOK, response)
	}
}

func (s ManagementResource) ListSAMLProviders(response http.ResponseWriter, request *http.Request) {
	if samlProviders, err := s.db.GetAllSAMLProviders(request.Context()); err != nil {
		api.HandleDatabaseError(request, response, err)
	} else {
		for _, samlProvider := range samlProviders {
			samlProvider.FormatSAMLProviderURLs(*ctx.Get(request.Context()).Host)
		}
		api.WriteBasicResponse(request.Context(), v2.ListSAMLProvidersResponse{SAMLProviders: samlProviders}, http.StatusOK, response)
	}
}

func (s ManagementResource) GetSAMLProvider(response http.ResponseWriter, request *http.Request) {
	pathVars := mux.Vars(request)

	if rawProviderID, hasID := pathVars[api.URIPathVariableSAMLProviderID]; !hasID {
		api.WriteErrorResponse(request.Context(), api.BuildErrorResponse(http.StatusUnauthorized, api.ErrorResponseDetailsAuthenticationInvalid, request), response)
	} else if providerID, err := strconv.ParseInt(rawProviderID, 10, 32); err != nil {
		api.WriteErrorResponse(request.Context(), api.BuildErrorResponse(http.StatusNotFound, api.ErrorResponseDetailsResourceNotFound, request), response)
	} else if provider, err := s.db.GetSAMLProvider(request.Context(), int32(providerID)); err != nil {
		api.HandleDatabaseError(request, response, err)
	} else {
		api.WriteBasicResponse(request.Context(), provider, http.StatusOK, response)
	}
}

func (s ManagementResource) CreateSAMLProviderMultipart(response http.ResponseWriter, request *http.Request) {
	var samlIdentityProvider model.SAMLProvider

	if err := request.ParseMultipartForm(api.DefaultAPIPayloadReadLimitBytes); err != nil {
		api.WriteErrorResponse(request.Context(), api.BuildErrorResponse(http.StatusBadRequest, err.Error(), request), response)
	} else if providerNames, hasProviderName := request.MultipartForm.Value["name"]; !hasProviderName {
		api.WriteErrorResponse(request.Context(), api.BuildErrorResponse(http.StatusBadRequest, "form is missing \"name\" parameter", request), response)
	} else if numProviderNames := len(providerNames); numProviderNames == 0 || numProviderNames > 1 {
		api.WriteErrorResponse(request.Context(), api.BuildErrorResponse(http.StatusBadRequest, "expected only one \"name\" parameter", request), response)
	} else if metadataXMLFileHandles, hasMetadataXML := request.MultipartForm.File["metadata"]; !hasMetadataXML {
		api.WriteErrorResponse(request.Context(), api.BuildErrorResponse(http.StatusBadRequest, "form is missing \"metadata\" parameter", request), response)
	} else if numHeaders := len(metadataXMLFileHandles); numHeaders == 0 || numHeaders > 1 {
		api.WriteErrorResponse(request.Context(), api.BuildErrorResponse(http.StatusBadRequest, "expected only one \"metadata\" parameter", request), response)
	} else if metadataXMLReader, err := metadataXMLFileHandles[0].Open(); err != nil {
		api.WriteErrorResponse(request.Context(), api.BuildErrorResponse(http.StatusBadRequest, err.Error(), request), response)
	} else if autoProvisionEnabled, hasAutoProvisionEnabled := request.MultipartForm.Value["config.auto_provision.enabled"]; !hasAutoProvisionEnabled || len(autoProvisionEnabled) > 1 {
		api.WriteErrorResponse(request.Context(), api.BuildErrorResponse(http.StatusBadRequest, "form is missing \"config.auto_provision.enabled\" parameter or \"config.auto_provision.enabled\" parameter has more than one value", request), response)
	} else if isAutoProvisionEnabled, err := strconv.ParseBool(autoProvisionEnabled[0]); err != nil {
		api.WriteErrorResponse(request.Context(), api.BuildErrorResponse(http.StatusBadRequest, "\"config.auto_provision.enabled\" parameter could not be converted to bool", request), response)
	} else if defaultRole, hasDefaultRole := request.MultipartForm.Value["config.auto_provision.default_role"]; !hasDefaultRole || len(defaultRole) > 1 {
		api.WriteErrorResponse(request.Context(), api.BuildErrorResponse(http.StatusBadRequest, "form is missing \"config.auto_provision.default_role\" parameter or \"config.auto_provision.default_role\" has more than one value", request), response)
	} else if defaultRoleInt, err := strconv.Atoi(defaultRole[0]); err != nil {
		api.WriteErrorResponse(request.Context(), api.BuildErrorResponse(http.StatusBadRequest, "\"config.auto_provision.default_role\" parameter could not be converted to int", request), response)
	} else if defaultRoleValue, err := s.db.GetRole(request.Context(), int32(defaultRoleInt)); err != nil {
		api.WriteErrorResponse(request.Context(), api.BuildErrorResponse(http.StatusBadRequest, "\"config.auto_provision.default_role\" parameter is invalid", request), response)
	} else if roleProvision, hasRoleProvisioned := request.MultipartForm.Value["config.auto_provision.role_provision"]; !hasRoleProvisioned || len(roleProvision) > 1 {
		api.WriteErrorResponse(request.Context(), api.BuildErrorResponse(http.StatusBadRequest, "form is missing \"config.auto_provision.role_provision\" parameter or \"config.auto_provision.role_provision\" has more than one value", request), response)
	} else if isRoleProvisioned, err := strconv.ParseBool(roleProvision[0]); err != nil {
		api.WriteErrorResponse(request.Context(), api.BuildErrorResponse(http.StatusBadRequest, "\"config.auto_provision.role_provision\" parameter could not be converted to bool", request), response)
	} else {
		defer metadataXMLReader.Close()

		if metadataXML, err := io.ReadAll(metadataXMLReader); err != nil {
			api.WriteErrorResponse(request.Context(), api.BuildErrorResponse(http.StatusBadRequest, err.Error(), request), response)
		} else if metadata, err := samlsp.ParseMetadata(metadataXML); err != nil {
			api.WriteErrorResponse(request.Context(), api.BuildErrorResponse(http.StatusBadRequest, err.Error(), request), response)
		} else if ssoURL, err := auth.GetIDPSingleSignOnServiceURL(metadata, saml.HTTPPostBinding); err != nil {
			api.WriteErrorResponse(request.Context(), api.BuildErrorResponse(http.StatusBadRequest, "metadata does not have a SSO service that supports HTTP POST binding", request), response)
		} else {
			var config model.SSOProviderConfig

			if isAutoProvisionEnabled {
				config = model.SSOProviderConfig{
					AutoProvision: model.AutoProvision{
						Enabled:       isAutoProvisionEnabled,
						DefaultRole:   defaultRoleValue.ID,
						RoleProvision: isRoleProvisioned,
					},
				}
			}

			samlIdentityProvider.Name = providerNames[0]
			samlIdentityProvider.DisplayName = providerNames[0]
			samlIdentityProvider.MetadataXML = metadataXML
			samlIdentityProvider.IssuerURI = metadata.EntityID
			samlIdentityProvider.SingleSignOnURI = ssoURL

<<<<<<< HEAD
			if newSAMLProvider, err := s.db.CreateSAMLIdentityProvider(request.Context(), samlIdentityProvider, config); err != nil {
				api.HandleDatabaseError(request, response, err)
=======
			if newSAMLProvider, err := s.db.CreateSAMLIdentityProvider(request.Context(), samlIdentityProvider); err != nil {
				if errors.Is(err, database.ErrDuplicateSSOProviderName) {
					api.WriteErrorResponse(request.Context(), api.BuildErrorResponse(http.StatusConflict, api.ErrorResponseSSOProviderDuplicateName, request), response)
				} else {
					api.HandleDatabaseError(request, response, err)
				}
>>>>>>> c062f0fb
			} else {
				api.WriteBasicResponse(request.Context(), newSAMLProvider, http.StatusOK, response)
			}
		}
	}
}

func (s ManagementResource) DeleteSAMLProvider(response http.ResponseWriter, request *http.Request) {
	var (
		identityProvider model.SAMLProvider
		rawProviderID    = mux.Vars(request)[api.URIPathVariableSAMLProviderID]
		requestContext   = ctx.FromRequest(request)
	)

	if providerID, err := strconv.ParseInt(rawProviderID, 10, 32); err != nil {
		api.WriteErrorResponse(request.Context(), api.BuildErrorResponse(http.StatusNotFound, api.ErrorResponseDetailsResourceNotFound, request), response)
	} else if identityProvider, err = s.db.GetSAMLProvider(request.Context(), int32(providerID)); err != nil {
		api.HandleDatabaseError(request, response, err)
	} else if user, isUser := auth.GetUserFromAuthCtx(requestContext.AuthCtx); isUser && user.SSOProviderID == identityProvider.SSOProviderID {
		api.WriteErrorResponse(request.Context(), api.BuildErrorResponse(http.StatusConflict, "user may not delete their own SAML auth provider", request), response)
	} else if providerUsers, err := s.db.GetSSOProviderUsers(request.Context(), int(identityProvider.SSOProviderID.Int32)); err != nil {
		api.HandleDatabaseError(request, response, err)
	} else if err := s.db.DeleteSSOProvider(request.Context(), int(identityProvider.SSOProviderID.Int32)); err != nil {
		api.HandleDatabaseError(request, response, err)
	} else {
		api.WriteBasicResponse(request.Context(), v2.DeleteSAMLProviderResponse{
			AffectedUsers: providerUsers,
		}, http.StatusOK, response)
	}
}

// UpdateSAMLProviderRequest updates an SAML provider entry, support for partial payloads
func (s ManagementResource) UpdateSAMLProviderRequest(response http.ResponseWriter, request *http.Request, ssoProvider model.SSOProvider) {
	if ssoProvider.SAMLProvider == nil {
		api.WriteErrorResponse(request.Context(), api.BuildErrorResponse(http.StatusNotFound, api.ErrorResponseDetailsResourceNotFound, request), response)
	} else if err := request.ParseMultipartForm(api.DefaultAPIPayloadReadLimitBytes); err != nil {
		api.WriteErrorResponse(request.Context(), api.BuildErrorResponse(http.StatusBadRequest, err.Error(), request), response)
	} else if providerNames, hasProviderName := request.MultipartForm.Value["name"]; len(providerNames) > 1 {
		api.WriteErrorResponse(request.Context(), api.BuildErrorResponse(http.StatusBadRequest, "expected only one \"name\" parameter", request), response)
	} else if metadataXMLFileHandles, hasMetadataXML := request.MultipartForm.File["metadata"]; len(metadataXMLFileHandles) > 1 {
		api.WriteErrorResponse(request.Context(), api.BuildErrorResponse(http.StatusBadRequest, "expected only one \"metadata\" parameter", request), response)
	} else if autoProvisionEnabled, hasAutoProvisionEnabled := request.MultipartForm.Value["config.auto_provision.enabled"]; len(autoProvisionEnabled) > 1 {
		api.WriteErrorResponse(request.Context(), api.BuildErrorResponse(http.StatusBadRequest, "expected only one \"config.auto_provision.enabled\" parameter ", request), response)
	} else {
		if hasAutoProvisionEnabled {
			if isAutoProvisionEnabled, err := strconv.ParseBool(autoProvisionEnabled[0]); err != nil {
				api.WriteErrorResponse(request.Context(), api.BuildErrorResponse(http.StatusBadRequest, "\"config.auto_provision.enabled\" parameter could not be converted to bool", request), response)
				return
			} else {
				if isAutoProvisionEnabled {
					if defaultRole, hasDefaultRole := request.MultipartForm.Value["config.auto_provision.default_role"]; !hasDefaultRole || len(defaultRole) > 1 {
						api.WriteErrorResponse(request.Context(), api.BuildErrorResponse(http.StatusBadRequest, "form is missing \"config.auto_provision.default_role\" parameter or \"config.auto_provision.default_role\" has more than one value", request), response)
						return
					} else if defaultRoleInt, err := strconv.Atoi(defaultRole[0]); err != nil {
						api.WriteErrorResponse(request.Context(), api.BuildErrorResponse(http.StatusBadRequest, "\"config.auto_provision.default_role\" parameter could not be converted to int", request), response)
						return
					} else if defaultRole, err := s.db.GetRole(request.Context(), int32(defaultRoleInt)); err != nil {
						api.WriteErrorResponse(request.Context(), api.BuildErrorResponse(http.StatusBadRequest, "\"config.auto_provision.default_role\" parameter is invalid", request), response)
						return
					} else if roleProvision, hasRoleProvisioned := request.MultipartForm.Value["config.auto_provision.role_provision"]; !hasRoleProvisioned || len(roleProvision) > 1 {
						api.WriteErrorResponse(request.Context(), api.BuildErrorResponse(http.StatusBadRequest, "form is missing \"config.auto_provision.role_provision\" parameter or \"config.auto_provision.role_provision\" has more than one value", request), response)
						return
					} else if isRoleProvisioned, err := strconv.ParseBool(roleProvision[0]); err != nil {
						api.WriteErrorResponse(request.Context(), api.BuildErrorResponse(http.StatusBadRequest, "\"config.auto_provision.role_provision\" parameter could not be converted to bool", request), response)
						return
					} else {
						ssoProvider.Config.AutoProvision.Enabled = isAutoProvisionEnabled
						ssoProvider.Config.AutoProvision.DefaultRole = defaultRole.ID
						ssoProvider.Config.AutoProvision.RoleProvision = isRoleProvisioned
					}
				} else {
					ssoProvider.Config.AutoProvision = model.AutoProvision{}
				}
			}
		}

		if hasProviderName {
			ssoProvider.Name = providerNames[0]

			ssoProvider.SAMLProvider.Name = providerNames[0]
			ssoProvider.SAMLProvider.DisplayName = providerNames[0]
		}

		if hasMetadataXML {
			if metadataXMLReader, err := metadataXMLFileHandles[0].Open(); err != nil {
				api.WriteErrorResponse(request.Context(), api.BuildErrorResponse(http.StatusBadRequest, err.Error(), request), response)
				return
			} else {
				defer metadataXMLReader.Close()

				if metadataXML, err := io.ReadAll(metadataXMLReader); err != nil {
					api.WriteErrorResponse(request.Context(), api.BuildErrorResponse(http.StatusBadRequest, err.Error(), request), response)
					return
				} else if metadata, err := samlsp.ParseMetadata(metadataXML); err != nil {
					api.WriteErrorResponse(request.Context(), api.BuildErrorResponse(http.StatusBadRequest, err.Error(), request), response)
					return
				} else if ssoURL, err := auth.GetIDPSingleSignOnServiceURL(metadata, saml.HTTPPostBinding); err != nil {
					api.WriteErrorResponse(request.Context(), api.BuildErrorResponse(http.StatusBadRequest, "metadata does not have a SSO service that supports HTTP POST binding", request), response)
					return
				} else {
					ssoProvider.SAMLProvider.MetadataXML = metadataXML
					ssoProvider.SAMLProvider.IssuerURI = metadata.EntityID
					ssoProvider.SAMLProvider.SingleSignOnURI = ssoURL

					// It's possible to update the ACS url which will be reflected in the metadataXML, we need to guarantee it is set to only what we expect if it is present
					if acsUrl, err := auth.GetAssertionConsumerServiceURL(metadata, saml.HTTPPostBinding); err == nil {
						if !strings.Contains(acsUrl, model.SAMLRootURIVersionMap[ssoProvider.SAMLProvider.RootURIVersion]) {
							var validUri bool
							for rootUriVersion, path := range model.SAMLRootURIVersionMap {
								if strings.Contains(acsUrl, path) {
									ssoProvider.SAMLProvider.RootURIVersion = rootUriVersion
									validUri = true
									break
								}
							}
							if !validUri {
								api.WriteErrorResponse(request.Context(), api.BuildErrorResponse(http.StatusBadRequest, "metadata does not have a valid ACS location", request), response)
								return
							}
						}
					}
				}
			}
		}

		if newSAMLProvider, err := s.db.UpdateSAMLIdentityProvider(request.Context(), ssoProvider); err != nil {
			if errors.Is(err, database.ErrDuplicateSSOProviderName) {
				api.WriteErrorResponse(request.Context(), api.BuildErrorResponse(http.StatusConflict, api.ErrorResponseSSOProviderDuplicateName, request), response)
			} else {
				api.HandleDatabaseError(request, response, err)
			}
		} else {
			api.WriteBasicResponse(request.Context(), newSAMLProvider, http.StatusOK, response)
		}
	}
}

// Preserve old metadata endpoint for saml providers
func (s ManagementResource) ServeMetadata(response http.ResponseWriter, request *http.Request) {
	ssoProviderSlug := mux.Vars(request)[api.URIPathVariableSSOProviderSlug]

	if ssoProvider, err := s.db.GetSSOProviderBySlug(request.Context(), ssoProviderSlug); err != nil {
		api.HandleDatabaseError(request, response, err)
	} else if ssoProvider.SAMLProvider == nil {
		api.WriteErrorResponse(request.Context(), api.BuildErrorResponse(http.StatusNotFound, api.ErrorResponseDetailsResourceNotFound, request), response)
	} else if serviceProvider, err := auth.NewServiceProvider(*ctx.Get(request.Context()).Host, s.config, *ssoProvider.SAMLProvider); err != nil {
		api.WriteErrorResponse(request.Context(), api.BuildErrorResponse(http.StatusInternalServerError, err.Error(), request), response)
	} else {
		// Note: This is the samlsp metadata tied to authenticate flow and will not be the same as the XML metadata used to import the SAML provider initially
		if content, err := xml.MarshalIndent(serviceProvider.Metadata(), "", "  "); err != nil {
			log.Errorf("[SAML] XML marshalling failure during service provider encoding for %s: %v", ssoProvider.SAMLProvider.IssuerURI, err)
			api.WriteErrorResponse(request.Context(), api.BuildErrorResponse(http.StatusInternalServerError, api.ErrorResponseDetailsInternalServerError, request), response)
		} else {
			response.Header().Set(headers.ContentType.String(), mediatypes.ApplicationSamlmetadataXml.String())
			if _, err := response.Write(content); err != nil {
				log.Errorf("[SAML] Failed to write response for serving metadata: %v", err)
			}
		}
	}
}

// Provide the saml provider certifcate
func (s ManagementResource) ServeSigningCertificate(response http.ResponseWriter, request *http.Request) {
	rawProviderID := mux.Vars(request)[api.URIPathVariableSSOProviderID]

	if ssoProviderID, err := strconv.ParseInt(rawProviderID, 10, 32); err != nil {
		api.WriteErrorResponse(request.Context(), api.BuildErrorResponse(http.StatusNotFound, api.ErrorResponseDetailsResourceNotFound, request), response)
	} else if ssoProvider, err := s.db.GetSSOProviderById(request.Context(), int32(ssoProviderID)); err != nil {
		api.HandleDatabaseError(request, response, err)
	} else if ssoProvider.SAMLProvider == nil {
		api.WriteErrorResponse(request.Context(), api.BuildErrorResponse(http.StatusNotFound, api.ErrorResponseDetailsResourceNotFound, request), response)
	} else {
		// Note this is the public cert not necessarily the IDP cert
		response.Header().Set(headers.ContentDisposition.String(), fmt.Sprintf("attachment; filename=\"%s-signing-certificate.pem\"", ssoProvider.Slug))
		if _, err := response.Write([]byte(crypto.FormatCert(s.config.SAML.ServiceProviderCertificate))); err != nil {
			log.Errorf("[SAML] Failed to write response for serving signing certificate: %v", err)
		}
	}
}

// HandleStartAuthFlow is called to start the SAML authentication process.
func (s ManagementResource) SAMLLoginHandler(response http.ResponseWriter, request *http.Request, ssoProvider model.SSOProvider) {
	if ssoProvider.SAMLProvider == nil {
		// SAML misconfiguration scenario
		redirectToLoginPage(response, request, "Your SSO Connection failed, please contact your Administrator")

	} else if serviceProvider, err := auth.NewServiceProvider(*ctx.Get(request.Context()).Host, s.config, *ssoProvider.SAMLProvider); err != nil {
		log.Errorf("[SAML] Service provider creation failed: %v", err)
		// Technical issues scenario
		redirectToLoginPage(response, request, "We’re having trouble connecting. Please check your internet and try again.")
	} else {
		var (
			binding         = saml.HTTPRedirectBinding
			bindingLocation = serviceProvider.GetSSOBindingLocation(binding)
		)
		if bindingLocation == "" {
			binding = saml.HTTPPostBinding
			bindingLocation = serviceProvider.GetSSOBindingLocation(binding)
		}

		// TODO: add actual relay state support - BED-5071
		if authReq, err := serviceProvider.MakeAuthenticationRequest(bindingLocation, binding, saml.HTTPPostBinding); err != nil {
			log.Errorf("[SAML] Failed creating SAML authentication request: %v", err)
			// SAML misconfiguration or technical issue
			// Since this likely indicates a configuration problem, we treat it as a misconfiguration scenario
			redirectToLoginPage(response, request, "Your SSO Connection failed, please contact your Administrator")
		} else {
			switch binding {
			case saml.HTTPRedirectBinding:
				if redirectURL, err := authReq.Redirect("", &serviceProvider); err != nil {
					log.Errorf("[SAML] Failed to format a redirect for SAML provider %s: %v", serviceProvider.EntityID, err)
					// Likely a technical or configuration issue
					redirectToLoginPage(response, request, "Your SSO Connection failed, please contact your Administrator")
				} else {
					response.Header().Add(headers.Location.String(), redirectURL.String())
					response.WriteHeader(http.StatusFound)
				}

			case saml.HTTPPostBinding:
				response.Header().Add(headers.ContentSecurityPolicy.String(), defaultContentSecurityPolicy)
				response.Header().Add(headers.ContentType.String(), mediatypes.TextHtml.String())
				response.WriteHeader(http.StatusOK)

				if _, err := response.Write([]byte(fmt.Sprintf(authInitiationContentBodyFormat, authReq.Post("")))); err != nil {
					log.Errorf("[SAML] Failed to write response with HTTP POST binding: %v", err)
					// Technical issues scenario
					redirectToLoginPage(response, request, "We’re having trouble connecting. Please check your internet and try again.")
				}

			default:
				log.Errorf("[SAML] Unhandled binding type %s", binding)
				// Treating unknown binding as a misconfiguration
				redirectToLoginPage(response, request, "Your SSO Connection failed, please contact your Administrator")
			}
		}
	}
}

// HandleStartAuthFlow is called to start the SAML authentication process.
func (s ManagementResource) SAMLCallbackHandler(response http.ResponseWriter, request *http.Request, ssoProvider model.SSOProvider) {
	if ssoProvider.SAMLProvider == nil {
		// SAML misconfiguration
		redirectToLoginPage(response, request, "Your SSO Connection failed, please contact your Administrator")
	} else if serviceProvider, err := auth.NewServiceProvider(*ctx.Get(request.Context()).Host, s.config, *ssoProvider.SAMLProvider); err != nil {
		log.Errorf("[SAML] Service provider creation failed: %v", err)
		redirectToLoginPage(response, request, "We’re having trouble connecting. Please check your internet and try again.")
	} else {
		if err := request.ParseForm(); err != nil {
			log.Errorf("[SAML] Failed to parse form POST: %v", err)
			// Technical issues or invalid form data
			// This is not covered by acceptance criteria directly; treat as technical issue
			redirectToLoginPage(response, request, "We’re having trouble connecting. Please check your internet and try again.")
		} else {
			if assertion, err := serviceProvider.ParseResponse(request, nil); err != nil {
				var typedErr *saml.InvalidResponseError
				switch {
				case errors.As(err, &typedErr):
					log.Errorf("[SAML] Failed to parse ACS response for provider %s: %v - %s", ssoProvider.SAMLProvider.IssuerURI, typedErr.PrivateErr, typedErr.Response)
				default:
					log.Errorf("[SAML] Failed to parse ACS response for provider %s: %v", ssoProvider.SAMLProvider.IssuerURI, err)
				}
				// SAML credentials issue scenario (authentication failed)
				redirectToLoginPage(response, request, "Your SSO was unable to authenticate your user, please contact your Administrator")
			} else if principalName, err := ssoProvider.SAMLProvider.GetSAMLUserPrincipalNameFromAssertion(assertion); err != nil {
				log.Errorf("[SAML] Failed to lookup user for SAML provider %s: %v", ssoProvider.Name, err)
				// SAML credentials issue scenario again
				redirectToLoginPage(response, request, "Your SSO was unable to authenticate your user, please contact your Administrator")
			} else {
				if ssoProvider.Config.AutoProvision.Enabled {
					if user, err := s.db.LookupUser(request.Context(), principalName); err != nil {
						if errors.Is(err, database.ErrNotFound) {
							if role, err := s.db.GetRole(request.Context(), ssoProvider.Config.AutoProvision.DefaultRole); err != nil {
								api.HandleDatabaseError(request, response, err)
								return
							} else {
								user = model.User{
									EmailAddress:  null.StringFrom(principalName),
									PrincipalName: principalName,
									Roles:         model.Roles{role},
									SSOProviderID: null.Int32From(ssoProvider.ID),
									EULAAccepted:  true, // Need to find a work around since BHE cannot auto accept EULA as true
									FirstName:     null.StringFrom(principalName),
									LastName:      null.StringFrom("Last name not found"),
								}

								if givenName, err := ssoProvider.SAMLProvider.GetSAMLUserGivenNameFromAssertion(assertion); err == nil {
									user.FirstName = null.StringFrom(givenName)
								}

								if surname, err := ssoProvider.SAMLProvider.GetSAMLUserSurNameFromAssertion(assertion); err == nil {
									user.LastName = null.StringFrom(surname)
								}

								if _, err := s.db.CreateUser(request.Context(), user); err != nil {
									log.Errorf("It is safe to let this request drop into the CreateSSOSession function below to ensure proper audit logging. Error: %v", err)
								}

							}
						}
					}
				}

				s.authenticator.CreateSSOSession(request, response, principalName, ssoProvider)
			}
		}
	}
}<|MERGE_RESOLUTION|>--- conflicted
+++ resolved
@@ -37,10 +37,7 @@
 	"github.com/specterops/bloodhound/src/auth"
 	"github.com/specterops/bloodhound/src/ctx"
 	"github.com/specterops/bloodhound/src/database"
-<<<<<<< HEAD
 	"github.com/specterops/bloodhound/src/database/types/null"
-=======
->>>>>>> c062f0fb
 	"github.com/specterops/bloodhound/src/model"
 )
 
@@ -186,17 +183,12 @@
 			samlIdentityProvider.IssuerURI = metadata.EntityID
 			samlIdentityProvider.SingleSignOnURI = ssoURL
 
-<<<<<<< HEAD
 			if newSAMLProvider, err := s.db.CreateSAMLIdentityProvider(request.Context(), samlIdentityProvider, config); err != nil {
-				api.HandleDatabaseError(request, response, err)
-=======
-			if newSAMLProvider, err := s.db.CreateSAMLIdentityProvider(request.Context(), samlIdentityProvider); err != nil {
 				if errors.Is(err, database.ErrDuplicateSSOProviderName) {
 					api.WriteErrorResponse(request.Context(), api.BuildErrorResponse(http.StatusConflict, api.ErrorResponseSSOProviderDuplicateName, request), response)
 				} else {
 					api.HandleDatabaseError(request, response, err)
 				}
->>>>>>> c062f0fb
 			} else {
 				api.WriteBasicResponse(request.Context(), newSAMLProvider, http.StatusOK, response)
 			}
