--- conflicted
+++ resolved
@@ -454,8 +454,8 @@
 				redirectToLoginPage(response, request, "Your SSO was unable to authenticate your user, please contact your Administrator")
 			} else if principalName, err := ssoProvider.SAMLProvider.GetSAMLUserPrincipalNameFromAssertion(assertion); err != nil {
 				log.Errorf("[SAML] Failed to lookup user for SAML provider %s: %v", ssoProvider.Name, err)
-<<<<<<< HEAD
-				api.WriteErrorResponse(request.Context(), api.BuildErrorResponse(http.StatusBadRequest, "session assertion does not meet the requirements for user lookup", request), response)
+				// SAML credentials issue scenario again
+				redirectToLoginPage(response, request, "Your SSO was unable to authenticate your user, please contact your Administrator")
 			} else if ssoProvider.Config.AutoProvision.Enabled {
 				if user, err := s.db.LookupUser(request.Context(), principalName); err != nil {
 					if errors.Is(err, database.ErrNotFound) {
@@ -492,10 +492,6 @@
 						s.authenticator.CreateSSOSession(request, response, principalName, ssoProvider)
 					}
 				}
-=======
-				// SAML credentials issue scenario again
-				redirectToLoginPage(response, request, "Your SSO was unable to authenticate your user, please contact your Administrator")
->>>>>>> 60ef1fd7
 			} else {
 				s.authenticator.CreateSSOSession(request, response, principalName, ssoProvider)
 			}
