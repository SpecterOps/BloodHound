--- conflicted
+++ resolved
@@ -162,13 +162,8 @@
 		conf := &oauth2.Config{
 			ClientID:    ssoProvider.OIDCProvider.ClientID,
 			Endpoint:    provider.Endpoint(),
-<<<<<<< HEAD
 			RedirectURL: getRedirectURL(hostURL, ssoProvider),
-			Scopes:      []string{"openid", "profile", "email", "email_verified", "name", "given_name", "family_name"},
-=======
-			RedirectURL: getRedirectURL(request, ssoProvider),
 			Scopes:      []string{"openid", "profile", "email"},
->>>>>>> c7047753
 		}
 
 		// use PKCE to protect against CSRF attacks
