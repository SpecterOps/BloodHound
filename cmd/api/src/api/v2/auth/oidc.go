// Copyright 2024 Specter Ops, Inc.
//
// Licensed under the Apache License, Version 2.0
// you may not use this file except in compliance with the License.
// You may obtain a copy of the License at
//
//     http://www.apache.org/licenses/LICENSE-2.0
//
// Unless required by applicable law or agreed to in writing, software
// distributed under the License is distributed on an "AS IS" BASIS,
// WITHOUT WARRANTIES OR CONDITIONS OF ANY KIND, either express or implied.
// See the License for the specific language governing permissions and
// limitations under the License.
//
// SPDX-License-Identifier: Apache-2.0

package auth

import (
	"fmt"
	"net/http"
	"time"

	"github.com/specterops/bloodhound/log"

	"github.com/coreos/go-oidc/v3/oidc"
	"github.com/pkg/errors"
	"github.com/specterops/bloodhound/headers"
	"github.com/specterops/bloodhound/src/api"
	"github.com/specterops/bloodhound/src/config"
	"github.com/specterops/bloodhound/src/ctx"
	"github.com/specterops/bloodhound/src/database"
	"github.com/specterops/bloodhound/src/database/types/null"
	"github.com/specterops/bloodhound/src/model"
	"github.com/specterops/bloodhound/src/utils/validation"
	"golang.org/x/oauth2"
)

// UpsertOIDCProviderRequest represents the body of create & update provider endpoints
type UpsertOIDCProviderRequest struct {
	Name     string                  `json:"name" validate:"required"`
	Issuer   string                  `json:"issuer"  validate:"url"`
	ClientID string                  `json:"client_id" validate:"required"`
	Config   model.SSOProviderConfig `json:"config"`
}

// UpdateOIDCProviderRequest updates an OIDC provider, support for only partial payloads
func (s ManagementResource) UpdateOIDCProviderRequest(response http.ResponseWriter, request *http.Request, ssoProvider model.SSOProvider) {
	var upsertReq UpsertOIDCProviderRequest

	if ssoProvider.OIDCProvider == nil {
		api.WriteErrorResponse(request.Context(), api.BuildErrorResponse(http.StatusNotFound, api.ErrorResponseDetailsResourceNotFound, request), response)
	} else if err := api.ReadJSONRequestPayloadLimited(&upsertReq, request); err != nil {
		api.WriteErrorResponse(request.Context(), api.BuildErrorResponse(http.StatusBadRequest, err.Error(), request), response)
	} else if upsertReq.Config.AutoProvision.Enabled && (upsertReq.Config.AutoProvision.DefaultRole > 5 || upsertReq.Config.AutoProvision.DefaultRole < 1) {
		api.WriteErrorResponse(request.Context(), api.BuildErrorResponse(http.StatusBadRequest, "role id is invalid", request), response)
	} else {
		if upsertReq.Name != "" {
			ssoProvider.Name = upsertReq.Name
		}

		if upsertReq.ClientID != "" {
			ssoProvider.OIDCProvider.ClientID = upsertReq.ClientID
		}

		if upsertReq.Issuer != "" {
			if err := validation.ValidUrl(upsertReq.Issuer); err != nil {
				api.WriteErrorResponse(request.Context(), api.BuildErrorResponse(http.StatusBadRequest, "issuer url is invalid", request), response)
				return
			}

			ssoProvider.OIDCProvider.Issuer = upsertReq.Issuer
		}

		if upsertReq.Config.AutoProvision.Enabled {
			// Role IDs range from 1 to 5, and so a value of 0 indicates that the int32 DefaultRole value is unset
			if upsertReq.Config.AutoProvision.DefaultRole == 0 {
				upsertReq.Config.AutoProvision.DefaultRole = 3
			}

			ssoProvider.Config.AutoProvision.Enabled = upsertReq.Config.AutoProvision.Enabled
			ssoProvider.Config.AutoProvision.DefaultRole = upsertReq.Config.AutoProvision.DefaultRole
			ssoProvider.Config.AutoProvision.RoleProvision = upsertReq.Config.AutoProvision.RoleProvision
		} else {
			ssoProvider.Config.AutoProvision.Enabled = upsertReq.Config.AutoProvision.Enabled
			ssoProvider.Config.AutoProvision.DefaultRole = 0
			ssoProvider.Config.AutoProvision.RoleProvision = false
		}

		if oidcProvider, err := s.db.UpdateOIDCProvider(request.Context(), ssoProvider); err != nil {
			api.HandleDatabaseError(request, response, err)
		} else {
			api.WriteBasicResponse(request.Context(), oidcProvider, http.StatusOK, response)
		}
	}
}

// CreateOIDCProvider creates an OIDC provider entry given a valid request
func (s ManagementResource) CreateOIDCProvider(response http.ResponseWriter, request *http.Request) {
	var upsertReq UpsertOIDCProviderRequest

	if err := api.ReadJSONRequestPayloadLimited(&upsertReq, request); err != nil {
		api.WriteErrorResponse(request.Context(), api.BuildErrorResponse(http.StatusBadRequest, err.Error(), request), response)
	} else if validated := validation.Validate(upsertReq); validated != nil {
		api.WriteErrorResponse(request.Context(), api.BuildErrorResponse(http.StatusBadRequest, validated.Error(), request), response)
	} else if upsertReq.Config.AutoProvision.Enabled && (upsertReq.Config.AutoProvision.DefaultRole > 5 || upsertReq.Config.AutoProvision.DefaultRole < 1) {
		api.WriteErrorResponse(request.Context(), api.BuildErrorResponse(http.StatusBadRequest, "role id is invalid", request), response)
	} else {
		if upsertReq.Config.AutoProvision.Enabled {
			// Role IDs range from 1 to 5, and so a value of 0 indicates that the int32 DefaultRole value is unset
			if upsertReq.Config.AutoProvision.DefaultRole == 0 {
				upsertReq.Config.AutoProvision.DefaultRole = 3
			}
		} else {
			upsertReq.Config.AutoProvision.DefaultRole = 0
			upsertReq.Config.AutoProvision.RoleProvision = false
		}

		if oidcProvider, err := s.db.CreateOIDCProvider(request.Context(), upsertReq.Name, upsertReq.Issuer, upsertReq.ClientID, upsertReq.Config); err != nil {
			api.HandleDatabaseError(request, response, err)
		} else {
			api.WriteBasicResponse(request.Context(), oidcProvider, http.StatusCreated, response)
		}
	}
}

func getRedirectURL(request *http.Request, provider model.SSOProvider) string {
	hostUrl := *ctx.FromRequest(request).Host
	return fmt.Sprintf("%s/api/v2/sso/%s/callback", hostUrl.String(), provider.Slug)
}

func (s ManagementResource) OIDCLoginHandler(response http.ResponseWriter, request *http.Request, ssoProvider model.SSOProvider) {
	if ssoProvider.OIDCProvider == nil {
		// SSO misconfiguration scenario
		redirectToLoginPage(response, request, "Your SSO Connection failed, please contact your Administrator")
	} else if state, err := config.GenerateRandomBase64String(77); err != nil {
		log.Errorf("[OIDC] Failed to generate state: %v", err)
		// Technical issues scenario
		redirectToLoginPage(response, request, "We’re having trouble connecting. Please check your internet and try again.")
	} else if provider, err := oidc.NewProvider(request.Context(), ssoProvider.OIDCProvider.Issuer); err != nil {
		log.Errorf("[OIDC] Failed to create OIDC provider: %v", err)
		// SSO misconfiguration or technical issue
		// Treat this as a misconfiguration scenario
		redirectToLoginPage(response, request, "Your SSO Connection failed, please contact your Administrator")
	} else {
		conf := &oauth2.Config{
			ClientID:    ssoProvider.OIDCProvider.ClientID,
			Endpoint:    provider.Endpoint(),
			RedirectURL: getRedirectURL(request, ssoProvider),
			Scopes:      []string{"openid", "profile", "email", "email_verified", "name", "given_name", "family_name"},
		}

		// use PKCE to protect against CSRF attacks
		// https://www.ietf.org/archive/id/draft-ietf-oauth-security-topics-22.html#name-countermeasures-6
		verifier := oauth2.GenerateVerifier()

		// Store PKCE on web browser in secure cookie for retrieval in callback
		api.SetSecureBrowserCookie(request, response, api.AuthPKCECookieName, verifier, time.Now().UTC().Add(time.Minute*7), true)

		// Store State on web browser in secure cookie for retrieval in callback
		api.SetSecureBrowserCookie(request, response, api.AuthStateCookieName, state, time.Now().UTC().Add(time.Minute*7), true)

		// Redirect user to consent page to ask for permission for the scopes specified above.
		redirectURL := conf.AuthCodeURL(state, oauth2.AccessTypeOffline, oauth2.S256ChallengeOption(verifier))

		response.Header().Add(headers.Location.String(), redirectURL)
		response.WriteHeader(http.StatusFound)
	}
}

func (s ManagementResource) OIDCCallbackHandler(response http.ResponseWriter, request *http.Request, ssoProvider model.SSOProvider) {
	var (
		queryParams = request.URL.Query()
		state       = queryParams[api.QueryParameterState]
		code        = queryParams[api.QueryParameterCode]
	)

	if ssoProvider.OIDCProvider == nil {
		// SSO misconfiguration scenario
		redirectToLoginPage(response, request, "Your SSO Connection failed, please contact your Administrator")
	} else if len(code) == 0 {
		// Missing authorization code implies a credentials or form issue
		// Not explicitly covered, treat as technical issue
		redirectToLoginPage(response, request, "We’re having trouble connecting. Please check your internet and try again.")
	} else if pkceVerifier, err := request.Cookie(api.AuthPKCECookieName); err != nil {
		// Missing PKCE verifier - likely a technical or config issue
		redirectToLoginPage(response, request, "We’re having trouble connecting. Please check your internet and try again.")
	} else if len(state) == 0 {
		// Missing state parameter - treat as technical issue
		redirectToLoginPage(response, request, "We’re having trouble connecting. Please check your internet and try again.")
	} else if stateCookie, err := request.Cookie(api.AuthStateCookieName); err != nil || stateCookie.Value != state[0] {
		// Invalid state - treat as technical issue or misconfiguration
		redirectToLoginPage(response, request, "We’re having trouble connecting. Please check your internet and try again.")
	} else if provider, err := oidc.NewProvider(request.Context(), ssoProvider.OIDCProvider.Issuer); err != nil {
		log.Errorf("[OIDC] Failed to create OIDC provider: %v", err)
		// SSO misconfiguration scenario
		redirectToLoginPage(response, request, "Your SSO Connection failed, please contact your Administrator")
	} else {
		var (
			oidcVerifier = provider.Verifier(&oidc.Config{ClientID: ssoProvider.OIDCProvider.ClientID})
			oauth2Conf   = &oauth2.Config{
				ClientID:    ssoProvider.OIDCProvider.ClientID,
				Endpoint:    provider.Endpoint(),
				RedirectURL: getRedirectURL(request, ssoProvider), // Required as verification check
			}
		)

		if token, err := oauth2Conf.Exchange(request.Context(), code[0], oauth2.VerifierOption(pkceVerifier.Value)); err != nil {
			log.Errorf("[OIDC] Token exchange failed: %v", err)
			// SAML credentials issue equivalent for OIDC authentication
			redirectToLoginPage(response, request, "Your SSO was unable to authenticate your user, please contact your Administrator")
		} else if rawIDToken, ok := token.Extra("id_token").(string); !ok { // Extract the ID Token from OAuth2 token
			// Missing ID token - credentials issue
			redirectToLoginPage(response, request, "Your SSO was unable to authenticate your user, please contact your Administrator")
		} else if idToken, err := oidcVerifier.Verify(request.Context(), rawIDToken); err != nil {
			log.Errorf("[OIDC] ID token verification failed: %v", err)
			// Credentials issue scenario
			redirectToLoginPage(response, request, "Your SSO was unable to authenticate your user, please contact your Administrator")
		} else {
			// Extract custom claims
			var claims struct {
				Name        string `json:"name"`
				FamilyName  string `json:"family_name"`
				DisplayName string `json:"given_name"`
				Email       string `json:"email"`
				Verified    bool   `json:"email_verified"`
			}
			if err := idToken.Claims(&claims); err != nil {
<<<<<<< HEAD
				api.WriteErrorResponse(request.Context(), api.BuildErrorResponse(http.StatusInternalServerError, err.Error(), request), response)
			} else if claims.Email == "" {
				api.WriteErrorResponse(request.Context(), api.BuildErrorResponse(http.StatusBadRequest, "email claim is missing", request), response)
				return
			} else if ssoProvider.Config.AutoProvision.Enabled {
				if user, err := s.db.LookupUser(request.Context(), claims.Email); err != nil {
					if errors.Is(err, database.ErrNotFound) {
						user.EmailAddress = null.StringFrom(claims.Email)
						user.PrincipalName = claims.Email
						user.Roles = model.Roles{
							{
								Serial: model.Serial{
									ID: ssoProvider.Config.AutoProvision.DefaultRole,
								},
							},
						}
						user.SSOProviderID = null.Int32From(ssoProvider.ID)

						// Need to find a work around since BHE cannot auto accept EULA as true *****
						user.EULAAccepted = true

						if claims.DisplayName == "" {
							user.FirstName = null.StringFrom(claims.Email)
						} else {
							user.FirstName = null.StringFrom(claims.DisplayName)
						}

						if claims.FamilyName == "" {
							user.LastName = null.StringFrom("Last name not found")
						} else {
							user.LastName = null.StringFrom(claims.FamilyName)
						}

						if _, err := s.db.CreateUser(request.Context(), user); err != nil {
							api.HandleDatabaseError(request, response, err)
						}

						s.authenticator.CreateSSOSession(request, response, claims.Email, ssoProvider)
					}
				}
=======
				log.Errorf("[OIDC] Failed to parse claims: %v", err)
				// Technical or credentials issue
				// Not explicitly covered; treat as a technical issue
				redirectToLoginPage(response, request, "We’re having trouble connecting. Please check your internet and try again.")
>>>>>>> 60ef1fd7
			} else {
				s.authenticator.CreateSSOSession(request, response, claims.Email, ssoProvider)
			}
		}
	}
}<|MERGE_RESOLUTION|>--- conflicted
+++ resolved
@@ -226,8 +226,10 @@
 				Verified    bool   `json:"email_verified"`
 			}
 			if err := idToken.Claims(&claims); err != nil {
-<<<<<<< HEAD
-				api.WriteErrorResponse(request.Context(), api.BuildErrorResponse(http.StatusInternalServerError, err.Error(), request), response)
+				log.Errorf("[OIDC] Failed to parse claims: %v", err)
+				// Technical or credentials issue
+				// Not explicitly covered; treat as a technical issue
+				redirectToLoginPage(response, request, "We’re having trouble connecting. Please check your internet and try again.")
 			} else if claims.Email == "" {
 				api.WriteErrorResponse(request.Context(), api.BuildErrorResponse(http.StatusBadRequest, "email claim is missing", request), response)
 				return
@@ -267,12 +269,6 @@
 						s.authenticator.CreateSSOSession(request, response, claims.Email, ssoProvider)
 					}
 				}
-=======
-				log.Errorf("[OIDC] Failed to parse claims: %v", err)
-				// Technical or credentials issue
-				// Not explicitly covered; treat as a technical issue
-				redirectToLoginPage(response, request, "We’re having trouble connecting. Please check your internet and try again.")
->>>>>>> 60ef1fd7
 			} else {
 				s.authenticator.CreateSSOSession(request, response, claims.Email, ssoProvider)
 			}
