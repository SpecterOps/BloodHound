--- conflicted
+++ resolved
@@ -17,14 +17,8 @@
 ########
 # Global build args
 ################
-<<<<<<< HEAD
-ARG SHARPHOUND_VERSION=v2.3.1
+ARG SHARPHOUND_VERSION=v2.3.2
 ARG AZUREHOUND_VERSION=v2.1.7
-=======
-ARG SHARPHOUND_VERSION=v2.3.2
-ARG AZUREHOUND_VERSION=v2.1.6
->>>>>>> 8d9206b5
-
 
 ########
 # Package other assets
