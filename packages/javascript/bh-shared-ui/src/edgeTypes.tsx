// Copyright 2023 Specter Ops, Inc.
//
// Licensed under the Apache License, Version 2.0
// you may not use this file except in compliance with the License.
// You may obtain a copy of the License at
//
//     http://www.apache.org/licenses/LICENSE-2.0
//
// Unless required by applicable law or agreed to in writing, software
// distributed under the License is distributed on an "AS IS" BASIS,
// WITHOUT WARRANTIES OR CONDITIONS OF ANY KIND, either express or implied.
// See the License for the specific language governing permissions and
// limitations under the License.
//
// SPDX-License-Identifier: Apache-2.0

import { ActiveDirectoryRelationshipKind, AzureRelationshipKind } from './graphSchema';

export type EdgeCheckboxType = {
    category: string;
    subcategory: string;
    edgeType: string;
    checked: boolean;
};

export type Category = {
    categoryName: string;
    subcategories: Subcategory[];
};

export type Subcategory = {
    name: string;
    edgeTypes: string[];
};

export const AllEdgeTypes: Category[] = [
    {
        categoryName: 'Active Directory',
        subcategories: [
            {
                name: 'Active Directory Structure',
                edgeTypes: [
<<<<<<< HEAD
                    ActiveDirectoryRelationshipKind.DCFor,
                    ActiveDirectoryRelationshipKind.ClaimSpecialIdentity,
                    ActiveDirectoryRelationshipKind.Contains,
                    ActiveDirectoryRelationshipKind.GPLink,
=======
                    ActiveDirectoryRelationshipKind.ContainsIdentity,
                    ActiveDirectoryRelationshipKind.GPOAppliesTo,
>>>>>>> 33316b86
                    ActiveDirectoryRelationshipKind.HasSIDHistory,
                    ActiveDirectoryRelationshipKind.MemberOf,
                    ActiveDirectoryRelationshipKind.PropagatesACEsTo,
                    ActiveDirectoryRelationshipKind.SameForestTrust,
                ],
            },
            {
                name: 'Lateral Movement',
                edgeTypes: [
                    ActiveDirectoryRelationshipKind.AdminTo,
                    ActiveDirectoryRelationshipKind.AllowedToAct,
                    ActiveDirectoryRelationshipKind.AllowedToDelegate,
                    ActiveDirectoryRelationshipKind.CanPSRemote,
                    ActiveDirectoryRelationshipKind.CanRDP,
                    ActiveDirectoryRelationshipKind.ExecuteDCOM,
                    ActiveDirectoryRelationshipKind.SQLAdmin,
                ],
            },
            {
                name: 'Credential Access',
                edgeTypes: [
                    ActiveDirectoryRelationshipKind.CoerceToTGT,
                    ActiveDirectoryRelationshipKind.DCSync,
                    ActiveDirectoryRelationshipKind.DumpSMSAPassword,
                    ActiveDirectoryRelationshipKind.HasSession,
                    ActiveDirectoryRelationshipKind.ReadGMSAPassword,
                    ActiveDirectoryRelationshipKind.ReadLAPSPassword,
                    ActiveDirectoryRelationshipKind.SyncLAPSPassword,
                    ActiveDirectoryRelationshipKind.HasTrustKeys,
                ],
            },
            {
                name: 'Basic Object Manipulation',
                edgeTypes: [
                    ActiveDirectoryRelationshipKind.AddMember,
                    ActiveDirectoryRelationshipKind.AddSelf,
                    ActiveDirectoryRelationshipKind.AllExtendedRights,
                    ActiveDirectoryRelationshipKind.ForceChangePassword,
                    ActiveDirectoryRelationshipKind.GenericAll,
                    ActiveDirectoryRelationshipKind.Owns,
                    ActiveDirectoryRelationshipKind.OwnsLimitedRights,
                    ActiveDirectoryRelationshipKind.GenericWrite,
                    ActiveDirectoryRelationshipKind.WriteDACL,
                    ActiveDirectoryRelationshipKind.WriteOwner,
                    ActiveDirectoryRelationshipKind.WriteOwnerLimitedRights,
                ],
            },
            {
                name: 'Advanced Object Manipulation',
                edgeTypes: [
                    ActiveDirectoryRelationshipKind.AddAllowedToAct,
                    ActiveDirectoryRelationshipKind.AddKeyCredentialLink,
                    ActiveDirectoryRelationshipKind.CanApplyGPO,
                    ActiveDirectoryRelationshipKind.WriteAccountRestrictions,
                    ActiveDirectoryRelationshipKind.WriteGPLink,
                    ActiveDirectoryRelationshipKind.WriteSPN,
                ],
            },
            {
                name: 'Active Directory Certificate Services',
                edgeTypes: [
                    ActiveDirectoryRelationshipKind.GoldenCert,
                    ActiveDirectoryRelationshipKind.ADCSESC1,
                    ActiveDirectoryRelationshipKind.ADCSESC3,
                    ActiveDirectoryRelationshipKind.ADCSESC4,
                    ActiveDirectoryRelationshipKind.ADCSESC6a,
                    ActiveDirectoryRelationshipKind.ADCSESC6b,
                    ActiveDirectoryRelationshipKind.ADCSESC9a,
                    ActiveDirectoryRelationshipKind.ADCSESC9b,
                    ActiveDirectoryRelationshipKind.ADCSESC10a,
                    ActiveDirectoryRelationshipKind.ADCSESC10b,
                    ActiveDirectoryRelationshipKind.ADCSESC13,
                ],
            },
            {
                name: 'Cross Forest Trust Abuse',
                edgeTypes: [
                    ActiveDirectoryRelationshipKind.SpoofSIDHistory,
                    ActiveDirectoryRelationshipKind.AbuseTGTDelegation,
                ],
            },
            {
                name: 'Cross Platform',
                edgeTypes: [ActiveDirectoryRelationshipKind.SyncedToEntraUser],
            },
            {
                name: 'NTLM Relay',
                edgeTypes: [
                    ActiveDirectoryRelationshipKind.CoerceAndRelayNTLMToSMB,
                    ActiveDirectoryRelationshipKind.CoerceAndRelayNTLMToADCS,
                    ActiveDirectoryRelationshipKind.CoerceAndRelayNTLMToLDAP,
                    ActiveDirectoryRelationshipKind.CoerceAndRelayNTLMToLDAPS,
                ],
            },
        ],
    },
    {
        categoryName: 'Azure',
        subcategories: [
            {
                name: 'Structure',
                edgeTypes: [
                    AzureRelationshipKind.AppAdmin,
                    AzureRelationshipKind.CloudAppAdmin,
                    AzureRelationshipKind.Contains,
                    AzureRelationshipKind.GlobalAdmin,
                    AzureRelationshipKind.HasRole,
                    AzureRelationshipKind.ManagedIdentity,
                    AzureRelationshipKind.MemberOf,
                    AzureRelationshipKind.NodeResourceGroup,
                    AzureRelationshipKind.PrivilegedAuthAdmin,
                    AzureRelationshipKind.PrivilegedRoleAdmin,
                    AzureRelationshipKind.RunsAs,
                ],
            },
            {
                name: 'Basic AzureAD Object Manipulation',
                edgeTypes: [
                    AzureRelationshipKind.AddMembers,
                    AzureRelationshipKind.AddOwner,
                    AzureRelationshipKind.AddSecret,
                    AzureRelationshipKind.ExecuteCommand,
                    AzureRelationshipKind.Grant,
                    AzureRelationshipKind.GrantSelf,
                    AzureRelationshipKind.Owns,
                    AzureRelationshipKind.ResetPassword,
                ],
            },
            {
                name: 'MS Graph App Role Abuses',
                edgeTypes: [
                    AzureRelationshipKind.AZMGAddMember,
                    AzureRelationshipKind.AZMGAddOwner,
                    AzureRelationshipKind.AZMGAddSecret,
                    AzureRelationshipKind.AZMGGrantAppRoles,
                    AzureRelationshipKind.AZMGGrantRole,
                ],
            },
            {
                name: 'Secret/Credential Access',
                edgeTypes: [
                    AzureRelationshipKind.GetCertificates,
                    AzureRelationshipKind.GetKeys,
                    AzureRelationshipKind.GetSecrets,
                ],
            },
            {
                name: 'Basic AzureRM Object Manipulation',
                edgeTypes: [
                    AzureRelationshipKind.AvereContributor,
                    AzureRelationshipKind.KeyVaultContributor,
                    AzureRelationshipKind.Owner,
                    AzureRelationshipKind.Contributor,
                    AzureRelationshipKind.UserAccessAdministrator,
                    AzureRelationshipKind.VMAdminLogin,
                    AzureRelationshipKind.VMContributor,
                ],
            },
            {
                name: 'Advanced AzureRM Object Manipulation',
                edgeTypes: [
                    AzureRelationshipKind.AKSContributor,
                    AzureRelationshipKind.AutomationContributor,
                    AzureRelationshipKind.LogicAppContributor,
                    AzureRelationshipKind.WebsiteContributor,
                ],
            },
            {
                name: 'Cross Platform',
                edgeTypes: [AzureRelationshipKind.SyncedToADUser],
            },
        ],
    },
];<|MERGE_RESOLUTION|>--- conflicted
+++ resolved
@@ -40,15 +40,10 @@
             {
                 name: 'Active Directory Structure',
                 edgeTypes: [
-<<<<<<< HEAD
+                    ActiveDirectoryRelationshipKind.ClaimSpecialIdentity,
+                    ActiveDirectoryRelationshipKind.ContainsIdentity,
                     ActiveDirectoryRelationshipKind.DCFor,
-                    ActiveDirectoryRelationshipKind.ClaimSpecialIdentity,
-                    ActiveDirectoryRelationshipKind.Contains,
-                    ActiveDirectoryRelationshipKind.GPLink,
-=======
-                    ActiveDirectoryRelationshipKind.ContainsIdentity,
                     ActiveDirectoryRelationshipKind.GPOAppliesTo,
->>>>>>> 33316b86
                     ActiveDirectoryRelationshipKind.HasSIDHistory,
                     ActiveDirectoryRelationshipKind.MemberOf,
                     ActiveDirectoryRelationshipKind.PropagatesACEsTo,
