--- conflicted
+++ resolved
@@ -44,12 +44,8 @@
                     ActiveDirectoryRelationshipKind.GPOAppliesTo,
                     ActiveDirectoryRelationshipKind.HasSIDHistory,
                     ActiveDirectoryRelationshipKind.MemberOf,
-<<<<<<< HEAD
                     ActiveDirectoryRelationshipKind.PropagatesACEsTo,
-                    ActiveDirectoryRelationshipKind.TrustedBy,
-=======
                     ActiveDirectoryRelationshipKind.SameForestTrust,
->>>>>>> 354153bc
                 ],
             },
             {
