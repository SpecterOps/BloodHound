// Copyright 2023 Specter Ops, Inc.
//
// Licensed under the Apache License, Version 2.0
// you may not use this file except in compliance with the License.
// You may obtain a copy of the License at
//
//     http://www.apache.org/licenses/LICENSE-2.0
//
// Unless required by applicable law or agreed to in writing, software
// distributed under the License is distributed on an "AS IS" BASIS,
// WITHOUT WARRANTIES OR CONDITIONS OF ANY KIND, either express or implied.
// See the License for the specific language governing permissions and
// limitations under the License.
//
// SPDX-License-Identifier: Apache-2.0

import { ActiveDirectoryPathfindingEdges, AzurePathfindingEdges } from './graphSchema';

const categoryAD = 'Active Directory';
const categoryAzure = 'Azure';

const azureTransitEdgeTypes = AzurePathfindingEdges().join('|');
const adTransitEdgeTypes = ActiveDirectoryPathfindingEdges().join('|');

const highPrivilegedRoleDisplayNameRegex =
    'Global Administrator.*|User Administrator.*|Cloud Application Administrator.*|Authentication Policy Administrator.*|Exchange Administrator.*|Helpdesk Administrator.*|Privileged Authentication Administrator.*';

export type CommonSearchType = {
    subheader: string;
    category: string;
    queries: {
        description: string;
        cypher: string;
    }[];
};

export const CommonSearches: CommonSearchType[] = [
    {
        subheader: 'Domain Information',
        category: categoryAD,
        queries: [
            {
                description: 'All Domain Admins',
                cypher: `MATCH p=(n:Group)<-[:MemberOf*1..]-(m:Base)\nWHERE n.objectid ENDS WITH "-512"\nRETURN p`,
            },
            {
                description: 'Map domain trusts',
                cypher: `MATCH p=(n:Domain)-[:TrustedBy]->(m:Domain)\nRETURN p`,
            },
            {
                description: 'Locations of Tier Zero / High Value objects',
                cypher: `MATCH p = (:Domain)-[:Contains*1..]->(n:Base)\nWHERE "admin_tier_0" IN split(n.system_tags, ' ')\nRETURN p`,
            },
        ],
    },
    {
        subheader: 'Dangerous Privileges',
        category: categoryAD,
        queries: [
            {
                description: 'Principals with DCSync privileges',
                cypher: `MATCH p=(:Base)-[:DCSync|AllExtendedRights|GenericAll]->(:Domain)\nRETURN p`,
            },
            {
                description: 'Principals with foreign domain group membership',
                cypher: `MATCH p=(n:Base)-[:MemberOf]->(m:Group)\nWHERE m.domainsid<>n.domainsid\nRETURN p`,
            },
            {
                description: 'Computers where Domain Users are local administrators',
                cypher: `MATCH p=(m:Group)-[:AdminTo]->(n:Computer)\nWHERE m.objectid ENDS WITH "-513"\nRETURN p`,
            },
            {
                description: 'Computers where Domain Users can read LAPS passwords',
                cypher: `MATCH p=(m:Group)-[:AllExtendedRights|ReadLAPSPassword]->(n:Computer)\nWHERE m.objectid ENDS WITH "-513"\nRETURN p`,
            },
            {
                description: 'Paths from Domain Users to Tier Zero / High Value targets',
                cypher: `MATCH p=shortestPath((m:Group)-[:${adTransitEdgeTypes}*1..]->(n))\nWHERE "admin_tier_0" IN split(n.system_tags, ' ') AND m.objectid ENDS WITH "-513" AND m<>n\nRETURN p`,
            },
            {
                description: 'Workstations where Domain Users can RDP',
                cypher: `MATCH p=(m:Group)-[:CanRDP]->(c:Computer)\nWHERE m.objectid ENDS WITH "-513" AND NOT toUpper(c.operatingsystem) CONTAINS "SERVER"\nRETURN p`,
            },
            {
                description: 'Servers where Domain Users can RDP',
                cypher: `MATCH p=(m:Group)-[:CanRDP]->(c:Computer)\nWHERE m.objectid ENDS WITH "-513" AND toUpper(c.operatingsystem) CONTAINS "SERVER"\nRETURN p`,
            },
            {
                description: 'Dangerous privileges for Domain Users groups',
                cypher: `MATCH p=(m:Group)-[:${adTransitEdgeTypes}]->(n:Base)\nWHERE m.objectid ENDS WITH "-513"\nRETURN p`,
            },
            {
                description: 'Domain Admins logons to non-Domain Controllers',
                cypher: `MATCH (dc)-[r:MemberOf*0..]->(g:Group)\nWHERE g.objectid ENDS WITH '-516'\nWITH COLLECT(dc) AS exclude\nMATCH p = (c:Computer)-[n:HasSession]->(u:User)-[r2:MemberOf*1..]->(g:Group)\nWHERE g.objectid ENDS WITH '-512' AND NOT c IN exclude\nRETURN p`,
            },
        ],
    },
    {
        subheader: 'Kerberos Interaction',
        category: categoryAD,
        queries: [
            {
                description: 'Kerberoastable members of Tier Zero / High Value groups',
                cypher: `MATCH p=shortestPath((n:User)-[:MemberOf]->(g:Group))\nWHERE "admin_tier_0" IN split(g.system_tags, ' ') AND n.hasspn=true\nRETURN p`,
            },
            {
                description: 'All Kerberoastable users',
                cypher: 'MATCH (n:User)\nWHERE n.hasspn=true\nRETURN n',
            },
            {
                description: 'Kerberoastable users with most privileges',
                cypher: `MATCH (u:User {hasspn:true})\nOPTIONAL MATCH (u)-[:AdminTo]->(c1:Computer)\nOPTIONAL MATCH (u)-[:MemberOf*1..]->(:Group)-[:AdminTo]->(c2:Computer)\nWITH u,COLLECT(c1) + COLLECT(c2) AS tempVar\nUNWIND tempVar AS comps\nRETURN u`,
            },
            {
                description: 'AS-REP Roastable users (DontReqPreAuth)',
                cypher: `MATCH (u:User)\nWHERE u.dontreqpreauth = true\nRETURN u`,
            },
        ],
    },
    {
        subheader: 'Shortest Paths',
        category: categoryAD,
        queries: [
            {
                description: 'Shortest paths to systems trusted for unconstrained delegation',
                cypher: `MATCH p=shortestPath((n)-[:${adTransitEdgeTypes}*1..]->(m:Computer))\nWHERE m.unconstraineddelegation = true AND n<>m\nRETURN p`,
            },
            {
                description: 'Shortest paths to Domain Admins from Kerberoastable users',
                cypher: `MATCH p=shortestPath((n:User)-[:${adTransitEdgeTypes}*1..]->(m:Group))\nWHERE n.hasspn = true AND m.objectid ENDS WITH "-512"\nRETURN p`,
            },
            {
                description: 'Shortest paths to Tier Zero / High Value targets',
                cypher: `MATCH p=shortestPath((n)-[:${adTransitEdgeTypes}*1..]->(m))\nWHERE "admin_tier_0" IN split(m.system_tags, ' ') AND n<>m\nRETURN p`,
            },
            {
                description: 'Shortest paths from Domain Users to Tier Zero / High Value targets',
                cypher: `MATCH p=shortestPath((n:Group)-[:${adTransitEdgeTypes}*1..]->(m))\nWHERE "admin_tier_0" IN split(m.system_tags, ' ') AND n.objectid ENDS WITH "-513" AND n<>m\nRETURN p`,
            },
            {
                description: 'Shortest paths to Domain Admins',
                cypher: `MATCH p=shortestPath((n)-[:${adTransitEdgeTypes}*1..]->(g:Group))\nWHERE g.objectid ENDS WITH "-512" AND n<>g\nRETURN p`,
            },
        ],
    },
    {
        subheader: 'Active Directory Certificate Services',
        category: categoryAD,
        queries: [
            {
                description: 'PKI hierarchy',
                cypher: `MATCH p=(:Domain)<-[:HostsCAService|IssuedSignedBy|EnterpriseCAFor|RootCAFor|TrustedForNTAuth|NTAuthStoreFor*..]-()\nRETURN p`,
            },
            {
                description: 'Public Key Services container',
                cypher: `MATCH p = (c:Container)-[:Contains*..]->(:Base)\nWHERE c.distinguishedname starts with "CN=PUBLIC KEY SERVICES,CN=SERVICES,CN=CONFIGURATION,DC="\nRETURN p`,
            },
            {
                description: 'Enrollment rights on published certificate templates',
                cypher: `MATCH p = (:Base)-[:Enroll|GenericAll|AllExtendedRights]->(ct:CertTemplate)-[:PublishedTo]->(:EnterpriseCA)\nRETURN p`,
            },
            {
                description: 'Enrollment rights on published ESC1 certificate templates',
                cypher: `MATCH p = (:Base)-[:Enroll|GenericAll|AllExtendedRights]->(ct:CertTemplate)-[:PublishedTo]->(:EnterpriseCA)\nWHERE ct.enrolleesuppliessubject = True\nAND ct.authenticationenabled = True\nAND ct.requiresmanagerapproval = False\nAND (ct.authorizedsignatures = 0 OR ct.schemaversion = 1)\nRETURN p`,
            },
            {
                description: 'Enrollment rights on published ESC2 certificate templates',
                cypher: `MATCH p = (:Base)-[:Enroll|GenericAll|AllExtendedRights]->(ct:CertTemplate)-[:PublishedTo]->(:EnterpriseCA)\nWHERE ct.requiresmanagerapproval = False\nAND (ct.effectiveekus = [] OR "2.5.29.37.0" IN ct.effectiveekus)\nAND (ct.authorizedsignatures = 0 OR ct.schemaversion = 1)\nRETURN p`,
            },
            {
                description: 'Enrollment rights on published enrollment agent certificate templates',
                cypher: `MATCH p = (:Base)-[:Enroll|GenericAll|AllExtendedRights]->(ct:CertTemplate)-[:PublishedTo]->(:EnterpriseCA)\nWHERE "1.3.6.1.4.1.311.20.2.1" IN ct.effectiveekus\nOR "2.5.29.37.0" IN ct.effectiveekus\nOR SIZE(ct.effectiveekus) = 0\nRETURN p`,
            },
            {
                description: 'Enrollment rights on published certificate templates with no security extension',
                cypher: `MATCH p = (:Base)-[:Enroll|GenericAll|AllExtendedRights]->(ct:CertTemplate)-[:PublishedTo]->(:EnterpriseCA)\nWHERE ct.nosecurityextension = true\nRETURN p`,
            },
            {
                description:
                    'Enrollment rights on certificate templates published to Enterprise CA with User Specified SAN enabled',
                cypher: `MATCH p = (:Base)-[:Enroll|GenericAll|AllExtendedRights]->(ct:CertTemplate)-[:PublishedTo]->(eca:EnterpriseCA)\nWHERE eca.isuserspecifiessanenabled = True\nRETURN p`,
            },
            {
                description: 'CA administrators and CA managers',
                cypher: `MATCH p = (:Base)-[:ManageCertificates|ManageCA]->(:EnterpriseCA)\nRETURN p`,
            },
            {
                description: 'Domain controllers with weak certificate binding enabled',
                cypher: `MATCH p = (dc:Computer)-[:DCFor]->(d:Domain)\nWHERE dc.strongcertificatebindingenforcementraw = 0 OR dc.strongcertificatebindingenforcementraw = 1\nRETURN p`,
            },
            {
                description: 'Domain controllers with UPN certificate mapping enabled',
                cypher: `MATCH p = (dc:Computer)-[:DCFor]->(d:Domain)\nWHERE dc.certificatemappingmethodsraw IN [4, 5, 6, 7, 12, 13, 14, 15, 20, 21, 22, 23, 28, 29, 30, 31]\nRETURN p`,
            },
            {
                description: 'Non-default permissions on IssuancePolicy nodes',
                cypher: `MATCH p = (n:Base)-[:GenericAll|GenericWrite|Owns|WriteOwner|WriteDacl]->(:IssuancePolicy)\nWHERE NOT n.objectid ENDS WITH "-512" AND NOT n.objectid ENDS WITH "-519"\nRETURN p`,
            },
            {
                description: 'Enrollment rights on CertTemplates with OIDGroupLink',
                cypher: `MATCH p = (:Base)-[:Enroll|GenericAll|AllExtendedRights]->(ct:CertTemplate)-[:ExtendedByPolicy]->(:IssuancePolicy)-[:OIDGroupLink]->(g:Group)\nRETURN p`,
            },
        ],
    },
    {
        subheader: 'Active Directory Hygiene',
        category: categoryAD,
        queries: [
            {
<<<<<<< HEAD
                description: 'Inactive enabled Tier Zero / High Value principals',
                cypher: `MATCH (n)\nWHERE n.system_tags CONTAINS "admin_tier_0"\nAND n.enabled = true\nAND n.lastlogontimestamp < (datetime().epochseconds - (60 * 86400)) // Replicated value\nAND n.lastlogon < (datetime().epochseconds - (60 * 86400)) // Non-replicated value\nAND n.whencreated < (datetime().epochseconds - (60 * 86400)) // Exclude recently created principals\nAND NOT n.name STARTS WITH "AZUREADKERBEROS." // Removes false positive, Azure KRBTGT\nAND NOT n.objectid ENDS WITH "-500" // Removes false positive, built-in Administrator\nAND NOT n.name STARTS WITH "AZUREADSSOACC." // Removes false positive, Entra Seamless SSO\nRETURN n`,
=======
                description: 'Enabled Tier Zero / High Value principals inactive for 60 days',
                cypher: `WITH 60 as inactive_days\nMATCH (n)\nWHERE n.system_tags CONTAINS "admin_tier_0"\nAND n.enabled = true\nAND n.lastlogontimestamp < (datetime().epochseconds - (inactive_days * 86400)) // Replicated value\nAND n.lastlogon < (datetime().epochseconds - (inactive_days * 86400)) // Non-replicated value\nAND n.whencreated < (datetime().epochseconds - (inactive_days * 86400)) // Exclude recently created principals\nAND NOT n.name STARTS WITH "AZUREADKERBEROS." // Removes false positive, Azure KRBTGT\nAND NOT n.objectid ENDS WITH "-500" // Removes false positive, built-in Administrator\nAND NOT n.name STARTS WITH "AZUREADSSOACC." // Removes false positive, Entra Seamless SSO\nRETURN n`,
>>>>>>> 35bebf49
            },
            {
                description: 'Disabled Tier Zero / High Value principals',
                cypher: `MATCH (n)\nWHERE n.system_tags CONTAINS "admin_tier_0"\nAND n.enabled = false\nAND NOT n.objectid ENDS WITH "-502" // Removes false positive, KRBTGT\nAND NOT n.objectid ENDS WITH "-500" // Removes false positive, built-in Administrator\nRETURN n`,
            },
            {
                description: 'Tier Zero / High Value users with non-expiring passwords',
                cypher: `MATCH (u:User)\nWHERE  u.enabled=TRUE\nAND u.pwdneverexpires = TRUE\nand u.system_tags CONTAINS "admin_tier_0"\nRETURN u`,
            },
            {
                description: 'Nested groups within Tier Zero / High Value',
                cypher: `MATCH p=(n:Group)-[:MemberOf*..]->(t:Group)\nWHERE n.domainsid <> t.domainsid\nAND coalesce(t.system_tags,"") CONTAINS ('tier_0')\nAND NOT n.objectid ENDS WITH "-512" // Domain Admins\nAND NOT n.objectid ENDS WITH "-519" // Enterprise Admins\nRETURN p`,
            },
            {
                description: 'Tier Zero / High Value enabled users not requiring smart card authentication',
                cypher: `MATCH (n:User)\nWHERE "admin_tier_0" IN split(n.system_tags, ' ')\nAND n.enabled = true\nAND n.smartcardrequired = false\nAND NOT n.name STARTS WITH "MSOL_" // Removes false positive, Entra sync\nAND NOT n.name STARTS WITH "PROVAGENTGMSA" // Removes false positive, Entra sync\nAND NOT n.name STARTS WITH "ADSYNCMSA_" // Removes false positive, Entra sync\nRETURN n`,
            },
            {
                description: 'Domains where any user can join a computer to the domain',
                cypher: `MATCH (n:Domain)\nWHERE n.machineaccountquota > 0\nRETURN n`,
            },
            {
                description: 'Domains with smart card accounts where smart account passwords do not expire',
                cypher: `MATCH (n:Domain)-[:Contains*1..]->(m:Base)\nWHERE n.expirepasswordsonsmartcardonlyaccounts = false\nAND m.enabled = true\nAND m.smartcardrequired = true\nRETURN n`,
            },
            {
                description: 'Two-way forest trusts enabled for delegation',
                cypher: `MATCH p=(n:Domain)-[r:TrustedBy]->(m:Domain)\nWHERE (n)<-[:TrustedBy]-(m)\nAND r.trusttype = 'Forest'\nAND r.tgtdelegationenabled = true\nRETURN p`,
            },
            {
                description: 'Computers with unsupported operating systems',
                cypher: `MATCH (n:Computer)\nWHERE n.operatingsystem =~ "(?i).*Windows.* (2000|2003|2008|2012|xp|vista|7|8|me|nt).*"\nRETURN n`,
            },
            {
                description: 'Users which do not require password to authenticate',
                cypher: `MATCH (u:User)\nWHERE u.passwordnotreqd = true\nRETURN u`,
            },
            {
<<<<<<< HEAD
                description: 'Users with passwords not rotated within 1 year',
                cypher: `MATCH (u:User)\nWHERE u.pwdlastset < (datetime().epochseconds - (365 * 86400))\nAND NOT u.pwdlastset IN [-1.0, 0.0]\nRETURN u LIMIT 100`,
            },
            {
                description: 'Accounts with passwords stored using reversible encryption',
                cypher: `MATCH (n:Base)\nWHERE n.encryptedtextpwdallowed = true\nRETURN n`,
            },
            {
                description: 'Accounts with DES-only Kerberos authentication',
                cypher: `MATCH (n:Base)\nWHERE n.enabled = true\nAND n.usedeskeyonly = true\nRETURN n`,
            }
=======
                description: 'Users with passwords not rotated in over 1 year (limited to 100 results)',
                cypher: `WITH 365 as days_since_change\nMATCH (u:User)\nWHERE u.pwdlastset < (datetime().epochseconds - (days_since_change * 86400))\nAND NOT u.pwdlastset IN [-1.0, 0.0]\nRETURN u LIMIT 100`,
            },
            {
                description: 'Nested groups within Tier Zero / High Value',
                cypher: `MATCH p=(n:Group)-[:MemberOf*..]->(t:Group)\nWHERE coalesce(t.system_tags,"") CONTAINS ('tier_0')\nAND NOT n.objectid ENDS WITH "-512" // Domain Admins\nAND NOT n.objectid ENDS WITH "-519" // Enterprise Admins\nRETURN p`,
            },
            {
                description: 'Disabled Tier Zero / High Value principals',
                cypher: `MATCH (n:Base)\nWHERE n.system_tags CONTAINS "admin_tier_0"\nAND n.enabled = false\nAND NOT n.objectid ENDS WITH "-502" // Removes false positive, KRBTGT\nAND NOT n.objectid ENDS WITH "-500" // Removes false positive, built-in Administrator\nRETURN n`,
            },
            {
                description: 'Tier Zero / High Value users with non-expiring passwords',
                cypher: `MATCH (u:User)\nWHERE u.enabled = true\nAND u.pwdneverexpires = true\nand u.system_tags CONTAINS "admin_tier_0"\nRETURN u`,
            },
>>>>>>> 35bebf49
        ],
    },
    {
        subheader: 'General',
        category: categoryAzure,
        queries: [
            {
                description: 'All Global Administrators',
                cypher: 'MATCH p = (n:AZBase)-[r:AZGlobalAdmin*1..]->(m:AZTenant)\nRETURN p',
            },
            {
                description: 'All members of high privileged roles',
                cypher: `MATCH p=(n:AZBase)-[:AZHasRole|AZMemberOf*1..2]->(r:AZRole)\nWHERE r.name =~ '(?i)${highPrivilegedRoleDisplayNameRegex}'\nRETURN p`,
            },
        ],
    },
    {
        subheader: 'Shortest Paths',
        category: categoryAzure,
        queries: [
            {
                description: 'Shortest paths from Entra Users to Tier Zero / High Value targets',
                cypher: `MATCH p=shortestPath((m:AZUser)-[r:${azureTransitEdgeTypes}*1..]->(n:AZBase))\nWHERE "admin_tier_0" IN split(n.system_tags, ' ') AND n.name =~ '(?i)${highPrivilegedRoleDisplayNameRegex}' AND m<>n\nRETURN p`,
            },
            {
                description: 'Shortest paths to privileged roles',
                cypher: `MATCH p=shortestPath((m:AZBase)-[r:${azureTransitEdgeTypes}*1..]->(n:AZRole))\nWHERE n.name =~ '(?i)${highPrivilegedRoleDisplayNameRegex}' AND m<>n\nRETURN p`,
            },
            {
                description: 'Shortest paths from Azure Applications to Tier Zero / High Value targets',
                cypher: `MATCH p=shortestPath((m:AZApp)-[r:${azureTransitEdgeTypes}*1..]->(n:AZBase))\nWHERE "admin_tier_0" IN split(n.system_tags, ' ') AND m<>n\nRETURN p`,
            },
            {
                description: 'Shortest paths to Azure Subscriptions',
                cypher: `MATCH p=shortestPath((m:AZBase)-[r:${azureTransitEdgeTypes}*1..]->(n:AZSubscription))\nWHERE m<>n\nRETURN p`,
            },
        ],
    },
    {
        subheader: 'Microsoft Graph',
        category: categoryAzure,
        queries: [
            {
                description: 'All service principals with Microsoft Graph privilege to grant arbitrary App Roles',
                cypher: 'MATCH p=(n:AZServicePrincipal)-[r:AZMGGrantAppRoles]->(o:AZTenant)\nRETURN p',
            },
            {
                description: 'All service principals with Microsoft Graph App Role assignments',
                cypher: 'MATCH p=(m:AZServicePrincipal)-[r:AZMGAppRoleAssignment_ReadWrite_All|AZMGApplication_ReadWrite_All|AZMGDirectory_ReadWrite_All|AZMGGroupMember_ReadWrite_All|AZMGGroup_ReadWrite_All|AZMGRoleManagement_ReadWrite_Directory|AZMGServicePrincipalEndpoint_ReadWrite_All]->(n:AZServicePrincipal)\nRETURN p',
            },
        ],
    },
    {
        subheader: 'Azure Hygiene',
        category: categoryAzure,
        queries: [
            {
                description: 'Foreign principals in Tier Zero / High Value targets',
                cypher: `MATCH (n:AZServicePrincipal)\nWHERE n.system_tags contains 'admin_tier_0'\nAND NOT toUpper(n.appownerorganizationid) = toUpper(n.tenantid)\nAND n.appownerorganizationid CONTAINS "-"\nRETURN n`,
            },
            {
                description: 'Tier Zero AD principals synchronized with Entra ID',
                cypher: `MATCH (ENTRA:AZBase)\nMATCH (AD:Base)\nWHERE ENTRA.onpremsyncenabled = true\nAND ENTRA.onpremid = AD.objectid\nAND AD.system_tags CONTAINS "admin_tier_0"\nRETURN ENTRA\n// Replace "RETURN ENTRA" with "RETURN AD" to see the corresponding AD principals`,
            },
            {
                description: 'Tier Zero / High Value external Entra ID users',
                cypher: `MATCH (n:AZUser)\nWHERE n.system_tags contains 'admin_tier_0'\nAND n.name CONTAINS '#EXT#@'\nRETURN n`,
            },
            {
                description: 'Disabled Tier Zero / High Value principals',
                cypher: `MATCH (n:AZBase)\nWHERE n.system_tags CONTAINS "admin_tier_0"\nAND n.enabled = false\nRETURN n`,
            },
            {
                description: 'Devices with unsupported operating systems',
                cypher: `MATCH (n:AZDevice)\nWHERE n.operatingsystem CONTAINS 'WINDOWS'\nAND n.operatingsystemversion =~ '(10.0.19044|10.0.22000|10.0.19043|10.0.19042|10.0.19041|10.0.18363|10.0.18362|10.0.17763|10.0.17134|10.0.16299|10.0.15063|10.0.14393|10.0.10586|10.0.10240|6.3.9600|6.2.9200|6.1.7601|6.0.6200|5.1.2600|6.0.6003|5.2.3790|5.0.2195).?.*'\nRETURN n`,
            },
        ],
    },
    {
        subheader: 'Cross Platform Attack Paths',
        category: categoryAzure,
        queries: [
            {
                description: 'Entra Users synced from On-Prem Users added to Domain Admins group',
                cypher: 'MATCH p = (:AZUser)-[:SyncedToADUser]->(:User)-[:MemberOf]->(g:Group)\nWHERE g.objectid ENDS WITH "-512"\nRETURN p',
            },
            {
                description: 'On-Prem Users synced to Entra Users with Entra Admin Roles (direct)',
                cypher: 'MATCH p = (:User)-[:SyncedToEntraUser]->(:AZUser)-[:AZHasRole]->(:AZRole)\nRETURN p',
            },
            {
                description: 'On-Prem Users synced to Entra Users with Entra Admin Roles (group delegated)',
                cypher: 'MATCH p = (:User)-[:SyncedToEntraUser]->(:AZUser)-[:AZMemberOf]->(:AZGroup)-[:AZHasRole]->(:AZRole)\nRETURN p',
            },
            {
                description: 'On-Prem Users synced to Entra Users with Azure RM Roles (direct)',
                cypher: 'MATCH p = (:User)-[:SyncedToEntraUser]->(:AZUser)-[:AZOwner|AZUserAccessAdministrator|AZGetCertificates|AZGetKeys|AZGetSecrets|AZAvereContributor|AZKeyVaultContributor|AZContributor|AZVMAdminLogin|AZVMContributor|AZAKSContributor|AZAutmomationContributor|AZLogicAppContributor|AZWebsiteContributor]->(:AZBase)\nRETURN p',
            },
            {
                description: 'On-Prem Users synced to Entra Users with Azure RM Roles (group delegated)',
                cypher: 'MATCH p = (:User)-[:SyncedToEntraUser]->(:AZUser)-[:AZMemberOf]->(:AZGroup)-[:AZOwner|AZUserAccessAdministrator|AZGetCertificates|AZGetKeys|AZGetSecrets|AZAvereContributor|AZKeyVaultContributor|AZContributor|AZVMAdminLogin|AZVMContributor|AZAKSContributor|AZAutmomationContributor|AZLogicAppContributor|AZWebsiteContributor]->(:AZBase)\nRETURN p',
            },
            {
                description: 'On-Prem Users synced to Entra Users that Own Entra Objects',
                cypher: 'MATCH p = (:User)-[:SyncedToEntraUser]->(:AZUser)-[:AZOwns]->(:AZBase)\nRETURN p',
            },
            {
                description: 'On-Prem Users synced to Entra Users with Entra Group Membership',
                cypher: 'MATCH p = (:User)-[:SyncedToEntraUser]->(:AZUser)-[:AZMemberOf]->(:AZGroup)\nRETURN p',
            },
        ],
    },
];<|MERGE_RESOLUTION|>--- conflicted
+++ resolved
@@ -207,13 +207,8 @@
         category: categoryAD,
         queries: [
             {
-<<<<<<< HEAD
-                description: 'Inactive enabled Tier Zero / High Value principals',
-                cypher: `MATCH (n)\nWHERE n.system_tags CONTAINS "admin_tier_0"\nAND n.enabled = true\nAND n.lastlogontimestamp < (datetime().epochseconds - (60 * 86400)) // Replicated value\nAND n.lastlogon < (datetime().epochseconds - (60 * 86400)) // Non-replicated value\nAND n.whencreated < (datetime().epochseconds - (60 * 86400)) // Exclude recently created principals\nAND NOT n.name STARTS WITH "AZUREADKERBEROS." // Removes false positive, Azure KRBTGT\nAND NOT n.objectid ENDS WITH "-500" // Removes false positive, built-in Administrator\nAND NOT n.name STARTS WITH "AZUREADSSOACC." // Removes false positive, Entra Seamless SSO\nRETURN n`,
-=======
                 description: 'Enabled Tier Zero / High Value principals inactive for 60 days',
                 cypher: `WITH 60 as inactive_days\nMATCH (n)\nWHERE n.system_tags CONTAINS "admin_tier_0"\nAND n.enabled = true\nAND n.lastlogontimestamp < (datetime().epochseconds - (inactive_days * 86400)) // Replicated value\nAND n.lastlogon < (datetime().epochseconds - (inactive_days * 86400)) // Non-replicated value\nAND n.whencreated < (datetime().epochseconds - (inactive_days * 86400)) // Exclude recently created principals\nAND NOT n.name STARTS WITH "AZUREADKERBEROS." // Removes false positive, Azure KRBTGT\nAND NOT n.objectid ENDS WITH "-500" // Removes false positive, built-in Administrator\nAND NOT n.name STARTS WITH "AZUREADSSOACC." // Removes false positive, Entra Seamless SSO\nRETURN n`,
->>>>>>> 35bebf49
             },
             {
                 description: 'Disabled Tier Zero / High Value principals',
@@ -252,9 +247,20 @@
                 cypher: `MATCH (u:User)\nWHERE u.passwordnotreqd = true\nRETURN u`,
             },
             {
-<<<<<<< HEAD
-                description: 'Users with passwords not rotated within 1 year',
-                cypher: `MATCH (u:User)\nWHERE u.pwdlastset < (datetime().epochseconds - (365 * 86400))\nAND NOT u.pwdlastset IN [-1.0, 0.0]\nRETURN u LIMIT 100`,
+                description: 'Users with passwords not rotated in over 1 year (limited to 100 results)',
+                cypher: `WITH 365 as days_since_change\nMATCH (u:User)\nWHERE u.pwdlastset < (datetime().epochseconds - (days_since_change * 86400))\nAND NOT u.pwdlastset IN [-1.0, 0.0]\nRETURN u LIMIT 100`,
+            },
+            {
+                description: 'Nested groups within Tier Zero / High Value',
+                cypher: `MATCH p=(n:Group)-[:MemberOf*..]->(t:Group)\nWHERE coalesce(t.system_tags,"") CONTAINS ('tier_0')\nAND NOT n.objectid ENDS WITH "-512" // Domain Admins\nAND NOT n.objectid ENDS WITH "-519" // Enterprise Admins\nRETURN p`,
+            },
+            {
+                description: 'Disabled Tier Zero / High Value principals',
+                cypher: `MATCH (n:Base)\nWHERE n.system_tags CONTAINS "admin_tier_0"\nAND n.enabled = false\nAND NOT n.objectid ENDS WITH "-502" // Removes false positive, KRBTGT\nAND NOT n.objectid ENDS WITH "-500" // Removes false positive, built-in Administrator\nRETURN n`,
+            },
+            {
+                description: 'Tier Zero / High Value users with non-expiring passwords',
+                cypher: `MATCH (u:User)\nWHERE u.enabled = true\nAND u.pwdneverexpires = true\nand u.system_tags CONTAINS "admin_tier_0"\nRETURN u`,
             },
             {
                 description: 'Accounts with passwords stored using reversible encryption',
@@ -263,24 +269,7 @@
             {
                 description: 'Accounts with DES-only Kerberos authentication',
                 cypher: `MATCH (n:Base)\nWHERE n.enabled = true\nAND n.usedeskeyonly = true\nRETURN n`,
-            }
-=======
-                description: 'Users with passwords not rotated in over 1 year (limited to 100 results)',
-                cypher: `WITH 365 as days_since_change\nMATCH (u:User)\nWHERE u.pwdlastset < (datetime().epochseconds - (days_since_change * 86400))\nAND NOT u.pwdlastset IN [-1.0, 0.0]\nRETURN u LIMIT 100`,
-            },
-            {
-                description: 'Nested groups within Tier Zero / High Value',
-                cypher: `MATCH p=(n:Group)-[:MemberOf*..]->(t:Group)\nWHERE coalesce(t.system_tags,"") CONTAINS ('tier_0')\nAND NOT n.objectid ENDS WITH "-512" // Domain Admins\nAND NOT n.objectid ENDS WITH "-519" // Enterprise Admins\nRETURN p`,
-            },
-            {
-                description: 'Disabled Tier Zero / High Value principals',
-                cypher: `MATCH (n:Base)\nWHERE n.system_tags CONTAINS "admin_tier_0"\nAND n.enabled = false\nAND NOT n.objectid ENDS WITH "-502" // Removes false positive, KRBTGT\nAND NOT n.objectid ENDS WITH "-500" // Removes false positive, built-in Administrator\nRETURN n`,
-            },
-            {
-                description: 'Tier Zero / High Value users with non-expiring passwords',
-                cypher: `MATCH (u:User)\nWHERE u.enabled = true\nAND u.pwdneverexpires = true\nand u.system_tags CONTAINS "admin_tier_0"\nRETURN u`,
-            },
->>>>>>> 35bebf49
+            },
         ],
     },
     {
