// Copyright 2025 Specter Ops, Inc.
//
// Licensed under the Apache License, Version 2.0
// you may not use this file except in compliance with the License.
// You may obtain a copy of the License at
//
//     http://www.apache.org/licenses/LICENSE-2.0
//
// Unless required by applicable law or agreed to in writing, software
// distributed under the License is distributed on an "AS IS" BASIS,
// WITHOUT WARRANTIES OR CONDITIONS OF ANY KIND, either express or implied.
// See the License for the specific language governing permissions and
// limitations under the License.
//
// SPDX-License-Identifier: Apache-2.0
import { useCallback } from 'react';
import { useSearchParams } from 'react-router-dom';
<<<<<<< HEAD
import { MappedStringLiteral } from '../..';
=======
import { EdgeCheckboxType, MappedStringLiteral } from '../..';
import { EntityInfoDataTableProps } from '../../utils/content';
>>>>>>> 56ab12a8
import { setParamsFactory } from '../../utils/searchParams/searchParams';

export type ExploreSearchTab = 'node' | 'pathfinding' | 'cypher';
type SearchType = ExploreSearchTab | 'relationship' | 'composition';

export type ExploreQueryParams = {
    exploreSearchTab: ExploreSearchTab | null;
    primarySearch: string | null;
    secondarySearch: string | null;
    cypherSearch: string | null;
    searchType: SearchType | null;
<<<<<<< HEAD
    expandedPanelSections: string[] | null;
    selectedItem: string | null;
    searchTab: string | null;
    relationshipQueryType: string | null;
    relationshipQueryItemId: string | null;
=======
    graphSelection: string | null;
    panelSelection: string | null;
    expandedRelationships: EntityInfoDataTableProps['label'][] | null;
    pathFilters: EdgeCheckboxType['edgeType'][] | null;
>>>>>>> 56ab12a8
};

export const acceptedExploreSearchTabs = {
    node: 'node',
    pathfinding: 'pathfinding',
    cypher: 'cypher',
} satisfies MappedStringLiteral<ExploreSearchTab, ExploreSearchTab>;

export const parseSearchTab = (paramValue: string | null): ExploreSearchTab | null => {
    if (paramValue && paramValue in acceptedExploreSearchTabs) {
        return paramValue as ExploreSearchTab;
    }
    return null;
};

export const acceptedSearchTypes = {
    ...acceptedExploreSearchTabs,
    relationship: 'relationship',
    composition: 'composition',
} satisfies MappedStringLiteral<SearchType, SearchType>;

export const parseSearchType = (paramValue: string | null): SearchType | null => {
    if (paramValue && paramValue in acceptedSearchTypes) {
        return paramValue as SearchType;
    }
    return null;
};

interface UseExploreParamsReturn extends ExploreQueryParams {
    setExploreParams: (params: Partial<ExploreQueryParams>) => void;
}

export const useExploreParams = (): UseExploreParamsReturn => {
    const [searchParams, setSearchParams] = useSearchParams();

    return {
        exploreSearchTab: parseSearchTab(searchParams.get('exploreSearchTab')),
        primarySearch: searchParams.get('primarySearch'),
        secondarySearch: searchParams.get('secondarySearch'),
        cypherSearch: searchParams.get('cypherSearch'),
        searchType: parseSearchType(searchParams.get('searchType')),
<<<<<<< HEAD
        searchTab: parseSearchType(searchParams.get('searchTab')),
        expandedPanelSections: searchParams.getAll('expandedPanelSections'),
        selectedItem: searchParams.get('selectedItem'),
        relationshipQueryType: searchParams.get('relationshipQueryType'),
        relationshipQueryItemId: searchParams.get('relationshipQueryObjectId'),
=======
        graphSelection: searchParams.get('graphSelection'),
        panelSelection: searchParams.get('panelSelection'),
        expandedRelationships: searchParams.getAll('expandedRelationship'),
        pathFilters: searchParams.getAll('pathFilters'),
>>>>>>> 56ab12a8
        // react doesnt like this because it doesnt know the params needed for the function factory return function.
        // but the params needed are not needed in the deps array
        // eslint-disable-next-line react-hooks/exhaustive-deps
        setExploreParams: useCallback(
            setParamsFactory(setSearchParams, [
                'exploreSearchTab',
                'primarySearch',
                'secondarySearch',
                'cypherSearch',
                'searchType',
<<<<<<< HEAD
                'searchTab',
                'expandedPanelSections',
                'selectedItem',
                'relationshipQueryType',
                'relationshipQueryItemId',
=======
                'graphSelection',
                'panelSelection',
                'expandedRelationships',
                'pathFilters',
>>>>>>> 56ab12a8
            ]),
            [setSearchParams]
        ),
    };
};<|MERGE_RESOLUTION|>--- conflicted
+++ resolved
@@ -15,12 +15,7 @@
 // SPDX-License-Identifier: Apache-2.0
 import { useCallback } from 'react';
 import { useSearchParams } from 'react-router-dom';
-<<<<<<< HEAD
-import { MappedStringLiteral } from '../..';
-=======
 import { EdgeCheckboxType, MappedStringLiteral } from '../..';
-import { EntityInfoDataTableProps } from '../../utils/content';
->>>>>>> 56ab12a8
 import { setParamsFactory } from '../../utils/searchParams/searchParams';
 
 export type ExploreSearchTab = 'node' | 'pathfinding' | 'cypher';
@@ -32,18 +27,12 @@
     secondarySearch: string | null;
     cypherSearch: string | null;
     searchType: SearchType | null;
-<<<<<<< HEAD
     expandedPanelSections: string[] | null;
     selectedItem: string | null;
     searchTab: string | null;
     relationshipQueryType: string | null;
     relationshipQueryItemId: string | null;
-=======
-    graphSelection: string | null;
-    panelSelection: string | null;
-    expandedRelationships: EntityInfoDataTableProps['label'][] | null;
     pathFilters: EdgeCheckboxType['edgeType'][] | null;
->>>>>>> 56ab12a8
 };
 
 export const acceptedExploreSearchTabs = {
@@ -85,18 +74,12 @@
         secondarySearch: searchParams.get('secondarySearch'),
         cypherSearch: searchParams.get('cypherSearch'),
         searchType: parseSearchType(searchParams.get('searchType')),
-<<<<<<< HEAD
         searchTab: parseSearchType(searchParams.get('searchTab')),
         expandedPanelSections: searchParams.getAll('expandedPanelSections'),
         selectedItem: searchParams.get('selectedItem'),
         relationshipQueryType: searchParams.get('relationshipQueryType'),
         relationshipQueryItemId: searchParams.get('relationshipQueryObjectId'),
-=======
-        graphSelection: searchParams.get('graphSelection'),
-        panelSelection: searchParams.get('panelSelection'),
-        expandedRelationships: searchParams.getAll('expandedRelationship'),
         pathFilters: searchParams.getAll('pathFilters'),
->>>>>>> 56ab12a8
         // react doesnt like this because it doesnt know the params needed for the function factory return function.
         // but the params needed are not needed in the deps array
         // eslint-disable-next-line react-hooks/exhaustive-deps
@@ -107,18 +90,12 @@
                 'secondarySearch',
                 'cypherSearch',
                 'searchType',
-<<<<<<< HEAD
                 'searchTab',
                 'expandedPanelSections',
                 'selectedItem',
                 'relationshipQueryType',
                 'relationshipQueryItemId',
-=======
-                'graphSelection',
-                'panelSelection',
-                'expandedRelationships',
                 'pathFilters',
->>>>>>> 56ab12a8
             ]),
             [setSearchParams]
         ),
