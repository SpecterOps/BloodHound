--- conflicted
+++ resolved
@@ -17,19 +17,15 @@
 import { useQuery } from 'react-query';
 import { useNotifications } from '../../providers';
 import { ExploreQueryParams, useExploreParams } from '../useExploreParams';
-<<<<<<< HEAD
-import { ExploreGraphQuery, fallbackQuery, nodeSearchQuery, pathfindingSearchQuery } from './queries';
-import { compositionSearchQuery } from './queries/compositionSearch';
-import { relationshipSearchQuery } from './queries/relationshipSearch';
-=======
 import {
     ExploreGraphQuery,
+    compositionSearchQuery,
     cypherSearchQuery,
     fallbackQuery,
     nodeSearchQuery,
     pathfindingSearchQuery,
+    relationshipSearchQuery,
 } from './queries';
->>>>>>> f126ac2a
 
 export function exploreGraphQueryFactory(paramOptions: Partial<ExploreQueryParams>): ExploreGraphQuery {
     switch (paramOptions.searchType) {
@@ -37,21 +33,12 @@
             return nodeSearchQuery;
         case 'pathfinding':
             return pathfindingSearchQuery;
-<<<<<<< HEAD
-        // case 'cypher':
-        //     return {};
+        case 'cypher':
+            return cypherSearchQuery;
         case 'relationship':
             return relationshipSearchQuery;
         case 'composition':
             return compositionSearchQuery;
-=======
-        case 'cypher':
-            return cypherSearchQuery;
-        // case 'relationship':
-        //     return {};
-        // case 'composition':
-        //     return {};
->>>>>>> f126ac2a
         default:
             return fallbackQuery;
     }
