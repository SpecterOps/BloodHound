// Copyright 2025 Specter Ops, Inc.
//
// Licensed under the Apache License, Version 2.0
// you may not use this file except in compliance with the License.
// You may obtain a copy of the License at
//
//     http://www.apache.org/licenses/LICENSE-2.0
//
// Unless required by applicable law or agreed to in writing, software
// distributed under the License is distributed on an "AS IS" BASIS,
// WITHOUT WARRANTIES OR CONDITIONS OF ANY KIND, either express or implied.
// See the License for the specific language governing permissions and
// limitations under the License.
//
// SPDX-License-Identifier: Apache-2.0

import { useQuery } from 'react-query';
<<<<<<< HEAD
import { ExploreQueryParams, useExploreParams } from '../useExploreParams/useExploreParams';
import { ExploreGraphQueryOptions, nodeSearchGraphQuery } from './queries';
import { compositionSearchGraphQuery } from './queries/compositionQuery';
import { relationshipSearchGraphQuery } from './queries/relationshipQuery';
=======
import { useNotifications } from '../../providers';
import { ExploreQueryParams, useExploreParams } from '../useExploreParams';
import { ExploreGraphQuery, fallbackQuery, nodeSearchQuery, pathfindingSearchQuery } from './queries';
>>>>>>> 7b5ae6bb

export function exploreGraphQueryFactory(paramOptions: Partial<ExploreQueryParams>): ExploreGraphQuery {
    switch (paramOptions.searchType) {
        case 'node':
            return nodeSearchQuery;
        case 'pathfinding':
<<<<<<< HEAD
            return {};
        case 'cypher':
            return {};
        case 'relationship':
            return relationshipSearchGraphQuery(paramOptions);
        case 'composition':
            return compositionSearchGraphQuery(paramOptions);
=======
            return pathfindingSearchQuery;
        // case 'cypher':
        //     return {};
        // case 'relationship':
        //     return {};
        // case 'composition':
        //     return {};
>>>>>>> 7b5ae6bb
        default:
            return fallbackQuery;
    }
}

// Hook for maintaining the top level graph query powering the explore page
export const useExploreGraph = () => {
    const params = useExploreParams();
    const { addNotification } = useNotifications();

    const query = exploreGraphQueryFactory(params);

    return useQuery({
        ...query.getQueryConfig(params),
        onError: (error: any) => {
            const { message, key } = query.getErrorMessage(error);
            addNotification(message, key);
        },
    });
};<|MERGE_RESOLUTION|>--- conflicted
+++ resolved
@@ -15,31 +15,15 @@
 // SPDX-License-Identifier: Apache-2.0
 
 import { useQuery } from 'react-query';
-<<<<<<< HEAD
-import { ExploreQueryParams, useExploreParams } from '../useExploreParams/useExploreParams';
-import { ExploreGraphQueryOptions, nodeSearchGraphQuery } from './queries';
-import { compositionSearchGraphQuery } from './queries/compositionQuery';
-import { relationshipSearchGraphQuery } from './queries/relationshipQuery';
-=======
 import { useNotifications } from '../../providers';
 import { ExploreQueryParams, useExploreParams } from '../useExploreParams';
 import { ExploreGraphQuery, fallbackQuery, nodeSearchQuery, pathfindingSearchQuery } from './queries';
->>>>>>> 7b5ae6bb
 
 export function exploreGraphQueryFactory(paramOptions: Partial<ExploreQueryParams>): ExploreGraphQuery {
     switch (paramOptions.searchType) {
         case 'node':
             return nodeSearchQuery;
         case 'pathfinding':
-<<<<<<< HEAD
-            return {};
-        case 'cypher':
-            return {};
-        case 'relationship':
-            return relationshipSearchGraphQuery(paramOptions);
-        case 'composition':
-            return compositionSearchGraphQuery(paramOptions);
-=======
             return pathfindingSearchQuery;
         // case 'cypher':
         //     return {};
@@ -47,7 +31,6 @@
         //     return {};
         // case 'composition':
         //     return {};
->>>>>>> 7b5ae6bb
         default:
             return fallbackQuery;
     }
