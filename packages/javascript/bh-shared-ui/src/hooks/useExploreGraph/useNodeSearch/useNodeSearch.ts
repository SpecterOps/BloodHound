--- conflicted
+++ resolved
@@ -51,28 +51,16 @@
 
     // Handles syncing the local search state up to query params to trigger a graph query
     const selectSourceNode = (selected?: SearchValue) => {
-<<<<<<< HEAD
-        const currentSearch = selected?.name ?? selected?.objectid ?? '';
-=======
         const objectId = selected?.objectid ?? '';
         const term = selected?.name ?? objectId;
->>>>>>> d1307cf3
 
         // These will get set again by our param sync, but this lets the user see the selection instantly in the search field
         setSelectedItem(selected);
-<<<<<<< HEAD
-        setSearchTerm(currentSearch);
-
-        setExploreParams({
-            searchType: 'node',
-            primarySearch: currentSearch,
-=======
         setSearchTerm(term);
 
         setExploreParams({
             searchType: 'node',
             primarySearch: objectId,
->>>>>>> d1307cf3
         });
     };
 
