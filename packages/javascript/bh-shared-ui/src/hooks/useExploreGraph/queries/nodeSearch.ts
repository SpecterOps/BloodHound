// Copyright 2025 Specter Ops, Inc.
//
// Licensed under the Apache License, Version 2.0
// you may not use this file except in compliance with the License.
// You may obtain a copy of the License at
//
//     http://www.apache.org/licenses/LICENSE-2.0
//
// Unless required by applicable law or agreed to in writing, software
// distributed under the License is distributed on an "AS IS" BASIS,
// WITHOUT WARRANTIES OR CONDITIONS OF ANY KIND, either express or implied.
// See the License for the specific language governing permissions and
// limitations under the License.
//
// SPDX-License-Identifier: Apache-2.0

import { apiClient } from '../../../utils';
import { ExploreQueryParams } from '../../useExploreParams';
import {
    ExploreGraphQuery,
    ExploreGraphQueryError,
    ExploreGraphQueryKey,
    ExploreGraphQueryOptions,
    sharedGraphQueryOptions,
} from './utils';

export const nodeSearchGraphQuery = (paramOptions: Partial<ExploreQueryParams>): ExploreGraphQueryOptions => {
    const { searchType, primarySearch, secondarySearch, exploreSearchTab } = paramOptions;

    // Fall back to secondary term for the case where the first term in a pathfinding search is removed
    let term = primarySearch;
    if (!term && exploreSearchTab === 'pathfinding') {
        term = secondarySearch;
    }

    if (!term || !searchType) {
        return { enabled: false };
    }

    return {
        ...sharedGraphQueryOptions,
        queryKey: [ExploreGraphQueryKey, searchType, term],
        queryFn: ({ signal }) =>
<<<<<<< HEAD
            apiClient.getSearchResult(term ?? '', 'exact', { signal }).then((res) => res.data.data),
        retry: false,
=======
            apiClient
                .getSearchResult(term ?? '', 'exact', { signal })
                .then((res) => res.data.data as FlatGraphResponse),
>>>>>>> b7515846
        enabled: !!(searchType && term),
    };
};

const getNodeErrorMessage = (error: any): ExploreGraphQueryError => {
    if (error?.response?.status) {
        return { message: 'No matching node found.', key: 'NodeSearchQueryFailure' };
    } else {
        return { message: 'An unknown error occurred.', key: 'NodeSearchUnknown' };
    }
};

export const nodeSearchQuery: ExploreGraphQuery = {
    getQueryConfig: nodeSearchGraphQuery,
    getErrorMessage: getNodeErrorMessage,
};<|MERGE_RESOLUTION|>--- conflicted
+++ resolved
@@ -41,14 +41,8 @@
         ...sharedGraphQueryOptions,
         queryKey: [ExploreGraphQueryKey, searchType, term],
         queryFn: ({ signal }) =>
-<<<<<<< HEAD
             apiClient.getSearchResult(term ?? '', 'exact', { signal }).then((res) => res.data.data),
         retry: false,
-=======
-            apiClient
-                .getSearchResult(term ?? '', 'exact', { signal })
-                .then((res) => res.data.data as FlatGraphResponse),
->>>>>>> b7515846
         enabled: !!(searchType && term),
     };
 };
