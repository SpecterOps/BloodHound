--- conflicted
+++ resolved
@@ -16,13 +16,8 @@
 
 import { rest } from 'msw';
 import { setupServer } from 'msw/node';
-<<<<<<< HEAD
-import { VirtualizedNodeListItem } from '../../components/VirtualizedNodeList';
+import { NormalizedNodeItem } from '../../components/VirtualizedNodeList';
 import { act, renderHook, waitFor } from '../../test-utils';
-=======
-import { NormalizedNodeItem } from '../../components/VirtualizedNodeList';
-import { renderHook, waitFor } from '../../test-utils';
->>>>>>> 292a0f1a
 import { EdgeInfoItems, EdgeInfoItemsProps, useEdgeInfoItems } from './useEdgeInfoItems';
 
 const testDataNodes = {
