--- conflicted
+++ resolved
@@ -14,11 +14,7 @@
 //
 // SPDX-License-Identifier: Apache-2.0
 import { AssetGroupTag } from 'js-client-library';
-<<<<<<< HEAD
-import { useAssetGroupTags, useHighestPrivilegeTag } from './useAssetGroupTags';
-=======
 import { useAssetGroupTags } from './useAssetGroupTags';
->>>>>>> 3ceada45
 import { usePZPathParams, usePZQueryParams } from './usePZParams';
 
 export const HYGIENE_AGT_ID = 0;
@@ -37,29 +33,17 @@
 } as const;
 
 export const useSelectedTagQueryParams = (): AssetGroupTag | typeof HygieneTag | typeof placeholderTag => {
-<<<<<<< HEAD
-    const tags = useAssetGroupTags().data ?? [];
-=======
->>>>>>> 3ceada45
     const { assetGroupTagId } = usePZQueryParams();
     const { data: tags = [] } = useAssetGroupTags();
 
     if (assetGroupTagId === HYGIENE_AGT_ID) return HygieneTag;
 
-<<<<<<< HEAD
-    return tags.find((tag) => tag.id === assetGroupTagId) || highestPrivilegeTag || placeholderTag;
-=======
     return tags.find((tag) => tag.id === assetGroupTagId) || placeholderTag;
->>>>>>> 3ceada45
 };
 
 export const useSelectedTagPathParams = () => {
     const { tagId } = usePZPathParams();
-<<<<<<< HEAD
-    const { data: tags } = useAssetGroupTags();
-=======
     const { data: tags = [] } = useAssetGroupTags();
->>>>>>> 3ceada45
 
     return tags?.find((zone: AssetGroupTag) => zone.id.toString() === tagId) || placeholderTag;
 };
