--- conflicted
+++ resolved
@@ -42,11 +42,9 @@
 
 export * from './useFileIngest';
 
-<<<<<<< HEAD
+export * from './useFileUploadDialogContext';
+
 export * from './useFinishedJobs';
-=======
-export * from './useFileUploadDialogContext';
->>>>>>> 82176858
 
 export * from './useGraphItem';
 
