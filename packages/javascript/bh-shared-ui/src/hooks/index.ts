--- conflicted
+++ resolved
@@ -72,10 +72,8 @@
 
 export * from './useGraphHasData';
 
-<<<<<<< HEAD
 export * from './usePrebuiltQueries';
-=======
+
 export * from './useSelectedTagName';
 
-export * from './useZoneParams';
->>>>>>> 89f294e7
+export * from './useZoneParams';