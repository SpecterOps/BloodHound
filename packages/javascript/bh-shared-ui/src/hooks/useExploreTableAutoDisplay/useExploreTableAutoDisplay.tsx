// Copyright 2025 Specter Ops, Inc.
//
// Licensed under the Apache License, Version 2.0
// you may not use this file except in compliance with the License.
// You may obtain a copy of the License at
//
//     http://www.apache.org/licenses/LICENSE-2.0
//
// Unless required by applicable law or agreed to in writing, software
// distributed under the License is distributed on an "AS IS" BASIS,
// WITHOUT WARRANTIES OR CONDITIONS OF ANY KIND, either express or implied.
// See the License for the specific language governing permissions and
// limitations under the License.
//
// SPDX-License-Identifier: Apache-2.0

import isEmpty from 'lodash/isEmpty';
import { useEffect, useMemo, useState } from 'react';
import { isGraphResponse, useExploreGraph } from '../useExploreGraph';
import { useExploreParams } from '../useExploreParams';
import { useFeatureFlag } from '../useFeatureFlags';

interface UseExploreTableAutoDisplayParams {
    /**
     * If preconditions are met that disable the auto-display, we should be able
     * to disable any expensive calculations in this hook if the auto-display isnt required
     */
    enabled: boolean;
}

// This should be able to detect when the Explore Table should display automatically and when NOT to display it.
// Auto display when current search is cypher and returned data contains nodes but not edges.
// And dont auto display if the auto display has been closed.
export const useExploreTableAutoDisplay = ({ enabled }: UseExploreTableAutoDisplayParams) => {
    const { data: graphData, isFetching } = useExploreGraph();
    const { searchType } = useExploreParams();
    const { data: featureFlag } = useFeatureFlag('explore_table_view');

    // Tracks if the current query has triggered the table.
    // Resets when the query fetches, which includes initial fetch and fetches from the cache
    const [hasTriggered, setHasTriggered] = useState(false);
    const [autoDisplayTable, setAutoDisplayTable] = useState(false);

    const isCypherSearch = searchType === 'cypher';
    const autoDisplayTableQueryCandidate = !!(
        isCypherSearch && // auto display only on cypher search
        !hasTriggered && // check that it hasnt already triggered for this query
        graphData && // type check the response for type safety
        isGraphResponse(graphData)
    );

    // Resets the trigger on every fetch of a query, even fetches from the cache.
    useEffect(() => {
        if (enabled && isFetching) {
            setHasTriggered(false);
        }
    }, [enabled, isFetching]);

<<<<<<< HEAD
    // checks if current query is a candidate to auto display the table
    // if it is, and the query is nodes only then call onAutoDisplayChange.
    useEffect(() => {
        if (autoDisplayTableQueryCandidate) {
=======
    // Memoized this because it could be semi-expensive when checking if nodes are empty and
    // we dont need to recalculate it on every rerender.
    const [emptyEdges, containsNodes] = useMemo(() => {
        if (enabled && graphData && isGraphResponse(graphData)) {
>>>>>>> f329afb8
            const emptyEdges = isEmpty(graphData.data.edges);
            const containsNodes = !isEmpty(graphData.data.nodes);

            return [emptyEdges, containsNodes];
        }
        return [false, false];
    }, [enabled, graphData]);

    // checks if current query is a candidate to auto display the table
    // if it is, and the query is nodes only then call setAutoDisplayTable.
    useEffect(() => {
        if (featureFlag?.enabled && enabled && autoDisplayTableQueryCandidate) {
            const shouldAutoDisplay = emptyEdges && containsNodes;

            if (shouldAutoDisplay) {
                // set triggered to true so that we dont try to reopen the table until a new query is executed.
                setHasTriggered(true);
            }
            // This will automatically open/close the table
            setAutoDisplayTable(shouldAutoDisplay);
        }
    }, [autoDisplayTableQueryCandidate, containsNodes, emptyEdges, enabled, featureFlag?.enabled, setAutoDisplayTable]);

    return [autoDisplayTable, setAutoDisplayTable] as const;
};<|MERGE_RESOLUTION|>--- conflicted
+++ resolved
@@ -56,17 +56,10 @@
         }
     }, [enabled, isFetching]);
 
-<<<<<<< HEAD
-    // checks if current query is a candidate to auto display the table
-    // if it is, and the query is nodes only then call onAutoDisplayChange.
-    useEffect(() => {
-        if (autoDisplayTableQueryCandidate) {
-=======
     // Memoized this because it could be semi-expensive when checking if nodes are empty and
     // we dont need to recalculate it on every rerender.
     const [emptyEdges, containsNodes] = useMemo(() => {
         if (enabled && graphData && isGraphResponse(graphData)) {
->>>>>>> f329afb8
             const emptyEdges = isEmpty(graphData.data.edges);
             const containsNodes = !isEmpty(graphData.data.nodes);
 
