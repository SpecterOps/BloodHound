// Copyright 2024 Specter Ops, Inc.
//
// Licensed under the Apache License, Version 2.0
// you may not use this file except in compliance with the License.
// You may obtain a copy of the License at
//
//     http://www.apache.org/licenses/LICENSE-2.0
//
// Unless required by applicable law or agreed to in writing, software
// distributed under the License is distributed on an "AS IS" BASIS,
// WITHOUT WARRANTIES OR CONDITIONS OF ANY KIND, either express or implied.
// See the License for the specific language governing permissions and
// limitations under the License.
//
// SPDX-License-Identifier: Apache-2.0

import { EntityKinds } from './utils/content';

// recursively applies Partial<T> to nested object types

export type DeepPartial<T> = T extends object
    ? {
          [P in keyof T]?: DeepPartial<T[P]>;
      }
    : T;

export type SortOrder = 'asc' | 'desc' | undefined;

export type ValueOf<T> = T[keyof T];

// [key in <string literal>] forces all options in string literal type to be in this map and nothing else
export type MappedStringLiteral<T extends string | number, V = ''> = {
    [key in T]: V;
};

type AdministrationItem = {
    label: string;
    path: string;
    component: React.LazyExoticComponent<React.FC>;
    adminOnly: boolean;
};

export type AdministrationSection = {
    title: string;
    items: AdministrationItem[];
    order: number;
};

export type PrimaryNavItem = {
    label: string;
    icon: JSX.Element;
    route: string;
    testId: string;
};

export type CommonSearchType = {
    subheader: string;
    category: string;
    queries: {
        description: string;
        cypher: string;
    }[];
};

export type SelectedNode = {
    id: string;
    type: EntityKinds;
    name: string;
    graphId?: string;
};

export type BaseGraphLayoutOptions = 'standard' | 'sequential';

<<<<<<< HEAD
export type BaseExploreLayoutOptions = BaseGraphLayoutOptions | 'table';

export type WrappedExploreTableItem = { data?: GraphNode; label: { text: string } };
=======
export type BaseExploreLayoutOptions = BaseGraphLayoutOptions | 'table';
>>>>>>> ea267f20
<|MERGE_RESOLUTION|>--- conflicted
+++ resolved
@@ -71,10 +71,4 @@
 
 export type BaseGraphLayoutOptions = 'standard' | 'sequential';
 
-<<<<<<< HEAD
-export type BaseExploreLayoutOptions = BaseGraphLayoutOptions | 'table';
-
-export type WrappedExploreTableItem = { data?: GraphNode; label: { text: string } };
-=======
-export type BaseExploreLayoutOptions = BaseGraphLayoutOptions | 'table';
->>>>>>> ea267f20
+export type BaseExploreLayoutOptions = BaseGraphLayoutOptions | 'table';