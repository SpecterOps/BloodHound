--- conflicted
+++ resolved
@@ -371,15 +371,9 @@
                             </div>
 
                             <>
-<<<<<<< HEAD
-                                <Grid item xs={12}>
-                                    <FormControl>
-                                        <InputLabel id='authenticationMethod-label' className='-ml-[14px] mt-2'>
-=======
                                 <div className='mb-4'>
                                     <FormItem>
                                         <FormLabel className='font-medium !text-sm' htmlFor='authenticationMethod'>
->>>>>>> f3a44d4f
                                             Authentication Method
                                         </FormLabel>
                                         <Select onValueChange={setAuthenticationMethod} value={authenticationMethod}>
@@ -479,18 +473,12 @@
                                             rules={{
                                                 required: 'SSO Provider is required',
                                             }}
-<<<<<<< HEAD
-                                            render={({ field: { onChange, onBlur, value, ref } }) => (
-                                                <FormControl error={!!errors.SSOProviderId}>
-                                                    <InputLabel id='SSOProviderId-label' className='-ml-[14px] mt-2'>
-=======
                                             render={({ field }) => (
                                                 <FormItem>
                                                     <FormLabel
                                                         className='font-medium !text-sm'
                                                         htmlFor='sso'
                                                         id='SSOProviderId-label'>
->>>>>>> f3a44d4f
                                                         SSO Provider
                                                     </FormLabel>
 
@@ -525,57 +513,10 @@
                                     </div>
                                 )}
                             </>
-<<<<<<< HEAD
-
-                            <Grid item xs={12}>
-                                <Controller
-                                    name='roles.0'
-                                    control={control}
-                                    defaultValue={1}
-                                    rules={{
-                                        required: 'Role is required',
-                                    }}
-                                    render={({ field }) => (
-                                        <FormControl>
-                                            <InputLabel id='role-label' className='-ml-[14px] mt-2'>
-                                                Role
-                                            </InputLabel>
-                                            <Select
-                                                labelId='role-label'
-                                                id='role'
-                                                name='role'
-                                                onChange={(e) => {
-                                                    const output = parseInt(e.target.value as string, 10);
-                                                    field.onChange(isNaN(output) ? 1 : output);
-                                                }}
-                                                value={isNaN(field.value) ? '' : field.value.toString()}
-                                                variant='standard'
-                                                fullWidth
-                                                data-testid='create-user-dialog_select-role'>
-                                                {getListDisplayRolesQuery.isLoading ? (
-                                                    <MenuItem value={1}>Loading...</MenuItem>
-                                                ) : (
-                                                    getListDisplayRolesQuery.data?.map((role: any) => (
-                                                        <MenuItem key={role?.id} value={role?.id.toString()}>
-                                                            {role?.name}
-                                                        </MenuItem>
-                                                    ))
-                                                )}
-                                            </Select>
-                                        </FormControl>
-                                    )}
-                                />
-                            </Grid>
-                            {!!errors.root?.generic && (
-                                <Grid item xs={12}>
-                                    <Alert severity='error'>{errors.root.generic.message}</Alert>
-                                </Grid>
-=======
                             {form.formState.errors?.root?.generic && (
                                 <div>
                                     <Alert severity='error'>{form.formState.errors.root.generic.message}</Alert>
                                 </div>
->>>>>>> f3a44d4f
                             )}
                         </div>
                         <DialogActions className='mt-8 flex justify-end gap-4'>
