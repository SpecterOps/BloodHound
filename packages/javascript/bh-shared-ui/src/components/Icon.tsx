--- conflicted
+++ resolved
@@ -26,11 +26,11 @@
 
 const Icon: FC<PropsWithChildren<Props>> = ({ tip, onClick: click, children, className }): JSX.Element => {
     const icon = (
-<<<<<<< HEAD
-        <IconButton className={`${iconClass} icon`} onClick={click} size='large' aria-label={tip}>
-=======
-        <Button variant={'text'} className={cn('relative p-0 rounded-none', className)} onClick={click}>
->>>>>>> fcd782f8
+        <Button
+            variant={'text'}
+            className={cn('relative p-0 rounded-none', className)}
+            onClick={click}
+            aria-label={tip}>
             {children}
         </Button>
     );
