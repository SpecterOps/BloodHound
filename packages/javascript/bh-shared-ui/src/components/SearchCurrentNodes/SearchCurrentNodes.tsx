// Copyright 2023 Specter Ops, Inc.
//
// Licensed under the Apache License, Version 2.0
// you may not use this file except in compliance with the License.
// You may obtain a copy of the License at
//
//     http://www.apache.org/licenses/LICENSE-2.0
//
// Unless required by applicable law or agreed to in writing, software
// distributed under the License is distributed on an "AS IS" BASIS,
// WITHOUT WARRANTIES OR CONDITIONS OF ANY KIND, either express or implied.
// See the License for the specific language governing permissions and
// limitations under the License.
//
// SPDX-License-Identifier: Apache-2.0

import { Input } from '@bloodhoundenterprise/doodleui';
import { useCombobox } from 'downshift';
import { FlatGraphResponse } from 'js-client-library';
import { FC, HTMLProps, useRef, useState } from 'react';
import { FixedSizeList } from 'react-window';
import { useOnClickOutside } from '../../hooks';
import { cn } from '../../utils';
import SearchResultItem from '../SearchResultItem';
import { FlatNode, GraphNodes } from './types';

export const PLACEHOLDER_TEXT = 'Search node in results';
export const NO_RESULTS_TEXT = 'No result found in current results';

const LIST_ITEM_HEIGHT = 38;
const MAX_CONTAINER_HEIGHT = 320;

const SearchCurrentNodes: FC<{
    currentNodes: GraphNodes | FlatGraphResponse;
    onSelect: (node: FlatNode) => void;
    onClose: () => void;
    className?: HTMLProps<HTMLElement>['className'];
}> = ({ className = '', currentNodes, onSelect, onClose }) => {
    const containerRef = useRef<HTMLDivElement>(null);

    const [items, setItems] = useState<FlatNode[]>([]);

    // Node data is a lot easier to work with in the combobox if we transform to an array of flat objects
    const flatNodeList: FlatNode[] = Object.entries(currentNodes).map(([key, value]) => {
        if ('objectId' in value) return { id: key, ...value };
        if ('data' in value)
            return {
                id: key,
                objectId: value.data.objectid,
                label: value.label.text,
                kind: value.data.nodetype || value.data.kind || value.data.primaryKind,
            };
        return { id: key, objectId: '', label: 'unknown', kind: 'unknown' };
    });

    // Since we are using a virtualized results container, we need to calculate the height for shorter
    // lists to avoid whitespace
    let virtualizationHeight = LIST_ITEM_HEIGHT * items.length;
    if (virtualizationHeight > MAX_CONTAINER_HEIGHT) {
        virtualizationHeight = MAX_CONTAINER_HEIGHT - 10;
    }

    useOnClickOutside(containerRef, onClose);

    const { getInputProps, getMenuProps, getItemProps, inputValue, highlightedIndex } = useCombobox({
        items,
        onInputValueChange: ({ inputValue }) => {
            const filteredNodes = flatNodeList.filter((node) => {
                const label = node.label?.toLowerCase() || '';
                const objectId = node.objectId?.toLowerCase() || '';
                const lowercaseInputValue = inputValue?.toLowerCase() || '';

                if (inputValue === '') return false;
                return label.includes(lowercaseInputValue) || objectId.includes(lowercaseInputValue);
            });
            setItems(filteredNodes);
        },
        itemToString: (item) => item?.label ?? '',
        onSelectedItemChange: ({ selectedItem }) => {
            selectedItem && onSelect(selectedItem);
        },
    });

    const Row = ({ index, style }: any) => {
        return (
            <SearchResultItem
                style={style}
                item={items[index]}
                index={index}
                highlightedIndex={highlightedIndex}
                key={items[index].id}
                keyword={inputValue}
                getItemProps={getItemProps}
            />
        );
    };

    const comboBoxProps = getComboboxProps();
    const inputProps = getInputProps();

    return (
        <div ref={containerRef}>
<<<<<<< HEAD
            <Box component={Paper} sx={sx}>
                <Box overflow={'auto'} maxHeight={MAX_CONTAINER_HEIGHT} marginBottom={items.length === 0 ? 0 : 1}>
                    <List
=======
            <div {...comboBoxProps} className={cn('bg-neutral-2 shadow-outer-1', className, comboBoxProps.className)}>
                <div className={cn('overflow-auto max-h-80', { 'mb-4': items.length === 0 })}>
                    <ul
>>>>>>> fcd782f8
                        data-testid={'current-results-list'}
                        {...getMenuProps({
                            hidden: items.length === 0 && !inputValue,
                            style: { paddingTop: 0 },
                        })}>
                        {
                            <FixedSizeList
                                height={virtualizationHeight}
                                width={'100%'}
                                itemSize={LIST_ITEM_HEIGHT}
                                itemCount={items.length}>
                                {Row}
                            </FixedSizeList>
                        }
<<<<<<< HEAD
                        {items.length === 0 && inputValue && (
                            <ListItem
                                sx={{ fontSize: 14 }}
                                {...getItemProps({
                                    disabled: true,
                                    'aria-disabled': true,
                                    label: NO_RESULTS_TEXT,
                                    item: {
                                        id: '',
                                        label: '',
                                        kind: '',
                                        objectId: '',
                                        lastSeen: '',
                                        isTierZero: false,
                                        isOwnedObject: false,
                                        descendent_count: null,
                                        properties: {},
                                    },
                                })}>
                                {NO_RESULTS_TEXT}
                            </ListItem>
                        )}
                    </List>
                </Box>
                <TextField
=======
                        {items.length === 0 && inputValue && <li className='text-sm opacity-50'>{NO_RESULTS_TEXT}</li>}
                    </ul>
                </div>
                <Input
>>>>>>> fcd782f8
                    autoFocus
                    placeholder={PLACEHOLDER_TEXT}
                    variant='outlined'
                    {...inputProps}
                    className={cn('text-sm w-full', inputProps.className)}
                />
            </div>
        </div>
    );
};

export default SearchCurrentNodes;<|MERGE_RESOLUTION|>--- conflicted
+++ resolved
@@ -14,7 +14,7 @@
 //
 // SPDX-License-Identifier: Apache-2.0
 
-import { Input } from '@bloodhoundenterprise/doodleui';
+import { TextField } from '@mui/material';
 import { useCombobox } from 'downshift';
 import { FlatGraphResponse } from 'js-client-library';
 import { FC, HTMLProps, useRef, useState } from 'react';
@@ -95,20 +95,13 @@
         );
     };
 
-    const comboBoxProps = getComboboxProps();
     const inputProps = getInputProps();
 
     return (
         <div ref={containerRef}>
-<<<<<<< HEAD
-            <Box component={Paper} sx={sx}>
-                <Box overflow={'auto'} maxHeight={MAX_CONTAINER_HEIGHT} marginBottom={items.length === 0 ? 0 : 1}>
-                    <List
-=======
-            <div {...comboBoxProps} className={cn('bg-neutral-2 shadow-outer-1', className, comboBoxProps.className)}>
+            <div className={cn('bg-neutral-2 shadow-outer-1', className)}>
                 <div className={cn('overflow-auto max-h-80', { 'mb-4': items.length === 0 })}>
                     <ul
->>>>>>> fcd782f8
                         data-testid={'current-results-list'}
                         {...getMenuProps({
                             hidden: items.length === 0 && !inputValue,
@@ -123,9 +116,8 @@
                                 {Row}
                             </FixedSizeList>
                         }
-<<<<<<< HEAD
                         {items.length === 0 && inputValue && (
-                            <ListItem
+                            <li
                                 sx={{ fontSize: 14 }}
                                 {...getItemProps({
                                     disabled: true,
@@ -144,17 +136,11 @@
                                     },
                                 })}>
                                 {NO_RESULTS_TEXT}
-                            </ListItem>
+                            </li>
                         )}
-                    </List>
-                </Box>
-                <TextField
-=======
-                        {items.length === 0 && inputValue && <li className='text-sm opacity-50'>{NO_RESULTS_TEXT}</li>}
                     </ul>
                 </div>
-                <Input
->>>>>>> fcd782f8
+                <TextField
                     autoFocus
                     placeholder={PLACEHOLDER_TEXT}
                     variant='outlined'
