// Copyright 2025 Specter Ops, Inc.
//
// Licensed under the Apache License, Version 2.0
// you may not use this file except in compliance with the License.
// You may obtain a copy of the License at
//
//     http://www.apache.org/licenses/LICENSE-2.0
//
// Unless required by applicable law or agreed to in writing, software
// distributed under the License is distributed on an "AS IS" BASIS,
// WITHOUT WARRANTIES OR CONDITIONS OF ANY KIND, either express or implied.
// See the License for the specific language governing permissions and
// limitations under the License.
//
// SPDX-License-Identifier: Apache-2.0

import { Typography } from '@mui/material';
import { FC } from 'react';
import { useMountEffect, usePermissions } from '../../hooks';
<<<<<<< HEAD
import { useNotifications } from '../../providers';
=======
import { PERSIST_NOTIFICATION, useNotifications } from '../../providers';
>>>>>>> a4e035fb
import { Permission } from '../../utils';
import DocumentationLinks from '../DocumentationLinks';
import FeatureFlag from '../FeatureFlag';
import { FileIngestTable } from '../FileIngestTable';
import LegacyFileIngestTable from '../LegacyFileIngestTable/LegacyFileIngestTable';
import LoadingOverlay from '../LoadingOverlay';
import PageWithTitle from '../PageWithTitle';

const FileIngest: FC = () => {
    const { checkPermission } = usePermissions();
    const hasPermission = checkPermission(Permission.GRAPH_DB_INGEST);

    const { addNotification, dismissNotification } = useNotifications();
    const notificationKey = 'file-upload-permission';

    const effect: React.EffectCallback = () => {
        if (!hasPermission) {
            addNotification(
                `Your user role does not grant permission to upload data. Please contact your administrator for details.`,
                notificationKey,
                PERSIST_NOTIFICATION
            );
        }

        return () => dismissNotification(notificationKey);
    };

    useMountEffect(effect);

    return (
<<<<<<< HEAD
        <>
            <PageWithTitle
                title='File Ingest'
                data-testid='manual-file-ingest'
                pageDescription={
                    <Typography variant='body2'>
                        Upload data from SharpHound or AzureHound offline collectors. Check out our{' '}
                        {DocumentationLinks.fileIngestLink} documentation for more information.
                    </Typography>
                }></PageWithTitle>
=======
        <PageWithTitle
            title='File Ingest'
            data-testid='manual-file-ingest'
            pageDescription={
                <Typography variant='body2'>
                    Upload data from SharpHound or AzureHound offline collectors. Check out our{' '}
                    {DocumentationLinks.fileIngestLink} documentation for more information.
                </Typography>
            }>
>>>>>>> a4e035fb
            <FeatureFlag
                flagKey='open_graph_phase_2'
                loadingFallback={<LoadingOverlay loading />}
                enabled={<FileIngestTable />}
                disabled={<LegacyFileIngestTable />}
            />
        </PageWithTitle>
    );
};

export default FileIngest;<|MERGE_RESOLUTION|>--- conflicted
+++ resolved
@@ -17,11 +17,7 @@
 import { Typography } from '@mui/material';
 import { FC } from 'react';
 import { useMountEffect, usePermissions } from '../../hooks';
-<<<<<<< HEAD
-import { useNotifications } from '../../providers';
-=======
 import { PERSIST_NOTIFICATION, useNotifications } from '../../providers';
->>>>>>> a4e035fb
 import { Permission } from '../../utils';
 import DocumentationLinks from '../DocumentationLinks';
 import FeatureFlag from '../FeatureFlag';
@@ -52,18 +48,6 @@
     useMountEffect(effect);
 
     return (
-<<<<<<< HEAD
-        <>
-            <PageWithTitle
-                title='File Ingest'
-                data-testid='manual-file-ingest'
-                pageDescription={
-                    <Typography variant='body2'>
-                        Upload data from SharpHound or AzureHound offline collectors. Check out our{' '}
-                        {DocumentationLinks.fileIngestLink} documentation for more information.
-                    </Typography>
-                }></PageWithTitle>
-=======
         <PageWithTitle
             title='File Ingest'
             data-testid='manual-file-ingest'
@@ -73,7 +57,6 @@
                     {DocumentationLinks.fileIngestLink} documentation for more information.
                 </Typography>
             }>
->>>>>>> a4e035fb
             <FeatureFlag
                 flagKey='open_graph_phase_2'
                 loadingFallback={<LoadingOverlay loading />}
