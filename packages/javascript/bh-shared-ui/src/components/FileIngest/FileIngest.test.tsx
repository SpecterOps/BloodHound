--- conflicted
+++ resolved
@@ -187,7 +187,7 @@
     });
 
     it('disables the upload button and does not populate a table if the user lacks the permission', async () => {
-<<<<<<< HEAD
+        render(<Wrapper />);
         server.use(
             rest.get('/api/v2/self', (req, res, ctx) => {
                 return res(
@@ -197,10 +197,7 @@
                 );
             })
         );
-        render(<FileIngest />);
-=======
-        render(<Wrapper />);
->>>>>>> 82176858
+        render(<Wrapper />);
 
         expect(screen.queryByText('test_email@specterops.io')).toBeNull();
         expect(screen.queryByText('1 Min')).toBeNull();
