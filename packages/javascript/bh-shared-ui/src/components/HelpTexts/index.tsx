--- conflicted
+++ resolved
@@ -192,14 +192,11 @@
     NTAuthStoreFor: NTAuthStoreFor,
     IssuedSignedBy: IssuedSignedBy,
     TrustedForNTAuth: TrustedForNTAuth,
-<<<<<<< HEAD
-    ADCSESC1: ADCSESC1,
-=======
     HostsCAService: HostsCAService,
     DelegatedEnrollmentAgent: DelegatedEnrollmentAgent,
     EnrollOnBehalfOf: EnrollOnBehalfOf,
     GoldenCert: GoldenCert,
->>>>>>> ff76d6f0
+    ADCSESC1: ADCSESC1,
 };
 
 export default EdgeInfoComponents;