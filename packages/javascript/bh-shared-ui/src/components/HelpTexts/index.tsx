// Copyright 2024 Specter Ops, Inc.
//
// Licensed under the Apache License, Version 2.0
// you may not use this file except in compliance with the License.
// You may obtain a copy of the License at
//
//     http://www.apache.org/licenses/LICENSE-2.0
//
// Unless required by applicable law or agreed to in writing, software
// distributed under the License is distributed on an "AS IS" BASIS,
// WITHOUT WARRANTIES OR CONDITIONS OF ANY KIND, either express or implied.
// See the License for the specific language governing permissions and
// limitations under the License.
//
// SPDX-License-Identifier: Apache-2.0

import { NormalizedNodeItem } from '../VirtualizedNodeList';
import ADCSESC1 from './ADCSESC1/ADCSESC1';
import ADCSESC10a from './ADCSESC10a/ADCSESC10a';
import ADCSESC10b from './ADCSESC10b/ADCSESC10b';
import ADCSESC13 from './ADCSESC13/ADCSESC13';
import ADCSESC3 from './ADCSESC3/ADCSESC3';
import ADCSESC4 from './ADCSESC4/ADCSESC4';
import ADCSESC6a from './ADCSESC6a/ADCSESC6a';
import ADCSESC6b from './ADCSESC6b/ADCSESC6b';
import ADCSESC9a from './ADCSESC9a/ADCSESC9a';
import ADCSESC9b from './ADCSESC9b/ADCSESC9b';
import AZAKSContributor from './AZAKSContributor/AZAKSContributor';
import AZAddMembers from './AZAddMembers/AZAddMembers';
import AZAddOwner from './AZAddOwner/AZAddOwner';
import AZAddSecret from './AZAddSecret/AZAddSecret';
import AZAppAdmin from './AZAppAdmin/AZAppAdmin';
import AZAutomationContributor from './AZAutomationContributor/AZAutomationContributor';
import AZAvereContributor from './AZAvereContributor/AZAvereContributor';
import AZCloudAppAdmin from './AZCloudAppAdmin/AZCloudAppAdmin';
import AZContains from './AZContains/AZContains';
import AZContributor from './AZContributor/AZContributor';
import AZExecuteCommand from './AZExecuteCommand/AZExecuteCommand';
import AZGetCertificates from './AZGetCertificates/AZGetCertificates';
import AZGetKeys from './AZGetKeys/AZGetKeys';
import AZGetSecrets from './AZGetSecrets/AZGetSecrets';
import AZGlobalAdmin from './AZGlobalAdmin/AZGlobalAdmin';
import AZHasRole from './AZHasRole/AZHasRole';
import AZKeyVaultKVContributor from './AZKeyVaultKVContributor/AZKeyVaultKVContributor';
import AZLogicAppContributor from './AZLogicAppContributor/AZLogicAppContributor';
import AZMGAddMember from './AZMGAddMember/AZMGAddMember';
import AZMGAddOwner from './AZMGAddOwner/AZMGAddOwner';
import AZMGAddSecret from './AZMGAddSecret/AZMGAddSecret';
import AZMGAppRoleAssignment_ReadWrite_All from './AZMGAppRoleAssignment_ReadWrite_All/AZMGAppRoleAssignment_ReadWrite_All';
import AZMGApplication_ReadWrite_All from './AZMGApplication_ReadWrite_All/AZMGApplication_ReadWrite_All';
import AZMGDirectory_ReadWrite_All from './AZMGDirectory_ReadWrite_All/AZMGDirectory_ReadWrite_All';
import AZMGGrantAppRoles from './AZMGGrantAppRoles/AZMGGrantAppRoles';
import AZMGGrantRole from './AZMGGrantRole/AZMGGrantRole';
import AZMGGroupMember_ReadWrite_All from './AZMGGroupMember_ReadWrite_All/AZMGGroupMember_ReadWrite_All';
import AZMGGroup_ReadWrite_All from './AZMGGroup_ReadWrite_All/AZMGGroup_ReadWrite_All';
import AZMGRoleManagement_ReadWrite_Directory from './AZMGRoleManagement_ReadWrite_Directory/AZMGRoleManagement_ReadWrite_Directory';
import AZMGServicePrincipalEndpoint_ReadWrite_All from './AZMGServicePrincipalEndpoint_ReadWrite_All/AZMGServicePrincipalEndpoint_ReadWrite_All';
import AZManagedIdentity from './AZManagedIdentity/AZManagedIdentity';
import AZMemberOf from './AZMemberOf/AZMemberOf';
import AZNodeResourceGroup from './AZNodeResourceGroup/AZNodeResourceGroup';
import AZOwns from './AZOwns/AZOwns';
import AZPrivilegedAuthAdmin from './AZPrivilegedAuthAdmin/AZPrivilegedAuthAdmin';
import AZPrivilegedRoleAdmin from './AZPrivilegedRoleAdmin/AZPrivilegedRoleAdmin';
import AZResetPassword from './AZResetPassword/AZResetPassword';
import AZRoleApprover from './AZRoleApprover/AZRoleApprover';
import AZRunsAs from './AZRunsAs/AZRunsAs';
import AZUserAccessAdministrator from './AZUserAccessAdministrator/AZUserAccessAdministrator';
import AZVMAdminLogin from './AZVMAdminLogin/AZVMAdminLogin';
import AZVMContributor from './AZVMContributor/AZVMContributor';
import AZWebsiteContributor from './AZWebsiteContributor/AZWebsiteContributor';
import AbuseTGTDelegation from './AbuseTGTDelegation/AbuseTGTDelegation';
import AddAllowedToAct from './AddAllowedToAct/AddAllowedToAct';
import AddKeyCredentialLink from './AddKeyCredentialLink/AddKeyCredentialLink';
import AddMember from './AddMember/AddMember';
import AddSelf from './AddSelf/AddSelf';
import AdminTo from './AdminTo/AdminTo';
import AllExtendedRights from './AllExtendedRights/AllExtendedRights';
import AllowedToAct from './AllowedToAct/AllowedToAct';
import AllowedToDelegate from './AllowedToDelegate/AllowedToDelegate';
import CanApplyGPO from './CanApplyGPO/CanApplyGPO';
import CanPSRemote from './CanPSRemote/CanPSRemote';
import CanRDP from './CanRDP/CanRDP';
import ClaimSpecialIdentity from './ClaimSpecialIdentity/ClaimSpecialIdentity';
import CoerceAndRelayNTLMToADCS from './CoerceAndRelayNTLMToADCS/CoerceAndRelayNTLMToADCS';
import CoerceAndRelayNTLMToLDAP from './CoerceAndRelayNTLMToLDAP/CoerceAndRelayNTLMToLDAP';
import CoerceAndRelayNTLMToLDAPS from './CoerceAndRelayNTLMToLDAPS/CoerceAndRelayNTLMToLDAPS';
import CoerceAndRelayNTLMToSMB from './CoerceAndRelayNTLMToSMB/CoerceAndRelayNTLMToSMB';
import CoerceToTGT from './CoerceToTGT/CoerceToTGT';
import Contains from './Contains/Contains';
import ContainsIdentity from './ContainsIdentity/ContainsIdentity';
import CrossForestTrust from './CrossForestTrust/CrossForestTrust';
import DCFor from './DCFor/DCFor';
import DCSync from './DCSync/DCSync';
import DelegatedEnrollmentAgent from './DelegatedEnrollmentAgent/DelegatedEnrollmentAgent';
import DumpSMSAPassword from './DumpSMSAPassword/DumpSMSAPassword';
import Enroll from './Enroll/Enroll';
import EnrollOnBehalfOf from './EnrollOnBehalfOf/EnrollOnBehalfOf';
import EnterpriseCAFor from './EnterpriseCAFor/EnterpriseCAFor';
import ExecuteDCOM from './ExecuteDCOM/ExecuteDCOM';
import ExtendedByPolicy from './ExtendedByPolicy/ExtendedByPolicy';
import ForceChangePassword from './ForceChangePassword/ForceChangePassword';
import GPLink from './GPLink/GPLink';
import GPOAppliesTo from './GPOAppliesTo/GPOAppliesTo';
import GenericAll from './GenericAll/GenericAll';
import GenericWrite from './GenericWrite/GenericWrite';
import GetChanges from './GetChanges/GetChanges';
import GetChangesAll from './GetChangesAll/GetChangesAll';
import GoldenCert from './GoldenCert/GoldenCert';
import HasSIDHistory from './HasSIDHistory/HasSIDHistory';
import HasSession from './HasSession/HasSession';
import HasTrustKeys from './HasTrustKeys/HasTrustKeys';
import HostsCAService from './HostsCAService/HostsCAService';
import IssuedSignedBy from './IssuedSignedBy/IssuedSignedBy';
import ManageCA from './ManageCA/ManageCA';
import ManageCertificates from './ManageCertificates/ManageCertificates';
import MemberOf from './MemberOf/MemberOf';
import NTAuthStoreFor from './NTAuthStoreFor/NTAuthStoreFor';
import OIDGroupLink from './OIDGroupLink/OIDGroupLink';
import Owns from './Owns/Owns';
import OwnsLimitedRights from './OwnsLimitedRights/OwnsLimitedRights';
import OwnsRaw from './OwnsRaw/OwnsRaw';
import PropagatesACEsTo from './PropagatesACEsTo/PropagatesACEsTo';
import PublishedTo from './PublishedTo/PublishedTo';
import ReadGMSAPassword from './ReadGMSAPassword/ReadGMSAPassword';
import ReadLAPSPassword from './ReadLAPSPassword/ReadLAPSPassword';
import RootCAFor from './RootCAFor/RootCAFor';
import SQLAdmin from './SQLAdmin/SQLAdmin';
import SameForestTrust from './SameForestTrust/SameForestTrust';
import SpoofSIDHistory from './SpoofSIDHistory/SpoofSIDHistory';
import SyncLAPSPassword from './SyncLAPSPassword/SyncLAPSPassword';
import SyncedToADUser from './SyncedToADUser/SyncedToADUser';
import SyncedToEntraUser from './SyncedToEntraUser/SyncedToEntraUser';
import TrustedForNTAuth from './TrustedForNTAuth/TrustedForNTAuth';
import WriteAccountRestrictions from './WriteAccountRestrictions/WriteAccountRestrictions';
import WriteDacl from './WriteDacl/WriteDacl';
import WriteGPLink from './WriteGPLink/WriteGPLink';
import WriteOwner from './WriteOwner/WriteOwner';
import WriteOwnerLimitedRights from './WriteOwnerLimitedRights/WriteOwnerLimitedRights';
import WriteOwnerRaw from './WriteOwnerRaw/WriteOwnerRaw';
import WritePKIEnrollmentFlag from './WritePKIEnrollmentFlag/WritePKIEnrollmentFlag';
import WritePKINameFlag from './WritePKINameFlag/WritePKINameFlag';
import WriteSPN from './WriteSPN/WriteSPN';

export type EdgeInfoProps = {
    edgeName?: string;
    sourceDBId?: number;
    sourceName?: string;
    sourceType?: string;
    targetDBId?: number;
    targetName?: string;
    targetType?: string;
    onNodeClick?: (selectedNode: NormalizedNodeItem) => void;
};

const EdgeInfoComponents = {
    GenericAll: GenericAll,
    MemberOf: MemberOf,
    AllExtendedRights: AllExtendedRights,
    AdminTo: AdminTo,
    HasSession: HasSession,
    AddMember: AddMember,
    ForceChangePassword: ForceChangePassword,
    GenericWrite: GenericWrite,
    Owns: Owns,
    OwnsLimitedRights: OwnsLimitedRights,
    OwnsRaw: OwnsRaw,
    WriteDacl: WriteDacl,
    WriteOwner: WriteOwner,
    WriteOwnerLimitedRights: WriteOwnerLimitedRights,
    WriteOwnerRaw: WriteOwnerRaw,
    CanRDP: CanRDP,
    ExecuteDCOM: ExecuteDCOM,
    AllowedToDelegate: AllowedToDelegate,
    CoerceToTGT: CoerceToTGT,
    GetChanges: GetChanges,
    GetChangesAll: GetChangesAll,
    ReadLAPSPassword: ReadLAPSPassword,
    Contains: Contains,
    GPLink: GPLink,
    AddAllowedToAct: AddAllowedToAct,
    AllowedToAct: AllowedToAct,
    SQLAdmin: SQLAdmin,
    ReadGMSAPassword: ReadGMSAPassword,
    HasSIDHistory: HasSIDHistory,
    CrossForestTrust: CrossForestTrust,
    SameForestTrust: SameForestTrust,
    SpoofSIDHistory: SpoofSIDHistory,
    AbuseTGTDelegation: AbuseTGTDelegation,
    CanPSRemote: CanPSRemote,
    AZAddMembers: AZAddMembers,
    AZAddSecret: AZAddSecret,
    AZAvereContributor: AZAvereContributor,
    AZContains: AZContains,
    AZContributor: AZContributor,
    AZExecuteCommand: AZExecuteCommand,
    AZGetCertificates: AZGetCertificates,
    AZGetKeys: AZGetKeys,
    AZGetSecrets: AZGetSecrets,
    AZHasRole: AZHasRole,
    AZManagedIdentity: AZManagedIdentity,
    AZMemberOf: AZMemberOf,
    AZOwns: AZOwns,
    AZPrivilegedAuthAdmin: AZPrivilegedAuthAdmin,
    AZPrivilegedRoleAdmin: AZPrivilegedRoleAdmin,
    AZResetPassword: AZResetPassword,
    AZUserAccessAdministrator: AZUserAccessAdministrator,
    AZGlobalAdmin: AZGlobalAdmin,
    AZAppAdmin: AZAppAdmin,
    AZCloudAppAdmin: AZCloudAppAdmin,
    AZRunsAs: AZRunsAs,
    AZVMAdminLogin: AZVMAdminLogin,
    AZVMContributor: AZVMContributor,
    WriteSPN: WriteSPN,
    AddSelf: AddSelf,
    AddKeyCredentialLink: AddKeyCredentialLink,
    DCSync: DCSync,
    SyncLAPSPassword: SyncLAPSPassword,
    WriteAccountRestrictions: WriteAccountRestrictions,
    WriteGPLink: WriteGPLink,
    DumpSMSAPassword: DumpSMSAPassword,
    AZMGAddMember: AZMGAddMember,
    AZMGAddOwner: AZMGAddOwner,
    AZMGAddSecret: AZMGAddSecret,
    AZMGGrantAppRoles: AZMGGrantAppRoles,
    AZMGGrantRole: AZMGGrantRole,
    AZMGAppRoleAssignment_ReadWrite_All: AZMGAppRoleAssignment_ReadWrite_All,
    AZMGApplication_ReadWrite_All: AZMGApplication_ReadWrite_All,
    AZMGDirectory_ReadWrite_All: AZMGDirectory_ReadWrite_All,
    AZMGGroupMember_ReadWrite_All: AZMGGroupMember_ReadWrite_All,
    AZMGGroup_ReadWrite_All: AZMGGroup_ReadWrite_All,
    AZMGRoleManagement_ReadWrite_Directory: AZMGRoleManagement_ReadWrite_Directory,
    AZMGServicePrincipalEndpoint_ReadWrite_All: AZMGServicePrincipalEndpoint_ReadWrite_All,
    AZWebsiteContributor: AZWebsiteContributor,
    AZAddOwner: AZAddOwner,
    AZAKSContributor: AZAKSContributor,
    AZAutomationContributor: AZAutomationContributor,
    AZKeyVaultKVContributor: AZKeyVaultKVContributor,
    AZLogicAppContributor: AZLogicAppContributor,
    AZNodeResourceGroup: AZNodeResourceGroup,
    AZRoleApprover: AZRoleApprover,
    Enroll: Enroll,
    EnterpriseCAFor: EnterpriseCAFor,
    RootCAFor: RootCAFor,
    PublishedTo: PublishedTo,
    NTAuthStoreFor: NTAuthStoreFor,
    IssuedSignedBy: IssuedSignedBy,
    TrustedForNTAuth: TrustedForNTAuth,
    HostsCAService: HostsCAService,
    DelegatedEnrollmentAgent: DelegatedEnrollmentAgent,
    EnrollOnBehalfOf: EnrollOnBehalfOf,
    GoldenCert: GoldenCert,
    ADCSESC1: ADCSESC1,
    ADCSESC4: ADCSESC4,
    ADCSESC3: ADCSESC3,
    ADCSESC6a: ADCSESC6a,
    ADCSESC6b: ADCSESC6b,
    ADCSESC9a: ADCSESC9a,
    ADCSESC9b: ADCSESC9b,
    ADCSESC10a: ADCSESC10a,
    ADCSESC10b: ADCSESC10b,
    ADCSESC13: ADCSESC13,
    ManageCA: ManageCA,
    ManageCertificates: ManageCertificates,
    WritePKIEnrollmentFlag: WritePKIEnrollmentFlag,
    WritePKINameFlag: WritePKINameFlag,
    DCFor: DCFor,
    OIDGroupLink: OIDGroupLink,
    ExtendedByPolicy: ExtendedByPolicy,
    SyncedToADUser: SyncedToADUser,
    SyncedToEntraUser: SyncedToEntraUser,
    CoerceAndRelayNTLMToSMB: CoerceAndRelayNTLMToSMB,
    CoerceAndRelayNTLMToLDAP: CoerceAndRelayNTLMToLDAP,
    CoerceAndRelayNTLMToLDAPS: CoerceAndRelayNTLMToLDAPS,
    CoerceAndRelayNTLMToADCS: CoerceAndRelayNTLMToADCS,
<<<<<<< HEAD
    ClaimSpecialIdentity: ClaimSpecialIdentity,
=======
    ContainsIdentity: ContainsIdentity,
    PropagatesACEsTo: PropagatesACEsTo,
    CanApplyGPO: CanApplyGPO,
    GPOAppliesTo: GPOAppliesTo,
>>>>>>> 33316b86
    HasTrustKeys: HasTrustKeys,
};

export default EdgeInfoComponents;<|MERGE_RESOLUTION|>--- conflicted
+++ resolved
@@ -272,14 +272,11 @@
     CoerceAndRelayNTLMToLDAP: CoerceAndRelayNTLMToLDAP,
     CoerceAndRelayNTLMToLDAPS: CoerceAndRelayNTLMToLDAPS,
     CoerceAndRelayNTLMToADCS: CoerceAndRelayNTLMToADCS,
-<<<<<<< HEAD
     ClaimSpecialIdentity: ClaimSpecialIdentity,
-=======
     ContainsIdentity: ContainsIdentity,
     PropagatesACEsTo: PropagatesACEsTo,
     CanApplyGPO: CanApplyGPO,
     GPOAppliesTo: GPOAppliesTo,
->>>>>>> 33316b86
     HasTrustKeys: HasTrustKeys,
 };
 
