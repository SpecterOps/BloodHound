--- conflicted
+++ resolved
@@ -270,14 +270,7 @@
     CoerceAndRelayNTLMToLDAP: CoerceAndRelayNTLMToLDAP,
     CoerceAndRelayNTLMToLDAPS: CoerceAndRelayNTLMToLDAPS,
     CoerceAndRelayNTLMToADCS: CoerceAndRelayNTLMToADCS,
-<<<<<<< HEAD
-=======
     ClaimSpecialIdentity: ClaimSpecialIdentity,
-    ContainsIdentity: ContainsIdentity,
-    PropagatesACEsTo: PropagatesACEsTo,
-    CanApplyGPO: CanApplyGPO,
-    GPOAppliesTo: GPOAppliesTo,
->>>>>>> 5e5fc46c
     HasTrustKeys: HasTrustKeys,
 };
 
