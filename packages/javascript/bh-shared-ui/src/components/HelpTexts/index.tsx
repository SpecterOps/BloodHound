--- conflicted
+++ resolved
@@ -107,12 +107,9 @@
 import WritePKINameFlag from './WritePKINameFlag/WritePKINameFlag';
 import WriteSPN from './WriteSPN/WriteSPN';
 import ADCSESC1 from './ADCSESC1/ADCSESC1';
-<<<<<<< HEAD
 import CanAbuseWeakCertBinding from './CanAbuseWeakCertBinding/CanAbuseWeakCertBinding';
-=======
 import ADCSESC6a from './ADCSESC6a/ADCSESC6a';
 import ADCSESC6b from './ADCSESC6b/ADCSESC6b';
->>>>>>> d761c70c
 
 export type EdgeInfoProps = {
     edgeName?: string;
@@ -213,12 +210,9 @@
     GoldenCert: GoldenCert,
     ADCSESC1: ADCSESC1,
     ADCSESC3: ADCSESC3,
-<<<<<<< HEAD
     CanAbuseWeakCertBinding: CanAbuseWeakCertBinding,
-=======
     ADCSESC6a: ADCSESC6a,
     ADCSESC6b: ADCSESC6b,
->>>>>>> d761c70c
     ManageCA: ManageCA,
     ManageCertificates: ManageCertificates,
     WritePKIEnrollmentFlag: WritePKIEnrollmentFlag,
