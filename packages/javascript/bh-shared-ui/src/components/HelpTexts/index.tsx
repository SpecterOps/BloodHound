// Copyright 2024 Specter Ops, Inc.
//
// Licensed under the Apache License, Version 2.0
// you may not use this file except in compliance with the License.
// You may obtain a copy of the License at
//
//     http://www.apache.org/licenses/LICENSE-2.0
//
// Unless required by applicable law or agreed to in writing, software
// distributed under the License is distributed on an "AS IS" BASIS,
// WITHOUT WARRANTIES OR CONDITIONS OF ANY KIND, either express or implied.
// See the License for the specific language governing permissions and
// limitations under the License.
//
// SPDX-License-Identifier: Apache-2.0

import { NormalizedNodeItem } from '../VirtualizedNodeList';
import ADCSESC1 from './ADCSESC1/ADCSESC1';
import ADCSESC10a from './ADCSESC10a/ADCSESC10a';
import ADCSESC10b from './ADCSESC10b/ADCSESC10b';
import ADCSESC13 from './ADCSESC13/ADCSESC13';
import ADCSESC3 from './ADCSESC3/ADCSESC3';
import ADCSESC4 from './ADCSESC4/ADCSESC4';
import ADCSESC6a from './ADCSESC6a/ADCSESC6a';
import ADCSESC6b from './ADCSESC6b/ADCSESC6b';
import ADCSESC9a from './ADCSESC9a/ADCSESC9a';
import ADCSESC9b from './ADCSESC9b/ADCSESC9b';
import AZAKSContributor from './AZAKSContributor/AZAKSContributor';
import AZAddMembers from './AZAddMembers/AZAddMembers';
import AZAddOwner from './AZAddOwner/AZAddOwner';
import AZAddSecret from './AZAddSecret/AZAddSecret';
import AZAppAdmin from './AZAppAdmin/AZAppAdmin';
import AZAutomationContributor from './AZAutomationContributor/AZAutomationContributor';
import AZAvereContributor from './AZAvereContributor/AZAvereContributor';
import AZCloudAppAdmin from './AZCloudAppAdmin/AZCloudAppAdmin';
import AZContains from './AZContains/AZContains';
import AZContributor from './AZContributor/AZContributor';
import AZExecuteCommand from './AZExecuteCommand/AZExecuteCommand';
import AZGetCertificates from './AZGetCertificates/AZGetCertificates';
import AZGetKeys from './AZGetKeys/AZGetKeys';
import AZGetSecrets from './AZGetSecrets/AZGetSecrets';
import AZGlobalAdmin from './AZGlobalAdmin/AZGlobalAdmin';
import AZHasRole from './AZHasRole/AZHasRole';
import AZKeyVaultKVContributor from './AZKeyVaultKVContributor/AZKeyVaultKVContributor';
import AZLogicAppContributor from './AZLogicAppContributor/AZLogicAppContributor';
import AZMGAddMember from './AZMGAddMember/AZMGAddMember';
import AZMGAddOwner from './AZMGAddOwner/AZMGAddOwner';
import AZMGAddSecret from './AZMGAddSecret/AZMGAddSecret';
import AZMGAppRoleAssignment_ReadWrite_All from './AZMGAppRoleAssignment_ReadWrite_All/AZMGAppRoleAssignment_ReadWrite_All';
import AZMGApplication_ReadWrite_All from './AZMGApplication_ReadWrite_All/AZMGApplication_ReadWrite_All';
import AZMGDirectory_ReadWrite_All from './AZMGDirectory_ReadWrite_All/AZMGDirectory_ReadWrite_All';
import AZMGGrantAppRoles from './AZMGGrantAppRoles/AZMGGrantAppRoles';
import AZMGGrantRole from './AZMGGrantRole/AZMGGrantRole';
import AZMGGroupMember_ReadWrite_All from './AZMGGroupMember_ReadWrite_All/AZMGGroupMember_ReadWrite_All';
import AZMGGroup_ReadWrite_All from './AZMGGroup_ReadWrite_All/AZMGGroup_ReadWrite_All';
import AZMGRoleManagement_ReadWrite_Directory from './AZMGRoleManagement_ReadWrite_Directory/AZMGRoleManagement_ReadWrite_Directory';
import AZMGServicePrincipalEndpoint_ReadWrite_All from './AZMGServicePrincipalEndpoint_ReadWrite_All/AZMGServicePrincipalEndpoint_ReadWrite_All';
import AZManagedIdentity from './AZManagedIdentity/AZManagedIdentity';
import AZMemberOf from './AZMemberOf/AZMemberOf';
import AZNodeResourceGroup from './AZNodeResourceGroup/AZNodeResourceGroup';
import AZOwns from './AZOwns/AZOwns';
import AZPrivilegedAuthAdmin from './AZPrivilegedAuthAdmin/AZPrivilegedAuthAdmin';
import AZPrivilegedRoleAdmin from './AZPrivilegedRoleAdmin/AZPrivilegedRoleAdmin';
import AZResetPassword from './AZResetPassword/AZResetPassword';
import AZRoleApprover from './AZRoleApprover/AZRoleApprover';
import AZRunsAs from './AZRunsAs/AZRunsAs';
import AZUserAccessAdministrator from './AZUserAccessAdministrator/AZUserAccessAdministrator';
import AZVMAdminLogin from './AZVMAdminLogin/AZVMAdminLogin';
import AZVMContributor from './AZVMContributor/AZVMContributor';
import AZWebsiteContributor from './AZWebsiteContributor/AZWebsiteContributor';
import AbuseTGTDelegation from './AbuseTGTDelegation/AbuseTGTDelegation';
import AddAllowedToAct from './AddAllowedToAct/AddAllowedToAct';
import AddKeyCredentialLink from './AddKeyCredentialLink/AddKeyCredentialLink';
import AddMember from './AddMember/AddMember';
import AddSelf from './AddSelf/AddSelf';
import AdminTo from './AdminTo/AdminTo';
import AllExtendedRights from './AllExtendedRights/AllExtendedRights';
import AllowedToAct from './AllowedToAct/AllowedToAct';
import AllowedToDelegate from './AllowedToDelegate/AllowedToDelegate';
import CanApplyGPO from './CanApplyGPO/CanApplyGPO';
import CanPSRemote from './CanPSRemote/CanPSRemote';
import CanRDP from './CanRDP/CanRDP';
import CoerceAndRelayNTLMToADCS from './CoerceAndRelayNTLMToADCS/CoerceAndRelayNTLMToADCS';
import CoerceAndRelayNTLMToLDAP from './CoerceAndRelayNTLMToLDAP/CoerceAndRelayNTLMToLDAP';
import CoerceAndRelayNTLMToLDAPS from './CoerceAndRelayNTLMToLDAPS/CoerceAndRelayNTLMToLDAPS';
import CoerceAndRelayNTLMToSMB from './CoerceAndRelayNTLMToSMB/CoerceAndRelayNTLMToSMB';
import CoerceToTGT from './CoerceToTGT/CoerceToTGT';
import Contains from './Contains/Contains';
import ContainsIdentity from './ContainsIdentity/ContainsIdentity';
import CrossForestTrust from './CrossForestTrust/CrossForestTrust';
import DCFor from './DCFor/DCFor';
import DCSync from './DCSync/DCSync';
import DelegatedEnrollmentAgent from './DelegatedEnrollmentAgent/DelegatedEnrollmentAgent';
import DumpSMSAPassword from './DumpSMSAPassword/DumpSMSAPassword';
import Enroll from './Enroll/Enroll';
import EnrollOnBehalfOf from './EnrollOnBehalfOf/EnrollOnBehalfOf';
import EnterpriseCAFor from './EnterpriseCAFor/EnterpriseCAFor';
import ExecuteDCOM from './ExecuteDCOM/ExecuteDCOM';
import ExtendedByPolicy from './ExtendedByPolicy/ExtendedByPolicy';
import ForceChangePassword from './ForceChangePassword/ForceChangePassword';
import GPLink from './GPLink/GPLink';
import GPOAppliesTo from './GPOAppliesTo/GPOAppliesTo';
import GenericAll from './GenericAll/GenericAll';
import GenericWrite from './GenericWrite/GenericWrite';
import GetChanges from './GetChanges/GetChanges';
import GetChangesAll from './GetChangesAll/GetChangesAll';
import GoldenCert from './GoldenCert/GoldenCert';
import HasSIDHistory from './HasSIDHistory/HasSIDHistory';
import HasSession from './HasSession/HasSession';
import HasTrustKeys from './HasTrustKeys/HasTrustKeys';
import HostsCAService from './HostsCAService/HostsCAService';
import IssuedSignedBy from './IssuedSignedBy/IssuedSignedBy';
import ManageCA from './ManageCA/ManageCA';
import ManageCertificates from './ManageCertificates/ManageCertificates';
import MemberOf from './MemberOf/MemberOf';
import NTAuthStoreFor from './NTAuthStoreFor/NTAuthStoreFor';
import OIDGroupLink from './OIDGroupLink/OIDGroupLink';
import Owns from './Owns/Owns';
import OwnsLimitedRights from './OwnsLimitedRights/OwnsLimitedRights';
import OwnsRaw from './OwnsRaw/OwnsRaw';
import PropagatesACEsTo from './PropagatesACEsTo/PropagatesACEsTo';
import PublishedTo from './PublishedTo/PublishedTo';
import ReadGMSAPassword from './ReadGMSAPassword/ReadGMSAPassword';
import ReadLAPSPassword from './ReadLAPSPassword/ReadLAPSPassword';
import RootCAFor from './RootCAFor/RootCAFor';
import SQLAdmin from './SQLAdmin/SQLAdmin';
import SameForestTrust from './SameForestTrust/SameForestTrust';
import SpoofSIDHistory from './SpoofSIDHistory/SpoofSIDHistory';
import SyncLAPSPassword from './SyncLAPSPassword/SyncLAPSPassword';
import SyncedToADUser from './SyncedToADUser/SyncedToADUser';
import SyncedToEntraUser from './SyncedToEntraUser/SyncedToEntraUser';
import TrustedForNTAuth from './TrustedForNTAuth/TrustedForNTAuth';
import WriteAccountRestrictions from './WriteAccountRestrictions/WriteAccountRestrictions';
import WriteDacl from './WriteDacl/WriteDacl';
import WriteGPLink from './WriteGPLink/WriteGPLink';
import WriteOwner from './WriteOwner/WriteOwner';
import WriteOwnerLimitedRights from './WriteOwnerLimitedRights/WriteOwnerLimitedRights';
import WriteOwnerRaw from './WriteOwnerRaw/WriteOwnerRaw';
import WritePKIEnrollmentFlag from './WritePKIEnrollmentFlag/WritePKIEnrollmentFlag';
import WritePKINameFlag from './WritePKINameFlag/WritePKINameFlag';
import WriteSPN from './WriteSPN/WriteSPN';

export type EdgeInfoProps = {
    edgeName?: string;
    sourceDBId?: number;
    sourceName?: string;
    sourceType?: string;
    targetDBId?: number;
    targetName?: string;
    targetType?: string;
    onNodeClick?: (selectedNode: NormalizedNodeItem) => void;
};

const EdgeInfoComponents = {
    GenericAll: GenericAll,
    MemberOf: MemberOf,
    AllExtendedRights: AllExtendedRights,
    AdminTo: AdminTo,
    HasSession: HasSession,
    AddMember: AddMember,
    ForceChangePassword: ForceChangePassword,
    GenericWrite: GenericWrite,
    Owns: Owns,
    OwnsLimitedRights: OwnsLimitedRights,
    OwnsRaw: OwnsRaw,
    WriteDacl: WriteDacl,
    WriteOwner: WriteOwner,
    WriteOwnerLimitedRights: WriteOwnerLimitedRights,
    WriteOwnerRaw: WriteOwnerRaw,
    CanRDP: CanRDP,
    ExecuteDCOM: ExecuteDCOM,
    AllowedToDelegate: AllowedToDelegate,
    CoerceToTGT: CoerceToTGT,
    GetChanges: GetChanges,
    GetChangesAll: GetChangesAll,
    ReadLAPSPassword: ReadLAPSPassword,
    Contains: Contains,
    GPLink: GPLink,
    AddAllowedToAct: AddAllowedToAct,
    AllowedToAct: AllowedToAct,
    SQLAdmin: SQLAdmin,
    ReadGMSAPassword: ReadGMSAPassword,
    HasSIDHistory: HasSIDHistory,
    CrossForestTrust: CrossForestTrust,
    SameForestTrust: SameForestTrust,
    SpoofSIDHistory: SpoofSIDHistory,
    AbuseTGTDelegation: AbuseTGTDelegation,
    CanPSRemote: CanPSRemote,
    AZAddMembers: AZAddMembers,
    AZAddSecret: AZAddSecret,
    AZAvereContributor: AZAvereContributor,
    AZContains: AZContains,
    AZContributor: AZContributor,
    AZExecuteCommand: AZExecuteCommand,
    AZGetCertificates: AZGetCertificates,
    AZGetKeys: AZGetKeys,
    AZGetSecrets: AZGetSecrets,
    AZHasRole: AZHasRole,
    AZManagedIdentity: AZManagedIdentity,
    AZMemberOf: AZMemberOf,
    AZOwns: AZOwns,
    AZPrivilegedAuthAdmin: AZPrivilegedAuthAdmin,
    AZPrivilegedRoleAdmin: AZPrivilegedRoleAdmin,
    AZResetPassword: AZResetPassword,
    AZUserAccessAdministrator: AZUserAccessAdministrator,
    AZGlobalAdmin: AZGlobalAdmin,
    AZAppAdmin: AZAppAdmin,
    AZCloudAppAdmin: AZCloudAppAdmin,
    AZRunsAs: AZRunsAs,
    AZVMAdminLogin: AZVMAdminLogin,
    AZVMContributor: AZVMContributor,
    WriteSPN: WriteSPN,
    AddSelf: AddSelf,
    AddKeyCredentialLink: AddKeyCredentialLink,
    DCSync: DCSync,
    SyncLAPSPassword: SyncLAPSPassword,
    WriteAccountRestrictions: WriteAccountRestrictions,
    WriteGPLink: WriteGPLink,
    DumpSMSAPassword: DumpSMSAPassword,
    AZMGAddMember: AZMGAddMember,
    AZMGAddOwner: AZMGAddOwner,
    AZMGAddSecret: AZMGAddSecret,
    AZMGGrantAppRoles: AZMGGrantAppRoles,
    AZMGGrantRole: AZMGGrantRole,
    AZMGAppRoleAssignment_ReadWrite_All: AZMGAppRoleAssignment_ReadWrite_All,
    AZMGApplication_ReadWrite_All: AZMGApplication_ReadWrite_All,
    AZMGDirectory_ReadWrite_All: AZMGDirectory_ReadWrite_All,
    AZMGGroupMember_ReadWrite_All: AZMGGroupMember_ReadWrite_All,
    AZMGGroup_ReadWrite_All: AZMGGroup_ReadWrite_All,
    AZMGRoleManagement_ReadWrite_Directory: AZMGRoleManagement_ReadWrite_Directory,
    AZMGServicePrincipalEndpoint_ReadWrite_All: AZMGServicePrincipalEndpoint_ReadWrite_All,
    AZWebsiteContributor: AZWebsiteContributor,
    AZAddOwner: AZAddOwner,
    AZAKSContributor: AZAKSContributor,
    AZAutomationContributor: AZAutomationContributor,
    AZKeyVaultKVContributor: AZKeyVaultKVContributor,
    AZLogicAppContributor: AZLogicAppContributor,
    AZNodeResourceGroup: AZNodeResourceGroup,
    AZRoleApprover: AZRoleApprover,
    Enroll: Enroll,
    EnterpriseCAFor: EnterpriseCAFor,
    RootCAFor: RootCAFor,
    PublishedTo: PublishedTo,
    NTAuthStoreFor: NTAuthStoreFor,
    IssuedSignedBy: IssuedSignedBy,
    TrustedForNTAuth: TrustedForNTAuth,
    HostsCAService: HostsCAService,
    DelegatedEnrollmentAgent: DelegatedEnrollmentAgent,
    EnrollOnBehalfOf: EnrollOnBehalfOf,
    GoldenCert: GoldenCert,
    ADCSESC1: ADCSESC1,
    ADCSESC4: ADCSESC4,
    ADCSESC3: ADCSESC3,
    ADCSESC6a: ADCSESC6a,
    ADCSESC6b: ADCSESC6b,
    ADCSESC9a: ADCSESC9a,
    ADCSESC9b: ADCSESC9b,
    ADCSESC10a: ADCSESC10a,
    ADCSESC10b: ADCSESC10b,
    ADCSESC13: ADCSESC13,
    ManageCA: ManageCA,
    ManageCertificates: ManageCertificates,
    WritePKIEnrollmentFlag: WritePKIEnrollmentFlag,
    WritePKINameFlag: WritePKINameFlag,
    DCFor: DCFor,
    OIDGroupLink: OIDGroupLink,
    ExtendedByPolicy: ExtendedByPolicy,
    SyncedToADUser: SyncedToADUser,
    SyncedToEntraUser: SyncedToEntraUser,
    CoerceAndRelayNTLMToSMB: CoerceAndRelayNTLMToSMB,
    CoerceAndRelayNTLMToLDAP: CoerceAndRelayNTLMToLDAP,
    CoerceAndRelayNTLMToLDAPS: CoerceAndRelayNTLMToLDAPS,
    CoerceAndRelayNTLMToADCS: CoerceAndRelayNTLMToADCS,
<<<<<<< HEAD
    ContainsIdentity: ContainsIdentity,
    PropagatesACEsTo: PropagatesACEsTo,
    CanApplyGPO: CanApplyGPO,
    GPOAppliesTo: GPOAppliesTo,
=======
    HasTrustKeys: HasTrustKeys,
>>>>>>> f97ba781
};

export default EdgeInfoComponents;<|MERGE_RESOLUTION|>--- conflicted
+++ resolved
@@ -271,14 +271,11 @@
     CoerceAndRelayNTLMToLDAP: CoerceAndRelayNTLMToLDAP,
     CoerceAndRelayNTLMToLDAPS: CoerceAndRelayNTLMToLDAPS,
     CoerceAndRelayNTLMToADCS: CoerceAndRelayNTLMToADCS,
-<<<<<<< HEAD
     ContainsIdentity: ContainsIdentity,
     PropagatesACEsTo: PropagatesACEsTo,
     CanApplyGPO: CanApplyGPO,
     GPOAppliesTo: GPOAppliesTo,
-=======
     HasTrustKeys: HasTrustKeys,
->>>>>>> f97ba781
 };
 
 export default EdgeInfoComponents;