// Copyright 2025 Specter Ops, Inc.
//
// Licensed under the Apache License, Version 2.0
// you may not use this file except in compliance with the License.
// You may obtain a copy of the License at
//
//     http://www.apache.org/licenses/LICENSE-2.0
//
// Unless required by applicable law or agreed to in writing, software
// distributed under the License is distributed on an "AS IS" BASIS,
// WITHOUT WARRANTIES OR CONDITIONS OF ANY KIND, either express or implied.
// See the License for the specific language governing permissions and
// limitations under the License.
//
// SPDX-License-Identifier: Apache-2.0

import { FC, ReactNode } from 'react';
import { Link as RouterLink, useLocation } from 'react-router-dom';
import { useApiVersion, useIsMouseDragging } from '../../hooks';
import { cn } from '../../utils';
import { MainNavData, MainNavDataListItem, MainNavLogoDataObject } from './types';

const MainNavLogoTextImage: FC<{
    mainNavLogoData: MainNavLogoDataObject['project'] | MainNavLogoDataObject['specterOps'];
}> = ({ mainNavLogoData }) => {
    return (
        <img
            src={mainNavLogoData.image.imageUrl}
            alt={mainNavLogoData.image.altText}
            height={mainNavLogoData.image.dimensions.height}
            width={mainNavLogoData.image.dimensions.width}
            className={mainNavLogoData.image.classes}
        />
    );
};

const MainNavListItem: FC<{ children: ReactNode; route?: string; hoverActive: boolean }> = ({
    children,
    route,
    hoverActive,
}) => {
    const location = useLocation();
    const isActiveRoute = route ? location.pathname.includes(route.replace(/\*/g, '')) : false;

    return (
        <li
            className={cn(
                'h-10 px-2 mx-2 flex items-center rounded text-neutral-dark-0 dark:text-neutral-light-1',
                {
                    'text-primary dark:text-primary dark:hover:text-primary bg-neutral-light-4 cursor-default':
                        isActiveRoute,
                },
                {
                    'hover:text-secondary dark:hover:text-secondary-variant-2': hoverActive,
                }
            )}>
            {children}
        </li>
    );
};

const MainNavItemAction: FC<{ onClick: () => void; children: ReactNode; hoverActive: boolean }> = ({
    onClick,
    children,
    hoverActive,
}) => {
    return (
        // Note: The w-full is to avoid the hover area to overflow out of the nav when its collapsed which created a flickering effect just outside the nav
        // Note: had to wrap in div to avoid error of button nesting in a button with the switch
        <div
            role='button'
            onClick={onClick}
            className={cn('h-10 w-auto absolute left-4 flex items-center gap-x-2 hover:underline cursor-default', {
                'group-hover:w-full cursor-pointer': hoverActive,
            })}>
            {children}
        </div>
    );
};

const MainNavItemLink: FC<{ route: string; children: ReactNode; hoverActive: boolean }> = ({
    route,
    children,
    hoverActive,
    ...rest
}) => {
    return (
        // Note: The w-full is to avoid the hover area to overflow out of the nav when its collapsed
        <RouterLink
            to={route as string}
            className={cn('h-10 w-auto absolute left-4 flex items-center gap-x-2 hover:underline cursor-default', {
                'group-hover:w-full cursor-pointer': hoverActive,
            })}
            {...rest}>
            {children}
        </RouterLink>
    );
};

const MainNavItemLabel: FC<{ icon: ReactNode; label: ReactNode | string; hoverActive: boolean }> = ({
    icon,
    label,
    hoverActive,
}) => {
    return (
        // Note: The min-h here is to keep spacing between the logo and the list below.
        <>
            <span data-testid='main-nav-item-label-icon' className='flex'>
                {icon}
            </span>
            <span
                data-testid='main-nav-item-label-text'
                className={cn(
                    'whitespace-nowrap min-h-10 font-medium text-xl opacity-0 hidden transition-opacity duration-200 ease-in',
                    {
                        'group-hover:w-full group-hover:opacity-100 group-hover:flex group-hover:items-center group-hover:gap-x-5':
                            hoverActive,
                    }
                )}>
                {label}
            </span>
        </>
    );
};

const MainNavVersionNumber: FC<{ hoverActive: boolean }> = ({ hoverActive }) => {
    const { data: apiVersionResponse, isSuccess } = useApiVersion();
    const apiVersion = isSuccess && apiVersionResponse?.server_version;

    return (
        // Note: The min-h allows for the version number to keep its position when the nav is scrollable
        <div className='relative w-full flex min-h-10 h-10' data-testid='main-nav-version-number'>
            <div
<<<<<<< HEAD
                className={
                    'w-9 group-hover:w-auto group-hover:overflow-x-hidden group-hover:whitespace-nowrap flex absolute top-3 left-3 duration-300 ease-in-out text-xs font-medium text-neutral-dark-0 dark:text-neutral-light-1 group-hover:left-16'
                }>
                <span className={'opacity-0 hidden duration-300 ease-in-out group-hover:opacity-100 group-hover:block'}>
                    BloodHound:&nbsp;{apiVersion}
=======
                className={cn(
                    'w-9 break-all flex absolute top-3 left-3 duration-300 ease-in-out text-xs font-medium text-neutral-dark-0 dark:text-neutral-light-1',
                    {
                        'group-hover:w-auto group-hover:overflow-x-hidden group-hover:whitespace-nowrap group-hover:left-16':
                            hoverActive,
                    }
                )}>
                <span
                    className={cn('opacity-0 hidden duration-300 ease-in-out', {
                        'group-hover:opacity-100 group-hover:block': hoverActive,
                    })}>
                    BloodHound:&nbsp;
>>>>>>> 5a6a929e
                </span>
            </div>
        </div>
    );
};

const MainNavPoweredBy: FC<{ children: ReactNode; hoverActive: boolean }> = ({ children, hoverActive }) => {
    return (
        // Note: The min-h allows for the version number to keep its position when the nav is scrollable
        <div className='relative w-full flex min-h-10 h-10 overflow-x-hidden' data-testid='main-nav-powered-by'>
            <div
                className={cn(
                    'w-full flex absolute bottom-3 left-3 duration-300 ease-in-out text-xs whitespace-nowrap font-medium text-neutral-dark-0 dark:text-neutral-light-1',
                    {
                        'group-hover:left-12': hoverActive,
                    }
                )}>
                <span
                    className={cn('opacity-0 hidden duration-300 ease-in-out ', {
                        'group-hover:opacity-100 group-hover:flex group-hover:items-center group-hover:gap-1':
                            hoverActive,
                    })}>
                    powered by&nbsp;
                    {children}
                </span>
            </div>
        </div>
    );
};

const MainNav: FC<{ mainNavData: MainNavData }> = ({ mainNavData }) => {
    const { isMouseDragging } = useIsMouseDragging();

    return (
        <nav
            className={cn(
                'z-nav fixed top-0 left-0 h-full w-nav-width duration-300 ease-in flex flex-col items-center pt-4 shadow-sm bg-neutral-light-2 dark:bg-neutral-dark-2 print:hidden group',
                {
                    'hover:w-nav-width-expanded hover:overflow-y-auto hover:overflow-x-hidden': !isMouseDragging,
                }
            )}>
            <MainNavItemLink
                route={mainNavData.logo.project.route}
                data-testid='main-nav-logo'
                hoverActive={!isMouseDragging}>
                <MainNavItemLabel
                    icon={mainNavData.logo.project.icon}
                    label={<MainNavLogoTextImage mainNavLogoData={mainNavData.logo.project} />}
                    hoverActive={!isMouseDragging}
                />
            </MainNavItemLink>
            {/* Note: min height here is to keep the version number in bottom of nav */}
            <div className='h-full min-h-[600px] w-full flex flex-col justify-between mt-6'>
                <ul className='flex flex-col gap-6 mt-8' data-testid='main-nav-primary-list'>
                    {mainNavData.primaryList.map((listDataItem: MainNavDataListItem, itemIndex: number) => (
                        <MainNavListItem
                            key={itemIndex}
                            route={listDataItem.route as string}
                            hoverActive={!isMouseDragging}>
                            <MainNavItemLink route={listDataItem.route as string} hoverActive={!isMouseDragging}>
                                <MainNavItemLabel
                                    icon={listDataItem.icon}
                                    label={listDataItem.label}
                                    hoverActive={!isMouseDragging}
                                />
                            </MainNavItemLink>
                        </MainNavListItem>
                    ))}
                </ul>
                <ul className='flex flex-col gap-4 mt-6' data-testid='main-nav-secondary-list'>
                    {mainNavData.secondaryList.map((listDataItem: MainNavDataListItem, itemIndex: number) =>
                        listDataItem.route ? (
                            <MainNavListItem
                                key={itemIndex}
                                route={listDataItem.route as string}
                                hoverActive={!isMouseDragging}>
                                <MainNavItemLink route={listDataItem.route as string} hoverActive={!isMouseDragging}>
                                    <MainNavItemLabel
                                        icon={listDataItem.icon}
                                        label={listDataItem.label}
                                        hoverActive={!isMouseDragging}
                                    />
                                </MainNavItemLink>
                            </MainNavListItem>
                        ) : (
                            <MainNavListItem key={itemIndex} hoverActive={!isMouseDragging}>
                                <MainNavItemAction
                                    onClick={(() => listDataItem.functionHandler as () => void)()}
                                    hoverActive={!isMouseDragging}>
                                    <MainNavItemLabel
                                        icon={listDataItem.icon}
                                        label={listDataItem.label}
                                        hoverActive={!isMouseDragging}
                                    />
                                </MainNavItemAction>
                            </MainNavListItem>
                        )
                    )}
                </ul>
            </div>
            <MainNavVersionNumber hoverActive={!isMouseDragging} />
            <MainNavPoweredBy hoverActive={!isMouseDragging}>
                <MainNavLogoTextImage mainNavLogoData={mainNavData.logo.specterOps} />
            </MainNavPoweredBy>
        </nav>
    );
};

export default MainNav;<|MERGE_RESOLUTION|>--- conflicted
+++ resolved
@@ -131,15 +131,8 @@
         // Note: The min-h allows for the version number to keep its position when the nav is scrollable
         <div className='relative w-full flex min-h-10 h-10' data-testid='main-nav-version-number'>
             <div
-<<<<<<< HEAD
-                className={
-                    'w-9 group-hover:w-auto group-hover:overflow-x-hidden group-hover:whitespace-nowrap flex absolute top-3 left-3 duration-300 ease-in-out text-xs font-medium text-neutral-dark-0 dark:text-neutral-light-1 group-hover:left-16'
-                }>
-                <span className={'opacity-0 hidden duration-300 ease-in-out group-hover:opacity-100 group-hover:block'}>
-                    BloodHound:&nbsp;{apiVersion}
-=======
                 className={cn(
-                    'w-9 break-all flex absolute top-3 left-3 duration-300 ease-in-out text-xs font-medium text-neutral-dark-0 dark:text-neutral-light-1',
+                    'w-9 flex absolute top-3 left-3 duration-300 ease-in-out text-xs font-medium text-neutral-dark-0 dark:text-neutral-light-1',
                     {
                         'group-hover:w-auto group-hover:overflow-x-hidden group-hover:whitespace-nowrap group-hover:left-16':
                             hoverActive,
@@ -149,8 +142,7 @@
                     className={cn('opacity-0 hidden duration-300 ease-in-out', {
                         'group-hover:opacity-100 group-hover:block': hoverActive,
                     })}>
-                    BloodHound:&nbsp;
->>>>>>> 5a6a929e
+                    BloodHound:&nbsp;{apiVersion}
                 </span>
             </div>
         </div>
