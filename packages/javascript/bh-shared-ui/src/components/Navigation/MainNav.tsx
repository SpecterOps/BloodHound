// Copyright 2025 Specter Ops, Inc.
//
// Licensed under the Apache License, Version 2.0
// you may not use this file except in compliance with the License.
// You may obtain a copy of the License at
//
//     http://www.apache.org/licenses/LICENSE-2.0
//
// Unless required by applicable law or agreed to in writing, software
// distributed under the License is distributed on an "AS IS" BASIS,
// WITHOUT WARRANTIES OR CONDITIONS OF ANY KIND, either express or implied.
// See the License for the specific language governing permissions and
// limitations under the License.
//
// SPDX-License-Identifier: Apache-2.0

import { FC, ReactNode } from 'react';
import { Link as RouterLink, useLocation } from 'react-router-dom';
import { useApiVersion } from '../../hooks';
import { cn } from '../../utils';
import { MainNavData, MainNavDataListItem, MainNavLogoDataObject } from './types';

const MainNavLogoTextImage: FC<{
    mainNavLogoData: MainNavLogoDataObject['project'] | MainNavLogoDataObject['specterOps'];
}> = ({ mainNavLogoData }) => {
    return (
        <img
            src={mainNavLogoData.image.imageUrl}
            alt={mainNavLogoData.image.altText}
            height={mainNavLogoData.image.dimensions.height}
            width={mainNavLogoData.image.dimensions.width}
            className={mainNavLogoData.image.classes}
        />
    );
};

const MainNavListItem: FC<{ children: ReactNode; route?: string }> = ({ children, route }) => {
    const location = useLocation();
    const isActiveRoute = route ? location.pathname.includes(route.replace(/\*/g, '')) : false;

    return (
        <li
            className={cn(
                'h-10 px-2 mx-2 flex items-center cursor-pointer rounded text-neutral-dark-0 dark:text-neutral-light-1 hover:text-secondary dark:hover:text-secondary-variant-2',
                {
                    'text-primary dark:text-primary dark:hover:text-primary bg-neutral-light-4': isActiveRoute,
                }
            )}>
            {children}
        </li>
    );
};

const MainNavItemAction: FC<{ onClick: () => void; children: ReactNode }> = ({ onClick, children, ...rest }) => {
    return (
        // Note: The w-full is to avoid the hover area to overflow out of the nav when its collapsed which created a flickering effect just outside the nav
        // Note: had to wrap in div to avoid error of button nesting in a button with the switch
        <div
            role='button'
            onClick={onClick}
            className={'h-10 w-auto absolute left-4 flex items-center gap-x-2 hover:underline group-hover:w-full'}
            {...rest}>
            {children}
        </div>
    );
};

const MainNavItemLink: FC<{ route: string; children: ReactNode }> = ({ route, children, ...rest }) => {
    return (
        // Note: The w-full is to avoid the hover area to overflow out of the nav when its collapsed
        <RouterLink
            to={route as string}
            className={'h-10 w-auto absolute left-4 flex items-center gap-x-2 hover:underline group-hover:w-full'}
            {...rest}>
            {children}
        </RouterLink>
    );
};

const MainNavItemLabel: FC<{ icon: ReactNode; label: ReactNode | string }> = ({ icon, label }) => {
    return (
        // Note: The min-h here is to keep spacing between the logo and the list below.
        <>
            <span data-testid='global_nav-item-label-icon' className='flex'>
                {icon}
            </span>
            <span
                data-testid='global_nav-item-label-text'
                className={
                    'whitespace-nowrap min-h-10 font-medium text-xl opacity-0 hidden transition-opacity duration-200 ease-in group-hover:opacity-100 group-hover:flex group-hover:items-center group-hover:gap-x-5'
                }>
                {label}
            </span>
        </>
    );
};

const MainNavVersionNumber: FC = () => {
    const { data: apiVersionResponse, isSuccess } = useApiVersion();
    const apiVersion = isSuccess && apiVersionResponse?.server_version;

    return (
        // Note: The min-h allows for the version number to keep its position when the nav is scrollable
        <div className='relative w-full flex min-h-10 h-10' data-testid='global_nav-version-number'>
            <div
                className={
                    'w-9 break-all group-hover:w-auto group-hover:overflow-x-hidden group-hover:whitespace-nowrap flex absolute top-3 left-3 duration-300 ease-in-out text-xs font-medium text-neutral-dark-0 dark:text-neutral-light-1 group-hover:left-16'
                }>
                <span className={'opacity-0 hidden duration-300 ease-in-out group-hover:opacity-100 group-hover:block'}>
                    BloodHound:&nbsp;
                </span>
                <span className={cn('group-[:not(:hover)]:max-w-9')}>{apiVersion}</span>
            </div>
        </div>
    );
};

const MainNavPoweredBy: FC<{ children: ReactNode }> = ({ children }) => {
    return (
        // Note: The min-h allows for the version number to keep its position when the nav is scrollable
        <div className='relative w-full flex min-h-10 h-10 overflow-x-hidden' data-testid='global_nav-powered-by'>
            <div
                className={
                    'w-full flex absolute bottom-3 left-3 duration-300 ease-in-out text-xs whitespace-nowrap font-medium text-neutral-dark-0 dark:text-neutral-light-1 group-hover:left-12'
                }>
                <span
                    className={
                        'opacity-0 hidden duration-300 ease-in-out group-hover:opacity-100 group-hover:flex group-hover:items-center group-hover:gap-1'
                    }>
                    powered by&nbsp;
                    {children}
                </span>
            </div>
        </div>
    );
};

const MainNav: FC<{ mainNavData: MainNavData }> = ({ mainNavData }) => {
    return (
        <nav
            className={
                'z-nav fixed top-0 left-0 h-full w-nav-width duration-300 ease-in flex flex-col items-center pt-4 shadow-sm bg-neutral-light-2 dark:bg-neutral-dark-2 print:hidden hover:w-nav-width-expanded hover:overflow-y-auto hover:overflow-x-hidden group'
            }>
            <MainNavItemLink route={mainNavData.logo.project.route} data-testid='global_nav-home'>
                <MainNavItemLabel
                    icon={mainNavData.logo.project.icon}
                    label={<MainNavLogoTextImage mainNavLogoData={mainNavData.logo.project} />}
                />
            </MainNavItemLink>
            {/* Note: min height here is to keep the version number in bottom of nav */}
<<<<<<< HEAD
            <div className='h-full min-h-[700px] w-full flex flex-col justify-between mt-6'>
                <ul className='flex flex-col gap-6 mt-8' data-testid='global_nav-primary-list'>
=======
            <div className='h-full min-h-[600px] w-full flex flex-col justify-between mt-6'>
                <ul className='flex flex-col gap-6 mt-8' data-testid='main-nav-primary-list'>
>>>>>>> bd72a4f9
                    {mainNavData.primaryList.map((listDataItem: MainNavDataListItem, itemIndex: number) => (
                        <MainNavListItem key={itemIndex} route={listDataItem.route as string}>
                            <MainNavItemLink route={listDataItem.route as string} data-testid={listDataItem.testId}>
                                <MainNavItemLabel icon={listDataItem.icon} label={listDataItem.label} />
                            </MainNavItemLink>
                        </MainNavListItem>
                    ))}
                </ul>
<<<<<<< HEAD
                <ul className='flex flex-col gap-4 mt-16' data-testid='global_nav-secondary-list'>
=======
                <ul className='flex flex-col gap-4 mt-6' data-testid='main-nav-secondary-list'>
>>>>>>> bd72a4f9
                    {mainNavData.secondaryList.map((listDataItem: MainNavDataListItem, itemIndex: number) =>
                        listDataItem.route ? (
                            <MainNavListItem key={itemIndex} route={listDataItem.route as string}>
                                <MainNavItemLink route={listDataItem.route as string} data-testid={listDataItem.testId}>
                                    <MainNavItemLabel icon={listDataItem.icon} label={listDataItem.label} />
                                </MainNavItemLink>
                            </MainNavListItem>
                        ) : (
                            <MainNavListItem key={itemIndex}>
                                <MainNavItemAction
                                    onClick={(() => listDataItem.functionHandler as () => void)()}
                                    data-testid={listDataItem.testId}>
                                    <MainNavItemLabel icon={listDataItem.icon} label={listDataItem.label} />
                                </MainNavItemAction>
                            </MainNavListItem>
                        )
                    )}
                </ul>
            </div>
            <MainNavVersionNumber />
            <MainNavPoweredBy>
                <MainNavLogoTextImage mainNavLogoData={mainNavData.logo.specterOps} />
            </MainNavPoweredBy>
        </nav>
    );
};

export default MainNav;<|MERGE_RESOLUTION|>--- conflicted
+++ resolved
@@ -148,13 +148,8 @@
                 />
             </MainNavItemLink>
             {/* Note: min height here is to keep the version number in bottom of nav */}
-<<<<<<< HEAD
-            <div className='h-full min-h-[700px] w-full flex flex-col justify-between mt-6'>
+            <div className='h-full min-h-[600px] w-full flex flex-col justify-between mt-6'>
                 <ul className='flex flex-col gap-6 mt-8' data-testid='global_nav-primary-list'>
-=======
-            <div className='h-full min-h-[600px] w-full flex flex-col justify-between mt-6'>
-                <ul className='flex flex-col gap-6 mt-8' data-testid='main-nav-primary-list'>
->>>>>>> bd72a4f9
                     {mainNavData.primaryList.map((listDataItem: MainNavDataListItem, itemIndex: number) => (
                         <MainNavListItem key={itemIndex} route={listDataItem.route as string}>
                             <MainNavItemLink route={listDataItem.route as string} data-testid={listDataItem.testId}>
@@ -163,11 +158,7 @@
                         </MainNavListItem>
                     ))}
                 </ul>
-<<<<<<< HEAD
-                <ul className='flex flex-col gap-4 mt-16' data-testid='global_nav-secondary-list'>
-=======
-                <ul className='flex flex-col gap-4 mt-6' data-testid='main-nav-secondary-list'>
->>>>>>> bd72a4f9
+                <ul className='flex flex-col gap-4 mt-6' data-testid='global_nav-secondary-list'>
                     {mainNavData.secondaryList.map((listDataItem: MainNavDataListItem, itemIndex: number) =>
                         listDataItem.route ? (
                             <MainNavListItem key={itemIndex} route={listDataItem.route as string}>
