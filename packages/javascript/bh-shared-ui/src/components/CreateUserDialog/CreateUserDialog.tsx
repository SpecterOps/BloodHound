// Copyright 2023 Specter Ops, Inc.
//
// Licensed under the Apache License, Version 2.0
// you may not use this file except in compliance with the License.
// You may obtain a copy of the License at
//
//     http://www.apache.org/licenses/LICENSE-2.0
//
// Unless required by applicable law or agreed to in writing, software
// distributed under the License is distributed on an "AS IS" BASIS,
// WITHOUT WARRANTIES OR CONDITIONS OF ANY KIND, either express or implied.
// See the License for the specific language governing permissions and
// limitations under the License.
//
// SPDX-License-Identifier: Apache-2.0

import {
    Button,
    Dialog,
    DialogContent,
    DialogDescription,
    DialogOverlay,
    DialogPortal,
    DialogTitle,
    DialogTrigger,
    VisuallyHidden,
} from '@bloodhoundenterprise/doodleui';
import { CreateUserRequest } from 'js-client-library';
import React, { useState } from 'react';
import { usePermissions } from '../../hooks';
import { Permission } from '../../utils';
import CreateUserForm from '../CreateUserForm';

const CreateUserDialog: React.FC<{
    error: any;
    isLoading: boolean;
    onSave: (user: CreateUserRequest) => Promise<any>;
    showEnvironmentAccessControls: boolean;
}> = ({ error, isLoading, onSave, showEnvironmentAccessControls }) => {
<<<<<<< HEAD
    const handleOnSave = (user: CreateUserRequest) => {
        onSave(user)
=======
    const handleOnSave = (user: CreateUserRequestForm) => {
        onSave({
            ...user,
            sso_provider_id: user.sso_provider_id ? parseInt(user.sso_provider_id) : undefined,
        })
>>>>>>> 426a136b
            .then(() => setIsOpen(false))
            .catch((err) => console.error(err));
    };
    const [isOpen, setIsOpen] = useState(false);
    const { checkPermission } = usePermissions();

    const hasPermission = checkPermission(Permission.AUTH_MANAGE_USERS);

    return (
        <Dialog open={isOpen} onOpenChange={setIsOpen} data-testid='manage-users_create-user-dialog'>
            <DialogTrigger asChild>
                <Button disabled={!hasPermission} data-testid='manage-users_button-create-user'>
                    Create User
                </Button>
            </DialogTrigger>
            <DialogPortal>
                <DialogOverlay>
                    <DialogContent maxWidth='lg' className='!bg-transparent overflow-y-auto max-h-screen shadow-none'>
                        <VisuallyHidden asChild>
                            <DialogTitle>Create User</DialogTitle>
                        </VisuallyHidden>
                        <VisuallyHidden asChild>
                            <DialogDescription>Create User</DialogDescription>
                        </VisuallyHidden>
                        <CreateUserForm
                            error={error}
                            isLoading={isLoading}
                            onSubmit={handleOnSave}
                            showEnvironmentAccessControls={showEnvironmentAccessControls}
                        />
                    </DialogContent>
                </DialogOverlay>
            </DialogPortal>
        </Dialog>
    );
};

export default CreateUserDialog;<|MERGE_RESOLUTION|>--- conflicted
+++ resolved
@@ -37,16 +37,8 @@
     onSave: (user: CreateUserRequest) => Promise<any>;
     showEnvironmentAccessControls: boolean;
 }> = ({ error, isLoading, onSave, showEnvironmentAccessControls }) => {
-<<<<<<< HEAD
     const handleOnSave = (user: CreateUserRequest) => {
         onSave(user)
-=======
-    const handleOnSave = (user: CreateUserRequestForm) => {
-        onSave({
-            ...user,
-            sso_provider_id: user.sso_provider_id ? parseInt(user.sso_provider_id) : undefined,
-        })
->>>>>>> 426a136b
             .then(() => setIsOpen(false))
             .catch((err) => console.error(err));
     };
