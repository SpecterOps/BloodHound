--- conflicted
+++ resolved
@@ -37,20 +37,9 @@
     showEnvironmentAccessControls?: boolean;
     userId: string;
 }> = ({ error, hasSelectedSelf, isLoading, onClose, onSave, open, showEnvironmentAccessControls, userId }) => {
-<<<<<<< HEAD
     const handleOnSave = (user: UpdateUserRequest) => {
         onSave(user)
             .then(() => onClose())
-=======
-    const handleOnSave = (user: UpdateUserRequestForm) => {
-        onSave({
-            ...user,
-            sso_provider_id: user.sso_provider_id ? parseInt(user.sso_provider_id) : undefined,
-        })
-            .then(() => {
-                onClose();
-            })
->>>>>>> 426a136b
             .catch((err) => console.error(err));
     };
 
