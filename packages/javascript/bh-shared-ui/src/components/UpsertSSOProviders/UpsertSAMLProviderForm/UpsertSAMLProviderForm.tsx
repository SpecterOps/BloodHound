--- conflicted
+++ resolved
@@ -19,11 +19,8 @@
 import { Role, SSOProvider, UpsertSAMLProviderFormInputs } from 'js-client-library';
 import { FC, useEffect, useMemo, useState } from 'react';
 import { Controller, useForm } from 'react-hook-form';
-<<<<<<< HEAD
 import { useTheme } from '../../../hooks/useTheme';
-=======
 import { Roles, getRoleId } from '../../../utils/roles';
->>>>>>> f3a44d4f
 import SSOProviderConfigForm, { maybeBackfillSSOProviderConfig } from '../SSOProviderConfigForm';
 
 const UpsertSAMLProviderForm: FC<{
