--- conflicted
+++ resolved
@@ -22,11 +22,8 @@
 import DataTable from '../DataTable';
 import { FileIngestUploadButton } from '../FileIngest/FileIngestUploadButton';
 import { StatusIndicator } from '../StatusIndicator';
-<<<<<<< HEAD
 import { FileIngestFilterDialog } from './FileIngestFilterDialog';
-=======
 import { FileIngestDetailsPanel } from './FileIngestDetailsPanel';
->>>>>>> a4e035fb
 
 const HEADERS = ['ID / User / Status', 'Message', 'Start Time', 'Duration', 'File Information'];
 
@@ -79,41 +76,17 @@
     const fileUploadJobs = data?.data ?? [];
     const count = data?.count ?? 0;
 
-<<<<<<< HEAD
+    const getRowWithSelect = getRow(setSelectedIngest);
+
     const handleOnConfirm = (filters: any) => {
         setFilters(filters);
         setPage(0);
     };
 
     return (
-        <>
-            <div className='w-full flex justify-end gap-2 my-4'>
-                <FileIngestFilterDialog onConfirm={handleOnConfirm} />
-                <FileIngestUploadButton />
-            </div>
-
-            <Card>
-                <DataTable
-                    data={fileUploadJobs.map(getRow)}
-                    headers={getHeaders(HEADERS)}
-                    isLoading={isLoading}
-                    paginationProps={{
-                        page,
-                        rowsPerPage,
-                        count,
-                        onPageChange: (_event, page) => setPage(page),
-                        onRowsPerPageChange: (event) => setRowsPerPage(parseInt(event.target.value)),
-                    }}
-                    showPaginationControls
-                />
-            </Card>
-        </>
-=======
-    const getRowWithSelect = getRow(setSelectedIngest);
-
-    return (
         <div className='grid h-full grid-cols-[1fr_27rem] grid-rows-[auto_minmax(0,1fr)] pt-4 gap-4'>
             <div className='col-[1] row-[1] flex items-center justify-end gap-2'>
+                <FileIngestFilterDialog onConfirm={handleOnConfirm} />
                 <FileIngestUploadButton />
             </div>
 
@@ -139,6 +112,5 @@
                 <FileIngestDetailsPanel ingest={selectedIngest} />
             </div>
         </div>
->>>>>>> a4e035fb
     );
 };