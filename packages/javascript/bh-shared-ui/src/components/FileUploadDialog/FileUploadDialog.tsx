--- conflicted
+++ resolved
@@ -15,22 +15,9 @@
 // SPDX-License-Identifier: Apache-2.0
 
 import { Button } from '@bloodhoundenterprise/doodleui';
-<<<<<<< HEAD
-import { Box, Dialog, DialogActions, DialogContent, useTheme } from '@mui/material';
-import { ErrorResponse } from 'js-client-library';
-import { useEffect, useState } from 'react';
-import {
-    useEndFileIngestJob,
-    useGetFileUploadAcceptedTypesQuery,
-    useStartFileIngestJob,
-    useUploadFileToIngestJob,
-} from '../../hooks';
-import { useNotifications } from '../../providers';
-=======
 import { Box, Dialog, DialogActions, DialogContent } from '@mui/material';
 import { ReactNode, useRef } from 'react';
 import { Link } from 'react-router-dom';
->>>>>>> 82176858
 import FileDrop from '../FileDrop';
 import FileStatusListItem from '../FileStatusListItem';
 import { FileUploadStep } from './types';
@@ -39,176 +26,6 @@
 const FileUploadDialog: React.FC<{
     open: boolean;
     onClose: () => void;
-<<<<<<< HEAD
-}> = ({ open, onClose }) => {
-    const theme = useTheme();
-
-    const [filesForIngest, setFilesForIngest] = useState<FileForIngest[]>([]);
-    const [fileUploadStep, setFileUploadStep] = useState<FileUploadStep>(FileUploadStep.ADD_FILES);
-    const [submitDialogDisabled, setSubmitDialogDisabled] = useState<boolean>(false);
-    const [uploadDialogDisabled, setUploadDialogDisabled] = useState<boolean>(false);
-    const [uploadMessage, setUploadMessage] = useState<string>('');
-
-    const { addNotification } = useNotifications();
-    const listFileTypesForIngest = useGetFileUploadAcceptedTypesQuery();
-    const startFileIngestJob = useStartFileIngestJob();
-    const uploadFileToIngestJob = useUploadFileToIngestJob();
-    const endFileIngestJob = useEndFileIngestJob();
-
-    useEffect(() => {
-        const filesHaveErrors = filesForIngest.filter((file) => file.errors).length > 0;
-        const filesAreUploading = filesForIngest.filter((file) => file.status === FileStatus.UPLOADING).length > 0;
-
-        const shouldDisableSubmit = filesHaveErrors || !filesForIngest.length;
-        setSubmitDialogDisabled(shouldDisableSubmit);
-        setUploadDialogDisabled(filesAreUploading);
-    }, [filesForIngest]);
-
-    const handleRemoveFile = (index: number) => {
-        setFilesForIngest((prevFiles) => prevFiles.filter((_file, i) => i !== index));
-    };
-
-    const handleAppendFiles = (files: FileForIngest[]) => {
-        setFilesForIngest((prevFiles) => [...prevFiles, ...files]);
-    };
-
-    const updateStatusOfReadyFiles = (status: FileStatus) => {
-        setFilesForIngest((prevFiles) =>
-            prevFiles.map((file) => {
-                return {
-                    ...file,
-                    status: file.status === FileStatus.READY ? status : file.status,
-                };
-            })
-        );
-    };
-
-    const setNewFileStatus = (name: string, status: FileStatus) => {
-        setFilesForIngest((prevFiles) =>
-            prevFiles.map((file) => {
-                if (file.file.name === name) {
-                    return { ...file, status };
-                }
-                return file;
-            })
-        );
-    };
-
-    const setUploadFailureError = (name: string, error: string) => {
-        setNewFileStatus(name, FileStatus.FAILURE);
-
-        setFilesForIngest((prevFiles) =>
-            prevFiles.map((file) => {
-                if (file.file.name === name) {
-                    return { ...file, errors: [error] };
-                }
-                return file;
-            })
-        );
-    };
-
-    const handleUploadAllFiles = async () => {
-        updateStatusOfReadyFiles(FileStatus.UPLOADING);
-
-        try {
-            const response = await startUpload();
-            const currentIngestJobId = response?.data?.id?.toString();
-
-            // Counting errors manually here to avoid race conditions with react state updates
-            let errorCount = 0;
-
-            if (currentIngestJobId) {
-                for (const ingestFile of filesForIngest) {
-                    // Separate error handling so we can continue on when a file fails
-                    try {
-                        await uploadFile(currentIngestJobId, ingestFile);
-                    } catch (error) {
-                        errorCount += 1;
-                    }
-                    setNewFileStatus(ingestFile.file.name, FileStatus.DONE);
-                }
-            }
-            await finishUpload(currentIngestJobId);
-
-            logFinishedIngestJob(errorCount);
-        } catch (error) {
-            console.error(error);
-        }
-    };
-
-    const startUpload = async () => {
-        return startFileIngestJob.mutateAsync(undefined, {
-            onError: () => {
-                addNotification('Failed to start ingest process', 'StartFileIngestFail');
-                setFilesForIngest((prevFiles) => prevFiles.map((file) => ({ ...file, status: FileStatus.READY })));
-            },
-        });
-    };
-
-    const uploadFile = async (jobId: string, ingestFile: FileForIngest) => {
-        return uploadFileToIngestJob.mutateAsync(
-            { jobId, fileContents: ingestFile.file, contentType: ingestFile.file.type },
-            {
-                onError: (error: any) => {
-                    const apiError = error?.response?.data as ErrorResponse;
-
-                    if (apiError?.errors?.length && apiError.errors[0].message?.length) {
-                        const { message } = apiError.errors[0];
-                        addNotification(`Upload failed: ${message}`, 'IngestFileUploadFail');
-                        setUploadFailureError(ingestFile.file.name, message);
-                    } else {
-                        addNotification(`File upload failed for ${ingestFile.file.name}`, 'IngestFileUploadFail');
-                        setUploadFailureError(ingestFile.file.name, 'Upload Failed');
-                    }
-                },
-            }
-        );
-    };
-
-    const finishUpload = async (jobId: string) => {
-        return endFileIngestJob.mutateAsync(
-            { jobId },
-            {
-                onError: () => {
-                    addNotification('Failed to close out ingest job', 'EndFileIngestFail');
-                },
-            }
-        );
-    };
-
-    const logFinishedIngestJob = (errorCount: number) => {
-        const uploadMessage =
-            errorCount > 0
-                ? 'Some files have failed to upload and have not been included for ingest.'
-                : 'All files have successfully been uploaded for ingest.';
-        setUploadMessage(uploadMessage);
-
-        addNotification(
-            `Successfully uploaded ${filesForIngest.length - errorCount} files for ingest`,
-            'FileIngestSuccess'
-        );
-    };
-
-    const handleFileDrop = (files: FileList | null) => {
-        if (files && files.length > 0) {
-            const validatedFiles: FileForIngest[] = [...files].map((file) => {
-                if (listFileTypesForIngest.data?.data.includes(file.type)) {
-                    return { file, status: FileStatus.READY };
-                } else {
-                    return { file, errors: ['invalid file type'], status: FileStatus.READY };
-                }
-            });
-            handleAppendFiles(validatedFiles);
-        }
-    };
-
-    const handleSubmit = () => {
-        if (fileUploadStep === FileUploadStep.ADD_FILES) {
-            setFileUploadStep(FileUploadStep.UPLOAD);
-            handleUploadAllFiles();
-        }
-    };
-=======
     headerText?: ReactNode;
     description?: ReactNode;
 }> = ({ open, onClose: onCloseProp, headerText = 'Upload Files', description }) => {
@@ -231,7 +48,6 @@
         handleRemoveFile,
         onClose,
     } = useFileUploadDialogHandlers({ onCloseProp, dialogRef });
->>>>>>> 82176858
 
     return (
         <Dialog
