// Copyright 2025 Specter Ops, Inc.
//
// Licensed under the Apache License, Version 2.0
// you may not use this file except in compliance with the License.
// You may obtain a copy of the License at
//
//     http://www.apache.org/licenses/LICENSE-2.0
//
// Unless required by applicable law or agreed to in writing, software
// distributed under the License is distributed on an "AS IS" BASIS,
// WITHOUT WARRANTIES OR CONDITIONS OF ANY KIND, either express or implied.
// See the License for the specific language governing permissions and
// limitations under the License.
//
// SPDX-License-Identifier: Apache-2.0

<<<<<<< HEAD
import type { ScheduledJobDisplay } from 'js-client-library';
import { FC, useState } from 'react';
import { useFinishedJobs } from '../../hooks';
import { JOB_STATUS_MAP, toCollected, toFormatted, toMins } from '../../utils';
=======
import { Card } from '@bloodhoundenterprise/doodleui';
import type { ScheduledJobDisplay } from 'js-client-library';
import { FC, useState } from 'react';
import { useFinishedJobsQuery } from '../../hooks';
import { JOB_STATUS_INDICATORS, JOB_STATUS_MAP, getSimpleDuration, toCollected, toFormatted } from '../../utils';
>>>>>>> 678840ce
import DataTable from '../DataTable';
import { StatusIndicator } from '../StatusIndicator';
import { FinishedJobsFilter } from './FinishedJobsFilter';

const HEADERS = ['ID / Client / Status', 'Message', 'Start Time', 'Duration', 'Data Collected'];

const getHeaders = (headers: string[]) => headers.map((label) => ({ label, verticalAlign: 'baseline' }));

const getRow = (job: ScheduledJobDisplay) => {
    const formatted = toFormatted(job.start_time);
    const [date, time, tz] = formatted.split(/\s+/, 3);
    const indicator = JOB_STATUS_INDICATORS[job.status];
    const label = JOB_STATUS_MAP[job.status];

    return [
        <div className='min-w-32 space-y-2' key={`status-${job.id}`}>
            <div className='text-primary'>ID {job.id}</div>
            <div>{job.client_name}</div>
            <div className='flex items-center'>
                <StatusIndicator {...indicator} label={label} />
            </div>
        </div>,
        <div className='max-w-40' key={`message-${job.id}`}>
            {job.status_message}
        </div>,
        <div className='min-w-20' key={`start-${job.id}`}>
            <div>{date}</div>
            <div>
                {time} {tz}
            </div>
        </div>,
        <div key={`duration-${job.id}`}>{getSimpleDuration(job.start_time, job.end_time)}</div>,
        <div className='min-w-32 max-w-48' key={`collected-${job.id}`}>
            {toCollected(job)}
        </div>,
    ];
};

export const FinishedJobsTable: FC = () => {
    const [page, setPage] = useState(0);
    const [rowsPerPage, setRowsPerPage] = useState(10);

<<<<<<< HEAD
    const { data, isLoading } = useFinishedJobs({ page, rowsPerPage });
=======
    // TODO: BED-6407
    const [, /* filters */ setFilters] = useState({});

    const { data, isLoading } = useFinishedJobsQuery({ page, rowsPerPage });
>>>>>>> 678840ce

    const finishedJobs = data?.data ?? [];
    const count = data?.count ?? 0;

    return (
<<<<<<< HEAD
        <DataTable
            data={finishedJobs.map(getRow)}
            headers={getHeaders(HEADERS)}
            isLoading={isLoading}
            paginationProps={{
                page,
                rowsPerPage,
                count,
                onPageChange: (_event, page) => setPage(page),
                onRowsPerPageChange: (event) => setRowsPerPage(parseInt(event.target.value, 10)),
            }}
            showPaginationControls
        />
=======
        <>
            <FinishedJobsFilter onConfirm={setFilters} />
            <Card>
                <DataTable
                    data={finishedJobs.map(getRow)}
                    headers={getHeaders(HEADERS)}
                    isLoading={isLoading}
                    paginationProps={{
                        page,
                        rowsPerPage,
                        count,
                        onPageChange: (_event, page) => setPage(page),
                        onRowsPerPageChange: (event) => setRowsPerPage(parseInt(event.target.value, 10)),
                    }}
                    showPaginationControls
                />
            </Card>
        </>
>>>>>>> 678840ce
    );
};<|MERGE_RESOLUTION|>--- conflicted
+++ resolved
@@ -14,18 +14,11 @@
 //
 // SPDX-License-Identifier: Apache-2.0
 
-<<<<<<< HEAD
+import { Card } from '@bloodhoundenterprise/doodleui';
 import type { ScheduledJobDisplay } from 'js-client-library';
 import { FC, useState } from 'react';
 import { useFinishedJobs } from '../../hooks';
-import { JOB_STATUS_MAP, toCollected, toFormatted, toMins } from '../../utils';
-=======
-import { Card } from '@bloodhoundenterprise/doodleui';
-import type { ScheduledJobDisplay } from 'js-client-library';
-import { FC, useState } from 'react';
-import { useFinishedJobsQuery } from '../../hooks';
 import { JOB_STATUS_INDICATORS, JOB_STATUS_MAP, getSimpleDuration, toCollected, toFormatted } from '../../utils';
->>>>>>> 678840ce
 import DataTable from '../DataTable';
 import { StatusIndicator } from '../StatusIndicator';
 import { FinishedJobsFilter } from './FinishedJobsFilter';
@@ -68,34 +61,15 @@
     const [page, setPage] = useState(0);
     const [rowsPerPage, setRowsPerPage] = useState(10);
 
-<<<<<<< HEAD
-    const { data, isLoading } = useFinishedJobs({ page, rowsPerPage });
-=======
     // TODO: BED-6407
     const [, /* filters */ setFilters] = useState({});
 
-    const { data, isLoading } = useFinishedJobsQuery({ page, rowsPerPage });
->>>>>>> 678840ce
+    const { data, isLoading } = useFinishedJobs({ page, rowsPerPage });
 
     const finishedJobs = data?.data ?? [];
     const count = data?.count ?? 0;
 
     return (
-<<<<<<< HEAD
-        <DataTable
-            data={finishedJobs.map(getRow)}
-            headers={getHeaders(HEADERS)}
-            isLoading={isLoading}
-            paginationProps={{
-                page,
-                rowsPerPage,
-                count,
-                onPageChange: (_event, page) => setPage(page),
-                onRowsPerPageChange: (event) => setRowsPerPage(parseInt(event.target.value, 10)),
-            }}
-            showPaginationControls
-        />
-=======
         <>
             <FinishedJobsFilter onConfirm={setFilters} />
             <Card>
@@ -114,6 +88,5 @@
                 />
             </Card>
         </>
->>>>>>> 678840ce
     );
 };