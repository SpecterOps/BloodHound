import { Checkbox } from '@bloodhoundenterprise/doodleui';
import { faThumbTack } from '@fortawesome/free-solid-svg-icons';
import { FontAwesomeIcon } from '@fortawesome/react-fontawesome';
import { UseComboboxPropGetters, useMultipleSelection } from 'downshift';
import { ManageColumnsComboBoxOption } from './ManageColumnsComboBox';

type ManageColumnsListItemProps = {
    isSelected?: boolean;
    item: ManageColumnsComboBoxOption;
    onClick:
        | ReturnType<typeof useMultipleSelection<ManageColumnsComboBoxOption>>['removeSelectedItem']
        | ReturnType<typeof useMultipleSelection<ManageColumnsComboBoxOption>>['addSelectedItem'];
    itemProps: ReturnType<UseComboboxPropGetters<ManageColumnsComboBoxOption>['getItemProps']>;
};

const ManageColumnsListItem = ({ isSelected, item, onClick, itemProps }: ManageColumnsListItemProps) => (
    <li
        className={`p-2 m-0 w-full ${isSelected ? 'cursor-default dark:bg-neutral-dark-2' : 'cursor-pointer'} ${item.isPinned ? 'bg-gray-100' : 'hover:bg-gray-100 dark:hover:bg-neutral-dark-4'}`}
        {...itemProps}
        aria-disabled={item?.isPinned}
        onClick={(e) => {
            e.stopPropagation();
            onClick(item);
        }}>
        <button
            className={`w-full text-left flex justify-between items-center ${item.isPinned ? 'cursor-default' : 'cursor-pointer'}`}>
            <div>
<<<<<<< HEAD
                <Checkbox className={`mr-2 ${isSelected ? `*:bg-blue-800` : ''}`} checked={isSelected} />
=======
                <Checkbox className={`mr-2 ${isSelected ? '*:bg-blue-800' : ''}`} checked={isSelected} />
>>>>>>> ea267f20
                <span>{item.value}</span>
            </div>
            {item.isPinned && (
                <FontAwesomeIcon
                    fill='white'
                    stroke=''
                    className='justify-self-end stroke-cyan-300'
                    icon={faThumbTack}
                />
            )}
        </button>
    </li>
);

export default ManageColumnsListItem;<|MERGE_RESOLUTION|>--- conflicted
+++ resolved
@@ -25,11 +25,7 @@
         <button
             className={`w-full text-left flex justify-between items-center ${item.isPinned ? 'cursor-default' : 'cursor-pointer'}`}>
             <div>
-<<<<<<< HEAD
-                <Checkbox className={`mr-2 ${isSelected ? `*:bg-blue-800` : ''}`} checked={isSelected} />
-=======
                 <Checkbox className={`mr-2 ${isSelected ? '*:bg-blue-800' : ''}`} checked={isSelected} />
->>>>>>> ea267f20
                 <span>{item.value}</span>
             </div>
             {item.isPinned && (
