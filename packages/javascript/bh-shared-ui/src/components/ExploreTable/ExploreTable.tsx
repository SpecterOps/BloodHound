--- conflicted
+++ resolved
@@ -22,18 +22,13 @@
 import { cn } from '../../utils';
 import TableControls from './TableControls';
 import {
-<<<<<<< HEAD
-=======
     DEFAULT_PINNED_COLUMN_KEYS,
     ExploreTableProps,
     MungedTableRowWithId,
     createColumnStateFromKeys,
     defaultColumns,
->>>>>>> 073b4bf9
     getExploreTableData,
     shimGraphSpecificKeys,
-    type ExploreTableProps,
-    type MungedTableRowWithId,
 } from './explore-table-utils';
 import useExploreTableRowsAndColumns from './useExploreTableRowsAndColumns';
 
