--- conflicted
+++ resolved
@@ -37,10 +37,6 @@
 const ExploreTable = ({
     data,
     selectedNode,
-<<<<<<< HEAD
-=======
-    open,
->>>>>>> 5d29a5b8
     onClose,
     onRowClick,
     onDownloadClick,
@@ -57,11 +53,7 @@
         []
     );
 
-<<<<<<< HEAD
     const { columnOptionsForDropdown, sortedFilteredRows, tableColumns, resultsCount } = useExploreTableRowsAndColumns({
-=======
-    const { columnOptionsForDropdown, sortedFilteredRows, tableColumns } = useExploreTableRowsAndColumns({
->>>>>>> 5d29a5b8
         onKebabMenuClick,
         searchInput,
         allColumnKeys,
@@ -82,10 +74,7 @@
 
     return (
         <div
-<<<<<<< HEAD
             data-testid='explore-table-container-wrapper'
-=======
->>>>>>> 5d29a5b8
             className={cn(
                 'dark:bg-neutral-dark-5 border-2 overflow-hidden absolute z-10 bottom-16 left-4 right-4 bg-neutral-light-2',
                 {
@@ -105,11 +94,7 @@
                     onManageColumnsChange={onManageColumnsChange}
                     onCloseClick={onClose}
                     tableName='Results'
-<<<<<<< HEAD
                     resultsCount={resultsCount}
-=======
-                    resultsCount={sortedFilteredRows?.length}
->>>>>>> 5d29a5b8
                     SearchInputProps={searchInputProps}
                 />
                 <MemoDataTable
@@ -120,12 +105,6 @@
                     selectedRow={selectedNode || undefined}
                     data={sortedFilteredRows}
                     columns={tableColumns as DataTableProps['columns']}
-<<<<<<< HEAD
-                    tableOptions={{
-                        columnResizeMode: 'onChange', //change column resize mode to "onChange"
-                    }}
-=======
->>>>>>> 5d29a5b8
                 />
             </div>
         </div>
