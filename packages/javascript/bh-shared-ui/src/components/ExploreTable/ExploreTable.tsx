--- conflicted
+++ resolved
@@ -14,108 +14,23 @@
 //
 // SPDX-License-Identifier: Apache-2.0
 
-<<<<<<< HEAD
 import { DataTable } from '@bloodhoundenterprise/doodleui';
-import { ChangeEvent, memo, useCallback, useMemo, useState } from 'react';
-import { useToggle } from '../../hooks';
-import { WrappedExploreTableItem } from '../../types';
-=======
-import { Button, DataTable, createColumnHelper } from '@bloodhoundenterprise/doodleui';
-import { faCancel, faCheck, faEllipsis } from '@fortawesome/free-solid-svg-icons';
-import { FontAwesomeIcon } from '@fortawesome/react-fontawesome';
 import { FlatGraphResponse, GraphNodeSpreadWithProperties } from 'js-client-library';
 import { ChangeEvent, memo, useCallback, useMemo, useState } from 'react';
 import { useToggle } from '../../hooks';
-import { EntityField, format, formatPotentiallyUnknownLabel } from '../../utils';
-import NodeIcon from '../NodeIcon';
->>>>>>> ea267f20
 import { ManageColumnsComboBoxOption } from './ManageColumnsComboBox/ManageColumnsComboBox';
 import TableControls from './TableControls';
 import useExploreTableRowsAndColumns from './useExploreTableRowsAndColumns';
 
-const KEYS_TO_FILTER_BY: (keyof GraphNodeSpreadWithProperties)[] = ['objectId', 'displayname'];
-
-<<<<<<< HEAD
-export const requiredColumns = REQUIRED_EXPLORE_TABLE_COLUMN_KEYS.reduce(
-    (acc, curr) => ({ ...acc, [curr]: true }),
-    {}
-) as Record<string, boolean>;
-
-export type MungedTableRowWithId = WrappedExploreTableItem['data'] & { id: string };
-
-export type ExploreTableProps = {
-    open?: boolean;
-    onClose?: () => void;
-    data?: Record<string, WrappedExploreTableItem>;
-    selectedNode: string;
-    selectedColumns?: Record<string, boolean>;
-    allColumnKeys?: string[];
-    onManageColumnsChange?: (columns: ManageColumnsComboBoxOption[]) => void;
-    onDownloadClick: () => void;
-    onKebabMenuClick: (clickInfo: NodeClickInfo) => void;
-};
-
-export type DataTableProps = React.ComponentProps<typeof DataTable>;
 export type NodeClickInfo = { id: string; x: number; y: number };
 
 const MemoDataTable = memo(DataTable);
-=======
+
 const REQUIRED_EXPLORE_TABLE_COLUMN_KEYS = ['nodetype', 'objectId', 'displayname'];
 
-const requiredColumns = Object.fromEntries(REQUIRED_EXPLORE_TABLE_COLUMN_KEYS.map((key) => [key, true]));
+export const requiredColumns = Object.fromEntries(REQUIRED_EXPLORE_TABLE_COLUMN_KEYS.map((key) => [key, true]));
 
-type MungedTableRowWithId = GraphNodeSpreadWithProperties & { id: string };
-
-const columnHelper = createColumnHelper();
-
-const makeColumnDef = (key: string) =>
-    columnHelper.accessor(key, {
-        header: formatPotentiallyUnknownLabel(key),
-        cell: (info) => {
-            const value = info.getValue() as EntityField['value'];
-
-            if (typeof value === 'boolean') {
-                return (
-                    <div className='h-full w-full flex justify-center items-center text-center'>
-                        <FontAwesomeIcon
-                            icon={value ? faCheck : faCancel}
-                            color={value ? 'green' : 'lightgray'}
-                            className='scale-125'
-                        />{' '}
-                    </div>
-                );
-            }
-
-            return format({ keyprop: key, value, label: key }) || '--';
-        },
-        id: key,
-    });
->>>>>>> ea267f20
-
-const requiredColumnDefinitions = [
-    columnHelper.accessor('', {
-        id: 'action-menu',
-        cell: () => (
-            <Button className='pl-4 pr-2 cursor-pointer hover:bg-transparent bg-transparent shadow-outer-0'>
-                <FontAwesomeIcon icon={faEllipsis} className='rotate-90 dark:text-neutral-light-1 text-black' />
-            </Button>
-        ),
-    }),
-    columnHelper.accessor('nodetype', {
-        id: 'nodetype',
-        header: () => {
-            return <span className='dark:text-neutral-light-1'>Type</span>;
-        },
-        cell: (info) => {
-            return (
-                <div className='flex justify-center items-center relative'>
-                    <NodeIcon nodeType={(info.getValue() as string) || ''} />
-                </div>
-            );
-        },
-    }),
-    ...['objectId', 'displayname'].map(makeColumnDef),
-];
+export type MungedTableRowWithId = GraphNodeSpreadWithProperties & { id: string };
 
 type DataTableProps = React.ComponentProps<typeof DataTable>;
 
@@ -127,16 +42,17 @@
     className: 'pr-4',
 };
 
-interface ExploreTableProps {
+export interface ExploreTableProps {
     open?: boolean;
     onClose?: () => void;
     data?: FlatGraphResponse;
     selectedColumns?: Record<string, boolean>;
     allColumnKeys?: string[];
     onManageColumnsChange?: (columns: ManageColumnsComboBoxOption[]) => void;
+    selectedNode: string;
+    onDownloadClick: () => void;
+    onKebabMenuClick: (clickInfo: NodeClickInfo) => void;
 }
-
-const MemoDataTable = memo(DataTable);
 
 const ExploreTable = ({
     data,
@@ -152,51 +68,6 @@
     const [searchInput, setSearchInput] = useState('');
     const [isExpanded, toggleIsExpanded] = useToggle(false);
 
-<<<<<<< HEAD
-=======
-    const mungedData = useMemo(
-        () =>
-            (data &&
-                Object.entries(data).map(([key, value]) => {
-                    return Object.assign({}, value?.data || {}, { id: key }) as MungedTableRowWithId;
-                })) ||
-            [],
-        [data]
-    );
-
-    const filteredData = useMemo(
-        () =>
-            mungedData?.filter((potentialRow) => {
-                const filterTargets = KEYS_TO_FILTER_BY.map((filterKey) =>
-                    String(potentialRow?.[filterKey]).toLowerCase()
-                );
-
-                return filterTargets.some((filterTarget) => filterTarget?.includes(searchInput?.toLowerCase()));
-            }),
-        [searchInput, mungedData]
-    );
-
-    const nonRequiredColumnDefinitions = useMemo(
-        () => allColumnKeys?.filter((key) => !requiredColumns[key]).map(makeColumnDef) || [],
-        [allColumnKeys]
-    );
-
-    const selectedColumnDefinitions = useMemo(
-        () => nonRequiredColumnDefinitions.filter((columnDef) => selectedColumns?.[columnDef?.id || '']),
-        [nonRequiredColumnDefinitions, selectedColumns]
-    );
-
-    const tableColumns = useMemo(
-        () => [...requiredColumnDefinitions, ...selectedColumnDefinitions],
-        [selectedColumnDefinitions]
-    ) as DataTableProps['columns'];
-
-    const columnOptionsForDropdown = useMemo(
-        () => [...requiredColumnDefinitions, ...nonRequiredColumnDefinitions],
-        [nonRequiredColumnDefinitions]
-    );
-
->>>>>>> ea267f20
     const handleSearchInputChange = useCallback(
         (e: ChangeEvent<HTMLInputElement>) => setSearchInput(e.target.value),
         []
@@ -218,23 +89,6 @@
         }),
         [handleSearchInputChange, searchInput]
     );
-<<<<<<< HEAD
-
-    const tableHeaderProps: DataTableProps['TableHeaderProps'] = useMemo(
-        () => ({
-            className: 'sticky top-0 z-10',
-        }),
-        []
-    );
-
-    const tableHeadProps: DataTableProps['TableHeadProps'] = useMemo(
-        () => ({
-            className: 'pr-4',
-        }),
-        []
-    );
-=======
->>>>>>> ea267f20
 
     if (!open || !data) return null;
 
