--- conflicted
+++ resolved
@@ -24,15 +24,6 @@
 
 const MemoDataTable = memo(DataTable<MungedTableRowWithId, any>);
 
-<<<<<<< HEAD
-const REQUIRED_EXPLORE_TABLE_COLUMN_KEYS = ['nodetype', 'objectid', 'displayname', 'isTierZero'];
-
-export const requiredColumns = Object.fromEntries(REQUIRED_EXPLORE_TABLE_COLUMN_KEYS.map((key) => [key, true]));
-
-export type MungedTableRowWithId = GraphNodeSpreadWithProperties & { id: string };
-
-=======
->>>>>>> 29a25334
 type DataTableProps = React.ComponentProps<typeof MemoDataTable>;
 
 const tableHeaderProps: DataTableProps['TableHeaderProps'] = {
@@ -84,10 +75,7 @@
 
     return (
         <div
-<<<<<<< HEAD
             data-testid='explore-table-container-wrapper'
-            className={`dark:bg-neutral-dark-5 border-2 overflow-hidden absolute z-10 bottom-16 left-4 right-4 bg-neutral-light-2 ${selectedNode ? 'w-[calc(100%-450px)]' : ''} ${isExpanded ? `h-[calc(100%-72px)]` : 'h-1/2'}`}>
-=======
             className={cn(
                 'dark:bg-neutral-dark-5 border-2 overflow-hidden absolute z-10 bottom-16 left-4 right-4 bg-neutral-light-2',
                 {
@@ -96,7 +84,6 @@
                     'w-[calc(100%-450px)]': selectedNode,
                 }
             )}>
->>>>>>> 29a25334
             <div className='explore-table-container w-full h-full'>
                 <TableControls
                     className='h-[72px]'
