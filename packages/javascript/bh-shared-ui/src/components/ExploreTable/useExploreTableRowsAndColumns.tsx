import { createColumnHelper, DataTable } from '@bloodhoundenterprise/doodleui';
import { faCancel, faCheck, faEllipsis } from '@fortawesome/free-solid-svg-icons';
import { FontAwesomeIcon } from '@fortawesome/react-fontawesome';
import { useCallback, useMemo, useState } from 'react';
import { EntityField, format } from '../../utils';
import NodeIcon from '../NodeIcon';
<<<<<<< HEAD
import { ExploreTableProps, MungedTableRowWithId } from './ExploreTable';
=======
import { requiredColumns, type ExploreTableProps, type MungedTableRowWithId } from './explore-table-utils';
>>>>>>> 29a25334
import ExploreTableHeaderCell from './ExploreTableHeaderCell';

const columnHelper = createColumnHelper<MungedTableRowWithId>();

type DataTableProps = React.ComponentProps<typeof DataTable>;

const filterKeys: (keyof MungedTableRowWithId)[] = ['displayname', 'objectid'];

type UseExploreTableRowsAndColumnsProps = Pick<
    ExploreTableProps,
    'onKebabMenuClick' | 'allColumnKeys' | 'selectedColumns' | 'data'
> & { searchInput: string };

const useExploreTableRowsAndColumns = ({
    onKebabMenuClick,
    searchInput,
    allColumnKeys,
    selectedColumns,
    data,
}: UseExploreTableRowsAndColumnsProps) => {
    const [sortBy, setSortBy] = useState<keyof MungedTableRowWithId>();
    const [sortOrder, setSortOrder] = useState<'asc' | 'desc'>();

    const handleSort = useCallback(
        (sortByColumn: keyof MungedTableRowWithId) => {
            if (sortByColumn) {
                if (sortBy === sortByColumn) {
                    switch (sortOrder) {
                        case 'desc':
                            setSortOrder('asc');
                            break;
                        case 'asc':
                            setSortOrder('desc');
                            break;
                        default:
                            setSortOrder('desc');
                            break;
                    }
                } else {
                    setSortBy(sortByColumn);
                    setSortOrder('desc');
                }
            }
        },
        [sortBy, sortOrder]
    );

    const handleKebabMenuClick = useCallback(
        (e: React.MouseEvent, id: string) => {
            if (onKebabMenuClick) onKebabMenuClick({ x: e.clientX, y: e.clientY, id });
        },
        [onKebabMenuClick]
    );

    const makeColumnDef = useCallback(
        (key: keyof MungedTableRowWithId) =>
            columnHelper.accessor(String(key), {
                header: () => (
                    <ExploreTableHeaderCell
                        sortBy={sortBy}
                        sortOrder={sortOrder}
                        onClick={() => handleSort(key)}
                        headerKey={key}
                    />
                ),
                cell: (info) => {
                    const value = info.getValue() as EntityField['value'];

                    if (info.column.id === 'nodetype') {
                        return (
                            <div className='flex justify-center items-center relative'>
                                <NodeIcon nodeType={(info.getValue() as string) || ''} />
                            </div>
                        );
                    }
                    console.log(info.column.id);
                    if (typeof value === 'boolean' || !value) {
                        return (
                            <div className='h-full w-full flex justify-center items-center'>
                                <FontAwesomeIcon
                                    icon={value ? faCheck : faCancel}
                                    color={value ? 'green' : 'lightgray'}
                                    className='scale-125'
                                />
                            </div>
                        );
                    }

                    return format({ keyprop: key?.toString(), value, label: String(key) }) || '--';
                },
                id: key?.toString(),
            }),
        [handleSort, sortOrder, sortBy]
    );

    const requiredColumnDefinitions = useMemo(
        () => [
            columnHelper.accessor('', {
                id: 'action-menu',
                cell: ({ row }) => (
<<<<<<< HEAD
                    <FontAwesomeIcon
                        icon={faEllipsis}
=======
                    <Button
>>>>>>> 29a25334
                        data-testid='kebab-menu'
                        onClick={(e) => handleKebabMenuClick(e, row?.original?.id)}
                        className='p-4 cursor-pointer hover:bg-transparent bg-transparent shadow-outer-0 rotate-90 dark:text-neutral-light-1 text-black'
                    />
                ),
            }),
        ],
        [handleKebabMenuClick]
    );

    const rows = useMemo(
        () =>
            ((data &&
                Object.entries(data).map(([key, value]) => ({
                    ...value.data,
                    id: key,
                    displayname: value?.label?.text,
                }))) ||
                []) as MungedTableRowWithId[],
        [data]
    );

    const filteredRows: MungedTableRowWithId[] = useMemo(() => {
        const lowercaseSearchInput = searchInput?.toLowerCase();

        return rows.filter((item) => {
            const filterTargets = filterKeys.map((filterKey) => {
                const stringyValue = String(item?.[filterKey]);

                return stringyValue?.toLowerCase();
            });

            return filterTargets.some((filterTarget) => filterTarget?.includes(lowercaseSearchInput));
        });
    }, [rows, searchInput]);

    const sortedFilteredRows = useMemo(() => {
        const dataToSort = filteredRows.slice();
        if (sortBy) {
            if (sortOrder === 'asc') {
                dataToSort.sort((a, b) => {
                    return a[sortBy]?.toString().localeCompare(b[sortBy]?.toString());
                });
            } else {
                dataToSort.sort((a, b) => {
                    return b[sortBy]?.toString().localeCompare(a[sortBy]?.toString());
                });
            }
        }

        return dataToSort;
    }, [filteredRows, sortBy, sortOrder]);

    const allColumnDefintions = useMemo(() => allColumnKeys?.map(makeColumnDef) || [], [allColumnKeys, makeColumnDef]);

    const selectedColumnDefinitions = useMemo(
        () => allColumnDefintions.filter((columnDef) => selectedColumns?.[columnDef?.id || '']),
        [allColumnDefintions, selectedColumns]
    );

    const tableColumns = useMemo(
        () => [...requiredColumnDefinitions, ...selectedColumnDefinitions],
        [requiredColumnDefinitions, selectedColumnDefinitions]
    ) as DataTableProps['columns'];

    const columnOptionsForDropdown = useMemo(
        () => [...requiredColumnDefinitions, ...allColumnDefintions],
        [requiredColumnDefinitions, allColumnDefintions]
    );

    return {
        columnOptionsForDropdown,
        tableColumns,
        sortedFilteredRows,
    };
};

export default useExploreTableRowsAndColumns;<|MERGE_RESOLUTION|>--- conflicted
+++ resolved
@@ -4,11 +4,7 @@
 import { useCallback, useMemo, useState } from 'react';
 import { EntityField, format } from '../../utils';
 import NodeIcon from '../NodeIcon';
-<<<<<<< HEAD
-import { ExploreTableProps, MungedTableRowWithId } from './ExploreTable';
-=======
-import { requiredColumns, type ExploreTableProps, type MungedTableRowWithId } from './explore-table-utils';
->>>>>>> 29a25334
+import { type ExploreTableProps, type MungedTableRowWithId } from './explore-table-utils';
 import ExploreTableHeaderCell from './ExploreTableHeaderCell';
 
 const columnHelper = createColumnHelper<MungedTableRowWithId>();
@@ -109,15 +105,10 @@
             columnHelper.accessor('', {
                 id: 'action-menu',
                 cell: ({ row }) => (
-<<<<<<< HEAD
                     <FontAwesomeIcon
                         icon={faEllipsis}
-=======
-                    <Button
->>>>>>> 29a25334
                         data-testid='kebab-menu'
                         onClick={(e) => handleKebabMenuClick(e, row?.original?.id)}
-                        className='p-4 cursor-pointer hover:bg-transparent bg-transparent shadow-outer-0 rotate-90 dark:text-neutral-light-1 text-black'
                     />
                 ),
             }),
