// Copyright 2025 Specter Ops, Inc.
//
// Licensed under the Apache License, Version 2.0
// you may not use this file except in compliance with the License.
// You may obtain a copy of the License at
//
//     http://www.apache.org/licenses/LICENSE-2.0
//
// Unless required by applicable law or agreed to in writing, software
// distributed under the License is distributed on an "AS IS" BASIS,
// WITHOUT WARRANTIES OR CONDITIONS OF ANY KIND, either express or implied.
// See the License for the specific language governing permissions and
// limitations under the License.
//
// SPDX-License-Identifier: Apache-2.0
import ExploreTable from './ExploreTable';

import { screen, within } from '@testing-library/react';
import userEvent from '@testing-library/user-event';
import { rest } from 'msw';
import { setupServer } from 'msw/node';
import { useState } from 'react';
import { cypherTestResponse } from '../../mocks';
import { render } from '../../test-utils';
import * as exportUtils from '../../utils/exportGraphData';
import { makeStoreMapFromColumnOptions } from './explore-table-utils';

const SELECTED_ROW_INDICATOR_CLASS = 'shadow-[inset_0px_0px_0px_2px_var(--primary)]';

const exportToJsonSpy = vi.spyOn(exportUtils, 'exportToJson');
exportToJsonSpy.mockImplementation(() => undefined);

const closeCallbackSpy = vi.fn();
const kebabCallbackSpy = vi.fn();

const getFirstCellOfType = (type: string) => screen.getAllByTestId(`table-cell-${type}`)[0];

const server = setupServer(
    rest.post('/api/v2/graphs/cypher', (req, res, ctx) => {
        return res(ctx.json(cypherTestResponse));
    }),
    rest.get('/api/v2/features', (req, res, ctx) => {
        return res(ctx.status(200), ctx.json({ data: [{ key: 'explore_table_view', enabled: true }] }));
    }),

    rest.get('/api/v2/features', (req, res, ctx) => {
        return res(ctx.status(200));
    }),
    rest.get('/api/v2/custom-nodes', (req, res, ctx) => {
        return res(ctx.status(200));
    })
);

beforeAll(() => {
    Object.defineProperty(HTMLElement.prototype, 'offsetHeight', {
        value: 800,
    });
    Object.defineProperty(HTMLElement.prototype, 'offsetWidth', {
        value: 800,
    });

    server.listen();
});

const WrappedExploreTable = () => {
    const [selectedColumns, setSelectedColumns] = useState<Record<string, boolean>>({
        kind: true,
        isTierZero: true,
        label: true,
        objectId: true,
    });

    return (
        <ExploreTable
            open={true}
            selectedColumns={selectedColumns}
            onManageColumnsChange={(columns) => {
                const newColumns = makeStoreMapFromColumnOptions(columns);
                setSelectedColumns(newColumns);
            }}
            onClose={closeCallbackSpy}
            onKebabMenuClick={kebabCallbackSpy}
        />
    );
};

const setup = async () => {
    render(<WrappedExploreTable />, { route: `/graphview?searchType=cypher&cypherSearch=encodedquery` });

    const user = userEvent.setup();

    return { user };
};

describe('ExploreTable', async () => {
    it('should render', async () => {
        await setup();

        expect(await screen.findByText('10 results')).toBeInTheDocument();
        expect(screen.getByText('Object ID')).toBeInTheDocument();
        expect(screen.getByText('Node Type')).toBeInTheDocument();
        expect(screen.getByText('Name')).toBeInTheDocument();
        expect(screen.getByText('CERTMAN@PHANTOM.CORP')).toBeInTheDocument();
        expect(screen.getByText('S-1-5-21-2697957641-2271029196-387917394-2201')).toBeInTheDocument();
        expect(screen.queryByText('Domain FQDN')).not.toBeInTheDocument();
    });
    it('"Columns" button allows user to edit column settings', async () => {
        const { user } = await setup();

<<<<<<< HEAD
        const manageColumnsButton = screen.getByRole('button', { name: 'Columns' });
=======
        // await for results to return
        await screen.findByText('10 results');

        const manageColumnsButton = screen.getByRole('button', { name: 'Manage Columns' });
>>>>>>> 2ba3b455
        expect(screen.queryByText('Domain FQDN')).not.toBeInTheDocument();
        expect(screen.queryByText('Admin Count')).not.toBeInTheDocument();

        await user.click(manageColumnsButton);

        expect(await screen.findByText('Admin Count')).toBeInTheDocument();
        const domainListItem = screen.getByText('Domain FQDN');
        expect(domainListItem).toBeInTheDocument();

        expect(screen.getByRole('listbox')).toBeInTheDocument();
        await user.click(domainListItem);

        expect(screen.getAllByText('Domain FQDN')).toHaveLength(2);

        // click anywhere outside the combobox dropdown to close manage columns component
        await user.click(screen.getByText('Results'));

        // Demonstrates that combobox is closed
        expect(screen.queryByText('Admin Count')).not.toBeInTheDocument();
        expect(screen.getByText('Domain FQDN')).toBeInTheDocument();
    });

    it('Clicking header allows user to sort by column', async () => {
        const { user } = await setup();

        await screen.findByText('10 results');

        // Unsorted first display name cell
        expect(getFirstCellOfType('label')).toHaveTextContent('CERTMAN@PHANTOM.CORP');

        await user.click(screen.getByText('Name'));

        // Alphabetically sorted first display name cell
        expect(getFirstCellOfType('label')).toHaveTextContent('ADMINISTRATOR@GHOST.CORP');

        await user.click(screen.getByText('Name'));

        // Reverse Alphabetically sorted first display name cell
        expect(getFirstCellOfType('label')).toHaveTextContent('ZZZIGNE@PHANTOM.CORP');

        await user.click(screen.getByText('Object ID'));

        // Descending sorted first object id cell
        expect(getFirstCellOfType('objectId')).toHaveTextContent('PHANTOM.CORP-S-1-5-20');

        await user.click(screen.getByText('Object ID'));

        // Ascending sorted first object id cell
        expect(getFirstCellOfType('objectId')).toHaveTextContent('S-1-5-21-2845847946-3451170323-4261139666-1106');
    });

    it('Expand button causes table to expand to full height', async () => {
        const { user } = await setup();

        const container = screen.getByTestId('explore-table-container-wrapper');
        expect(container.className).toContain('h-1/2');
        const expandButton = screen.getByTestId('expand-button');

        await user.click(expandButton);

        expect(container.className).toContain('h-[calc(100%');
    });

    it('Download button causes the callback function to be called', async () => {
        const { user } = await setup();

        expect(exportToJsonSpy).not.toBeCalled();
        const downloadButton = screen.getByTestId('download-button');

        await user.click(downloadButton);

        expect(exportToJsonSpy).toBeCalledWith({ nodes: cypherTestResponse.data.nodes });
    });

    it('Close button click causes the callback function to be called', async () => {
        const { user } = await setup();

        expect(closeCallbackSpy).not.toBeCalled();
        const closeButton = screen.getByTestId('close-button');

        await user.click(closeButton);

        expect(closeCallbackSpy).toBeCalled();
    });

    it('Typing in the search bar filters the results', async () => {
        const { user } = await setup();

        const name_1 = 'ZZZIGNE@PHANTOM.CORP';
        const object_id_of_name_1 = 'S-1-5-21-2697957641-2271029196-387917394-2216';
        const name_2 = 'WALTER@GHOST.CORP';
        const name_3 = 'CERTMAN@PHANTOM.CORP';
        const searchInput = screen.getByTestId('explore-table-search');

        const andyRowBefore = await screen.findByText(name_1);
        const svcRowBefore = screen.getByText(name_2);
        const guestRowBefore = screen.getByText(name_3);

        expect(andyRowBefore).toBeInTheDocument();
        expect(guestRowBefore).toBeInTheDocument();
        expect(svcRowBefore).toBeInTheDocument();

        await user.type(searchInput, object_id_of_name_1);

        const andyRowAfter = screen.queryByText(name_1);
        const svcRowAfter = screen.queryByText(name_2);
        const guestRowAfter = screen.queryByText(name_3);

        expect(andyRowAfter).toBeInTheDocument();
        expect(guestRowAfter).not.toBeInTheDocument();
        expect(svcRowAfter).not.toBeInTheDocument();

        await user.clear(searchInput);
        await user.type(searchInput, name_3);

        const andyRowFinal = screen.queryByText(name_1);
        const svcRowFinal = screen.queryByText(name_2);
        const guestRowFinal = screen.queryByText(name_3);

        expect(andyRowFinal).not.toBeInTheDocument();
        expect(guestRowFinal).toBeInTheDocument();
        expect(svcRowFinal).not.toBeInTheDocument();
    });

    it('Clicking on a row causes row to be selected', async () => {
        const { user } = await setup();

        const jdPhantomRow = await screen.findByRole('row', { name: /TOM@GHOST.CORP/ });

        expect(jdPhantomRow.className).not.toContain(SELECTED_ROW_INDICATOR_CLASS);

        await user.click(jdPhantomRow);

        expect(kebabCallbackSpy).not.toBeCalled();

        expect(jdPhantomRow.className).toContain(SELECTED_ROW_INDICATOR_CLASS);
    });

    it('Kebab menu click causes the callback function to be called with the correct parameters', async () => {
        const { user } = await setup();

        expect(kebabCallbackSpy).not.toBeCalled();

        const jdPhantomRow = await screen.findByRole('row', { name: /TOM@GHOST.CORP/ });

        const kebabButton = within(jdPhantomRow).getByTestId('kebab-menu');

        expect(jdPhantomRow.className).not.toContain(SELECTED_ROW_INDICATOR_CLASS);

        await user.click(kebabButton);

        expect(kebabCallbackSpy).toBeCalledWith({
            id: '569',
            x: 0,
            y: 0,
        });

        expect(jdPhantomRow.className).toContain(SELECTED_ROW_INDICATOR_CLASS);
    });
});<|MERGE_RESOLUTION|>--- conflicted
+++ resolved
@@ -107,14 +107,10 @@
     it('"Columns" button allows user to edit column settings', async () => {
         const { user } = await setup();
 
-<<<<<<< HEAD
-        const manageColumnsButton = screen.getByRole('button', { name: 'Columns' });
-=======
         // await for results to return
         await screen.findByText('10 results');
 
-        const manageColumnsButton = screen.getByRole('button', { name: 'Manage Columns' });
->>>>>>> 2ba3b455
+        const manageColumnsButton = screen.getByRole('button', { name: 'Columns' });
         expect(screen.queryByText('Domain FQDN')).not.toBeInTheDocument();
         expect(screen.queryByText('Admin Count')).not.toBeInTheDocument();
 
