--- conflicted
+++ resolved
@@ -89,15 +89,10 @@
             onClick={() => normalizedItem.onClick?.(index)}
             data-testid='entity-row'>
             <NodeIcon nodeType={normalizedItem.kind} />
-<<<<<<< HEAD
             <Tooltip
                 tooltip={normalizedItem.name}
                 contentProps={{ className: 'max-w-80 dark:bg-neutral-dark-5 border-0' }}>
-                <div className='truncate text-ellipsis ml-10'>{normalizedItem.name}</div>
-=======
-            <Tooltip tooltip={normalizedItem.name}>
                 <div className={cn('truncate ml-2', { 'ml-10': isAssetGroupTagNode(item) })}>{normalizedItem.name}</div>
->>>>>>> ea7f1811
             </Tooltip>
         </li>
     );
