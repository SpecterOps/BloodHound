// Copyright 2023 Specter Ops, Inc.
//
// Licensed under the Apache License, Version 2.0
// you may not use this file except in compliance with the License.
// You may obtain a copy of the License at
//
//     http://www.apache.org/licenses/LICENSE-2.0
//
// Unless required by applicable law or agreed to in writing, software
// distributed under the License is distributed on an "AS IS" BASIS,
// WITHOUT WARRANTIES OR CONDITIONS OF ANY KIND, either express or implied.
// See the License for the specific language governing permissions and
// limitations under the License.
//
// SPDX-License-Identifier: Apache-2.0

import { DateTime } from 'luxon';

export const LUXON_DATETIME_REGEX = /(\d\d\d\d)-(\d||\d\d)-(\d||\d\d) (\d||\d\d):\d\d ..T \(GMT-\d\d\d\d\)/;

export enum LuxonFormat {
    DATETIME = "yyyy-MM-dd T ZZZZ '(GMT'ZZZ')'",
    DATETIME_WITHOUT_TIMEZONE = 'yyyy-MM-dd T',
    ISO_8601 = 'yyyy-MM-dd',
<<<<<<< HEAD
    ISO_8601_SLASHES = 'yyyy/MM/dd',
    ISO_8601D = 'yyyy.MM.dd',
=======
    YEAR_MONTH_DAY_SLASHES = 'yyyy/MM/dd',
    YEAR_MONTH_DAY_DOTS = 'yyyy.MM.dd',
>>>>>>> c01a65f7
    TIMEZONE_AND_GMT_OFFSET = "ZZZZ '(GMT'ZZZ')'",
    TIME = "T ZZZZ' (GMT'ZZZ')'",
    DATETIME_WITH_LINEBREAKS = "yyyy-MM-dd '\n'T ZZZZ\n'(GMT'ZZZ')'",
    TIME_WITH_LINEBREAKS = "T ZZZZ'\n(GMT'ZZZ')'",
}

export type ISO_DATE_STRING = string;

export const calculateJobDuration = (start: ISO_DATE_STRING, end: ISO_DATE_STRING): string => {
    const duration = DateTime.fromISO(end).diff(DateTime.fromISO(start), ['minutes', 'days']);

    const minutes = Math.floor(duration.minutes);
    const days = Math.floor(duration.days);

    if (days === 1) {
        return 'a day';
    }
    if (days >= 2) {
        return `${days} days`;
    }
    if (minutes === 1) {
        return `${minutes} minute`;
    }
    return `${minutes} minutes`;
};<|MERGE_RESOLUTION|>--- conflicted
+++ resolved
@@ -22,13 +22,8 @@
     DATETIME = "yyyy-MM-dd T ZZZZ '(GMT'ZZZ')'",
     DATETIME_WITHOUT_TIMEZONE = 'yyyy-MM-dd T',
     ISO_8601 = 'yyyy-MM-dd',
-<<<<<<< HEAD
-    ISO_8601_SLASHES = 'yyyy/MM/dd',
-    ISO_8601D = 'yyyy.MM.dd',
-=======
     YEAR_MONTH_DAY_SLASHES = 'yyyy/MM/dd',
     YEAR_MONTH_DAY_DOTS = 'yyyy.MM.dd',
->>>>>>> c01a65f7
     TIMEZONE_AND_GMT_OFFSET = "ZZZZ '(GMT'ZZZ')'",
     TIME = "T ZZZZ' (GMT'ZZZ')'",
     DATETIME_WITH_LINEBREAKS = "yyyy-MM-dd '\n'T ZZZZ\n'(GMT'ZZZ')'",
