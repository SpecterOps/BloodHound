// Copyright 2023 Specter Ops, Inc.
//
// Licensed under the Apache License, Version 2.0
// you may not use this file except in compliance with the License.
// You may obtain a copy of the License at
//
//     http://www.apache.org/licenses/LICENSE-2.0
//
// Unless required by applicable law or agreed to in writing, software
// distributed under the License is distributed on an "AS IS" BASIS,
// WITHOUT WARRANTIES OR CONDITIONS OF ANY KIND, either express or implied.
// See the License for the specific language governing permissions and
// limitations under the License.
//
// SPDX-License-Identifier: Apache-2.0

import { RequestOptions } from 'js-client-library';
import { ActiveDirectoryNodeKind, AzureNodeKind } from '../graphSchema';
import { apiClient } from './api';

type EntitySectionEndpointParams = {
    id: string;
    counts?: boolean;
    skip?: number;
    limit?: number;
    type?: 'graph';
};

export type EntityRelationshipQueryTypes = keyof typeof entityRelationshipEndpoints;

export interface EntityInfoDataTableProps {
    id: string;
    label: string;
    countLabel?: string;
    sections?: EntityInfoDataTableProps[];
<<<<<<< HEAD
    queryType?: EntityRelationshipQueryTypes;
=======
    parentLabels?: string[];
    queryType?: keyof typeof entityRelationshipEndpoints;
>>>>>>> c1ee3e1b
}

let controller = new AbortController();

export const abortEntitySectionRequest = () => {
    controller.abort();
    controller = new AbortController();
};
export const MetaNodeKind = 'Meta' as const;
export type EntityKinds = ActiveDirectoryNodeKind | AzureNodeKind | typeof MetaNodeKind;

export const entityInformationEndpoints: Record<EntityKinds, (id: string, options?: RequestOptions) => Promise<any>> = {
    [AzureNodeKind.Entity]: (id: string, options?: RequestOptions) =>
        apiClient.getAZEntityInfoV2('az-base', id, undefined, false, undefined, undefined, undefined, options),
    [AzureNodeKind.App]: (id: string, options?: RequestOptions) =>
        apiClient.getAZEntityInfoV2('applications', id, undefined, false, undefined, undefined, undefined, options),
    [AzureNodeKind.VMScaleSet]: (id: string, options?: RequestOptions) =>
        apiClient.getAZEntityInfoV2('vm-scale-sets', id, undefined, false, undefined, undefined, undefined, options),
    [AzureNodeKind.Device]: (id: string, options?: RequestOptions) =>
        apiClient.getAZEntityInfoV2('devices', id, undefined, false, undefined, undefined, undefined, options),
    [AzureNodeKind.FunctionApp]: (id: string, options?: RequestOptions) =>
        apiClient.getAZEntityInfoV2('function-apps', id, undefined, false, undefined, undefined, undefined, options),
    [AzureNodeKind.Group]: (id: string, options?: RequestOptions) =>
        apiClient.getAZEntityInfoV2('groups', id, undefined, false, undefined, undefined, undefined, options),
    [AzureNodeKind.KeyVault]: (id: string, options?: RequestOptions) =>
        apiClient.getAZEntityInfoV2('key-vaults', id, undefined, false, undefined, undefined, undefined, options),
    [AzureNodeKind.ManagementGroup]: (id: string, options?: RequestOptions) =>
        apiClient.getAZEntityInfoV2(
            'management-groups',
            id,
            undefined,
            false,
            undefined,
            undefined,
            undefined,
            options
        ),
    [AzureNodeKind.ResourceGroup]: (id: string, options?: RequestOptions) =>
        apiClient.getAZEntityInfoV2('resource-groups', id, undefined, false, undefined, undefined, undefined, options),
    [AzureNodeKind.Role]: (id: string, options?: RequestOptions) =>
        apiClient.getAZEntityInfoV2('roles', id, undefined, false, undefined, undefined, undefined, options),
    [AzureNodeKind.ServicePrincipal]: (id: string, options?: RequestOptions) =>
        apiClient.getAZEntityInfoV2(
            'service-principals',
            id,
            undefined,
            false,
            undefined,
            undefined,
            undefined,
            options
        ),
    [AzureNodeKind.Subscription]: (id: string, options?: RequestOptions) =>
        apiClient.getAZEntityInfoV2('subscriptions', id, undefined, false, undefined, undefined, undefined, options),
    [AzureNodeKind.Tenant]: (id: string, options?: RequestOptions) =>
        apiClient.getAZEntityInfoV2('tenants', id, undefined, false, undefined, undefined, undefined, options),
    [AzureNodeKind.User]: (id: string, options?: RequestOptions) =>
        apiClient.getAZEntityInfoV2('users', id, undefined, false, undefined, undefined, undefined, options),
    [AzureNodeKind.VM]: (id: string, options?: RequestOptions) =>
        apiClient.getAZEntityInfoV2('vms', id, undefined, false, undefined, undefined, undefined, options),
    [AzureNodeKind.ManagedCluster]: (id: string, options?: RequestOptions) =>
        apiClient.getAZEntityInfoV2('managed-clusters', id, undefined, false, undefined, undefined, undefined, options),
    [AzureNodeKind.ContainerRegistry]: (id: string, options?: RequestOptions) =>
        apiClient.getAZEntityInfoV2(
            'container-registries',
            id,
            undefined,
            false,
            undefined,
            undefined,
            undefined,
            options
        ),
    [AzureNodeKind.WebApp]: (id: string, options?: RequestOptions) =>
        apiClient.getAZEntityInfoV2('web-apps', id, undefined, false, undefined, undefined, undefined, options),
    [AzureNodeKind.LogicApp]: (id: string, options?: RequestOptions) =>
        apiClient.getAZEntityInfoV2('logic-apps', id, undefined, false, undefined, undefined, undefined, options),
    [AzureNodeKind.AutomationAccount]: (id: string, options?: RequestOptions) =>
        apiClient.getAZEntityInfoV2(
            'automation-accounts',
            id,
            undefined,
            false,
            undefined,
            undefined,
            undefined,
            options
        ),
    [ActiveDirectoryNodeKind.Entity]: (id: string, options?: RequestOptions) => apiClient.getBaseV2(id, false, options),
    // LocalGroups and LocalUsers are entities that we handle directly and add the `Base` kind to so using getBaseV2 is an assumption but should work
    [ActiveDirectoryNodeKind.LocalGroup]: (id: string, options?: RequestOptions) =>
        apiClient.getBaseV2(id, false, options),
    [ActiveDirectoryNodeKind.LocalUser]: (id: string, options?: RequestOptions) =>
        apiClient.getBaseV2(id, false, options),

    [ActiveDirectoryNodeKind.AIACA]: (id: string, options?: RequestOptions) => apiClient.getAIACAV2(id, false, options),
    [ActiveDirectoryNodeKind.CertTemplate]: (id: string, options?: RequestOptions) =>
        apiClient.getCertTemplateV2(id, false, options),
    [ActiveDirectoryNodeKind.Computer]: (id: string, options?: RequestOptions) =>
        apiClient.getComputerV2(id, false, options),
    [ActiveDirectoryNodeKind.Container]: (id: string, options?: RequestOptions) =>
        apiClient.getContainerV2(id, false, options),
    [ActiveDirectoryNodeKind.Domain]: (id: string, options?: RequestOptions) =>
        apiClient.getDomainV2(id, false, options),
    [ActiveDirectoryNodeKind.EnterpriseCA]: (id: string, options?: RequestOptions) =>
        apiClient.getEnterpriseCAV2(id, false, options),
    [ActiveDirectoryNodeKind.GPO]: (id: string, options?: RequestOptions) => apiClient.getGPOV2(id, false, options),
    [ActiveDirectoryNodeKind.Group]: (id: string, options?: RequestOptions) => apiClient.getGroupV2(id, false, options),
    [ActiveDirectoryNodeKind.NTAuthStore]: (id: string, options?: RequestOptions) =>
        apiClient.getNTAuthStoreV2(id, false, options),
    [ActiveDirectoryNodeKind.OU]: (id: string, options?: RequestOptions) => apiClient.getOUV2(id, false, options),
    [ActiveDirectoryNodeKind.RootCA]: (id: string, options?: RequestOptions) =>
        apiClient.getRootCAV2(id, false, options),
    [ActiveDirectoryNodeKind.User]: (id: string, options?: RequestOptions) => apiClient.getUserV2(id, false, options),
    [ActiveDirectoryNodeKind.IssuancePolicy]: (id: string, options?: RequestOptions) =>
        apiClient.getIssuancePolicyV2(id, false, options),
    Meta: apiClient.getMetaV2,
};

export const allSections: Partial<Record<EntityKinds, (id: string) => EntityInfoDataTableProps[]>> = {
    [AzureNodeKind.Entity]: (id: string) => [
        {
            id,
            label: 'Outbound Object Control',
            queryType: 'azbase-outbound_object_control',
        },
        {
            id,
            label: 'Inbound Object Control',
            queryType: 'azbase-inbound_object_control',
        },
    ],
    [AzureNodeKind.App]: (id: string) => [
        {
            id,
            label: 'Inbound Object Control',
            queryType: 'azapp-inbound_object_control',
        },
    ],
    [AzureNodeKind.VMScaleSet]: (id: string) => [
        {
            id,
            label: 'Inbound Object Control',
            queryType: 'azvmscaleset-inbound_object_control',
        },
    ],
    [AzureNodeKind.Device]: (id: string) => [
        {
            id,
            label: 'Local Admins',
            queryType: 'azdevice-local_admins',
        },
        {
            id,
            label: 'Inbound Object Control',
            queryType: 'azdevice-inbound_object_control',
        },
    ],
    [AzureNodeKind.FunctionApp]: (id: string) => [
        {
            id,
            label: 'Inbound Object Control',
            queryType: 'azfunctionapp-inbound_object_control',
        },
    ],
    [AzureNodeKind.Group]: (id: string) => [
        {
            id,
            label: 'Members',
            queryType: 'azgroup-members',
        },
        {
            id,
            label: 'Member Of',
            queryType: 'azgroup-member_of',
        },
        {
            id,
            label: 'Roles',
            queryType: 'azgroup-roles',
        },
        {
            id,
            label: 'Inbound Object Control',
            queryType: 'azgroup-inbound_object_control',
        },
        {
            id,
            label: 'Outbound Object Control',
            queryType: 'azgroup-outbound_object_control',
        },
    ],
    [AzureNodeKind.KeyVault]: (id: string) => [
        {
            id,
            label: 'Vault Readers',
            countLabel: 'All Readers',
            sections: [
                {
                    id,
                    label: 'Key Readers',
                    queryType: 'azkeyvault-key_readers',
                },
                {
                    id,
                    label: 'Certificate Readers',
                    queryType: 'azkeyvault-certificate_readers',
                },
                {
                    id,
                    label: 'Secret Readers',
                    queryType: 'azkeyvault-secret_readers',
                },
                {
                    id,
                    label: 'All Readers',
                    queryType: 'azkeyvault-all_readers',
                },
            ],
        },
        {
            id,
            label: 'Inbound Object Control',
            queryType: 'azkeyvault-inbound_object_control',
        },
    ],
    [AzureNodeKind.ManagementGroup]: (id: string) => [
        {
            id,
            label: 'Descendant Objects',
            sections: [
                {
                    id,
                    label: 'Descendant Management Groups',
                    queryType: 'azmanagementgroup-descendant_management_groups',
                },
                {
                    id,
                    label: 'Descendant Subscriptions',
                    queryType: 'azmanagementgroup-descendant_subscriptions',
                },
                {
                    id,
                    label: 'Descendant Resource Groups',
                    queryType: 'azmanagementgroup-descendant_resource_groups',
                },
                {
                    id,
                    label: 'Descendant VMs',
                    queryType: 'azmanagementgroup-descendant_vms',
                },
                {
                    id,
                    label: 'Descendant Managed Clusters',
                    queryType: 'azmanagementgroup-descendant_managed_clusters',
                },
                {
                    id,
                    label: 'Descendant VM Scale Sets',
                    queryType: 'azmanagementgroup-descendant_vm_scale_sets',
                },
                {
                    id,
                    label: 'Descendant Container Registries',
                    queryType: 'azmanagementgroup-descendant_container_registries',
                },
                {
                    id,
                    label: 'Descendant Web Apps',
                    queryType: 'azmanagementgroup-descendant_web_apps',
                },
                {
                    id,
                    label: 'Descendant Automation Accounts',
                    queryType: 'azmanagementgroup-descendant_automation_accounts',
                },
                {
                    id,
                    label: 'Descendant Key Vaults',
                    queryType: 'azmanagementgroup-descendant_key_vaults',
                },
                {
                    id,
                    label: 'Descendant Function Apps',
                    queryType: 'azmanagementgroup-descendant_function_apps',
                },
                {
                    id,
                    label: 'Descendant Logic Apps',
                    queryType: 'azmanagementgroup-descendant_logic_apps',
                },
            ],
        },
        {
            id,
            label: 'Inbound Object Control',
            queryType: 'azmanagementgroup-inbound_object_control',
        },
    ],
    [AzureNodeKind.ResourceGroup]: (id: string) => [
        {
            id,
            label: 'Descendant Objects',
            sections: [
                {
                    id,
                    label: 'Descendant VMs',
                    queryType: 'azresourcegroup-descendant_vms',
                },
                {
                    id,
                    label: 'Descendant Managed Clusters',
                    queryType: 'azresourcegroup-descendant_managed_clusters',
                },
                {
                    id,
                    label: 'Descendant VM Scale Sets',
                    queryType: 'azresourcegroup-descendant_vm_scale_sets',
                },
                {
                    id,
                    label: 'Descendant Container Registries',
                    queryType: 'azresourcegroup-descendant_container_registries',
                },
                {
                    id,
                    label: 'Descendant Automation Accounts',
                    queryType: 'azresourcegroup-descendant_automation_accounts',
                },
                {
                    id,
                    label: 'Descendant Key Vaults',
                    queryType: 'azresourcegroup-descendant_key_vaults',
                },
                {
                    id,
                    label: 'Descendant Web Apps',
                    queryType: 'azresourcegroup-descendant_web_apps',
                },
                {
                    id,
                    label: 'Descendant Function Apps',
                    queryType: 'azresourcegroup-descendant_function_apps',
                },
                {
                    id,
                    label: 'Descendant Logic Apps',
                    queryType: 'azresourcegroup-descendant_logic_apps',
                },
            ],
        },
        {
            id,
            label: 'Inbound Object Control',
            queryType: 'azresourcegroup-inbound_object_control',
        },
    ],
    [AzureNodeKind.Role]: (id: string) => [
        {
            id,
            label: 'Active Assignments',
            queryType: 'azrole-active_assignments',
        },
    ],
    [AzureNodeKind.ServicePrincipal]: (id: string) => {
        const base: EntityInfoDataTableProps[] = [
            {
                id,
                label: 'Roles',
                queryType: 'azserviceprincipal-roles',
            },
            {
                id,
                label: 'Inbound Object Control',
                queryType: 'azserviceprincipal-inbound_object_control',
            },
            {
                id,
                label: 'Outbound Object Control',
                queryType: 'azserviceprincipal-outbound_object_control',
            },
            {
                id,
                label: 'Inbound Abusable App Role Assignments',
                queryType: 'azserviceprincipal-inbound_abusable_app_role_assignments',
            },
        ];
        if (id === '00000003-0000-0000-C000-000000000000') {
            const OutboundAbusableAppRoleAssignmentsProp: EntityInfoDataTableProps = {
                id,
                label: 'Outbound Abusable App Role Assignments',
                queryType: 'azserviceprincipal-outbound_abusable_app_role_assignments',
            };

            return [...base, OutboundAbusableAppRoleAssignmentsProp];
        }

        return base;
    },
    [AzureNodeKind.Subscription]: (id: string) => [
        {
            id,
            label: 'Descendant Objects',
            sections: [
                {
                    id,
                    label: 'Descendant Resource Groups',
                    queryType: 'azsubscription-descendant_objects-descendant_resource_groups',
                },
                {
                    id,
                    label: 'Descendant VMs',
                    queryType: 'azsubscription-descendant_objects-descendant_vms',
                },
                {
                    id,
                    label: 'Descendant Managed Clusters',
                    queryType: 'azsubscription-descendant_objects-descendant_managed_clusters',
                },
                {
                    id,
                    label: 'Descendant VM Scale Sets',
                    queryType: 'azsubscription-descendant_objects-descendant_vm_scale_sets',
                },
                {
                    id,
                    label: 'Descendant Container Registries',
                    queryType: 'azsubscription-descendant_objects-descendant_container_registries',
                },
                {
                    id,
                    label: 'Descendant Automation Accounts',
                    queryType: 'azsubscription-descendant_objects-descendant_automation_accounts',
                },
                {
                    id,
                    label: 'Descendant Key Vaults',
                    queryType: 'azsubscription-descendant_objects-descendant_key_vaults',
                },
                {
                    id,
                    label: 'Descendant Web Apps',
                    queryType: 'azsubscription-descendant_objects-descendant_web_apps',
                },
                {
                    id,
                    label: 'Descendant Function Apps',
                    queryType: 'azsubscription-descendant_objects-descendant_function_apps',
                },
                {
                    id,
                    label: 'Descendant Logic Apps',
                    queryType: 'azsubscription-descendant_objects-descendant_logic_apps',
                },
            ],
        },
        {
            id,
            label: 'Inbound Object Control',
            queryType: 'azsubscription-inbound_object_control',
        },
    ],
    [AzureNodeKind.Tenant]: (id: string) => [
        {
            id,
            label: 'Descendant Objects',
            sections: [
                {
                    id,
                    label: 'Descendant Users',
                    queryType: 'aztenant-descendant_users',
                },
                {
                    id,
                    label: 'Descendant Groups',
                    queryType: 'aztenant-descendant_groups',
                },
                {
                    id,
                    label: 'Descendant Management Groups',
                    queryType: 'aztenant-descendant_management_groups',
                },
                {
                    id,
                    label: 'Descendant Subscriptions',
                    queryType: 'aztenant-descendant_subscriptions',
                },
                {
                    id,
                    label: 'Descendant Resource Groups',
                    queryType: 'aztenant-descendant_resource_groups',
                },
                {
                    id,
                    label: 'Descendant VMs',
                    queryType: 'aztenant-descendant_vms',
                },
                {
                    id,
                    label: 'Descendant Managed Clusters',
                    queryType: 'aztenant-descendant_managed_clusters',
                },
                {
                    id,
                    label: 'Descendant VM Scale Sets',
                    queryType: 'aztenant-descendant_vm_scale_sets',
                },
                {
                    id,
                    label: 'Descendant Container Registries',
                    queryType: 'aztenant-descendant_container_registries',
                },
                {
                    id,
                    label: 'Descendant Web Apps',
                    queryType: 'aztenant-descendant_web_apps',
                },
                {
                    id,
                    label: 'Descendant Automation Accounts',
                    queryType: 'aztenant-descendant_automation_accounts',
                },
                {
                    id,
                    label: 'Descendant Key Vaults',
                    queryType: 'aztenant-descendant_key_vaults',
                },
                {
                    id,
                    label: 'Descendant Function Apps',
                    queryType: 'aztenant-descendant_function_apps',
                },
                {
                    id,
                    label: 'Descendant Logic Apps',
                    queryType: 'aztenant-descendant_logic_apps',
                },
                {
                    id,
                    label: 'Descendant App Registrations',
                    queryType: 'aztenant-descendant_app_registrations',
                },
                {
                    id,
                    label: 'Descendant Service Principals',
                    queryType: 'aztenant-descendant_service_principals',
                },
                {
                    id,
                    label: 'Descendant Devices',
                    queryType: 'aztenant-descendant_devices',
                },
            ],
        },
        {
            id,
            label: 'Inbound Object Control',
            queryType: 'aztenant-inbound_object_control',
        },
    ],
    [AzureNodeKind.User]: (id: string) => [
        {
            id,
            label: 'Member Of',
            queryType: 'azuser-member_of',
        },
        {
            id,
            label: 'Roles',
            queryType: 'azuser-roles',
        },
        {
            id,
            label: 'Execution Privileges',
            queryType: 'azuser-execution_privileges',
        },
        {
            id,
            label: 'Outbound Object Control',
            queryType: 'azuser-outbound_object_control',
        },
        {
            id,
            label: 'Inbound Object Control',
            queryType: 'azuser-inbound_object_control',
        },
    ],
    [AzureNodeKind.VM]: (id: string) => [
        {
            id,
            label: 'Local Admins',
            queryType: 'azvm-local_admins',
        },
        {
            id,
            label: 'Inbound Object Control',
            queryType: 'azvm-inbound_object_control',
        },
    ],
    [AzureNodeKind.ManagedCluster]: (id: string) => [
        {
            id,
            label: 'Inbound Object Control',
            queryType: 'azmanagedcluster-inbound_object_control',
        },
    ],
    [AzureNodeKind.ContainerRegistry]: (id: string) => [
        {
            id,
            label: 'Inbound Object Control',
            queryType: 'azcontainerregistry-inbound_object_control',
        },
    ],
    [AzureNodeKind.WebApp]: (id: string) => [
        {
            id,
            label: 'Inbound Object Control',
            queryType: 'azwebapp-inbound_object_control',
        },
    ],
    [AzureNodeKind.LogicApp]: (id: string) => [
        {
            id,
            label: 'Inbound Object Control',
            queryType: 'azlogicapp-inbound_object_control',
        },
    ],
    [AzureNodeKind.AutomationAccount]: (id: string) => [
        {
            id,
            label: 'Inbound Object Control',
            queryType: 'azautomationaccount-inbound_object_control',
        },
    ],
    [ActiveDirectoryNodeKind.Entity]: (id: string) => [
        {
            id,
            label: 'Outbound Object Control',
            queryType: 'base-outbound_object_control',
        },
        {
            id,
            label: 'Inbound Object Control',
            queryType: 'base-inbound_object_control',
        },
    ],
    [ActiveDirectoryNodeKind.Container]: (id: string) => [
        {
            id,
            label: 'Inbound Object Control',
            queryType: 'container-inbound_object_control',
        },
    ],
    [ActiveDirectoryNodeKind.AIACA]: (id: string) => [
        {
            id,
            label: 'Inbound Object Control',
            queryType: 'aiaca-inbound_object_control',
        },
    ],
    [ActiveDirectoryNodeKind.CertTemplate]: (id: string) => [
        {
            id,
            label: 'Inbound Object Control',
            queryType: 'certtemplate-inbound_object_control',
        },
    ],
    [ActiveDirectoryNodeKind.Computer]: (id: string) => [
        {
            id,
            label: 'Sessions',
            queryType: 'computer-sessions',
        },
        {
            id,
            label: 'Local Admins',
            queryType: 'computer-local_admins',
        },
        {
            id,
            label: 'Inbound Execution Privileges',
            sections: [
                {
                    id,
                    label: 'RDP Users',
                    queryType: 'computer-rdp_users',
                },
                {
                    id,
                    label: 'PSRemote Users',
                    queryType: 'computer-psremote_users',
                },
                {
                    id,
                    label: 'DCOM Users',
                    queryType: 'computer-dcom_users',
                },
                {
                    id,
                    label: 'SQL Admin Users',
                    queryType: 'computer-sql_admin_users',
                },
                {
                    id,
                    label: 'Constrained Delegation Users',
                    queryType: 'computer-constrained_delegation_users',
                },
            ],
        },
        {
            id,
            label: 'Member Of',
            queryType: 'computer-member_of',
        },
        {
            id,
            label: 'Local Admin Privileges',
            queryType: 'computer-local_admin_privileges',
        },
        {
            id,
            label: 'Outbound Execution Privileges',
            sections: [
                {
                    id,
                    label: 'RDP Privileges',
                    queryType: 'computer-rdp_privileges',
                },
                {
                    id,
                    label: 'PSRemote Rights',
                    queryType: 'computer-psremote_rights',
                },
                {
                    id,
                    label: 'DCOM Privileges',
                    queryType: 'computer-dcom_privileges',
                },
            ],
        },
        {
            id,
            label: 'Inbound Object Control',
            queryType: 'computer-inbound_object_control',
        },
        {
            id,
            label: 'Outbound Object Control',
            queryType: 'computer-outbound_object_control',
        },
    ],
    [ActiveDirectoryNodeKind.Domain]: (id: string) => [
        {
            id,
            label: 'Foreign Members',
            sections: [
                {
                    id,
                    label: 'Foreign Users',
                    queryType: 'domain-foreign_users',
                },
                {
                    id,
                    label: 'Foreign Groups',
                    queryType: 'domain-foreign_groups',
                },
                {
                    id,
                    label: 'Foreign Admins',
                    queryType: 'domain-foreign_admins',
                },
                {
                    id,
                    label: 'Foreign GPO Controllers',
                    queryType: 'domain-foreign_gpo_controllers',
                },
            ],
        },
        {
            id,
            label: 'Inbound Trusts',
            queryType: 'domain-inbound_trusts',
        },
        {
            id,
            label: 'Outbound Trusts',
            queryType: 'domain-outbound_trusts',
        },
        {
            id,
            label: 'Controllers',
            queryType: 'domain-controllers',
        },
    ],
    [ActiveDirectoryNodeKind.EnterpriseCA]: (id: string) => [
        {
            id,
            label: 'Inbound Object Control',
            queryType: 'enterpriseca-inbound_object_control',
        },
    ],
    [ActiveDirectoryNodeKind.GPO]: (id: string) => [
        {
            id,
            label: 'Affected Objects',
            sections: [
                {
                    id,
                    label: 'OUs',
                    queryType: 'gpo-ous',
                },
                {
                    id,
                    label: 'Computers',
                    queryType: 'gpo-computers',
                },
                {
                    id,
                    label: 'Users',
                    queryType: 'gpo-users',
                },
                {
                    id,
                    label: 'Tier Zero Objects',
                    queryType: 'gpo-tier_zero_objects',
                },
            ],
        },
        {
            id,
            label: 'Inbound Object Control',
            queryType: 'gpo-inbound_object_control',
        },
    ],
    [ActiveDirectoryNodeKind.Group]: (id: string) => [
        {
            id,
            label: 'Sessions',
            queryType: 'group-sessions',
        },
        {
            id,
            label: 'Members',
            queryType: 'group-members',
        },
        {
            id,
            label: 'Member Of',
            queryType: 'group-member_of',
        },
        {
            id,
            label: 'Local Admin Privileges',
            queryType: 'group-local_admin_privileges',
        },
        {
            id,
            label: 'Execution Privileges',
            sections: [
                {
                    id,
                    label: 'RDP Privileges',
                    queryType: 'group-rdp_privileges',
                },
                {
                    id,
                    label: 'DCOM Privileges',
                    queryType: 'group-dcom_privileges',
                },
                {
                    id,
                    label: 'PSRemote Rights',
                    queryType: 'group-psremote_rights',
                },
            ],
        },
        {
            id,
            label: 'Inbound Object Control',
            queryType: 'group-inbound_object_control',
        },
        {
            id,
            label: 'Outbound Object Control',
            queryType: 'group-outbound_object_control',
        },
    ],
    [ActiveDirectoryNodeKind.NTAuthStore]: (id: string) => [
        {
            id,
            label: 'Inbound Object Control',
            queryType: 'ntauthstore-inbound_object_control',
        },
    ],
    [ActiveDirectoryNodeKind.OU]: (id: string) => [
        {
            id,
            label: 'Affecting GPOs',
            queryType: 'ou-affecting_gpos',
        },
        {
            id,
            label: 'Groups',
            queryType: 'ou-groups',
        },
        {
            id,
            label: 'Computers',
            queryType: 'ou-computers',
        },
        {
            id,
            label: 'Users',
            queryType: 'ou-users',
        },
    ],
    [ActiveDirectoryNodeKind.RootCA]: (id: string) => [
        {
            id,
            label: 'Inbound Object Control',
            queryType: 'rootca-inbound_object_control',
        },
    ],
    [ActiveDirectoryNodeKind.IssuancePolicy]: (id: string) => [
        {
            id,
            label: 'Inbound Object Control',
            queryType: 'issuancepolicy-inbound_object_control',
        },
        {
            id,
            label: 'Linked Certificate Templates',
            queryType: 'issuancepolicy-linked_certificate_templates',
        },
    ],
    [ActiveDirectoryNodeKind.User]: (id: string) => [
        {
            id,
            label: 'Sessions',
            queryType: 'user-sessions',
        },
        {
            id,
            label: 'Member Of',
            queryType: 'user-member_of',
        },
        {
            id,
            label: 'Local Admin Privileges',
            queryType: 'user-local_admin_privileges',
        },
        {
            id,
            label: 'Execution Privileges',
            sections: [
                {
                    id,
                    label: 'RDP Privileges',
                    queryType: 'user-rdp_privileges',
                },
                {
                    id,
                    label: 'PSRemote Privileges',
                    queryType: 'user-psremote_privileges',
                },
                {
                    id,
                    label: 'DCOM Privileges',
                    queryType: 'user-dcom_privileges',
                },
                {
                    id,
                    label: 'SQL Admin Rights',
                    queryType: 'user-sql_admin_rights',
                },
                {
                    id,
                    label: 'Constrained Delegation Privileges',
                    queryType: 'user-constrained_delegation_privileges',
                },
            ],
        },
        {
            id,
            label: 'Outbound Object Control',
            queryType: 'user-outbound_object_control',
        },
        {
            id,
            label: 'Inbound Object Control',
            queryType: 'user-inbound_object_control',
        },
    ],
    Meta: () => [],
};

export type EntityRelationshipEndpoint = Record<string, (params: EntitySectionEndpointParams) => Promise<any>>;

export const entityRelationshipEndpoints = {
    'azbase-outbound_object_control': ({ id, counts, skip, limit, type }) =>
        apiClient
            .getAZEntityInfoV2('az-base', id, 'outbound-control', counts, skip, limit, type, {
                signal: controller.signal,
            })
            .then((res) => res.data),
    'azbase-inbound_object_control': ({ id, counts, skip, limit, type }) =>
        apiClient
            .getAZEntityInfoV2('az-base', id, 'inbound-control', counts, skip, limit, type, {
                signal: controller.signal,
            })
            .then((res) => res.data),
    'azapp-inbound_object_control': ({ id, counts, skip, limit, type }) =>
        apiClient
            .getAZEntityInfoV2('applications', id, 'inbound-control', counts, skip, limit, type, {
                signal: controller.signal,
            })
            .then((res) => res.data),
    'azvmscaleset-inbound_object_control': ({ id, counts, skip, limit, type }) =>
        apiClient
            .getAZEntityInfoV2('vm-scale-sets', id, 'inbound-control', counts, skip, limit, type, {
                signal: controller.signal,
            })
            .then((res) => res.data),
    'azdevice-local_admins': ({ id, counts, skip, limit, type }) =>
        apiClient
            .getAZEntityInfoV2('devices', id, 'inbound-execution-privileges', counts, skip, limit, type, {
                signal: controller.signal,
            })
            .then((res) => res.data),
    'azdevice-inbound_object_control': ({ id, counts, skip, limit, type }) =>
        apiClient
            .getAZEntityInfoV2('devices', id, 'inbound-control', counts, skip, limit, type, {
                signal: controller.signal,
            })
            .then((res) => res.data),
    'azfunctionapp-inbound_object_control': ({ id, counts, skip, limit, type }) =>
        apiClient
            .getAZEntityInfoV2('function-apps', id, 'inbound-control', counts, skip, limit, type, {
                signal: controller.signal,
            })
            .then((res) => res.data),
    'azgroup-members': ({ id, counts, skip, limit, type }) =>
        apiClient
            .getAZEntityInfoV2('groups', id, 'group-members', counts, skip, limit, type, { signal: controller.signal })
            .then((res) => res.data),
    'azgroup-member_of': ({ id, counts, skip, limit, type }) =>
        apiClient
            .getAZEntityInfoV2('groups', id, 'group-membership', counts, skip, limit, type, {
                signal: controller.signal,
            })
            .then((res) => res.data),
    'azgroup-roles': ({ id, counts, skip, limit, type }) =>
        apiClient
            .getAZEntityInfoV2('groups', id, 'roles', counts, skip, limit, type, { signal: controller.signal })
            .then((res) => res.data),
    'azgroup-inbound_object_control': ({ id, counts, skip, limit, type }) =>
        apiClient
            .getAZEntityInfoV2('groups', id, 'inbound-control', counts, skip, limit, type, {
                signal: controller.signal,
            })
            .then((res) => res.data),
    'azgroup-outbound_object_control': ({ id, counts, skip, limit, type }) =>
        apiClient
            .getAZEntityInfoV2('groups', id, 'outbound-control', counts, skip, limit, type, {
                signal: controller.signal,
            })
            .then((res) => res.data),
    'azkeyvault-key_readers': ({ id, counts, skip, limit, type }) =>
        apiClient
            .getAZEntityInfoV2('key-vaults', id, 'key-readers', counts, skip, limit, type, {
                signal: controller.signal,
            })
            .then((res) => {
                if (type !== 'graph') res.data.countLabel = 'Key Readers';
                return res.data;
            }),
    'azkeyvault-certificate_readers': ({ id, counts, skip, limit, type }) =>
        apiClient
            .getAZEntityInfoV2('key-vaults', id, 'certificate-readers', counts, skip, limit, type, {
                signal: controller.signal,
            })
            .then((res) => {
                if (type !== 'graph') res.data.countLabel = 'Certificate Readers';
                return res.data;
            }),
    'azkeyvault-secret_readers': ({ id, counts, skip, limit, type }) =>
        apiClient
            .getAZEntityInfoV2('key-vaults', id, 'secret-readers', counts, skip, limit, type, {
                signal: controller.signal,
            })
            .then((res) => {
                if (type !== 'graph') res.data.countLabel = 'Secret Readers';
                return res.data;
            }),
    'azkeyvault-all_readers': ({ id, counts, skip, limit, type }) =>
        apiClient
            .getAZEntityInfoV2('key-vaults', id, 'all-readers', counts, skip, limit, type, {
                signal: controller.signal,
            })
            .then((res) => {
                if (type !== 'graph') res.data.countLabel = 'All Readers';
                return res.data;
            }),
    'azkeyvault-inbound_object_control': ({ id, counts, skip, limit, type }) =>
        apiClient
            .getAZEntityInfoV2('key-vaults', id, 'inbound-control', counts, skip, limit, type, {
                signal: controller.signal,
            })
            .then((res) => res.data),
    'azmanagementgroup-descendant_management_groups': ({ id, counts, skip, limit, type }) =>
        apiClient
            .getAZEntityInfoV2('management-groups', id, 'descendent-management-groups', counts, skip, limit, type, {
                signal: controller.signal,
            })
            .then((res) => res.data),
    'azmanagementgroup-descendant_subscriptions': ({ id, counts, skip, limit, type }) =>
        apiClient
            .getAZEntityInfoV2('management-groups', id, 'descendent-subscriptions', counts, skip, limit, type, {
                signal: controller.signal,
            })
            .then((res) => res.data),
    'azmanagementgroup-descendant_resource_groups': ({ id, counts, skip, limit, type }) =>
        apiClient
            .getAZEntityInfoV2('management-groups', id, 'descendent-resource-groups', counts, skip, limit, type, {
                signal: controller.signal,
            })
            .then((res) => res.data),
    'azmanagementgroup-descendant_vms': ({ id, counts, skip, limit, type }) =>
        apiClient
            .getAZEntityInfoV2('management-groups', id, 'descendent-virtual-machines', counts, skip, limit, type, {
                signal: controller.signal,
            })
            .then((res) => res.data),
    'azmanagementgroup-descendant_managed_clusters': ({ id, counts, skip, limit, type }) =>
        apiClient
            .getAZEntityInfoV2('management-groups', id, 'descendent-managed-clusters', counts, skip, limit, type, {
                signal: controller.signal,
            })
            .then((res) => res.data),
    'azmanagementgroup-descendant_vm_scale_sets': ({ id, counts, skip, limit, type }) =>
        apiClient
            .getAZEntityInfoV2('management-groups', id, 'descendent-vm-scale-sets', counts, skip, limit, type, {
                signal: controller.signal,
            })
            .then((res) => res.data),
    'azmanagementgroup-descendant_container_registries': ({ id, counts, skip, limit, type }) =>
        apiClient
            .getAZEntityInfoV2('management-groups', id, 'descendent-container-registries', counts, skip, limit, type, {
                signal: controller.signal,
            })
            .then((res) => res.data),
    'azmanagementgroup-descendant_web_apps': ({ id, counts, skip, limit, type }) =>
        apiClient
            .getAZEntityInfoV2('management-groups', id, 'descendent-web-apps', counts, skip, limit, type, {
                signal: controller.signal,
            })
            .then((res) => res.data),
    'azmanagementgroup-descendant_automation_accounts': ({ id, counts, skip, limit, type }) =>
        apiClient
            .getAZEntityInfoV2('management-groups', id, 'descendent-automation-accounts', counts, skip, limit, type, {
                signal: controller.signal,
            })
            .then((res) => res.data),
    'azmanagementgroup-descendant_key_vaults': ({ id, counts, skip, limit, type }) =>
        apiClient
            .getAZEntityInfoV2('management-groups', id, 'descendent-key-vaults', counts, skip, limit, type, {
                signal: controller.signal,
            })
            .then((res) => res.data),
    'azmanagementgroup-descendant_function_apps': ({ id, counts, skip, limit, type }) =>
        apiClient
            .getAZEntityInfoV2('management-groups', id, 'descendent-function-apps', counts, skip, limit, type, {
                signal: controller.signal,
            })
            .then((res) => res.data),
    'azmanagementgroup-descendant_logic_apps': ({ id, counts, skip, limit, type }) =>
        apiClient
            .getAZEntityInfoV2('management-groups', id, 'descendent-logic-apps', counts, skip, limit, type, {
                signal: controller.signal,
            })
            .then((res) => res.data),
    'azmanagementgroup-inbound_object_control': ({ id, counts, skip, limit, type }) =>
        apiClient
            .getAZEntityInfoV2('management-groups', id, 'inbound-control', counts, skip, limit, type, {
                signal: controller.signal,
            })
            .then((res) => res.data),
    'azresourcegroup-descendant_vms': ({ id, counts, skip, limit, type }) =>
        apiClient
            .getAZEntityInfoV2('resource-groups', id, 'descendent-virtual-machines', counts, skip, limit, type, {
                signal: controller.signal,
            })
            .then((res) => res.data),
    'azresourcegroup-descendant_managed_clusters': ({ id, counts, skip, limit, type }) =>
        apiClient
            .getAZEntityInfoV2('resource-groups', id, 'descendent-managed-clusters', counts, skip, limit, type, {
                signal: controller.signal,
            })
            .then((res) => res.data),
    'azresourcegroup-descendant_vm_scale_sets': ({ id, counts, skip, limit, type }) =>
        apiClient
            .getAZEntityInfoV2('resource-groups', id, 'descendent-vm-scale-sets', counts, skip, limit, type, {
                signal: controller.signal,
            })
            .then((res) => res.data),
    'azresourcegroup-descendant_container_registries': ({ id, counts, skip, limit, type }) =>
        apiClient
            .getAZEntityInfoV2('resource-groups', id, 'descendent-container-registries', counts, skip, limit, type, {
                signal: controller.signal,
            })
            .then((res) => res.data),
    'azresourcegroup-descendant_automation_accounts': ({ id, counts, skip, limit, type }) =>
        apiClient
            .getAZEntityInfoV2('resource-groups', id, 'descendent-automation-accounts', counts, skip, limit, type, {
                signal: controller.signal,
            })
            .then((res) => res.data),
    'azresourcegroup-descendant_key_vaults': ({ id, counts, skip, limit, type }) =>
        apiClient
            .getAZEntityInfoV2('resource-groups', id, 'descendent-key-vaults', counts, skip, limit, type, {
                signal: controller.signal,
            })
            .then((res) => res.data),
    'azresourcegroup-descendant_web_apps': ({ id, counts, skip, limit, type }) =>
        apiClient
            .getAZEntityInfoV2('resource-groups', id, 'descendent-web-apps', counts, skip, limit, type, {
                signal: controller.signal,
            })
            .then((res) => res.data),
    'azresourcegroup-descendant_function_apps': ({ id, counts, skip, limit, type }) =>
        apiClient
            .getAZEntityInfoV2('resource-groups', id, 'descendent-function-apps', counts, skip, limit, type, {
                signal: controller.signal,
            })
            .then((res) => res.data),
    'azresourcegroup-descendant_logic_apps': ({ id, counts, skip, limit, type }) =>
        apiClient
            .getAZEntityInfoV2('resource-groups', id, 'descendent-logic-apps', counts, skip, limit, type, {
                signal: controller.signal,
            })
            .then((res) => res.data),
    'azresourcegroup-inbound_object_control': ({ id, counts, skip, limit, type }) =>
        apiClient
            .getAZEntityInfoV2('resource-groups', id, 'inbound-control', counts, skip, limit, type, {
                signal: controller.signal,
            })
            .then((res) => res.data),
    'azrole-active_assignments': ({ id, counts, skip, limit, type }) =>
        apiClient
            .getAZEntityInfoV2('roles', id, 'active-assignments', counts, skip, limit, type, {
                signal: controller.signal,
            })
            .then((res) => res.data),
    'azserviceprincipal-roles': ({ id, counts, skip, limit, type }) =>
        apiClient
            .getAZEntityInfoV2('service-principals', id, 'roles', counts, skip, limit, type, {
                signal: controller.signal,
            })
            .then((res) => res.data),
    'azserviceprincipal-inbound_object_control': ({ id, counts, skip, limit, type }) =>
        apiClient
            .getAZEntityInfoV2('service-principals', id, 'inbound-control', counts, skip, limit, type, {
                signal: controller.signal,
            })
            .then((res) => res.data),
    'azserviceprincipal-outbound_object_control': ({ id, counts, skip, limit, type }) =>
        apiClient
            .getAZEntityInfoV2('service-principals', id, 'outbound-control', counts, skip, limit, type, {
                signal: controller.signal,
            })
            .then((res) => res.data),
    'azserviceprincipal-inbound_abusable_app_role_assignments': ({ id, counts, skip, limit, type }) =>
        apiClient
            .getAZEntityInfoV2(
                'service-principals',
                id,
                'inbound-abusable-app-role-assignments',
                counts,
                skip,
                limit,
                type,
                {
                    signal: controller.signal,
                }
            )
            .then((res) => res.data),
    'azserviceprincipal-outbound_abusable_app_role_assignments': ({ id, counts, skip, limit, type }) =>
        apiClient
            .getAZEntityInfoV2(
                'service-principals',
                id,
                'outbound-abusable-app-role-assignments',
                counts,
                skip,
                limit,
                type,
                {
                    signal: controller.signal,
                }
            )
            .then((res) => res.data),
    'azsubscription-descendant_objects-descendant_resource_groups': ({ id, counts, skip, limit, type }) =>
        apiClient
            .getAZEntityInfoV2('subscriptions', id, 'descendent-resource-groups', counts, skip, limit, type, {
                signal: controller.signal,
            })
            .then((res) => res.data),
    'azsubscription-descendant_objects-descendant_vms': ({ id, counts, skip, limit, type }) =>
        apiClient
            .getAZEntityInfoV2('subscriptions', id, 'descendent-virtual-machines', counts, skip, limit, type, {
                signal: controller.signal,
            })
            .then((res) => res.data),
    'azsubscription-descendant_objects-descendant_managed_clusters': ({ id, counts, skip, limit, type }) =>
        apiClient
            .getAZEntityInfoV2('subscriptions', id, 'descendent-managed-clusters', counts, skip, limit, type, {
                signal: controller.signal,
            })
            .then((res) => res.data),
    'azsubscription-descendant_objects-descendant_vm_scale_sets': ({ id, counts, skip, limit, type }) =>
        apiClient
            .getAZEntityInfoV2('subscriptions', id, 'descendent-vm-scale-sets', counts, skip, limit, type, {
                signal: controller.signal,
            })
            .then((res) => res.data),
    'azsubscription-descendant_objects-descendant_container_registries': ({ id, counts, skip, limit, type }) =>
        apiClient
            .getAZEntityInfoV2('subscriptions', id, 'descendent-container-registries', counts, skip, limit, type, {
                signal: controller.signal,
            })
            .then((res) => res.data),
    'azsubscription-descendant_objects-descendant_automation_accounts': ({ id, counts, skip, limit, type }) =>
        apiClient
            .getAZEntityInfoV2('subscriptions', id, 'descendent-automation-accounts', counts, skip, limit, type, {
                signal: controller.signal,
            })
            .then((res) => res.data),
    'azsubscription-descendant_objects-descendant_key_vaults': ({ id, counts, skip, limit, type }) =>
        apiClient
            .getAZEntityInfoV2('subscriptions', id, 'descendent-key-vaults', counts, skip, limit, type, {
                signal: controller.signal,
            })
            .then((res) => res.data),
    'azsubscription-descendant_objects-descendant_web_apps': ({ id, counts, skip, limit, type }) =>
        apiClient
            .getAZEntityInfoV2('subscriptions', id, 'descendent-web-apps', counts, skip, limit, type, {
                signal: controller.signal,
            })
            .then((res) => res.data),
    'azsubscription-descendant_objects-descendant_function_apps': ({ id, counts, skip, limit, type }) =>
        apiClient
            .getAZEntityInfoV2('subscriptions', id, 'descendent-function-apps', counts, skip, limit, type, {
                signal: controller.signal,
            })
            .then((res) => res.data),
    'azsubscription-descendant_objects-descendant_logic_apps': ({ id, counts, skip, limit, type }) =>
        apiClient
            .getAZEntityInfoV2('subscriptions', id, 'descendent-logic-apps', counts, skip, limit, type, {
                signal: controller.signal,
            })
            .then((res) => res.data),
    'azsubscription-inbound_object_control': ({ id, counts, skip, limit, type }) =>
        apiClient
            .getAZEntityInfoV2('subscriptions', id, 'inbound-control', counts, skip, limit, type, {
                signal: controller.signal,
            })
            .then((res) => res.data),
    'aztenant-descendant_users': ({ id, counts, skip, limit, type }) =>
        apiClient
            .getAZEntityInfoV2('tenants', id, 'descendent-users', counts, skip, limit, type, {
                signal: controller.signal,
            })
            .then((res) => res.data),
    'aztenant-descendant_groups': ({ id, counts, skip, limit, type }) =>
        apiClient
            .getAZEntityInfoV2('tenants', id, 'descendent-groups', counts, skip, limit, type, {
                signal: controller.signal,
            })
            .then((res) => res.data),
    'aztenant-descendant_management_groups': ({ id, counts, skip, limit, type }) =>
        apiClient
            .getAZEntityInfoV2('tenants', id, 'descendent-management-groups', counts, skip, limit, type, {
                signal: controller.signal,
            })
            .then((res) => res.data),
    'aztenant-descendant_subscriptions': ({ id, counts, skip, limit, type }) =>
        apiClient
            .getAZEntityInfoV2('tenants', id, 'descendent-subscriptions', counts, skip, limit, type, {
                signal: controller.signal,
            })
            .then((res) => res.data),
    'aztenant-descendant_resource_groups': ({ id, counts, skip, limit, type }) =>
        apiClient
            .getAZEntityInfoV2('tenants', id, 'descendent-resource-groups', counts, skip, limit, type, {
                signal: controller.signal,
            })
            .then((res) => res.data),
    'aztenant-descendant_vms': ({ id, counts, skip, limit, type }) =>
        apiClient
            .getAZEntityInfoV2('tenants', id, 'descendent-virtual-machines', counts, skip, limit, type, {
                signal: controller.signal,
            })
            .then((res) => res.data),
    'aztenant-descendant_managed_clusters': ({ id, counts, skip, limit, type }) =>
        apiClient
            .getAZEntityInfoV2('tenants', id, 'descendent-managed-clusters', counts, skip, limit, type, {
                signal: controller.signal,
            })
            .then((res) => res.data),
    'aztenant-descendant_vm_scale_sets': ({ id, counts, skip, limit, type }) =>
        apiClient
            .getAZEntityInfoV2('tenants', id, 'descendent-vm-scale-sets', counts, skip, limit, type, {
                signal: controller.signal,
            })
            .then((res) => res.data),
    'aztenant-descendant_container_registries': ({ id, counts, skip, limit, type }) =>
        apiClient
            .getAZEntityInfoV2('tenants', id, 'descendent-container-registries', counts, skip, limit, type, {
                signal: controller.signal,
            })
            .then((res) => res.data),
    'aztenant-descendant_web_apps': ({ id, counts, skip, limit, type }) =>
        apiClient
            .getAZEntityInfoV2('tenants', id, 'descendent-web-apps', counts, skip, limit, type, {
                signal: controller.signal,
            })
            .then((res) => res.data),
    'aztenant-descendant_automation_accounts': ({ id, counts, skip, limit, type }) =>
        apiClient
            .getAZEntityInfoV2('tenants', id, 'descendent-automation-accounts', counts, skip, limit, type, {
                signal: controller.signal,
            })
            .then((res) => res.data),
    'aztenant-descendant_key_vaults': ({ id, counts, skip, limit, type }) =>
        apiClient
            .getAZEntityInfoV2('tenants', id, 'descendent-key-vaults', counts, skip, limit, type, {
                signal: controller.signal,
            })
            .then((res) => res.data),
    'aztenant-descendant_function_apps': ({ id, counts, skip, limit, type }) =>
        apiClient
            .getAZEntityInfoV2('tenants', id, 'descendent-function-apps', counts, skip, limit, type, {
                signal: controller.signal,
            })
            .then((res) => res.data),
    'aztenant-descendant_logic_apps': ({ id, counts, skip, limit, type }) =>
        apiClient
            .getAZEntityInfoV2('tenants', id, 'descendent-logic-apps', counts, skip, limit, type, {
                signal: controller.signal,
            })
            .then((res) => res.data),
    'aztenant-descendant_app_registrations': ({ id, counts, skip, limit, type }) =>
        apiClient
            .getAZEntityInfoV2('tenants', id, 'descendent-applications', counts, skip, limit, type, {
                signal: controller.signal,
            })
            .then((res) => res.data),
    'aztenant-descendant_service_principals': ({ id, counts, skip, limit, type }) =>
        apiClient
            .getAZEntityInfoV2('tenants', id, 'descendent-service-principals', counts, skip, limit, type, {
                signal: controller.signal,
            })
            .then((res) => res.data),
    'aztenant-descendant_devices': ({ id, counts, skip, limit, type }) =>
        apiClient
            .getAZEntityInfoV2('tenants', id, 'descendent-devices', counts, skip, limit, type, {
                signal: controller.signal,
            })
            .then((res) => res.data),
    'aztenant-inbound_object_control': ({ id, counts, skip, limit, type }) =>
        apiClient
            .getAZEntityInfoV2('tenants', id, 'inbound-control', counts, skip, limit, type, {
                signal: controller.signal,
            })
            .then((res) => res.data),
    'azuser-member_of': ({ id, counts, skip, limit, type }) =>
        apiClient
            .getAZEntityInfoV2('users', id, 'group-membership', counts, skip, limit, type, {
                signal: controller.signal,
            })
            .then((res) => res.data),
    'azuser-roles': ({ id, counts, skip, limit, type }) =>
        apiClient
            .getAZEntityInfoV2('users', id, 'roles', counts, skip, limit, type, { signal: controller.signal })
            .then((res) => res.data),
    'azuser-execution_privileges': ({ id, counts, skip, limit, type }) =>
        apiClient
            .getAZEntityInfoV2('users', id, 'outbound-execution-privileges', counts, skip, limit, type, {
                signal: controller.signal,
            })
            .then((res) => res.data),
    'azuser-outbound_object_control': ({ id, counts, skip, limit, type }) =>
        apiClient
            .getAZEntityInfoV2('users', id, 'outbound-control', counts, skip, limit, type, {
                signal: controller.signal,
            })
            .then((res) => res.data),
    'azuser-inbound_object_control': ({ id, counts, skip, limit, type }) =>
        apiClient
            .getAZEntityInfoV2('users', id, 'inbound-control', counts, skip, limit, type, { signal: controller.signal })
            .then((res) => res.data),
    'azvm-local_admins': ({ id, counts, skip, limit, type }) =>
        apiClient
            .getAZEntityInfoV2('vms', id, 'inbound-execution-privileges', counts, skip, limit, type, {
                signal: controller.signal,
            })
            .then((res) => res.data),
    'azvm-inbound_object_control': ({ id, counts, skip, limit, type }) =>
        apiClient
            .getAZEntityInfoV2('vms', id, 'inbound-control', counts, skip, limit, type, { signal: controller.signal })
            .then((res) => res.data),
    'azmanagedcluster-inbound_object_control': ({ id, counts, skip, limit, type }) =>
        apiClient
            .getAZEntityInfoV2('managed-clusters', id, 'inbound-control', counts, skip, limit, type, {
                signal: controller.signal,
            })
            .then((res) => res.data),
    'azcontainerregistry-inbound_object_control': ({ id, counts, skip, limit, type }) =>
        apiClient
            .getAZEntityInfoV2('container-registries', id, 'inbound-control', counts, skip, limit, type, {
                signal: controller.signal,
            })
            .then((res) => res.data),
    'azwebapp-inbound_object_control': ({ id, counts, skip, limit, type }) =>
        apiClient
            .getAZEntityInfoV2('web-apps', id, 'inbound-control', counts, skip, limit, type, {
                signal: controller.signal,
            })
            .then((res) => res.data),
    'azlogicapp-inbound_object_control': ({ id, counts, skip, limit, type }) =>
        apiClient
            .getAZEntityInfoV2('logic-apps', id, 'inbound-control', counts, skip, limit, type, {
                signal: controller.signal,
            })
            .then((res) => res.data),
    'azautomationaccount-inbound_object_control': ({ id, counts, skip, limit, type }) =>
        apiClient
            .getAZEntityInfoV2('automation-accounts', id, 'inbound-control', counts, skip, limit, type, {
                signal: controller.signal,
            })
            .then((res) => res.data),
    'base-outbound_object_control': ({ id, skip, limit, type }) =>
        apiClient.getBaseControllablesV2(id, skip, limit, type, { signal: controller.signal }).then((res) => res.data),
    'base-inbound_object_control': ({ id, skip, limit, type }) =>
        apiClient.getBaseControllersV2(id, skip, limit, type, { signal: controller.signal }).then((res) => res.data),
    'container-inbound_object_control': ({ id, skip, limit, type }) =>
        apiClient
            .getContainerControllersV2(id, skip, limit, type, { signal: controller.signal })
            .then((res) => res.data),
    'aiaca-inbound_object_control': ({ id, skip, limit, type }) =>
        apiClient.getAIACAControllersV2(id, skip, limit, type, { signal: controller.signal }).then((res) => res.data),
    'certtemplate-inbound_object_control': ({ id, skip, limit, type }) =>
        apiClient
            .getCertTemplateControllersV2(id, skip, limit, type, { signal: controller.signal })
            .then((res) => res.data),
    'computer-sessions': ({ id, skip, limit, type }) =>
        apiClient.getComputerSessionsV2(id, skip, limit, type, { signal: controller.signal }).then((res) => res.data),
    'computer-local_admins': ({ id, skip, limit, type }) =>
        apiClient.getComputerAdminUsersV2(id, skip, limit, type, { signal: controller.signal }).then((res) => res.data),
    'computer-rdp_users': ({ id, skip, limit, type }) =>
        apiClient.getComputerRDPUsersV2(id, skip, limit, type, { signal: controller.signal }).then((res) => res.data),
    'computer-psremote_users': ({ id, skip, limit, type }) =>
        apiClient
            .getComputerPSRemoteUsersV2(id, skip, limit, type, { signal: controller.signal })
            .then((res) => res.data),
    'computer-dcom_users': ({ id, skip, limit, type }) =>
        apiClient.getComputerDCOMUsersV2(id, skip, limit, type, { signal: controller.signal }).then((res) => res.data),
    'computer-sql_admin_users': ({ id, skip, limit, type }) =>
        apiClient.getComputerSQLAdminsV2(id, skip, limit, type, { signal: controller.signal }).then((res) => res.data),
    'computer-constrained_delegation_users': ({ id, skip, limit, type }) =>
        apiClient
            .getComputerConstrainedDelegationRightsV2(id, skip, limit, type, { signal: controller.signal })
            .then((res) => res.data),
    'computer-member_of': ({ id, skip, limit, type }) =>
        apiClient
            .getComputerGroupMembershipV2(id, skip, limit, type, { signal: controller.signal })
            .then((res) => res.data),
    'computer-local_admin_privileges': ({ id, skip, limit, type }) =>
        apiClient
            .getComputerAdminRightsV2(id, skip, limit, type, { signal: controller.signal })
            .then((res) => res.data),
    'computer-rdp_privileges': ({ id, skip, limit, type }) =>
        apiClient.getComputerRDPRightsV2(id, skip, limit, type, { signal: controller.signal }).then((res) => res.data),
    'computer-psremote_rights': ({ id, skip, limit, type }) =>
        apiClient
            .getComputerPSRemoteRightsV2(id, skip, limit, type, { signal: controller.signal })
            .then((res) => res.data),
    'computer-dcom_privileges': ({ id, skip, limit, type }) =>
        apiClient.getComputerDCOMRightsV2(id, skip, limit, type, { signal: controller.signal }).then((res) => res.data),
    'computer-inbound_object_control': ({ id, skip, limit, type }) =>
        apiClient
            .getComputerControllersV2(id, skip, limit, type, { signal: controller.signal })
            .then((res) => res.data),
    'computer-outbound_object_control': ({ id, skip, limit, type }) =>
        apiClient
            .getComputerControllablesV2(id, skip, limit, type, { signal: controller.signal })
            .then((res) => res.data),
    'domain-foreign_users': ({ id, skip, limit, type }) =>
        apiClient.getDomainForeignUsersV2(id, skip, limit, type, { signal: controller.signal }).then((res) => res.data),
    'domain-foreign_groups': ({ id, skip, limit, type }) =>
        apiClient
            .getDomainForeignGroupsV2(id, skip, limit, type, { signal: controller.signal })
            .then((res) => res.data),
    'domain-foreign_admins': ({ id, skip, limit, type }) =>
        apiClient
            .getDomainForeignAdminsV2(id, skip, limit, type, { signal: controller.signal })
            .then((res) => res.data),
    'domain-foreign_gpo_controllers': ({ id, skip, limit, type }) =>
        apiClient
            .getDomainForeignGPOControllersV2(id, skip, limit, type, { signal: controller.signal })
            .then((res) => res.data),
    'domain-inbound_trusts': ({ id, skip, limit, type }) =>
        apiClient
            .getDomainInboundTrustsV2(id, skip, limit, type, { signal: controller.signal })
            .then((res) => res.data),
    'domain-outbound_trusts': ({ id, skip, limit, type }) =>
        apiClient
            .getDomainOutboundTrustsV2(id, skip, limit, type, { signal: controller.signal })
            .then((res) => res.data),
    'domain-controllers': ({ id, skip, limit, type }) =>
        apiClient.getDomainControllersV2(id, skip, limit, type, { signal: controller.signal }).then((res) => res.data),
    'enterpriseca-inbound_object_control': ({ id, skip, limit, type }) =>
        apiClient
            .getEnterpriseCAControllersV2(id, skip, limit, type, { signal: controller.signal })
            .then((res) => res.data),
    'gpo-ous': ({ id, skip, limit, type }) =>
        apiClient.getGPOOUsV2(id, skip, limit, type, { signal: controller.signal }).then((res) => res.data),
    'gpo-computers': ({ id, skip, limit, type }) =>
        apiClient.getGPOComputersV2(id, skip, limit, type, { signal: controller.signal }).then((res) => res.data),
    'gpo-users': ({ id, skip, limit, type }) =>
        apiClient.getGPOUsersV2(id, skip, limit, type, { signal: controller.signal }).then((res) => res.data),
    'gpo-tier_zero_objects': ({ id, skip, limit, type }) =>
        apiClient.getGPOTierZeroV2(id, skip, limit, type, { signal: controller.signal }).then((res) => res.data),
    'gpo-inbound_object_control': ({ id, skip, limit, type }) =>
        apiClient.getGPOControllersV2(id, skip, limit, type, { signal: controller.signal }).then((res) => res.data),
    'group-sessions': ({ id, skip, limit, type }) =>
        apiClient.getGroupSessionsV2(id, skip, limit, type, { signal: controller.signal }).then((res) => res.data),
    'group-members': ({ id, skip, limit, type }) =>
        apiClient.getGroupMembersV2(id, skip, limit, type, { signal: controller.signal }).then((res) => res.data),
    'group-member_of': ({ id, skip, limit, type }) =>
        apiClient.getGroupMembershipsV2(id, skip, limit, type, { signal: controller.signal }).then((res) => res.data),
    'group-local_admin_privileges': ({ id, skip, limit, type }) =>
        apiClient.getGroupAdminRightsV2(id, skip, limit, type, { signal: controller.signal }).then((res) => res.data),
    'group-rdp_privileges': ({ id, skip, limit, type }) =>
        apiClient.getGroupRDPRightsV2(id, skip, limit, type, { signal: controller.signal }).then((res) => res.data),
    'group-dcom_privileges': ({ id, skip, limit, type }) =>
        apiClient.getGroupDCOMRightsV2(id, skip, limit, type, { signal: controller.signal }).then((res) => res.data),
    'group-psremote_rights': ({ id, skip, limit, type }) =>
        apiClient
            .getGroupPSRemoteRightsV2(id, skip, limit, type, { signal: controller.signal })
            .then((res) => res.data),
    'group-inbound_object_control': ({ id, skip, limit, type }) =>
        apiClient.getGroupControllersV2(id, skip, limit, type, { signal: controller.signal }).then((res) => res.data),
    'group-outbound_object_control': ({ id, skip, limit, type }) =>
        apiClient.getGroupControllablesV2(id, skip, limit, type, { signal: controller.signal }).then((res) => res.data),
    'ntauthstore-inbound_object_control': ({ id, skip, limit, type }) =>
        apiClient
            .getNTAuthStoreControllersV2(id, skip, limit, type, { signal: controller.signal })
            .then((res) => res.data),
    'ou-affecting_gpos': ({ id, skip, limit, type }) =>
        apiClient.getOUGPOsV2(id, skip, limit, type, { signal: controller.signal }).then((res) => res.data),
    'ou-groups': ({ id, skip, limit, type }) =>
        apiClient.getOUGroupsV2(id, skip, limit, type, { signal: controller.signal }).then((res) => res.data),
    'ou-computers': ({ id, skip, limit, type }) =>
        apiClient.getOUComputersV2(id, skip, limit, type, { signal: controller.signal }).then((res) => res.data),
    'ou-users': ({ id, skip, limit, type }) =>
        apiClient.getOUUsersV2(id, skip, limit, type, { signal: controller.signal }).then((res) => res.data),
    'rootca-inbound_object_control': ({ id, skip, limit, type }) =>
        apiClient.getRootCAControllersV2(id, skip, limit, type, { signal: controller.signal }).then((res) => res.data),
    'issuancepolicy-inbound_object_control': ({ id, skip, limit, type }) =>
        apiClient
            .getIssuancePolicyControllersV2(id, skip, limit, type, { signal: controller.signal })
            .then((res) => res.data),
    'issuancepolicy-linked_certificate_templates': ({ id, skip, limit, type }) =>
        apiClient
            .getIssuancePolicyLinkedTemplatesV2(id, skip, limit, type, { signal: controller.signal })
            .then((res) => res.data),
    'user-sessions': ({ id, skip, limit, type }) =>
        apiClient.getUserSessionsV2(id, skip, limit, type, { signal: controller.signal }).then((res) => res.data),
    'user-member_of': ({ id, skip, limit, type }) =>
        apiClient.getUserMembershipsV2(id, skip, limit, type, { signal: controller.signal }).then((res) => res.data),
    'user-local_admin_privileges': ({ id, skip, limit, type }) =>
        apiClient.getUserAdminRightsV2(id, skip, limit, type, { signal: controller.signal }).then((res) => res.data),
    'user-rdp_privileges': ({ id, skip, limit, type }) =>
        apiClient.getUserRDPRightsV2(id, skip, limit, type, { signal: controller.signal }).then((res) => res.data),
    'user-psremote_privileges': ({ id, skip, limit, type }) =>
        apiClient.getUserPSRemoteRightsV2(id, skip, limit, type, { signal: controller.signal }).then((res) => res.data),
    'user-dcom_privileges': ({ id, skip, limit, type }) =>
        apiClient.getUserDCOMRightsV2(id, skip, limit, type, { signal: controller.signal }).then((res) => res.data),
    'user-sql_admin_rights': ({ id, skip, limit, type }) =>
        apiClient.getUserSQLAdminRightsV2(id, skip, limit, type, { signal: controller.signal }).then((res) => res.data),
    'user-constrained_delegation_privileges': ({ id, skip, limit, type }) =>
        apiClient
            .getUserConstrainedDelegationRightsV2(id, skip, limit, type, { signal: controller.signal })
            .then((res) => res.data),
    'user-outbound_object_control': ({ id, skip, limit, type }) =>
        apiClient.getUserControllablesV2(id, skip, limit, type, { signal: controller.signal }).then((res) => res.data),
    'user-inbound_object_control': ({ id, skip, limit, type }) =>
        apiClient.getUserControllersV2(id, skip, limit, type, { signal: controller.signal }).then((res) => res.data),
} as const satisfies EntityRelationshipEndpoint;<|MERGE_RESOLUTION|>--- conflicted
+++ resolved
@@ -33,12 +33,8 @@
     label: string;
     countLabel?: string;
     sections?: EntityInfoDataTableProps[];
-<<<<<<< HEAD
+    parentLabels?: string[];
     queryType?: EntityRelationshipQueryTypes;
-=======
-    parentLabels?: string[];
-    queryType?: keyof typeof entityRelationshipEndpoints;
->>>>>>> c1ee3e1b
 }
 
 let controller = new AbortController();
