// Copyright 2023 Specter Ops, Inc.
//
// Licensed under the Apache License, Version 2.0
// you may not use this file except in compliance with the License.
// You may obtain a copy of the License at
//
//     http://www.apache.org/licenses/LICENSE-2.0
//
// Unless required by applicable law or agreed to in writing, software
// distributed under the License is distributed on an "AS IS" BASIS,
// WITHOUT WARRANTIES OR CONDITIONS OF ANY KIND, either express or implied.
// See the License for the specific language governing permissions and
// limitations under the License.
//
// SPDX-License-Identifier: Apache-2.0

import { RequestOptions } from 'js-client-library';
import { ActiveDirectoryNodeKind, AzureNodeKind } from '../graphSchema';
import { apiClient } from './api';

type EntitySectionEndpointParams = {
    counts?: boolean;
    skip?: number;
    limit?: number;
    type?: string;
};

export interface EntityInfoDataTableProps {
    id: string;
    label: string;
    endpoint?: ({ counts, skip, limit, type }: EntitySectionEndpointParams) => Promise<any>;
    countLabel?: string;
    sections?: EntityInfoDataTableProps[];
<<<<<<< HEAD
    sectionsMapper?: string[][];
=======
    parentSectionIndex?: number;
    queryKey?: string;
>>>>>>> c4dfe9bf
}

let controller = new AbortController();

export const abortEntitySectionRequest = () => {
    controller.abort();
    controller = new AbortController();
};
export const MetaNodeKind = 'Meta' as const;
export type EntityKinds = ActiveDirectoryNodeKind | AzureNodeKind | typeof MetaNodeKind;

export const entityInformationEndpoints: Record<EntityKinds, (id: string, options?: RequestOptions) => Promise<any>> = {
    [AzureNodeKind.Entity]: (id: string, options?: RequestOptions) =>
        apiClient.getAZEntityInfoV2('az-base', id, undefined, false, undefined, undefined, undefined, options),
    [AzureNodeKind.App]: (id: string, options?: RequestOptions) =>
        apiClient.getAZEntityInfoV2('applications', id, undefined, false, undefined, undefined, undefined, options),
    [AzureNodeKind.VMScaleSet]: (id: string, options?: RequestOptions) =>
        apiClient.getAZEntityInfoV2('vm-scale-sets', id, undefined, false, undefined, undefined, undefined, options),
    [AzureNodeKind.Device]: (id: string, options?: RequestOptions) =>
        apiClient.getAZEntityInfoV2('devices', id, undefined, false, undefined, undefined, undefined, options),
    [AzureNodeKind.FunctionApp]: (id: string, options?: RequestOptions) =>
        apiClient.getAZEntityInfoV2('function-apps', id, undefined, false, undefined, undefined, undefined, options),
    [AzureNodeKind.Group]: (id: string, options?: RequestOptions) =>
        apiClient.getAZEntityInfoV2('groups', id, undefined, false, undefined, undefined, undefined, options),
    [AzureNodeKind.KeyVault]: (id: string, options?: RequestOptions) =>
        apiClient.getAZEntityInfoV2('key-vaults', id, undefined, false, undefined, undefined, undefined, options),
    [AzureNodeKind.ManagementGroup]: (id: string, options?: RequestOptions) =>
        apiClient.getAZEntityInfoV2(
            'management-groups',
            id,
            undefined,
            false,
            undefined,
            undefined,
            undefined,
            options
        ),
    [AzureNodeKind.ResourceGroup]: (id: string, options?: RequestOptions) =>
        apiClient.getAZEntityInfoV2('resource-groups', id, undefined, false, undefined, undefined, undefined, options),
    [AzureNodeKind.Role]: (id: string, options?: RequestOptions) =>
        apiClient.getAZEntityInfoV2('roles', id, undefined, false, undefined, undefined, undefined, options),
    [AzureNodeKind.ServicePrincipal]: (id: string, options?: RequestOptions) =>
        apiClient.getAZEntityInfoV2(
            'service-principals',
            id,
            undefined,
            false,
            undefined,
            undefined,
            undefined,
            options
        ),
    [AzureNodeKind.Subscription]: (id: string, options?: RequestOptions) =>
        apiClient.getAZEntityInfoV2('subscriptions', id, undefined, false, undefined, undefined, undefined, options),
    [AzureNodeKind.Tenant]: (id: string, options?: RequestOptions) =>
        apiClient.getAZEntityInfoV2('tenants', id, undefined, false, undefined, undefined, undefined, options),
    [AzureNodeKind.User]: (id: string, options?: RequestOptions) =>
        apiClient.getAZEntityInfoV2('users', id, undefined, false, undefined, undefined, undefined, options),
    [AzureNodeKind.VM]: (id: string, options?: RequestOptions) =>
        apiClient.getAZEntityInfoV2('vms', id, undefined, false, undefined, undefined, undefined, options),
    [AzureNodeKind.ManagedCluster]: (id: string, options?: RequestOptions) =>
        apiClient.getAZEntityInfoV2('managed-clusters', id, undefined, false, undefined, undefined, undefined, options),
    [AzureNodeKind.ContainerRegistry]: (id: string, options?: RequestOptions) =>
        apiClient.getAZEntityInfoV2(
            'container-registries',
            id,
            undefined,
            false,
            undefined,
            undefined,
            undefined,
            options
        ),
    [AzureNodeKind.WebApp]: (id: string, options?: RequestOptions) =>
        apiClient.getAZEntityInfoV2('web-apps', id, undefined, false, undefined, undefined, undefined, options),
    [AzureNodeKind.LogicApp]: (id: string, options?: RequestOptions) =>
        apiClient.getAZEntityInfoV2('logic-apps', id, undefined, false, undefined, undefined, undefined, options),
    [AzureNodeKind.AutomationAccount]: (id: string, options?: RequestOptions) =>
        apiClient.getAZEntityInfoV2(
            'automation-accounts',
            id,
            undefined,
            false,
            undefined,
            undefined,
            undefined,
            options
        ),
    [ActiveDirectoryNodeKind.Entity]: (id: string, options?: RequestOptions) => apiClient.getBaseV2(id, false, options),
    // LocalGroups and LocalUsers are entities that we handle directly and add the `Base` kind to so using getBaseV2 is an assumption but should work
    [ActiveDirectoryNodeKind.LocalGroup]: (id: string, options?: RequestOptions) =>
        apiClient.getBaseV2(id, false, options),
    [ActiveDirectoryNodeKind.LocalUser]: (id: string, options?: RequestOptions) =>
        apiClient.getBaseV2(id, false, options),

    [ActiveDirectoryNodeKind.AIACA]: (id: string, options?: RequestOptions) => apiClient.getAIACAV2(id, false, options),
    [ActiveDirectoryNodeKind.CertTemplate]: (id: string, options?: RequestOptions) =>
        apiClient.getCertTemplateV2(id, false, options),
    [ActiveDirectoryNodeKind.Computer]: (id: string, options?: RequestOptions) =>
        apiClient.getComputerV2(id, false, options),
    [ActiveDirectoryNodeKind.Container]: (id: string, options?: RequestOptions) =>
        apiClient.getContainerV2(id, false, options),
    [ActiveDirectoryNodeKind.Domain]: (id: string, options?: RequestOptions) =>
        apiClient.getDomainV2(id, false, options),
    [ActiveDirectoryNodeKind.EnterpriseCA]: (id: string, options?: RequestOptions) =>
        apiClient.getEnterpriseCAV2(id, false, options),
    [ActiveDirectoryNodeKind.GPO]: (id: string, options?: RequestOptions) => apiClient.getGPOV2(id, false, options),
    [ActiveDirectoryNodeKind.Group]: (id: string, options?: RequestOptions) => apiClient.getGroupV2(id, false, options),
    [ActiveDirectoryNodeKind.NTAuthStore]: (id: string, options?: RequestOptions) =>
        apiClient.getNTAuthStoreV2(id, false, options),
    [ActiveDirectoryNodeKind.OU]: (id: string, options?: RequestOptions) => apiClient.getOUV2(id, false, options),
    [ActiveDirectoryNodeKind.RootCA]: (id: string, options?: RequestOptions) =>
        apiClient.getRootCAV2(id, false, options),
    [ActiveDirectoryNodeKind.User]: (id: string, options?: RequestOptions) => apiClient.getUserV2(id, false, options),
    [ActiveDirectoryNodeKind.IssuancePolicy]: (id: string, options?: RequestOptions) =>
        apiClient.getIssuancePolicyV2(id, false, options),
    Meta: apiClient.getMetaV2,
};

export const allSections: Partial<Record<EntityKinds, (id: string) => EntityInfoDataTableProps[]>> = {
    [AzureNodeKind.Entity]: (id: string) => [
        {
            id,
            label: 'Outbound Object Control',
            endpoint: ({ counts, skip, limit, type }: EntitySectionEndpointParams) =>
                apiClient
                    .getAZEntityInfoV2('az-base', id, 'outbound-control', counts, skip, limit, type, {
                        signal: controller.signal,
                    })
                    .then((res) => res.data),
        },
        {
            id,
            label: 'Inbound Object Control',
            endpoint: ({ counts, skip, limit, type }: EntitySectionEndpointParams) =>
                apiClient
                    .getAZEntityInfoV2('az-base', id, 'inbound-control', counts, skip, limit, type, {
                        signal: controller.signal,
                    })
                    .then((res) => res.data),
        },
    ],
    [AzureNodeKind.App]: (id: string) => [
        {
            id,
            label: 'Inbound Object Control',
            endpoint: ({ counts, skip, limit, type }: EntitySectionEndpointParams) =>
                apiClient
                    .getAZEntityInfoV2('applications', id, 'inbound-control', counts, skip, limit, type, {
                        signal: controller.signal,
                    })
                    .then((res) => res.data),
        },
    ],
    [AzureNodeKind.VMScaleSet]: (id: string) => [
        {
            id,
            label: 'Inbound Object Control',
            endpoint: ({ counts, skip, limit, type }: EntitySectionEndpointParams) =>
                apiClient
                    .getAZEntityInfoV2('vm-scale-sets', id, 'inbound-control', counts, skip, limit, type, {
                        signal: controller.signal,
                    })
                    .then((res) => res.data),
        },
    ],
    [AzureNodeKind.Device]: (id: string) => [
        {
            id,
            label: 'Local Admins',
            endpoint: ({ counts, skip, limit, type }: EntitySectionEndpointParams) =>
                apiClient
                    .getAZEntityInfoV2('devices', id, 'inbound-execution-privileges', counts, skip, limit, type, {
                        signal: controller.signal,
                    })
                    .then((res) => res.data),
        },
        {
            id,
            label: 'Inbound Object Control',
            endpoint: ({ counts, skip, limit, type }: EntitySectionEndpointParams) =>
                apiClient
                    .getAZEntityInfoV2('devices', id, 'inbound-control', counts, skip, limit, type, {
                        signal: controller.signal,
                    })
                    .then((res) => res.data),
        },
    ],
    [AzureNodeKind.FunctionApp]: (id: string) => [
        {
            id,
            label: 'Inbound Object Control',
            endpoint: ({ counts, skip, limit, type }: EntitySectionEndpointParams) =>
                apiClient
                    .getAZEntityInfoV2('function-apps', id, 'inbound-control', counts, skip, limit, type, {
                        signal: controller.signal,
                    })
                    .then((res) => res.data),
        },
    ],
    [AzureNodeKind.Group]: (id: string) => [
        {
            id,
            label: 'Members',
            endpoint: ({ counts, skip, limit, type }: EntitySectionEndpointParams) =>
                apiClient
                    .getAZEntityInfoV2('groups', id, 'group-members', counts, skip, limit, type, {
                        signal: controller.signal,
                    })
                    .then((res) => res.data),
        },
        {
            id,
            label: 'Member Of',
            endpoint: ({ counts, skip, limit, type }: EntitySectionEndpointParams) =>
                apiClient
                    .getAZEntityInfoV2('groups', id, 'group-membership', counts, skip, limit, type, {
                        signal: controller.signal,
                    })
                    .then((res) => res.data),
        },
        {
            id,
            label: 'Roles',
            endpoint: ({ counts, skip, limit, type }: EntitySectionEndpointParams) =>
                apiClient
                    .getAZEntityInfoV2('groups', id, 'roles', counts, skip, limit, type, {
                        signal: controller.signal,
                    })
                    .then((res) => res.data),
        },
        {
            id,
            label: 'Inbound Object Control',
            endpoint: ({ counts, skip, limit, type }: EntitySectionEndpointParams) =>
                apiClient
                    .getAZEntityInfoV2('groups', id, 'inbound-control', counts, skip, limit, type, {
                        signal: controller.signal,
                    })
                    .then((res) => res.data),
        },
        {
            id,
            label: 'Outbound Object Control',
            endpoint: ({ counts, skip, limit, type }: EntitySectionEndpointParams) =>
                apiClient
                    .getAZEntityInfoV2('groups', id, 'outbound-control', counts, skip, limit, type, {
                        signal: controller.signal,
                    })
                    .then((res) => res.data),
        },
    ],
    [AzureNodeKind.KeyVault]: (id: string) => [
        {
            id,
            label: 'Vault Readers',
            countLabel: 'All Readers',
            sections: [
                {
                    id,
                    label: 'Key Readers',
                    endpoint: ({ counts, skip, limit, type }: EntitySectionEndpointParams) =>
                        apiClient
                            .getAZEntityInfoV2('key-vaults', id, 'key-readers', counts, skip, limit, type, {
                                signal: controller.signal,
                            })
                            .then((res) => {
                                if (type !== 'graph') res.data.countLabel = 'Key Readers';
                                return res.data;
                            }),
                },
                {
                    id,
                    label: 'Certificate Readers',
                    endpoint: ({ counts, skip, limit, type }: EntitySectionEndpointParams) =>
                        apiClient
                            .getAZEntityInfoV2('key-vaults', id, 'certificate-readers', counts, skip, limit, type, {
                                signal: controller.signal,
                            })
                            .then((res) => {
                                if (type !== 'graph') res.data.countLabel = 'Certificate Readers';
                                return res.data;
                            }),
                },
                {
                    id,
                    label: 'Secret Readers',
                    endpoint: ({ counts, skip, limit, type }: EntitySectionEndpointParams) =>
                        apiClient
                            .getAZEntityInfoV2('key-vaults', id, 'secret-readers', counts, skip, limit, type, {
                                signal: controller.signal,
                            })
                            .then((res) => {
                                if (type !== 'graph') res.data.countLabel = 'Secret Readers';
                                return res.data;
                            }),
                },
                {
                    id,
                    label: 'All Readers',
                    endpoint: ({ counts, skip, limit, type }: EntitySectionEndpointParams) =>
                        apiClient
                            .getAZEntityInfoV2('key-vaults', id, 'all-readers', counts, skip, limit, type, {
                                signal: controller.signal,
                            })
                            .then((res) => {
                                if (type !== 'graph') res.data.countLabel = 'All Readers';
                                return res.data;
                            }),
                },
            ],
        },
        {
            id,
            label: 'Inbound Object Control',
            endpoint: ({ counts, skip, limit, type }: EntitySectionEndpointParams) =>
                apiClient
                    .getAZEntityInfoV2('key-vaults', id, 'inbound-control', counts, skip, limit, type, {
                        signal: controller.signal,
                    })
                    .then((res) => res.data),
        },
    ],
    [AzureNodeKind.ManagementGroup]: (id: string) => [
        {
            id,
            label: 'Descendant Objects',

            sections: [
                {
                    id,
                    label: 'Descendant Management Groups',
                    endpoint: ({ counts, skip, limit, type }: EntitySectionEndpointParams) =>
                        apiClient
                            .getAZEntityInfoV2(
                                'management-groups',
                                id,
                                'descendent-management-groups',
                                counts,
                                skip,
                                limit,
                                type,
                                {
                                    signal: controller.signal,
                                }
                            )
                            .then((res) => res.data),
                },
                {
                    id,
                    label: 'Descendant Subscriptions',
                    endpoint: ({ counts, skip, limit, type }: EntitySectionEndpointParams) =>
                        apiClient
                            .getAZEntityInfoV2(
                                'management-groups',
                                id,
                                'descendent-subscriptions',
                                counts,
                                skip,
                                limit,
                                type,
                                {
                                    signal: controller.signal,
                                }
                            )
                            .then((res) => res.data),
                },
                {
                    id,
                    label: 'Descendant Resource Groups',
                    endpoint: ({ counts, skip, limit, type }: EntitySectionEndpointParams) =>
                        apiClient
                            .getAZEntityInfoV2(
                                'management-groups',
                                id,
                                'descendent-resource-groups',
                                counts,
                                skip,
                                limit,
                                type,
                                {
                                    signal: controller.signal,
                                }
                            )
                            .then((res) => res.data),
                },
                {
                    id,
                    label: 'Descendant VMs',
                    endpoint: ({ counts, skip, limit, type }: EntitySectionEndpointParams) =>
                        apiClient
                            .getAZEntityInfoV2(
                                'management-groups',
                                id,
                                'descendent-virtual-machines',
                                counts,
                                skip,
                                limit,
                                type,
                                {
                                    signal: controller.signal,
                                }
                            )
                            .then((res) => res.data),
                },
                {
                    id,
                    label: 'Descendant Managed Clusters',
                    endpoint: ({ counts, skip, limit, type }: EntitySectionEndpointParams) =>
                        apiClient
                            .getAZEntityInfoV2(
                                'management-groups',
                                id,
                                'descendent-managed-clusters',
                                counts,
                                skip,
                                limit,
                                type,
                                {
                                    signal: controller.signal,
                                }
                            )
                            .then((res) => res.data),
                },
                {
                    id,
                    label: 'Descendant VM Scale Sets',
                    endpoint: ({ counts, skip, limit, type }: EntitySectionEndpointParams) =>
                        apiClient
                            .getAZEntityInfoV2(
                                'management-groups',
                                id,
                                'descendent-vm-scale-sets',
                                counts,
                                skip,
                                limit,
                                type,
                                {
                                    signal: controller.signal,
                                }
                            )
                            .then((res) => res.data),
                },
                {
                    id,
                    label: 'Descendant Container Registries',
                    endpoint: ({ counts, skip, limit, type }: EntitySectionEndpointParams) =>
                        apiClient
                            .getAZEntityInfoV2(
                                'management-groups',
                                id,
                                'descendent-container-registries',
                                counts,
                                skip,
                                limit,
                                type,
                                {
                                    signal: controller.signal,
                                }
                            )
                            .then((res) => res.data),
                },
                {
                    id,
                    label: 'Descendant Web Apps',
                    endpoint: ({ counts, skip, limit, type }: EntitySectionEndpointParams) =>
                        apiClient
                            .getAZEntityInfoV2(
                                'management-groups',
                                id,
                                'descendent-web-apps',
                                counts,
                                skip,
                                limit,
                                type,
                                {
                                    signal: controller.signal,
                                }
                            )
                            .then((res) => res.data),
                },
                {
                    id,
                    label: 'Descendant Automation Accounts',
                    endpoint: ({ counts, skip, limit, type }: EntitySectionEndpointParams) =>
                        apiClient
                            .getAZEntityInfoV2(
                                'management-groups',
                                id,
                                'descendent-automation-accounts',
                                counts,
                                skip,
                                limit,
                                type,
                                {
                                    signal: controller.signal,
                                }
                            )
                            .then((res) => res.data),
                },
                {
                    id,
                    label: 'Descendant Key Vaults',
                    endpoint: ({ counts, skip, limit, type }: EntitySectionEndpointParams) =>
                        apiClient
                            .getAZEntityInfoV2(
                                'management-groups',
                                id,
                                'descendent-key-vaults',
                                counts,
                                skip,
                                limit,
                                type,
                                {
                                    signal: controller.signal,
                                }
                            )
                            .then((res) => res.data),
                },
                {
                    id,
                    label: 'Descendant Function Apps',
                    endpoint: ({ counts, skip, limit, type }: EntitySectionEndpointParams) =>
                        apiClient
                            .getAZEntityInfoV2(
                                'management-groups',
                                id,
                                'descendent-function-apps',
                                counts,
                                skip,
                                limit,
                                type,
                                {
                                    signal: controller.signal,
                                }
                            )
                            .then((res) => res.data),
                },
                {
                    id,
                    label: 'Descendant Logic Apps',
                    endpoint: ({ counts, skip, limit, type }: EntitySectionEndpointParams) =>
                        apiClient
                            .getAZEntityInfoV2(
                                'management-groups',
                                id,
                                'descendent-logic-apps',
                                counts,
                                skip,
                                limit,
                                type,
                                {
                                    signal: controller.signal,
                                }
                            )
                            .then((res) => res.data),
                },
            ],
        },
        {
            id,
            label: 'Inbound Object Control',
            endpoint: ({ counts, skip, limit, type }: EntitySectionEndpointParams) =>
                apiClient
                    .getAZEntityInfoV2('management-groups', id, 'inbound-control', counts, skip, limit, type, {
                        signal: controller.signal,
                    })
                    .then((res) => res.data),
        },
    ],
    [AzureNodeKind.ResourceGroup]: (id: string) => [
        {
            id,
            label: 'Descendant Objects',
            sections: [
                {
                    id,
                    label: 'Descendant VMs',
                    endpoint: ({ counts, skip, limit, type }: EntitySectionEndpointParams) =>
                        apiClient
                            .getAZEntityInfoV2(
                                'resource-groups',
                                id,
                                'descendent-virtual-machines',
                                counts,
                                skip,
                                limit,
                                type,
                                {
                                    signal: controller.signal,
                                }
                            )
                            .then((res) => res.data),
                },
                {
                    id,
                    label: 'Descendant Managed Clusters',
                    endpoint: ({ counts, skip, limit, type }: EntitySectionEndpointParams) =>
                        apiClient
                            .getAZEntityInfoV2(
                                'resource-groups',
                                id,
                                'descendent-managed-clusters',
                                counts,
                                skip,
                                limit,
                                type,
                                {
                                    signal: controller.signal,
                                }
                            )
                            .then((res) => res.data),
                },
                {
                    id,
                    label: 'Descendant VM Scale Sets',
                    endpoint: ({ counts, skip, limit, type }: EntitySectionEndpointParams) =>
                        apiClient
                            .getAZEntityInfoV2(
                                'resource-groups',
                                id,
                                'descendent-vm-scale-sets',
                                counts,
                                skip,
                                limit,
                                type,
                                {
                                    signal: controller.signal,
                                }
                            )
                            .then((res) => res.data),
                },
                {
                    id,
                    label: 'Descendant Container Registries',
                    endpoint: ({ counts, skip, limit, type }: EntitySectionEndpointParams) =>
                        apiClient
                            .getAZEntityInfoV2(
                                'resource-groups',
                                id,
                                'descendent-container-registries',
                                counts,
                                skip,
                                limit,
                                type,
                                {
                                    signal: controller.signal,
                                }
                            )
                            .then((res) => res.data),
                },
                {
                    id,
                    label: 'Descendant Automation Accounts',
                    endpoint: ({ counts, skip, limit, type }: EntitySectionEndpointParams) =>
                        apiClient
                            .getAZEntityInfoV2(
                                'resource-groups',
                                id,
                                'descendent-automation-accounts',
                                counts,
                                skip,
                                limit,
                                type,
                                {
                                    signal: controller.signal,
                                }
                            )
                            .then((res) => res.data),
                },
                {
                    id,
                    label: 'Descendant Key Vaults',
                    endpoint: ({ counts, skip, limit, type }: EntitySectionEndpointParams) =>
                        apiClient
                            .getAZEntityInfoV2(
                                'resource-groups',
                                id,
                                'descendent-key-vaults',
                                counts,
                                skip,
                                limit,
                                type,
                                {
                                    signal: controller.signal,
                                }
                            )
                            .then((res) => res.data),
                },
                {
                    id,
                    label: 'Descendant Web Apps',
                    endpoint: ({ counts, skip, limit, type }: EntitySectionEndpointParams) =>
                        apiClient
                            .getAZEntityInfoV2(
                                'resource-groups',
                                id,
                                'descendent-web-apps',
                                counts,
                                skip,
                                limit,
                                type,
                                {
                                    signal: controller.signal,
                                }
                            )
                            .then((res) => res.data),
                },
                {
                    id,
                    label: 'Descendant Function Apps',
                    endpoint: ({ counts, skip, limit, type }: EntitySectionEndpointParams) =>
                        apiClient
                            .getAZEntityInfoV2(
                                'resource-groups',
                                id,
                                'descendent-function-apps',
                                counts,
                                skip,
                                limit,
                                type,
                                {
                                    signal: controller.signal,
                                }
                            )
                            .then((res) => res.data),
                },
                {
                    id,
                    label: 'Descendant Logic Apps',
                    endpoint: ({ counts, skip, limit, type }: EntitySectionEndpointParams) =>
                        apiClient
                            .getAZEntityInfoV2(
                                'resource-groups',
                                id,
                                'descendent-logic-apps',
                                counts,
                                skip,
                                limit,
                                type,
                                {
                                    signal: controller.signal,
                                }
                            )
                            .then((res) => res.data),
                },
            ],
        },
        {
            id,
            label: 'Inbound Object Control',
            endpoint: ({ counts, skip, limit, type }: EntitySectionEndpointParams) =>
                apiClient
                    .getAZEntityInfoV2('resource-groups', id, 'inbound-control', counts, skip, limit, type, {
                        signal: controller.signal,
                    })
                    .then((res) => res.data),
        },
    ],
    [AzureNodeKind.Role]: (id: string) => [
        {
            id,
            label: 'Active Assignments',
            endpoint: ({ counts, skip, limit, type }: EntitySectionEndpointParams) =>
                apiClient
                    .getAZEntityInfoV2('roles', id, 'active-assignments', counts, skip, limit, type, {
                        signal: controller.signal,
                    })
                    .then((res) => res.data),
        },
    ],
    [AzureNodeKind.ServicePrincipal]: (id: string) => {
        const BaseProps: EntityInfoDataTableProps[] = [
            {
                id,
                label: 'Roles',
                endpoint: ({ counts, skip, limit, type }) =>
                    apiClient
                        .getAZEntityInfoV2('service-principals', id, 'roles', counts, skip, limit, type, {
                            signal: controller.signal,
                        })
                        .then((res) => res.data),
            },
            {
                id,
                label: 'Inbound Object Control',
                endpoint: ({ counts, skip, limit, type }) =>
                    apiClient
                        .getAZEntityInfoV2('service-principals', id, 'inbound-control', counts, skip, limit, type, {
                            signal: controller.signal,
                        })
                        .then((res) => res.data),
            },
            {
                id,
                label: 'Outbound Object Control',
                endpoint: ({ counts, skip, limit, type }) =>
                    apiClient
                        .getAZEntityInfoV2('service-principals', id, 'outbound-control', counts, skip, limit, type, {
                            signal: controller.signal,
                        })
                        .then((res) => res.data),
            },
            {
                id,
                label: 'Inbound Abusable App Role Assignments',
                endpoint: ({ counts, skip, limit, type }) =>
                    apiClient
                        .getAZEntityInfoV2(
                            'service-principals',
                            id,
                            'inbound-abusable-app-role-assignments',
                            counts,
                            skip,
                            limit,
                            type,
                            {
                                signal: controller.signal,
                            }
                        )
                        .then((res) => res.data),
            },
        ];

        const OutboundAbusableAppRoleAssignmentsProp: EntityInfoDataTableProps = {
            id,
            label: 'Outbound Abusable App Role Assignments',
            endpoint: ({ counts, skip, limit, type }) =>
                apiClient
                    .getAZEntityInfoV2(
                        'service-principals',
                        id,
                        'outbound-abusable-app-role-assignments',
                        counts,
                        skip,
                        limit,
                        type,
                        {
                            signal: controller.signal,
                        }
                    )
                    .then((res) => res.data),
        };

        return id === '00000003-0000-0000-C000-000000000000'
            ? BaseProps
            : [...BaseProps, OutboundAbusableAppRoleAssignmentsProp];
    },
    [AzureNodeKind.Subscription]: (id: string) => [
        {
            id,
            label: 'Descendant Objects',
            sections: [
                {
                    id,
                    label: 'Descendant Resource Groups',
                    endpoint: ({ counts, skip, limit, type }: EntitySectionEndpointParams) =>
                        apiClient
                            .getAZEntityInfoV2(
                                'subscriptions',
                                id,
                                'descendent-resource-groups',
                                counts,
                                skip,
                                limit,
                                type,
                                {
                                    signal: controller.signal,
                                }
                            )
                            .then((res) => res.data),
                },
                {
                    id,
                    label: 'Descendant VMs',
                    endpoint: ({ counts, skip, limit, type }: EntitySectionEndpointParams) =>
                        apiClient
                            .getAZEntityInfoV2(
                                'subscriptions',
                                id,
                                'descendent-virtual-machines',
                                counts,
                                skip,
                                limit,
                                type,
                                {
                                    signal: controller.signal,
                                }
                            )
                            .then((res) => res.data),
                },
                {
                    id,
                    label: 'Descendant Managed Clusters',
                    endpoint: ({ counts, skip, limit, type }: EntitySectionEndpointParams) =>
                        apiClient
                            .getAZEntityInfoV2(
                                'subscriptions',
                                id,
                                'descendent-managed-clusters',
                                counts,
                                skip,
                                limit,
                                type,
                                {
                                    signal: controller.signal,
                                }
                            )
                            .then((res) => res.data),
                },
                {
                    id,
                    label: 'Descendant VM Scale Sets',
                    endpoint: ({ counts, skip, limit, type }: EntitySectionEndpointParams) =>
                        apiClient
                            .getAZEntityInfoV2(
                                'subscriptions',
                                id,
                                'descendent-vm-scale-sets',
                                counts,
                                skip,
                                limit,
                                type,
                                {
                                    signal: controller.signal,
                                }
                            )
                            .then((res) => res.data),
                },
                {
                    id,
                    label: 'Descendant Container Registries',
                    endpoint: ({ counts, skip, limit, type }: EntitySectionEndpointParams) =>
                        apiClient
                            .getAZEntityInfoV2(
                                'subscriptions',
                                id,
                                'descendent-container-registries',
                                counts,
                                skip,
                                limit,
                                type,
                                {
                                    signal: controller.signal,
                                }
                            )
                            .then((res) => res.data),
                },
                {
                    id,
                    label: 'Descendant Automation Accounts',
                    endpoint: ({ counts, skip, limit, type }: EntitySectionEndpointParams) =>
                        apiClient
                            .getAZEntityInfoV2(
                                'subscriptions',
                                id,
                                'descendent-automation-accounts',
                                counts,
                                skip,
                                limit,
                                type,
                                {
                                    signal: controller.signal,
                                }
                            )
                            .then((res) => res.data),
                },
                {
                    id,
                    label: 'Descendant Key Vaults',
                    endpoint: ({ counts, skip, limit, type }: EntitySectionEndpointParams) =>
                        apiClient
                            .getAZEntityInfoV2(
                                'subscriptions',
                                id,
                                'descendent-key-vaults',
                                counts,
                                skip,
                                limit,
                                type,
                                {
                                    signal: controller.signal,
                                }
                            )
                            .then((res) => res.data),
                },
                {
                    id,
                    label: 'Descendant Web Apps',
                    endpoint: ({ counts, skip, limit, type }: EntitySectionEndpointParams) =>
                        apiClient
                            .getAZEntityInfoV2('subscriptions', id, 'descendent-web-apps', counts, skip, limit, type, {
                                signal: controller.signal,
                            })
                            .then((res) => res.data),
                },
                {
                    id,
                    label: 'Descendant Function Apps',
                    endpoint: ({ counts, skip, limit, type }: EntitySectionEndpointParams) =>
                        apiClient
                            .getAZEntityInfoV2(
                                'subscriptions',
                                id,
                                'descendent-function-apps',
                                counts,
                                skip,
                                limit,
                                type,
                                {
                                    signal: controller.signal,
                                }
                            )
                            .then((res) => res.data),
                },
                {
                    id,
                    label: 'Descendant Logic Apps',
                    endpoint: ({ counts, skip, limit, type }: EntitySectionEndpointParams) =>
                        apiClient
                            .getAZEntityInfoV2(
                                'subscriptions',
                                id,
                                'descendent-logic-apps',
                                counts,
                                skip,
                                limit,
                                type,
                                {
                                    signal: controller.signal,
                                }
                            )
                            .then((res) => res.data),
                },
            ],
        },
        {
            id,
            label: 'Inbound Object Control',
            endpoint: ({ counts, skip, limit, type }: EntitySectionEndpointParams) =>
                apiClient
                    .getAZEntityInfoV2('subscriptions', id, 'inbound-control', counts, skip, limit, type, {
                        signal: controller.signal,
                    })
                    .then((res) => res.data),
        },
    ],
    [AzureNodeKind.Tenant]: (id: string) => [
        {
            id,
            label: 'Descendant Objects',
            sections: [
                {
                    id,
                    label: 'Descendant Users',
                    endpoint: ({ counts, skip, limit, type }: EntitySectionEndpointParams) =>
                        apiClient
                            .getAZEntityInfoV2('tenants', id, 'descendent-users', counts, skip, limit, type, {
                                signal: controller.signal,
                            })
                            .then((res) => res.data),
                },
                {
                    id,
                    label: 'Descendant Groups',
                    endpoint: ({ counts, skip, limit, type }: EntitySectionEndpointParams) =>
                        apiClient
                            .getAZEntityInfoV2('tenants', id, 'descendent-groups', counts, skip, limit, type, {
                                signal: controller.signal,
                            })
                            .then((res) => res.data),
                },
                {
                    id,
                    label: 'Descendant Management Groups',
                    endpoint: ({ counts, skip, limit, type }: EntitySectionEndpointParams) =>
                        apiClient
                            .getAZEntityInfoV2(
                                'tenants',
                                id,
                                'descendent-management-groups',
                                counts,
                                skip,
                                limit,
                                type,
                                {
                                    signal: controller.signal,
                                }
                            )
                            .then((res) => res.data),
                },
                {
                    id,
                    label: 'Descendant Subscriptions',
                    endpoint: ({ counts, skip, limit, type }: EntitySectionEndpointParams) =>
                        apiClient
                            .getAZEntityInfoV2('tenants', id, 'descendent-subscriptions', counts, skip, limit, type, {
                                signal: controller.signal,
                            })
                            .then((res) => res.data),
                },
                {
                    id,
                    label: 'Descendant Resource Groups',
                    endpoint: ({ counts, skip, limit, type }: EntitySectionEndpointParams) =>
                        apiClient
                            .getAZEntityInfoV2('tenants', id, 'descendent-resource-groups', counts, skip, limit, type, {
                                signal: controller.signal,
                            })
                            .then((res) => res.data),
                },
                {
                    id,
                    label: 'Descendant VMs',
                    endpoint: ({ counts, skip, limit, type }: EntitySectionEndpointParams) =>
                        apiClient
                            .getAZEntityInfoV2(
                                'tenants',
                                id,
                                'descendent-virtual-machines',
                                counts,
                                skip,
                                limit,
                                type,
                                {
                                    signal: controller.signal,
                                }
                            )
                            .then((res) => res.data),
                },
                {
                    id,
                    label: 'Descendant Managed Clusters',
                    endpoint: ({ counts, skip, limit, type }: EntitySectionEndpointParams) =>
                        apiClient
                            .getAZEntityInfoV2(
                                'tenants',
                                id,
                                'descendent-managed-clusters',
                                counts,
                                skip,
                                limit,
                                type,
                                {
                                    signal: controller.signal,
                                }
                            )
                            .then((res) => res.data),
                },
                {
                    id,
                    label: 'Descendant VM Scale Sets',
                    endpoint: ({ counts, skip, limit, type }: EntitySectionEndpointParams) =>
                        apiClient
                            .getAZEntityInfoV2('tenants', id, 'descendent-vm-scale-sets', counts, skip, limit, type, {
                                signal: controller.signal,
                            })
                            .then((res) => res.data),
                },
                {
                    id,
                    label: 'Descendant Container Registries',
                    endpoint: ({ counts, skip, limit, type }: EntitySectionEndpointParams) =>
                        apiClient
                            .getAZEntityInfoV2(
                                'tenants',
                                id,
                                'descendent-container-registries',
                                counts,
                                skip,
                                limit,
                                type,
                                {
                                    signal: controller.signal,
                                }
                            )
                            .then((res) => res.data),
                },
                {
                    id,
                    label: 'Descendant Web Apps',
                    endpoint: ({ counts, skip, limit, type }: EntitySectionEndpointParams) =>
                        apiClient
                            .getAZEntityInfoV2('tenants', id, 'descendent-web-apps', counts, skip, limit, type, {
                                signal: controller.signal,
                            })
                            .then((res) => res.data),
                },
                {
                    id,
                    label: 'Descendant Automation Accounts',
                    endpoint: ({ counts, skip, limit, type }: EntitySectionEndpointParams) =>
                        apiClient
                            .getAZEntityInfoV2(
                                'tenants',
                                id,
                                'descendent-automation-accounts',
                                counts,
                                skip,
                                limit,
                                type,
                                {
                                    signal: controller.signal,
                                }
                            )
                            .then((res) => res.data),
                },
                {
                    id,
                    label: 'Descendant Key Vaults',
                    endpoint: ({ counts, skip, limit, type }: EntitySectionEndpointParams) =>
                        apiClient
                            .getAZEntityInfoV2('tenants', id, 'descendent-key-vaults', counts, skip, limit, type, {
                                signal: controller.signal,
                            })
                            .then((res) => res.data),
                },
                {
                    id,
                    label: 'Descendant Function Apps',
                    endpoint: ({ counts, skip, limit, type }: EntitySectionEndpointParams) =>
                        apiClient
                            .getAZEntityInfoV2('tenants', id, 'descendent-function-apps', counts, skip, limit, type, {
                                signal: controller.signal,
                            })
                            .then((res) => res.data),
                },
                {
                    id,
                    label: 'Descendant Logic Apps',
                    endpoint: ({ counts, skip, limit, type }: EntitySectionEndpointParams) =>
                        apiClient
                            .getAZEntityInfoV2('tenants', id, 'descendent-logic-apps', counts, skip, limit, type, {
                                signal: controller.signal,
                            })
                            .then((res) => res.data),
                },
                {
                    id,
                    label: 'Descendant App Registrations',
                    endpoint: ({ counts, skip, limit, type }: EntitySectionEndpointParams) =>
                        apiClient
                            .getAZEntityInfoV2('tenants', id, 'descendent-applications', counts, skip, limit, type, {
                                signal: controller.signal,
                            })
                            .then((res) => res.data),
                },
                {
                    id,
                    label: 'Descendant Service Principals',
                    endpoint: ({ counts, skip, limit, type }: EntitySectionEndpointParams) =>
                        apiClient
                            .getAZEntityInfoV2(
                                'tenants',
                                id,
                                'descendent-service-principals',
                                counts,
                                skip,
                                limit,
                                type,
                                {
                                    signal: controller.signal,
                                }
                            )
                            .then((res) => res.data),
                },
                {
                    id,
                    label: 'Descendant Devices',
                    endpoint: ({ counts, skip, limit, type }: EntitySectionEndpointParams) =>
                        apiClient
                            .getAZEntityInfoV2('tenants', id, 'descendent-devices', counts, skip, limit, type, {
                                signal: controller.signal,
                            })
                            .then((res) => res.data),
                },
            ],
        },
        {
            id,
            label: 'Inbound Object Control',
            endpoint: ({ counts, skip, limit, type }: EntitySectionEndpointParams) =>
                apiClient
                    .getAZEntityInfoV2('tenants', id, 'inbound-control', counts, skip, limit, type, {
                        signal: controller.signal,
                    })
                    .then((res) => res.data),
        },
    ],
    [AzureNodeKind.User]: (id: string) => [
        {
            id,
            label: 'Member Of',
            endpoint: ({ counts, skip, limit, type }: EntitySectionEndpointParams) =>
                apiClient
                    .getAZEntityInfoV2('users', id, 'group-membership', counts, skip, limit, type, {
                        signal: controller.signal,
                    })
                    .then((res) => res.data),
        },
        {
            id,
            label: 'Roles',
            endpoint: ({ counts, skip, limit, type }: EntitySectionEndpointParams) =>
                apiClient
                    .getAZEntityInfoV2('users', id, 'roles', counts, skip, limit, type, {
                        signal: controller.signal,
                    })
                    .then((res) => res.data),
        },
        {
            id,
            label: 'Execution Privileges',
            endpoint: ({ counts, skip, limit, type }: EntitySectionEndpointParams) =>
                apiClient
                    .getAZEntityInfoV2('users', id, 'outbound-execution-privileges', counts, skip, limit, type, {
                        signal: controller.signal,
                    })
                    .then((res) => res.data),
        },
        {
            id,
            label: 'Outbound Object Control',
            endpoint: ({ counts, skip, limit, type }: EntitySectionEndpointParams) =>
                apiClient
                    .getAZEntityInfoV2('users', id, 'outbound-control', counts, skip, limit, type, {
                        signal: controller.signal,
                    })
                    .then((res) => res.data),
        },
        {
            id,
            label: 'Inbound Object Control',
            endpoint: ({ counts, skip, limit, type }: EntitySectionEndpointParams) =>
                apiClient
                    .getAZEntityInfoV2('users', id, 'inbound-control', counts, skip, limit, type, {
                        signal: controller.signal,
                    })
                    .then((res) => res.data),
        },
    ],
    [AzureNodeKind.VM]: (id: string) => [
        {
            id,
            label: 'Local Admins',
            endpoint: ({ counts, skip, limit, type }: EntitySectionEndpointParams) =>
                apiClient
                    .getAZEntityInfoV2('vms', id, 'inbound-execution-privileges', counts, skip, limit, type, {
                        signal: controller.signal,
                    })
                    .then((res) => res.data),
        },
        {
            id,
            label: 'Inbound Object Control',
            endpoint: ({ counts, skip, limit, type }: EntitySectionEndpointParams) =>
                apiClient
                    .getAZEntityInfoV2('vms', id, 'inbound-control', counts, skip, limit, type, {
                        signal: controller.signal,
                    })
                    .then((res) => res.data),
        },
    ],
    [AzureNodeKind.ManagedCluster]: (id: string) => [
        {
            id,
            label: 'Inbound Object Control',
            endpoint: ({ counts, skip, limit, type }: EntitySectionEndpointParams) =>
                apiClient
                    .getAZEntityInfoV2('managed-clusters', id, 'inbound-control', counts, skip, limit, type, {
                        signal: controller.signal,
                    })
                    .then((res) => res.data),
        },
    ],
    [AzureNodeKind.ContainerRegistry]: (id: string) => [
        {
            id,
            label: 'Inbound Object Control',
            endpoint: ({ counts, skip, limit, type }: EntitySectionEndpointParams) =>
                apiClient
                    .getAZEntityInfoV2('container-registries', id, 'inbound-control', counts, skip, limit, type, {
                        signal: controller.signal,
                    })
                    .then((res) => res.data),
        },
    ],
    [AzureNodeKind.WebApp]: (id: string) => [
        {
            id,
            label: 'Inbound Object Control',
            endpoint: ({ counts, skip, limit, type }: EntitySectionEndpointParams) =>
                apiClient
                    .getAZEntityInfoV2('web-apps', id, 'inbound-control', counts, skip, limit, type, {
                        signal: controller.signal,
                    })
                    .then((res) => res.data),
        },
    ],
    [AzureNodeKind.LogicApp]: (id: string) => [
        {
            id,
            label: 'Inbound Object Control',
            endpoint: ({ counts, skip, limit, type }: EntitySectionEndpointParams) =>
                apiClient
                    .getAZEntityInfoV2('logic-apps', id, 'inbound-control', counts, skip, limit, type, {
                        signal: controller.signal,
                    })
                    .then((res) => res.data),
        },
    ],
    [AzureNodeKind.AutomationAccount]: (id: string) => [
        {
            id,
            label: 'Inbound Object Control',
            endpoint: ({ counts, skip, limit, type }: EntitySectionEndpointParams) =>
                apiClient
                    .getAZEntityInfoV2('automation-accounts', id, 'inbound-control', counts, skip, limit, type, {
                        signal: controller.signal,
                    })
                    .then((res) => res.data),
        },
    ],
    [ActiveDirectoryNodeKind.Entity]: (id: string) => [
        {
            id,
            label: 'Outbound Object Control',
            endpoint: ({ skip, limit, type }) =>
                apiClient
                    .getBaseControllablesV2(id, skip, limit, type, { signal: controller.signal })
                    .then((res) => res.data),
        },
        {
            id,
            label: 'Inbound Object Control',
            endpoint: ({ skip, limit, type }) =>
                apiClient
                    .getBaseControllersV2(id, skip, limit, type, { signal: controller.signal })
                    .then((res) => res.data),
        },
    ],
    [ActiveDirectoryNodeKind.Container]: (id: string) => [
        {
            id,
            label: 'Inbound Object Control',
            endpoint: ({ skip, limit, type }) =>
                apiClient
                    .getContainerControllersV2(id, skip, limit, type, { signal: controller.signal })
                    .then((res) => res.data),
        },
    ],
    [ActiveDirectoryNodeKind.AIACA]: (id: string) => [
        {
            id,
            label: 'Inbound Object Control',
            endpoint: ({ skip, limit, type }) =>
                apiClient
                    .getAIACAControllersV2(id, skip, limit, type, { signal: controller.signal })
                    .then((res) => res.data),
        },
    ],
    [ActiveDirectoryNodeKind.CertTemplate]: (id: string) => [
        {
            id,
            label: 'Inbound Object Control',
            endpoint: ({ skip, limit, type }) =>
                apiClient
                    .getCertTemplateControllersV2(id, skip, limit, type, { signal: controller.signal })
                    .then((res) => res.data),
        },
    ],
    [ActiveDirectoryNodeKind.Computer]: (id: string) => [
        {
            id,
            label: 'Sessions',
            endpoint: ({ skip, limit, type }) =>
                apiClient
                    .getComputerSessionsV2(id, skip, limit, type, { signal: controller.signal })
                    .then((res) => res.data),
        },
        {
            id,
            label: 'Local Admins',
            endpoint: ({ skip, limit, type }) =>
                apiClient
                    .getComputerAdminUsersV2(id, skip, limit, type, { signal: controller.signal })
                    .then((res) => res.data),
        },
        {
            id,
            label: 'Inbound Execution Privileges',
            sections: [
                {
                    id,
                    label: 'RDP Users',
                    endpoint: ({ skip, limit, type }) =>
                        apiClient
                            .getComputerRDPUsersV2(id, skip, limit, type, { signal: controller.signal })
                            .then((res) => res.data),
                },
                {
                    id,
                    label: 'PSRemote Users',
                    endpoint: ({ skip, limit, type }) =>
                        apiClient
                            .getComputerPSRemoteUsersV2(id, skip, limit, type, { signal: controller.signal })
                            .then((res) => res.data),
                },
                {
                    id,
                    label: 'DCOM Users',
                    endpoint: ({ skip, limit, type }) =>
                        apiClient
                            .getComputerDCOMUsersV2(id, skip, limit, type, { signal: controller.signal })
                            .then((res) => res.data),
                },
                {
                    id,
                    label: 'SQL Admin Users',
                    endpoint: ({ skip, limit, type }) =>
                        apiClient
                            .getComputerSQLAdminsV2(id, skip, limit, type, { signal: controller.signal })
                            .then((res) => res.data),
                },
                {
                    id,
                    label: 'Constrained Delegation Users',
                    endpoint: ({ skip, limit, type }) =>
                        apiClient
                            .getComputerConstrainedDelegationRightsV2(id, skip, limit, type, {
                                signal: controller.signal,
                            })
                            .then((res) => res.data),
                },
            ],
        },
        {
            id,
            label: 'Member Of',
            endpoint: ({ skip, limit, type }) =>
                apiClient
                    .getComputerGroupMembershipV2(id, skip, limit, type, { signal: controller.signal })
                    .then((res) => res.data),
        },
        {
            id,
            label: 'Local Admin Privileges',
            endpoint: ({ skip, limit, type }) =>
                apiClient
                    .getComputerAdminRightsV2(id, skip, limit, type, { signal: controller.signal })
                    .then((res) => res.data),
        },
        {
            id,
            label: 'Outbound Execution Privileges',
            sections: [
                {
                    id,
                    label: 'RDP Privileges',
                    endpoint: ({ skip, limit, type }) =>
                        apiClient
                            .getComputerRDPRightsV2(id, skip, limit, type, { signal: controller.signal })
                            .then((res) => res.data),
                },
                {
                    id,
                    label: 'PSRemote Rights',
                    endpoint: ({ skip, limit, type }) =>
                        apiClient
                            .getComputerPSRemoteRightsV2(id, skip, limit, type, { signal: controller.signal })
                            .then((res) => res.data),
                },
                {
                    id,
                    label: 'DCOM Privileges',
                    endpoint: ({ skip, limit, type }) =>
                        apiClient
                            .getComputerDCOMRightsV2(id, skip, limit, type, { signal: controller.signal })
                            .then((res) => res.data),
                },
            ],
        },
        {
            id,
            label: 'Inbound Object Control',
            endpoint: ({ skip, limit, type }) =>
                apiClient
                    .getComputerControllersV2(id, skip, limit, type, { signal: controller.signal })
                    .then((res) => res.data),
        },
        {
            id,
            label: 'Outbound Object Control',
            endpoint: ({ skip, limit, type }) =>
                apiClient
                    .getComputerControllablesV2(id, skip, limit, type, { signal: controller.signal })
                    .then((res) => res.data),
        },
    ],
    [ActiveDirectoryNodeKind.Domain]: (id: string) => [
        {
            id,
            label: 'Foreign Members',
            sections: [
                {
                    id,
                    label: 'Foreign Users',
                    endpoint: ({ skip, limit, type }) =>
                        apiClient
                            .getDomainForeignUsersV2(id, skip, limit, type, { signal: controller.signal })
                            .then((res) => res.data),
                },
                {
                    id,
                    label: 'Foreign Groups',
                    endpoint: ({ skip, limit, type }) =>
                        apiClient
                            .getDomainForeignGroupsV2(id, skip, limit, type, { signal: controller.signal })
                            .then((res) => res.data),
                },
                {
                    id,
                    label: 'Foreign Admins',
                    endpoint: ({ skip, limit, type }) =>
                        apiClient
                            .getDomainForeignAdminsV2(id, skip, limit, type, { signal: controller.signal })
                            .then((res) => res.data),
                },
                {
                    id,
                    label: 'Foreign GPO Controllers',
                    endpoint: ({ skip, limit, type }) =>
                        apiClient
                            .getDomainForeignGPOControllersV2(id, skip, limit, type, { signal: controller.signal })
                            .then((res) => res.data),
                },
            ],
        },
        {
            id,
            label: 'Inbound Trusts',
            endpoint: ({ skip, limit, type }) =>
                apiClient
                    .getDomainInboundTrustsV2(id, skip, limit, type, { signal: controller.signal })
                    .then((res) => res.data),
        },
        {
            id,
            label: 'Outbound Trusts',
            endpoint: ({ skip, limit, type }) =>
                apiClient
                    .getDomainOutboundTrustsV2(id, skip, limit, type, { signal: controller.signal })
                    .then((res) => res.data),
        },
        {
            id,
            label: 'Controllers',
            endpoint: ({ skip, limit, type }) =>
                apiClient
                    .getDomainControllersV2(id, skip, limit, type, { signal: controller.signal })
                    .then((res) => res.data),
        },
    ],
    [ActiveDirectoryNodeKind.EnterpriseCA]: (id: string) => [
        {
            id,
            label: 'Inbound Object Control',
            endpoint: ({ skip, limit, type }) =>
                apiClient
                    .getEnterpriseCAControllersV2(id, skip, limit, type, { signal: controller.signal })
                    .then((res) => res.data),
        },
    ],
    [ActiveDirectoryNodeKind.GPO]: (id: string) => [
        {
            id,
            label: 'Affected Objects',
            sections: [
                {
                    id,
                    label: 'OUs',
                    endpoint: ({ skip, limit, type }) =>
                        apiClient
                            .getGPOOUsV2(id, skip, limit, type, { signal: controller.signal })
                            .then((res) => res.data),
                },
                {
                    id,
                    label: 'Computers',
                    endpoint: ({ skip, limit, type }) =>
                        apiClient
                            .getGPOComputersV2(id, skip, limit, type, { signal: controller.signal })
                            .then((res) => res.data),
                },
                {
                    id,
                    label: 'Users',
                    endpoint: ({ skip, limit, type }) =>
                        apiClient
                            .getGPOUsersV2(id, skip, limit, type, { signal: controller.signal })
                            .then((res) => res.data),
                },
                {
                    id,
                    label: 'Tier Zero Objects',
                    endpoint: ({ skip, limit, type }) =>
                        apiClient
                            .getGPOTierZeroV2(id, skip, limit, type, { signal: controller.signal })
                            .then((res) => res.data),
                },
            ],
        },
        {
            id,
            label: 'Inbound Object Control',
            endpoint: ({ skip, limit, type }) =>
                apiClient
                    .getGPOControllersV2(id, skip, limit, type, { signal: controller.signal })
                    .then((res) => res.data),
        },
    ],
    [ActiveDirectoryNodeKind.Group]: (id: string) => [
        {
            id,
            label: 'Sessions',
            endpoint: ({ skip, limit, type }) =>
                apiClient
                    .getGroupSessionsV2(id, skip, limit, type, { signal: controller.signal })
                    .then((res) => res.data),
        },
        {
            id,
            label: 'Members',
            endpoint: ({ skip, limit, type }) =>
                apiClient
                    .getGroupMembersV2(id, skip, limit, type, { signal: controller.signal })
                    .then((res) => res.data),
        },
        {
            id,
            label: 'Member Of',
            endpoint: ({ skip, limit, type }) =>
                apiClient
                    .getGroupMembershipsV2(id, skip, limit, type, { signal: controller.signal })
                    .then((res) => res.data),
        },
        {
            id,
            label: 'Local Admin Privileges',
            endpoint: ({ skip, limit, type }) =>
                apiClient
                    .getGroupAdminRightsV2(id, skip, limit, type, { signal: controller.signal })
                    .then((res) => res.data),
        },
        {
            id,
            label: 'Execution Privileges',
            sections: [
                {
                    id,
                    label: 'RDP Privileges',
                    endpoint: ({ skip, limit, type }) =>
                        apiClient
                            .getGroupRDPRightsV2(id, skip, limit, type, { signal: controller.signal })
                            .then((res) => res.data),
                },
                {
                    id,
                    label: 'DCOM Privileges',
                    endpoint: ({ skip, limit, type }) =>
                        apiClient
                            .getGroupDCOMRightsV2(id, skip, limit, type, { signal: controller.signal })
                            .then((res) => res.data),
                },
                {
                    id,
                    label: 'PSRemote Rights',
                    endpoint: ({ skip, limit, type }) =>
                        apiClient
                            .getGroupPSRemoteRightsV2(id, skip, limit, type, { signal: controller.signal })
                            .then((res) => res.data),
                },
            ],
        },
        {
            id,
            label: 'Inbound Object Control',
            endpoint: ({ skip, limit, type }) =>
                apiClient
                    .getGroupControllersV2(id, skip, limit, type, { signal: controller.signal })
                    .then((res) => res.data),
        },
        {
            id,
            label: 'Outbound Object Control',
            endpoint: ({ skip, limit, type }) =>
                apiClient
                    .getGroupControllablesV2(id, skip, limit, type, { signal: controller.signal })
                    .then((res) => res.data),
        },
    ],
    [ActiveDirectoryNodeKind.NTAuthStore]: (id: string) => [
        {
            id,
            label: 'Inbound Object Control',
            endpoint: ({ skip, limit, type }) =>
                apiClient
                    .getNTAuthStoreControllersV2(id, skip, limit, type, { signal: controller.signal })
                    .then((res) => res.data),
        },
    ],
    [ActiveDirectoryNodeKind.OU]: (id: string) => [
        {
            id,
            label: 'Affecting GPOs',
            endpoint: ({ skip, limit, type }) =>
                apiClient.getOUGPOsV2(id, skip, limit, type, { signal: controller.signal }).then((res) => res.data),
        },
        {
            id,
            label: 'Groups',
            endpoint: ({ skip, limit, type }) =>
                apiClient.getOUGroupsV2(id, skip, limit, type, { signal: controller.signal }).then((res) => res.data),
        },
        {
            id,
            label: 'Computers',
            endpoint: ({ skip, limit, type }) =>
                apiClient
                    .getOUComputersV2(id, skip, limit, type, { signal: controller.signal })
                    .then((res) => res.data),
        },
        {
            id,
            label: 'Users',
            endpoint: ({ skip, limit, type }) =>
                apiClient.getOUUsersV2(id, skip, limit, type, { signal: controller.signal }).then((res) => res.data),
        },
    ],
    [ActiveDirectoryNodeKind.RootCA]: (id: string) => [
        {
            id,
            label: 'Inbound Object Control',
            endpoint: ({ skip, limit, type }) =>
                apiClient
                    .getRootCAControllersV2(id, skip, limit, type, { signal: controller.signal })
                    .then((res) => res.data),
        },
    ],
    [ActiveDirectoryNodeKind.IssuancePolicy]: (id: string) => [
        {
            id,
            label: 'Inbound Object Control',
            endpoint: ({ skip, limit, type }) =>
                apiClient
                    .getIssuancePolicyControllersV2(id, skip, limit, type, { signal: controller.signal })
                    .then((res) => res.data),
        },
        {
            id,
            label: 'Linked Certificate Templates',
            endpoint: ({ skip, limit, type }) =>
                apiClient
                    .getIssuancePolicyLinkedTemplatesV2(id, skip, limit, type, { signal: controller.signal })
                    .then((res) => res.data),
        },
    ],
    [ActiveDirectoryNodeKind.User]: (id: string) => [
        {
            id,
            label: 'Sessions',
            endpoint: ({ skip, limit, type }) =>
                apiClient
                    .getUserSessionsV2(id, skip, limit, type, { signal: controller.signal })
                    .then((res) => res.data),
        },
        {
            id,
            label: 'Member Of',
            endpoint: ({ skip, limit, type }) =>
                apiClient
                    .getUserMembershipsV2(id, skip, limit, type, { signal: controller.signal })
                    .then((res) => res.data),
        },
        {
            id,
            label: 'Local Admin Privileges',
            endpoint: ({ skip, limit, type }) =>
                apiClient
                    .getUserAdminRightsV2(id, skip, limit, type, { signal: controller.signal })
                    .then((res) => res.data),
        },
        {
            id,
            label: 'Execution Privileges',
            sections: [
                {
                    id,
                    label: 'RDP Privileges',
                    endpoint: ({ skip, limit, type }) =>
                        apiClient
                            .getUserRDPRightsV2(id, skip, limit, type, { signal: controller.signal })
                            .then((res) => res.data),
                },
                {
                    id,
                    label: 'PSRemote Privileges',
                    endpoint: ({ skip, limit, type }) =>
                        apiClient
                            .getUserPSRemoteRightsV2(id, skip, limit, type, { signal: controller.signal })
                            .then((res) => res.data),
                },
                {
                    id,
                    label: 'DCOM Privileges',
                    endpoint: ({ skip, limit, type }) =>
                        apiClient
                            .getUserDCOMRightsV2(id, skip, limit, type, { signal: controller.signal })
                            .then((res) => res.data),
                },
                {
                    id,
                    label: 'SQL Admin Rights',
                    endpoint: ({ skip, limit, type }) =>
                        apiClient
                            .getUserSQLAdminRightsV2(id, skip, limit, type, { signal: controller.signal })
                            .then((res) => res.data),
                },
                {
                    id,
                    label: 'Constrained Delegation Privileges',
                    endpoint: ({ skip, limit, type }) =>
                        apiClient
                            .getUserConstrainedDelegationRightsV2(id, skip, limit, type, { signal: controller.signal })
                            .then((res) => res.data),
                },
            ],
        },
        {
            id,
            label: 'Outbound Object Control',
            endpoint: ({ skip, limit, type }) =>
                apiClient
                    .getUserControllablesV2(id, skip, limit, type, { signal: controller.signal })
                    .then((res) => res.data),
        },
        {
            id,
            label: 'Inbound Object Control',
            endpoint: ({ skip, limit, type }) =>
                apiClient
                    .getUserControllersV2(id, skip, limit, type, { signal: controller.signal })
                    .then((res) => res.data),
        },
    ],
    Meta: () => [],
};<|MERGE_RESOLUTION|>--- conflicted
+++ resolved
@@ -31,12 +31,8 @@
     endpoint?: ({ counts, skip, limit, type }: EntitySectionEndpointParams) => Promise<any>;
     countLabel?: string;
     sections?: EntityInfoDataTableProps[];
-<<<<<<< HEAD
     sectionsMapper?: string[][];
-=======
-    parentSectionIndex?: number;
     queryKey?: string;
->>>>>>> c4dfe9bf
 }
 
 let controller = new AbortController();
