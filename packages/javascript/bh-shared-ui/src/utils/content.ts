--- conflicted
+++ resolved
@@ -31,12 +31,8 @@
     label: string;
     countLabel?: string;
     sections?: EntityInfoDataTableProps[];
-<<<<<<< HEAD
     parentLabels?: string[];
-    queryKey?: string;
-=======
     queryType?: keyof typeof entityRelationshipEndpoints;
->>>>>>> aad319b9
 }
 
 let controller = new AbortController();
