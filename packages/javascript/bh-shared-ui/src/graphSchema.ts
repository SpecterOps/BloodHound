// Copyright 2025 Specter Ops, Inc.
//
// Licensed under the Apache License, Version 2.0
// you may not use this file except in compliance with the License.
// You may obtain a copy of the License at
//
//     http://www.apache.org/licenses/LICENSE-2.0
//
// Unless required by applicable law or agreed to in writing, software
// distributed under the License is distributed on an "AS IS" BASIS,
// WITHOUT WARRANTIES OR CONDITIONS OF ANY KIND, either express or implied.
// See the License for the specific language governing permissions and
// limitations under the License.
//
// SPDX-License-Identifier: Apache-2.0

export enum ActiveDirectoryNodeKind {
    Entity = 'Base',
    User = 'User',
    Computer = 'Computer',
    Group = 'Group',
    GPO = 'GPO',
    OU = 'OU',
    Container = 'Container',
    Domain = 'Domain',
    LocalGroup = 'ADLocalGroup',
    LocalUser = 'ADLocalUser',
    AIACA = 'AIACA',
    RootCA = 'RootCA',
    EnterpriseCA = 'EnterpriseCA',
    NTAuthStore = 'NTAuthStore',
    CertTemplate = 'CertTemplate',
    IssuancePolicy = 'IssuancePolicy',
}
export function ActiveDirectoryNodeKindToDisplay(value: ActiveDirectoryNodeKind): string | undefined {
    switch (value) {
        case ActiveDirectoryNodeKind.Entity:
            return 'Entity';
        case ActiveDirectoryNodeKind.User:
            return 'User';
        case ActiveDirectoryNodeKind.Computer:
            return 'Computer';
        case ActiveDirectoryNodeKind.Group:
            return 'Group';
        case ActiveDirectoryNodeKind.GPO:
            return 'GPO';
        case ActiveDirectoryNodeKind.OU:
            return 'OU';
        case ActiveDirectoryNodeKind.Container:
            return 'Container';
        case ActiveDirectoryNodeKind.Domain:
            return 'Domain';
        case ActiveDirectoryNodeKind.LocalGroup:
            return 'LocalGroup';
        case ActiveDirectoryNodeKind.LocalUser:
            return 'LocalUser';
        case ActiveDirectoryNodeKind.AIACA:
            return 'AIACA';
        case ActiveDirectoryNodeKind.RootCA:
            return 'RootCA';
        case ActiveDirectoryNodeKind.EnterpriseCA:
            return 'EnterpriseCA';
        case ActiveDirectoryNodeKind.NTAuthStore:
            return 'NTAuthStore';
        case ActiveDirectoryNodeKind.CertTemplate:
            return 'CertTemplate';
        case ActiveDirectoryNodeKind.IssuancePolicy:
            return 'IssuancePolicy';
        default:
            return undefined;
    }
}
export enum ActiveDirectoryRelationshipKind {
    Owns = 'Owns',
    GenericAll = 'GenericAll',
    GenericWrite = 'GenericWrite',
    WriteOwner = 'WriteOwner',
    WriteDACL = 'WriteDacl',
    MemberOf = 'MemberOf',
    ForceChangePassword = 'ForceChangePassword',
    AllExtendedRights = 'AllExtendedRights',
    AddMember = 'AddMember',
    HasSession = 'HasSession',
    Contains = 'Contains',
    GPLink = 'GPLink',
    AllowedToDelegate = 'AllowedToDelegate',
    CoerceToTGT = 'CoerceToTGT',
    GetChanges = 'GetChanges',
    GetChangesAll = 'GetChangesAll',
    GetChangesInFilteredSet = 'GetChangesInFilteredSet',
    TrustedBy = 'TrustedBy',
    AllowedToAct = 'AllowedToAct',
    AdminTo = 'AdminTo',
    CanPSRemote = 'CanPSRemote',
    CanRDP = 'CanRDP',
    ExecuteDCOM = 'ExecuteDCOM',
    HasSIDHistory = 'HasSIDHistory',
    AddSelf = 'AddSelf',
    DCSync = 'DCSync',
    ReadLAPSPassword = 'ReadLAPSPassword',
    ReadGMSAPassword = 'ReadGMSAPassword',
    DumpSMSAPassword = 'DumpSMSAPassword',
    SQLAdmin = 'SQLAdmin',
    AddAllowedToAct = 'AddAllowedToAct',
    WriteSPN = 'WriteSPN',
    AddKeyCredentialLink = 'AddKeyCredentialLink',
    LocalToComputer = 'LocalToComputer',
    MemberOfLocalGroup = 'MemberOfLocalGroup',
    RemoteInteractiveLogonRight = 'RemoteInteractiveLogonRight',
    SyncLAPSPassword = 'SyncLAPSPassword',
    WriteAccountRestrictions = 'WriteAccountRestrictions',
    WriteGPLink = 'WriteGPLink',
    RootCAFor = 'RootCAFor',
    DCFor = 'DCFor',
    PublishedTo = 'PublishedTo',
    ManageCertificates = 'ManageCertificates',
    ManageCA = 'ManageCA',
    DelegatedEnrollmentAgent = 'DelegatedEnrollmentAgent',
    Enroll = 'Enroll',
    HostsCAService = 'HostsCAService',
    WritePKIEnrollmentFlag = 'WritePKIEnrollmentFlag',
    WritePKINameFlag = 'WritePKINameFlag',
    NTAuthStoreFor = 'NTAuthStoreFor',
    TrustedForNTAuth = 'TrustedForNTAuth',
    EnterpriseCAFor = 'EnterpriseCAFor',
    IssuedSignedBy = 'IssuedSignedBy',
    GoldenCert = 'GoldenCert',
    EnrollOnBehalfOf = 'EnrollOnBehalfOf',
    OIDGroupLink = 'OIDGroupLink',
    ExtendedByPolicy = 'ExtendedByPolicy',
    ADCSESC1 = 'ADCSESC1',
    ADCSESC3 = 'ADCSESC3',
    ADCSESC4 = 'ADCSESC4',
    ADCSESC6a = 'ADCSESC6a',
    ADCSESC6b = 'ADCSESC6b',
    ADCSESC9a = 'ADCSESC9a',
    ADCSESC9b = 'ADCSESC9b',
    ADCSESC10a = 'ADCSESC10a',
    ADCSESC10b = 'ADCSESC10b',
    ADCSESC13 = 'ADCSESC13',
    SyncedToEntraUser = 'SyncedToEntraUser',
    CoerceAndRelayNTLMToSMB = 'CoerceAndRelayNTLMToSMB',
    CoerceAndRelayNTLMToADCS = 'CoerceAndRelayNTLMToADCS',
    WriteOwnerLimitedRights = 'WriteOwnerLimitedRights',
    WriteOwnerRaw = 'WriteOwnerRaw',
    OwnsLimitedRights = 'OwnsLimitedRights',
    OwnsRaw = 'OwnsRaw',
    CoerceAndRelayNTLMToLDAP = 'CoerceAndRelayNTLMToLDAP',
    CoerceAndRelayNTLMToLDAPS = 'CoerceAndRelayNTLMToLDAPS',
}
export function ActiveDirectoryRelationshipKindToDisplay(value: ActiveDirectoryRelationshipKind): string | undefined {
    switch (value) {
        case ActiveDirectoryRelationshipKind.Owns:
            return 'Owns';
        case ActiveDirectoryRelationshipKind.GenericAll:
            return 'GenericAll';
        case ActiveDirectoryRelationshipKind.GenericWrite:
            return 'GenericWrite';
        case ActiveDirectoryRelationshipKind.WriteOwner:
            return 'WriteOwner';
        case ActiveDirectoryRelationshipKind.WriteDACL:
            return 'WriteDACL';
        case ActiveDirectoryRelationshipKind.MemberOf:
            return 'MemberOf';
        case ActiveDirectoryRelationshipKind.ForceChangePassword:
            return 'ForceChangePassword';
        case ActiveDirectoryRelationshipKind.AllExtendedRights:
            return 'AllExtendedRights';
        case ActiveDirectoryRelationshipKind.AddMember:
            return 'AddMember';
        case ActiveDirectoryRelationshipKind.HasSession:
            return 'HasSession';
        case ActiveDirectoryRelationshipKind.Contains:
            return 'Contains';
        case ActiveDirectoryRelationshipKind.GPLink:
            return 'GPLink';
        case ActiveDirectoryRelationshipKind.AllowedToDelegate:
            return 'AllowedToDelegate';
        case ActiveDirectoryRelationshipKind.CoerceToTGT:
            return 'CoerceToTGT';
        case ActiveDirectoryRelationshipKind.GetChanges:
            return 'GetChanges';
        case ActiveDirectoryRelationshipKind.GetChangesAll:
            return 'GetChangesAll';
        case ActiveDirectoryRelationshipKind.GetChangesInFilteredSet:
            return 'GetChangesInFilteredSet';
        case ActiveDirectoryRelationshipKind.TrustedBy:
            return 'TrustedBy';
        case ActiveDirectoryRelationshipKind.AllowedToAct:
            return 'AllowedToAct';
        case ActiveDirectoryRelationshipKind.AdminTo:
            return 'AdminTo';
        case ActiveDirectoryRelationshipKind.CanPSRemote:
            return 'CanPSRemote';
        case ActiveDirectoryRelationshipKind.CanRDP:
            return 'CanRDP';
        case ActiveDirectoryRelationshipKind.ExecuteDCOM:
            return 'ExecuteDCOM';
        case ActiveDirectoryRelationshipKind.HasSIDHistory:
            return 'HasSIDHistory';
        case ActiveDirectoryRelationshipKind.AddSelf:
            return 'AddSelf';
        case ActiveDirectoryRelationshipKind.DCSync:
            return 'DCSync';
        case ActiveDirectoryRelationshipKind.ReadLAPSPassword:
            return 'ReadLAPSPassword';
        case ActiveDirectoryRelationshipKind.ReadGMSAPassword:
            return 'ReadGMSAPassword';
        case ActiveDirectoryRelationshipKind.DumpSMSAPassword:
            return 'DumpSMSAPassword';
        case ActiveDirectoryRelationshipKind.SQLAdmin:
            return 'SQLAdmin';
        case ActiveDirectoryRelationshipKind.AddAllowedToAct:
            return 'AddAllowedToAct';
        case ActiveDirectoryRelationshipKind.WriteSPN:
            return 'WriteSPN';
        case ActiveDirectoryRelationshipKind.AddKeyCredentialLink:
            return 'AddKeyCredentialLink';
        case ActiveDirectoryRelationshipKind.LocalToComputer:
            return 'LocalToComputer';
        case ActiveDirectoryRelationshipKind.MemberOfLocalGroup:
            return 'MemberOfLocalGroup';
        case ActiveDirectoryRelationshipKind.RemoteInteractiveLogonRight:
            return 'RemoteInteractiveLogonRight';
        case ActiveDirectoryRelationshipKind.SyncLAPSPassword:
            return 'SyncLAPSPassword';
        case ActiveDirectoryRelationshipKind.WriteAccountRestrictions:
            return 'WriteAccountRestrictions';
        case ActiveDirectoryRelationshipKind.WriteGPLink:
            return 'WriteGPLink';
        case ActiveDirectoryRelationshipKind.RootCAFor:
            return 'RootCAFor';
        case ActiveDirectoryRelationshipKind.DCFor:
            return 'DCFor';
        case ActiveDirectoryRelationshipKind.PublishedTo:
            return 'PublishedTo';
        case ActiveDirectoryRelationshipKind.ManageCertificates:
            return 'ManageCertificates';
        case ActiveDirectoryRelationshipKind.ManageCA:
            return 'ManageCA';
        case ActiveDirectoryRelationshipKind.DelegatedEnrollmentAgent:
            return 'DelegatedEnrollmentAgent';
        case ActiveDirectoryRelationshipKind.Enroll:
            return 'Enroll';
        case ActiveDirectoryRelationshipKind.HostsCAService:
            return 'HostsCAService';
        case ActiveDirectoryRelationshipKind.WritePKIEnrollmentFlag:
            return 'WritePKIEnrollmentFlag';
        case ActiveDirectoryRelationshipKind.WritePKINameFlag:
            return 'WritePKINameFlag';
        case ActiveDirectoryRelationshipKind.NTAuthStoreFor:
            return 'NTAuthStoreFor';
        case ActiveDirectoryRelationshipKind.TrustedForNTAuth:
            return 'TrustedForNTAuth';
        case ActiveDirectoryRelationshipKind.EnterpriseCAFor:
            return 'EnterpriseCAFor';
        case ActiveDirectoryRelationshipKind.IssuedSignedBy:
            return 'IssuedSignedBy';
        case ActiveDirectoryRelationshipKind.GoldenCert:
            return 'GoldenCert';
        case ActiveDirectoryRelationshipKind.EnrollOnBehalfOf:
            return 'EnrollOnBehalfOf';
        case ActiveDirectoryRelationshipKind.OIDGroupLink:
            return 'OIDGroupLink';
        case ActiveDirectoryRelationshipKind.ExtendedByPolicy:
            return 'ExtendedByPolicy';
        case ActiveDirectoryRelationshipKind.ADCSESC1:
            return 'ADCSESC1';
        case ActiveDirectoryRelationshipKind.ADCSESC3:
            return 'ADCSESC3';
        case ActiveDirectoryRelationshipKind.ADCSESC4:
            return 'ADCSESC4';
        case ActiveDirectoryRelationshipKind.ADCSESC6a:
            return 'ADCSESC6a';
        case ActiveDirectoryRelationshipKind.ADCSESC6b:
            return 'ADCSESC6b';
        case ActiveDirectoryRelationshipKind.ADCSESC9a:
            return 'ADCSESC9a';
        case ActiveDirectoryRelationshipKind.ADCSESC9b:
            return 'ADCSESC9b';
        case ActiveDirectoryRelationshipKind.ADCSESC10a:
            return 'ADCSESC10a';
        case ActiveDirectoryRelationshipKind.ADCSESC10b:
            return 'ADCSESC10b';
        case ActiveDirectoryRelationshipKind.ADCSESC13:
            return 'ADCSESC13';
        case ActiveDirectoryRelationshipKind.SyncedToEntraUser:
            return 'SyncedToEntraUser';
        case ActiveDirectoryRelationshipKind.CoerceAndRelayNTLMToSMB:
            return 'CoerceAndRelayNTLMToSMB';
        case ActiveDirectoryRelationshipKind.CoerceAndRelayNTLMToADCS:
            return 'CoerceAndRelayNTLMToADCS';
        case ActiveDirectoryRelationshipKind.WriteOwnerLimitedRights:
            return 'WriteOwnerLimitedRights';
        case ActiveDirectoryRelationshipKind.WriteOwnerRaw:
            return 'WriteOwnerRaw';
        case ActiveDirectoryRelationshipKind.OwnsLimitedRights:
            return 'OwnsLimitedRights';
        case ActiveDirectoryRelationshipKind.OwnsRaw:
            return 'OwnsRaw';
        case ActiveDirectoryRelationshipKind.CoerceAndRelayNTLMToLDAP:
            return 'CoerceAndRelayNTLMToLDAP';
        case ActiveDirectoryRelationshipKind.CoerceAndRelayNTLMToLDAPS:
            return 'CoerceAndRelayNTLMToLDAPS';
        default:
            return undefined;
    }
}
export type ActiveDirectoryKind = ActiveDirectoryNodeKind | ActiveDirectoryRelationshipKind;
export const EdgeCompositionRelationships = [
    'GoldenCert',
    'ADCSESC1',
    'ADCSESC3',
    'ADCSESC4',
    'ADCSESC6a',
    'ADCSESC6b',
    'ADCSESC9a',
    'ADCSESC9b',
    'ADCSESC10a',
    'ADCSESC10b',
    'ADCSESC13',
    'CoerceAndRelayNTLMToSMB',
    'CoerceAndRelayNTLMToADCS',
    'CoerceAndRelayNTLMToLDAP',
    'CoerceAndRelayNTLMToLDAPS',
];
export enum ActiveDirectoryKindProperties {
    AdminCount = 'admincount',
    CASecurityCollected = 'casecuritycollected',
    CAName = 'caname',
    CertChain = 'certchain',
    CertName = 'certname',
    CertThumbprint = 'certthumbprint',
    CertThumbprints = 'certthumbprints',
    HasEnrollmentAgentRestrictions = 'hasenrollmentagentrestrictions',
    EnrollmentAgentRestrictionsCollected = 'enrollmentagentrestrictionscollected',
    IsUserSpecifiesSanEnabled = 'isuserspecifiessanenabled',
    IsUserSpecifiesSanEnabledCollected = 'isuserspecifiessanenabledcollected',
    RoleSeparationEnabled = 'roleseparationenabled',
    RoleSeparationEnabledCollected = 'roleseparationenabledcollected',
    HasBasicConstraints = 'hasbasicconstraints',
    BasicConstraintPathLength = 'basicconstraintpathlength',
    UnresolvedPublishedTemplates = 'unresolvedpublishedtemplates',
    DNSHostname = 'dnshostname',
    CrossCertificatePair = 'crosscertificatepair',
    DistinguishedName = 'distinguishedname',
    DomainFQDN = 'domain',
    DomainSID = 'domainsid',
    Sensitive = 'sensitive',
    BlocksInheritance = 'blocksinheritance',
    IsACL = 'isacl',
    IsACLProtected = 'isaclprotected',
    IsDeleted = 'isdeleted',
    Enforced = 'enforced',
    Department = 'department',
    HasCrossCertificatePair = 'hascrosscertificatepair',
    HasSPN = 'hasspn',
    UnconstrainedDelegation = 'unconstraineddelegation',
    LastLogon = 'lastlogon',
    LastLogonTimestamp = 'lastlogontimestamp',
    IsPrimaryGroup = 'isprimarygroup',
    HasLAPS = 'haslaps',
    DontRequirePreAuth = 'dontreqpreauth',
    LogonType = 'logontype',
    HasURA = 'hasura',
    PasswordNeverExpires = 'pwdneverexpires',
    PasswordNotRequired = 'passwordnotreqd',
    FunctionalLevel = 'functionallevel',
    TrustType = 'trusttype',
    SidFiltering = 'sidfiltering',
    TrustedToAuth = 'trustedtoauth',
    SamAccountName = 'samaccountname',
    CertificateMappingMethodsRaw = 'certificatemappingmethodsraw',
    CertificateMappingMethods = 'certificatemappingmethods',
    StrongCertificateBindingEnforcementRaw = 'strongcertificatebindingenforcementraw',
    StrongCertificateBindingEnforcement = 'strongcertificatebindingenforcement',
    EKUs = 'ekus',
    SubjectAltRequireUPN = 'subjectaltrequireupn',
    SubjectAltRequireDNS = 'subjectaltrequiredns',
    SubjectAltRequireDomainDNS = 'subjectaltrequiredomaindns',
    SubjectAltRequireEmail = 'subjectaltrequireemail',
    SubjectAltRequireSPN = 'subjectaltrequirespn',
    SubjectRequireEmail = 'subjectrequireemail',
    AuthorizedSignatures = 'authorizedsignatures',
    ApplicationPolicies = 'applicationpolicies',
    IssuancePolicies = 'issuancepolicies',
    SchemaVersion = 'schemaversion',
    RequiresManagerApproval = 'requiresmanagerapproval',
    AuthenticationEnabled = 'authenticationenabled',
    SchannelAuthenticationEnabled = 'schannelauthenticationenabled',
    EnrolleeSuppliesSubject = 'enrolleesuppliessubject',
    CertificateApplicationPolicy = 'certificateapplicationpolicy',
    CertificateNameFlag = 'certificatenameflag',
    EffectiveEKUs = 'effectiveekus',
    EnrollmentFlag = 'enrollmentflag',
    Flags = 'flags',
    NoSecurityExtension = 'nosecurityextension',
    RenewalPeriod = 'renewalperiod',
    ValidityPeriod = 'validityperiod',
    OID = 'oid',
    HomeDirectory = 'homedirectory',
    CertificatePolicy = 'certificatepolicy',
    CertTemplateOID = 'certtemplateoid',
    GroupLinkID = 'grouplinkid',
    ObjectGUID = 'objectguid',
    ExpirePasswordsOnSmartCardOnlyAccounts = 'expirepasswordsonsmartcardonlyaccounts',
    MachineAccountQuota = 'machineaccountquota',
    SupportedKerberosEncryptionTypes = 'supportedencryptiontypes',
    TGTDelegationEnabled = 'tgtdelegationenabled',
    PasswordStoredUsingReversibleEncryption = 'encryptedtextpwdallowed',
    SmartcardRequired = 'smartcardrequired',
    UseDESKeyOnly = 'usedeskeyonly',
    LogonScriptEnabled = 'logonscriptenabled',
    LockedOut = 'lockedout',
    UserCannotChangePassword = 'passwordcantchange',
    PasswordExpired = 'passwordexpired',
    DSHeuristics = 'dsheuristics',
    UserAccountControl = 'useraccountcontrol',
    TrustAttributes = 'trustattributes',
    MinPwdLength = 'minpwdlength',
    PwdProperties = 'pwdproperties',
    PwdHistoryLength = 'pwdhistorylength',
    LockoutThreshold = 'lockoutthreshold',
    MinPwdAge = 'minpwdage',
    MaxPwdAge = 'maxpwdage',
    LockoutDuration = 'lockoutduration',
    LockoutObservationWindow = 'lockoutobservationwindow',
    OwnerSid = 'ownersid',
    SMBSigning = 'smbsigning',
    WebClientRunning = 'webclientrunning',
    RestrictOutboundNTLM = 'restrictoutboundntlm',
    GMSA = 'gmsa',
    MSA = 'msa',
    DoesAnyAceGrantOwnerRights = 'doesanyacegrantownerrights',
    DoesAnyInheritedAceGrantOwnerRights = 'doesanyinheritedacegrantownerrights',
    ADCSWebEnrollmentHTTP = 'adcswebenrollmenthttp',
    ADCSWebEnrollmentHTTPS = 'adcswebenrollmenthttps',
    ADCSWebEnrollmentHTTPSEPA = 'adcswebenrollmenthttpsepa',
    LDAPSigning = 'ldapsigning',
    LDAPAvailable = 'ldapavailable',
    LDAPSAvailable = 'ldapsavailable',
    LDAPSEPA = 'ldapsepa',
    IsDC = 'isdc',
    HTTPEnrollmentEndpoints = 'httpenrollmentendpoints',
    HTTPSEnrollmentEndpoints = 'httpsenrollmentendpoints',
    HasVulnerableEndpoint = 'hasvulnerableendpoint',
<<<<<<< HEAD
    Transitive = 'transitive',
=======
    RequireSecuritySignature = 'requiresecuritysignature',
    EnableSecuritySignature = 'enablesecuritysignature',
    RestrictReceivingNTLMTraffic = 'restrictreceivingntmltraffic',
    NTLMMinServerSec = 'ntlmminserversec',
    NTLMMinClientSec = 'ntlmminclientsec',
    LMCompatibilityLevel = 'lmcompatibilitylevel',
    UseMachineID = 'usemachineid',
    ClientAllowedNTLMServers = 'clientallowedntlmservers',
>>>>>>> 37c8cbdc
}
export function ActiveDirectoryKindPropertiesToDisplay(value: ActiveDirectoryKindProperties): string | undefined {
    switch (value) {
        case ActiveDirectoryKindProperties.AdminCount:
            return 'Admin Count';
        case ActiveDirectoryKindProperties.CASecurityCollected:
            return 'CA Security Collected';
        case ActiveDirectoryKindProperties.CAName:
            return 'CA Name';
        case ActiveDirectoryKindProperties.CertChain:
            return 'Certificate Chain';
        case ActiveDirectoryKindProperties.CertName:
            return 'Certificate Name';
        case ActiveDirectoryKindProperties.CertThumbprint:
            return 'Certificate Thumbprint';
        case ActiveDirectoryKindProperties.CertThumbprints:
            return 'Certificate Thumbprints';
        case ActiveDirectoryKindProperties.HasEnrollmentAgentRestrictions:
            return 'Has Enrollment Agent Restrictions';
        case ActiveDirectoryKindProperties.EnrollmentAgentRestrictionsCollected:
            return 'Enrollment Agent Restrictions Collected';
        case ActiveDirectoryKindProperties.IsUserSpecifiesSanEnabled:
            return 'Is User Specifies San Enabled';
        case ActiveDirectoryKindProperties.IsUserSpecifiesSanEnabledCollected:
            return 'Is User Specifies San Enabled Collected';
        case ActiveDirectoryKindProperties.RoleSeparationEnabled:
            return 'Role Separation Enabled';
        case ActiveDirectoryKindProperties.RoleSeparationEnabledCollected:
            return 'Role Separation Enabled Collected';
        case ActiveDirectoryKindProperties.HasBasicConstraints:
            return 'Has Basic Constraints';
        case ActiveDirectoryKindProperties.BasicConstraintPathLength:
            return 'Basic Constraint Path Length';
        case ActiveDirectoryKindProperties.UnresolvedPublishedTemplates:
            return 'Unresolved Published Certificate Templates';
        case ActiveDirectoryKindProperties.DNSHostname:
            return 'DNS Hostname';
        case ActiveDirectoryKindProperties.CrossCertificatePair:
            return 'Cross Certificate Pair';
        case ActiveDirectoryKindProperties.DistinguishedName:
            return 'Distinguished Name';
        case ActiveDirectoryKindProperties.DomainFQDN:
            return 'Domain FQDN';
        case ActiveDirectoryKindProperties.DomainSID:
            return 'Domain SID';
        case ActiveDirectoryKindProperties.Sensitive:
            return 'Marked Sensitive';
        case ActiveDirectoryKindProperties.BlocksInheritance:
            return 'Blocks GPO Inheritance';
        case ActiveDirectoryKindProperties.IsACL:
            return 'Is ACL';
        case ActiveDirectoryKindProperties.IsACLProtected:
            return 'ACL Inheritance Denied';
        case ActiveDirectoryKindProperties.IsDeleted:
            return 'Is Deleted';
        case ActiveDirectoryKindProperties.Enforced:
            return 'Enforced';
        case ActiveDirectoryKindProperties.Department:
            return 'Department';
        case ActiveDirectoryKindProperties.HasCrossCertificatePair:
            return 'Has Cross Certificate Pair';
        case ActiveDirectoryKindProperties.HasSPN:
            return 'Has SPN';
        case ActiveDirectoryKindProperties.UnconstrainedDelegation:
            return 'Allows Unconstrained Delegation';
        case ActiveDirectoryKindProperties.LastLogon:
            return 'Last Logon';
        case ActiveDirectoryKindProperties.LastLogonTimestamp:
            return 'Last Logon (Replicated)';
        case ActiveDirectoryKindProperties.IsPrimaryGroup:
            return 'Is Primary Group';
        case ActiveDirectoryKindProperties.HasLAPS:
            return 'LAPS Enabled';
        case ActiveDirectoryKindProperties.DontRequirePreAuth:
            return 'Do Not Require Pre-Authentication';
        case ActiveDirectoryKindProperties.LogonType:
            return 'Logon Type';
        case ActiveDirectoryKindProperties.HasURA:
            return 'Has User Rights Assignment Collection';
        case ActiveDirectoryKindProperties.PasswordNeverExpires:
            return 'Password Never Expires';
        case ActiveDirectoryKindProperties.PasswordNotRequired:
            return 'Password Not Required';
        case ActiveDirectoryKindProperties.FunctionalLevel:
            return 'Functional Level';
        case ActiveDirectoryKindProperties.TrustType:
            return 'Trust Type';
        case ActiveDirectoryKindProperties.SidFiltering:
            return 'SID Filtering Enabled';
        case ActiveDirectoryKindProperties.TrustedToAuth:
            return 'Trusted For Constrained Delegation';
        case ActiveDirectoryKindProperties.SamAccountName:
            return 'SAM Account Name';
        case ActiveDirectoryKindProperties.CertificateMappingMethodsRaw:
            return 'Certificate Mapping Methods (Raw)';
        case ActiveDirectoryKindProperties.CertificateMappingMethods:
            return 'Certificate Mapping Methods';
        case ActiveDirectoryKindProperties.StrongCertificateBindingEnforcementRaw:
            return 'Strong Certificate Binding Enforcement (Raw)';
        case ActiveDirectoryKindProperties.StrongCertificateBindingEnforcement:
            return 'Strong Certificate Binding Enforcement';
        case ActiveDirectoryKindProperties.EKUs:
            return 'Enhanced Key Usage';
        case ActiveDirectoryKindProperties.SubjectAltRequireUPN:
            return 'Subject Alternative Name Require UPN';
        case ActiveDirectoryKindProperties.SubjectAltRequireDNS:
            return 'Subject Alternative Name Require DNS';
        case ActiveDirectoryKindProperties.SubjectAltRequireDomainDNS:
            return 'Subject Alternative Name Require Domain DNS';
        case ActiveDirectoryKindProperties.SubjectAltRequireEmail:
            return 'Subject Alternative Name Require Email';
        case ActiveDirectoryKindProperties.SubjectAltRequireSPN:
            return 'Subject Alternative Name Require SPN';
        case ActiveDirectoryKindProperties.SubjectRequireEmail:
            return 'Subject Require Email';
        case ActiveDirectoryKindProperties.AuthorizedSignatures:
            return 'Authorized Signatures Required';
        case ActiveDirectoryKindProperties.ApplicationPolicies:
            return 'Application Policies Required';
        case ActiveDirectoryKindProperties.IssuancePolicies:
            return 'Issuance Policies Required';
        case ActiveDirectoryKindProperties.SchemaVersion:
            return 'Schema Version';
        case ActiveDirectoryKindProperties.RequiresManagerApproval:
            return 'Requires Manager Approval';
        case ActiveDirectoryKindProperties.AuthenticationEnabled:
            return 'Authentication Enabled';
        case ActiveDirectoryKindProperties.SchannelAuthenticationEnabled:
            return 'Schannel Authentication Enabled';
        case ActiveDirectoryKindProperties.EnrolleeSuppliesSubject:
            return 'Enrollee Supplies Subject';
        case ActiveDirectoryKindProperties.CertificateApplicationPolicy:
            return 'Application Policy Extensions';
        case ActiveDirectoryKindProperties.CertificateNameFlag:
            return 'Certificate Name Flags';
        case ActiveDirectoryKindProperties.EffectiveEKUs:
            return 'Effective EKUs';
        case ActiveDirectoryKindProperties.EnrollmentFlag:
            return 'Enrollment Flags';
        case ActiveDirectoryKindProperties.Flags:
            return 'Flags';
        case ActiveDirectoryKindProperties.NoSecurityExtension:
            return 'No Security Extension';
        case ActiveDirectoryKindProperties.RenewalPeriod:
            return 'Renewal Period';
        case ActiveDirectoryKindProperties.ValidityPeriod:
            return 'Validity Period';
        case ActiveDirectoryKindProperties.OID:
            return 'OID';
        case ActiveDirectoryKindProperties.HomeDirectory:
            return 'Home Directory';
        case ActiveDirectoryKindProperties.CertificatePolicy:
            return 'Issuance Policy Extensions';
        case ActiveDirectoryKindProperties.CertTemplateOID:
            return 'Certificate Template OID';
        case ActiveDirectoryKindProperties.GroupLinkID:
            return 'Group Link ID';
        case ActiveDirectoryKindProperties.ObjectGUID:
            return 'Object GUID';
        case ActiveDirectoryKindProperties.ExpirePasswordsOnSmartCardOnlyAccounts:
            return 'Expire Passwords on Smart Card only Accounts';
        case ActiveDirectoryKindProperties.MachineAccountQuota:
            return 'Machine Account Quota';
        case ActiveDirectoryKindProperties.SupportedKerberosEncryptionTypes:
            return 'Supported Kerberos Encryption Types';
        case ActiveDirectoryKindProperties.TGTDelegationEnabled:
            return 'TGT Delegation Enabled';
        case ActiveDirectoryKindProperties.PasswordStoredUsingReversibleEncryption:
            return 'Password Stored Using Reversible Encryption';
        case ActiveDirectoryKindProperties.SmartcardRequired:
            return 'Smartcard Required';
        case ActiveDirectoryKindProperties.UseDESKeyOnly:
            return 'Use DES Key Only';
        case ActiveDirectoryKindProperties.LogonScriptEnabled:
            return 'Logon Script Enabled';
        case ActiveDirectoryKindProperties.LockedOut:
            return 'Locked Out';
        case ActiveDirectoryKindProperties.UserCannotChangePassword:
            return 'User Cannot Change Password';
        case ActiveDirectoryKindProperties.PasswordExpired:
            return 'Password Expired';
        case ActiveDirectoryKindProperties.DSHeuristics:
            return 'DSHeuristics';
        case ActiveDirectoryKindProperties.UserAccountControl:
            return 'User Account Control';
        case ActiveDirectoryKindProperties.TrustAttributes:
            return 'Trust Attributes';
        case ActiveDirectoryKindProperties.MinPwdLength:
            return 'Minimum password length';
        case ActiveDirectoryKindProperties.PwdProperties:
            return 'Password Properties';
        case ActiveDirectoryKindProperties.PwdHistoryLength:
            return 'Password History Length';
        case ActiveDirectoryKindProperties.LockoutThreshold:
            return 'Lockout Threshold';
        case ActiveDirectoryKindProperties.MinPwdAge:
            return 'Minimum Password Age';
        case ActiveDirectoryKindProperties.MaxPwdAge:
            return 'Maximum Password Age';
        case ActiveDirectoryKindProperties.LockoutDuration:
            return 'Lockout Duration';
        case ActiveDirectoryKindProperties.LockoutObservationWindow:
            return 'Lockout Observation Window';
        case ActiveDirectoryKindProperties.OwnerSid:
            return 'Owner SID';
        case ActiveDirectoryKindProperties.SMBSigning:
            return 'SMB Signing';
        case ActiveDirectoryKindProperties.WebClientRunning:
            return 'WebClient Running';
        case ActiveDirectoryKindProperties.RestrictOutboundNTLM:
            return 'Restrict Outbound NTLM';
        case ActiveDirectoryKindProperties.GMSA:
            return 'GMSA';
        case ActiveDirectoryKindProperties.MSA:
            return 'MSA';
        case ActiveDirectoryKindProperties.DoesAnyAceGrantOwnerRights:
            return 'Does Any ACE Grant Owner Rights';
        case ActiveDirectoryKindProperties.DoesAnyInheritedAceGrantOwnerRights:
            return 'Does Any Inherited ACE Grant Owner Rights';
        case ActiveDirectoryKindProperties.ADCSWebEnrollmentHTTP:
            return 'ADCS Web Enrollment HTTP';
        case ActiveDirectoryKindProperties.ADCSWebEnrollmentHTTPS:
            return 'ADCS Web Enrollment HTTPS';
        case ActiveDirectoryKindProperties.ADCSWebEnrollmentHTTPSEPA:
            return 'ADCS Web Enrollment HTTPS EPA';
        case ActiveDirectoryKindProperties.LDAPSigning:
            return 'LDAP Signing';
        case ActiveDirectoryKindProperties.LDAPAvailable:
            return 'LDAP Available';
        case ActiveDirectoryKindProperties.LDAPSAvailable:
            return 'LDAPS Available';
        case ActiveDirectoryKindProperties.LDAPSEPA:
            return 'LDAPS EPA';
        case ActiveDirectoryKindProperties.IsDC:
            return 'Is Domain Controller';
        case ActiveDirectoryKindProperties.HTTPEnrollmentEndpoints:
            return 'HTTP Enrollment Endpoints';
        case ActiveDirectoryKindProperties.HTTPSEnrollmentEndpoints:
            return 'HTTPS Enrollment Endpoints';
        case ActiveDirectoryKindProperties.HasVulnerableEndpoint:
            return 'Has Vulnerable Endpoint';
<<<<<<< HEAD
        case ActiveDirectoryKindProperties.Transitive:
            return 'Is Transitive';
=======
        case ActiveDirectoryKindProperties.RequireSecuritySignature:
            return 'Require Security Signature';
        case ActiveDirectoryKindProperties.EnableSecuritySignature:
            return 'Enable Security Signature';
        case ActiveDirectoryKindProperties.RestrictReceivingNTLMTraffic:
            return 'Restrict Receiving NTLM Traffic';
        case ActiveDirectoryKindProperties.NTLMMinServerSec:
            return 'NTLM Min Server Sec';
        case ActiveDirectoryKindProperties.NTLMMinClientSec:
            return 'NTLM Min Client Sec';
        case ActiveDirectoryKindProperties.LMCompatibilityLevel:
            return 'LM Compatibility Level';
        case ActiveDirectoryKindProperties.UseMachineID:
            return 'Use Machine ID';
        case ActiveDirectoryKindProperties.ClientAllowedNTLMServers:
            return 'Client Allowed NTLM Servers';
>>>>>>> 37c8cbdc
        default:
            return undefined;
    }
}
export function ActiveDirectoryPathfindingEdges(): ActiveDirectoryRelationshipKind[] {
    return [
        ActiveDirectoryRelationshipKind.Owns,
        ActiveDirectoryRelationshipKind.GenericAll,
        ActiveDirectoryRelationshipKind.GenericWrite,
        ActiveDirectoryRelationshipKind.WriteOwner,
        ActiveDirectoryRelationshipKind.WriteDACL,
        ActiveDirectoryRelationshipKind.MemberOf,
        ActiveDirectoryRelationshipKind.ForceChangePassword,
        ActiveDirectoryRelationshipKind.AllExtendedRights,
        ActiveDirectoryRelationshipKind.AddMember,
        ActiveDirectoryRelationshipKind.HasSession,
        ActiveDirectoryRelationshipKind.GPLink,
        ActiveDirectoryRelationshipKind.AllowedToDelegate,
        ActiveDirectoryRelationshipKind.CoerceToTGT,
        ActiveDirectoryRelationshipKind.AllowedToAct,
        ActiveDirectoryRelationshipKind.AdminTo,
        ActiveDirectoryRelationshipKind.CanPSRemote,
        ActiveDirectoryRelationshipKind.CanRDP,
        ActiveDirectoryRelationshipKind.ExecuteDCOM,
        ActiveDirectoryRelationshipKind.HasSIDHistory,
        ActiveDirectoryRelationshipKind.AddSelf,
        ActiveDirectoryRelationshipKind.DCSync,
        ActiveDirectoryRelationshipKind.ReadLAPSPassword,
        ActiveDirectoryRelationshipKind.ReadGMSAPassword,
        ActiveDirectoryRelationshipKind.DumpSMSAPassword,
        ActiveDirectoryRelationshipKind.SQLAdmin,
        ActiveDirectoryRelationshipKind.AddAllowedToAct,
        ActiveDirectoryRelationshipKind.WriteSPN,
        ActiveDirectoryRelationshipKind.AddKeyCredentialLink,
        ActiveDirectoryRelationshipKind.SyncLAPSPassword,
        ActiveDirectoryRelationshipKind.WriteAccountRestrictions,
        ActiveDirectoryRelationshipKind.WriteGPLink,
        ActiveDirectoryRelationshipKind.GoldenCert,
        ActiveDirectoryRelationshipKind.ADCSESC1,
        ActiveDirectoryRelationshipKind.ADCSESC3,
        ActiveDirectoryRelationshipKind.ADCSESC4,
        ActiveDirectoryRelationshipKind.ADCSESC6a,
        ActiveDirectoryRelationshipKind.ADCSESC6b,
        ActiveDirectoryRelationshipKind.ADCSESC9a,
        ActiveDirectoryRelationshipKind.ADCSESC9b,
        ActiveDirectoryRelationshipKind.ADCSESC10a,
        ActiveDirectoryRelationshipKind.ADCSESC10b,
        ActiveDirectoryRelationshipKind.ADCSESC13,
        ActiveDirectoryRelationshipKind.SyncedToEntraUser,
        ActiveDirectoryRelationshipKind.CoerceAndRelayNTLMToSMB,
        ActiveDirectoryRelationshipKind.CoerceAndRelayNTLMToADCS,
        ActiveDirectoryRelationshipKind.WriteOwnerLimitedRights,
        ActiveDirectoryRelationshipKind.OwnsLimitedRights,
        ActiveDirectoryRelationshipKind.CoerceAndRelayNTLMToLDAP,
        ActiveDirectoryRelationshipKind.CoerceAndRelayNTLMToLDAPS,
        ActiveDirectoryRelationshipKind.Contains,
        ActiveDirectoryRelationshipKind.DCFor,
        ActiveDirectoryRelationshipKind.TrustedBy,
    ];
}
export enum AzureNodeKind {
    Entity = 'AZBase',
    VMScaleSet = 'AZVMScaleSet',
    App = 'AZApp',
    Role = 'AZRole',
    Device = 'AZDevice',
    FunctionApp = 'AZFunctionApp',
    Group = 'AZGroup',
    KeyVault = 'AZKeyVault',
    ManagementGroup = 'AZManagementGroup',
    ResourceGroup = 'AZResourceGroup',
    ServicePrincipal = 'AZServicePrincipal',
    Subscription = 'AZSubscription',
    Tenant = 'AZTenant',
    User = 'AZUser',
    VM = 'AZVM',
    ManagedCluster = 'AZManagedCluster',
    ContainerRegistry = 'AZContainerRegistry',
    WebApp = 'AZWebApp',
    LogicApp = 'AZLogicApp',
    AutomationAccount = 'AZAutomationAccount',
}
export function AzureNodeKindToDisplay(value: AzureNodeKind): string | undefined {
    switch (value) {
        case AzureNodeKind.Entity:
            return 'Entity';
        case AzureNodeKind.VMScaleSet:
            return 'VMScaleSet';
        case AzureNodeKind.App:
            return 'App';
        case AzureNodeKind.Role:
            return 'Role';
        case AzureNodeKind.Device:
            return 'Device';
        case AzureNodeKind.FunctionApp:
            return 'FunctionApp';
        case AzureNodeKind.Group:
            return 'Group';
        case AzureNodeKind.KeyVault:
            return 'KeyVault';
        case AzureNodeKind.ManagementGroup:
            return 'ManagementGroup';
        case AzureNodeKind.ResourceGroup:
            return 'ResourceGroup';
        case AzureNodeKind.ServicePrincipal:
            return 'ServicePrincipal';
        case AzureNodeKind.Subscription:
            return 'Subscription';
        case AzureNodeKind.Tenant:
            return 'Tenant';
        case AzureNodeKind.User:
            return 'User';
        case AzureNodeKind.VM:
            return 'VM';
        case AzureNodeKind.ManagedCluster:
            return 'ManagedCluster';
        case AzureNodeKind.ContainerRegistry:
            return 'ContainerRegistry';
        case AzureNodeKind.WebApp:
            return 'WebApp';
        case AzureNodeKind.LogicApp:
            return 'LogicApp';
        case AzureNodeKind.AutomationAccount:
            return 'AutomationAccount';
        default:
            return undefined;
    }
}
export enum AzureRelationshipKind {
    AvereContributor = 'AZAvereContributor',
    Contains = 'AZContains',
    Contributor = 'AZContributor',
    GetCertificates = 'AZGetCertificates',
    GetKeys = 'AZGetKeys',
    GetSecrets = 'AZGetSecrets',
    HasRole = 'AZHasRole',
    MemberOf = 'AZMemberOf',
    Owner = 'AZOwner',
    RunsAs = 'AZRunsAs',
    VMContributor = 'AZVMContributor',
    AutomationContributor = 'AZAutomationContributor',
    KeyVaultContributor = 'AZKeyVaultContributor',
    VMAdminLogin = 'AZVMAdminLogin',
    AddMembers = 'AZAddMembers',
    AddSecret = 'AZAddSecret',
    ExecuteCommand = 'AZExecuteCommand',
    GlobalAdmin = 'AZGlobalAdmin',
    PrivilegedAuthAdmin = 'AZPrivilegedAuthAdmin',
    Grant = 'AZGrant',
    GrantSelf = 'AZGrantSelf',
    PrivilegedRoleAdmin = 'AZPrivilegedRoleAdmin',
    ResetPassword = 'AZResetPassword',
    UserAccessAdministrator = 'AZUserAccessAdministrator',
    Owns = 'AZOwns',
    ScopedTo = 'AZScopedTo',
    CloudAppAdmin = 'AZCloudAppAdmin',
    AppAdmin = 'AZAppAdmin',
    AddOwner = 'AZAddOwner',
    ManagedIdentity = 'AZManagedIdentity',
    ApplicationReadWriteAll = 'AZMGApplication_ReadWrite_All',
    AppRoleAssignmentReadWriteAll = 'AZMGAppRoleAssignment_ReadWrite_All',
    DirectoryReadWriteAll = 'AZMGDirectory_ReadWrite_All',
    GroupReadWriteAll = 'AZMGGroup_ReadWrite_All',
    GroupMemberReadWriteAll = 'AZMGGroupMember_ReadWrite_All',
    RoleManagementReadWriteDirectory = 'AZMGRoleManagement_ReadWrite_Directory',
    ServicePrincipalEndpointReadWriteAll = 'AZMGServicePrincipalEndpoint_ReadWrite_All',
    AKSContributor = 'AZAKSContributor',
    NodeResourceGroup = 'AZNodeResourceGroup',
    WebsiteContributor = 'AZWebsiteContributor',
    LogicAppContributor = 'AZLogicAppContributor',
    AZMGAddMember = 'AZMGAddMember',
    AZMGAddOwner = 'AZMGAddOwner',
    AZMGAddSecret = 'AZMGAddSecret',
    AZMGGrantAppRoles = 'AZMGGrantAppRoles',
    AZMGGrantRole = 'AZMGGrantRole',
    SyncedToADUser = 'SyncedToADUser',
}
export function AzureRelationshipKindToDisplay(value: AzureRelationshipKind): string | undefined {
    switch (value) {
        case AzureRelationshipKind.AvereContributor:
            return 'AvereContributor';
        case AzureRelationshipKind.Contains:
            return 'Contains';
        case AzureRelationshipKind.Contributor:
            return 'Contributor';
        case AzureRelationshipKind.GetCertificates:
            return 'GetCertificates';
        case AzureRelationshipKind.GetKeys:
            return 'GetKeys';
        case AzureRelationshipKind.GetSecrets:
            return 'GetSecrets';
        case AzureRelationshipKind.HasRole:
            return 'HasRole';
        case AzureRelationshipKind.MemberOf:
            return 'MemberOf';
        case AzureRelationshipKind.Owner:
            return 'Owner';
        case AzureRelationshipKind.RunsAs:
            return 'RunsAs';
        case AzureRelationshipKind.VMContributor:
            return 'VMContributor';
        case AzureRelationshipKind.AutomationContributor:
            return 'AutomationContributor';
        case AzureRelationshipKind.KeyVaultContributor:
            return 'KeyVaultContributor';
        case AzureRelationshipKind.VMAdminLogin:
            return 'VMAdminLogin';
        case AzureRelationshipKind.AddMembers:
            return 'AddMembers';
        case AzureRelationshipKind.AddSecret:
            return 'AddSecret';
        case AzureRelationshipKind.ExecuteCommand:
            return 'ExecuteCommand';
        case AzureRelationshipKind.GlobalAdmin:
            return 'GlobalAdmin';
        case AzureRelationshipKind.PrivilegedAuthAdmin:
            return 'PrivilegedAuthAdmin';
        case AzureRelationshipKind.Grant:
            return 'Grant';
        case AzureRelationshipKind.GrantSelf:
            return 'GrantSelf';
        case AzureRelationshipKind.PrivilegedRoleAdmin:
            return 'PrivilegedRoleAdmin';
        case AzureRelationshipKind.ResetPassword:
            return 'ResetPassword';
        case AzureRelationshipKind.UserAccessAdministrator:
            return 'UserAccessAdministrator';
        case AzureRelationshipKind.Owns:
            return 'Owns';
        case AzureRelationshipKind.ScopedTo:
            return 'ScopedTo';
        case AzureRelationshipKind.CloudAppAdmin:
            return 'CloudAppAdmin';
        case AzureRelationshipKind.AppAdmin:
            return 'AppAdmin';
        case AzureRelationshipKind.AddOwner:
            return 'AddOwner';
        case AzureRelationshipKind.ManagedIdentity:
            return 'ManagedIdentity';
        case AzureRelationshipKind.ApplicationReadWriteAll:
            return 'ApplicationReadWriteAll';
        case AzureRelationshipKind.AppRoleAssignmentReadWriteAll:
            return 'AppRoleAssignmentReadWriteAll';
        case AzureRelationshipKind.DirectoryReadWriteAll:
            return 'DirectoryReadWriteAll';
        case AzureRelationshipKind.GroupReadWriteAll:
            return 'GroupReadWriteAll';
        case AzureRelationshipKind.GroupMemberReadWriteAll:
            return 'GroupMemberReadWriteAll';
        case AzureRelationshipKind.RoleManagementReadWriteDirectory:
            return 'RoleManagementReadWriteDirectory';
        case AzureRelationshipKind.ServicePrincipalEndpointReadWriteAll:
            return 'ServicePrincipalEndpointReadWriteAll';
        case AzureRelationshipKind.AKSContributor:
            return 'AKSContributor';
        case AzureRelationshipKind.NodeResourceGroup:
            return 'NodeResourceGroup';
        case AzureRelationshipKind.WebsiteContributor:
            return 'WebsiteContributor';
        case AzureRelationshipKind.LogicAppContributor:
            return 'LogicAppContributor';
        case AzureRelationshipKind.AZMGAddMember:
            return 'AZMGAddMember';
        case AzureRelationshipKind.AZMGAddOwner:
            return 'AZMGAddOwner';
        case AzureRelationshipKind.AZMGAddSecret:
            return 'AZMGAddSecret';
        case AzureRelationshipKind.AZMGGrantAppRoles:
            return 'AZMGGrantAppRoles';
        case AzureRelationshipKind.AZMGGrantRole:
            return 'AZMGGrantRole';
        case AzureRelationshipKind.SyncedToADUser:
            return 'SyncedToADUser';
        default:
            return undefined;
    }
}
export type AzureKind = AzureNodeKind | AzureRelationshipKind;
export enum AzureKindProperties {
    AppOwnerOrganizationID = 'appownerorganizationid',
    AppDescription = 'appdescription',
    AppDisplayName = 'appdisplayname',
    ServicePrincipalType = 'serviceprincipaltype',
    UserType = 'usertype',
    TenantID = 'tenantid',
    ServicePrincipalID = 'service_principal_id',
    ServicePrincipalNames = 'service_principal_names',
    OperatingSystemVersion = 'operatingsystemversion',
    TrustType = 'trustype',
    IsBuiltIn = 'isbuiltin',
    AppID = 'appid',
    AppRoleID = 'approleid',
    DeviceID = 'deviceid',
    NodeResourceGroupID = 'noderesourcegroupid',
    OnPremID = 'onpremid',
    OnPremSyncEnabled = 'onpremsyncenabled',
    SecurityEnabled = 'securityenabled',
    SecurityIdentifier = 'securityidentifier',
    EnableRBACAuthorization = 'enablerbacauthorization',
    Scope = 'scope',
    Offer = 'offer',
    MFAEnabled = 'mfaenabled',
    License = 'license',
    Licenses = 'licenses',
    LoginURL = 'loginurl',
    MFAEnforced = 'mfaenforced',
    UserPrincipalName = 'userprincipalname',
    IsAssignableToRole = 'isassignabletorole',
    PublisherDomain = 'publisherdomain',
    SignInAudience = 'signinaudience',
    RoleTemplateID = 'templateid',
}
export function AzureKindPropertiesToDisplay(value: AzureKindProperties): string | undefined {
    switch (value) {
        case AzureKindProperties.AppOwnerOrganizationID:
            return 'App Owner Organization ID';
        case AzureKindProperties.AppDescription:
            return 'App Description';
        case AzureKindProperties.AppDisplayName:
            return 'App Display Name';
        case AzureKindProperties.ServicePrincipalType:
            return 'Service Principal Type';
        case AzureKindProperties.UserType:
            return 'User Type';
        case AzureKindProperties.TenantID:
            return 'Tenant ID';
        case AzureKindProperties.ServicePrincipalID:
            return 'Service Principal ID';
        case AzureKindProperties.ServicePrincipalNames:
            return 'Service Principal Names';
        case AzureKindProperties.OperatingSystemVersion:
            return 'Operating System Version';
        case AzureKindProperties.TrustType:
            return 'Trust Type';
        case AzureKindProperties.IsBuiltIn:
            return 'Is Built In';
        case AzureKindProperties.AppID:
            return 'App ID';
        case AzureKindProperties.AppRoleID:
            return 'App Role ID';
        case AzureKindProperties.DeviceID:
            return 'Device ID';
        case AzureKindProperties.NodeResourceGroupID:
            return 'Node Resource Group ID';
        case AzureKindProperties.OnPremID:
            return 'On Prem ID';
        case AzureKindProperties.OnPremSyncEnabled:
            return 'On Prem Sync Enabled';
        case AzureKindProperties.SecurityEnabled:
            return 'Security Enabled';
        case AzureKindProperties.SecurityIdentifier:
            return 'Security Identifier';
        case AzureKindProperties.EnableRBACAuthorization:
            return 'RBAC Authorization Enabled';
        case AzureKindProperties.Scope:
            return 'Scope';
        case AzureKindProperties.Offer:
            return 'Offer';
        case AzureKindProperties.MFAEnabled:
            return 'MFA Enabled';
        case AzureKindProperties.License:
            return 'License';
        case AzureKindProperties.Licenses:
            return 'Licenses';
        case AzureKindProperties.LoginURL:
            return 'Login URL';
        case AzureKindProperties.MFAEnforced:
            return 'MFA Enforced';
        case AzureKindProperties.UserPrincipalName:
            return 'User Principal Name';
        case AzureKindProperties.IsAssignableToRole:
            return 'Is Role Assignable';
        case AzureKindProperties.PublisherDomain:
            return 'Publisher Domain';
        case AzureKindProperties.SignInAudience:
            return 'Sign In Audience';
        case AzureKindProperties.RoleTemplateID:
            return 'Role Template ID';
        default:
            return undefined;
    }
}
export function AzurePathfindingEdges(): AzureRelationshipKind[] {
    return [
        AzureRelationshipKind.AvereContributor,
        AzureRelationshipKind.Contributor,
        AzureRelationshipKind.GetCertificates,
        AzureRelationshipKind.GetKeys,
        AzureRelationshipKind.GetSecrets,
        AzureRelationshipKind.HasRole,
        AzureRelationshipKind.MemberOf,
        AzureRelationshipKind.Owner,
        AzureRelationshipKind.RunsAs,
        AzureRelationshipKind.VMContributor,
        AzureRelationshipKind.AutomationContributor,
        AzureRelationshipKind.KeyVaultContributor,
        AzureRelationshipKind.VMAdminLogin,
        AzureRelationshipKind.AddMembers,
        AzureRelationshipKind.AddSecret,
        AzureRelationshipKind.ExecuteCommand,
        AzureRelationshipKind.GlobalAdmin,
        AzureRelationshipKind.PrivilegedAuthAdmin,
        AzureRelationshipKind.Grant,
        AzureRelationshipKind.GrantSelf,
        AzureRelationshipKind.PrivilegedRoleAdmin,
        AzureRelationshipKind.ResetPassword,
        AzureRelationshipKind.UserAccessAdministrator,
        AzureRelationshipKind.Owns,
        AzureRelationshipKind.CloudAppAdmin,
        AzureRelationshipKind.AppAdmin,
        AzureRelationshipKind.AddOwner,
        AzureRelationshipKind.ManagedIdentity,
        AzureRelationshipKind.AKSContributor,
        AzureRelationshipKind.NodeResourceGroup,
        AzureRelationshipKind.WebsiteContributor,
        AzureRelationshipKind.LogicAppContributor,
        AzureRelationshipKind.AZMGAddMember,
        AzureRelationshipKind.AZMGAddOwner,
        AzureRelationshipKind.AZMGAddSecret,
        AzureRelationshipKind.AZMGGrantAppRoles,
        AzureRelationshipKind.AZMGGrantRole,
        AzureRelationshipKind.SyncedToADUser,
        AzureRelationshipKind.Contains,
    ];
}
export enum CommonNodeKind {
    MigrationData = 'MigrationData',
}
export function CommonNodeKindToDisplay(value: CommonNodeKind): string | undefined {
    switch (value) {
        case CommonNodeKind.MigrationData:
            return 'MigrationData';
        default:
            return undefined;
    }
}
export enum CommonKindProperties {
    ObjectID = 'objectid',
    Name = 'name',
    DisplayName = 'displayname',
    Description = 'description',
    OwnerObjectID = 'owner_objectid',
    Collected = 'collected',
    OperatingSystem = 'operatingsystem',
    SystemTags = 'system_tags',
    UserTags = 'user_tags',
    LastSeen = 'lastseen',
    WhenCreated = 'whencreated',
    Enabled = 'enabled',
    PasswordLastSet = 'pwdlastset',
    Title = 'title',
    Email = 'email',
    IsInherited = 'isinherited',
    CompositionID = 'compositionid',
}
export function CommonKindPropertiesToDisplay(value: CommonKindProperties): string | undefined {
    switch (value) {
        case CommonKindProperties.ObjectID:
            return 'Object ID';
        case CommonKindProperties.Name:
            return 'Name';
        case CommonKindProperties.DisplayName:
            return 'Display Name';
        case CommonKindProperties.Description:
            return 'Description';
        case CommonKindProperties.OwnerObjectID:
            return 'Owner Object ID';
        case CommonKindProperties.Collected:
            return 'Collected';
        case CommonKindProperties.OperatingSystem:
            return 'Operating System';
        case CommonKindProperties.SystemTags:
            return 'Node System Tags';
        case CommonKindProperties.UserTags:
            return 'Node User Tags';
        case CommonKindProperties.LastSeen:
            return 'Last Collected by BloodHound';
        case CommonKindProperties.WhenCreated:
            return 'Created';
        case CommonKindProperties.Enabled:
            return 'Enabled';
        case CommonKindProperties.PasswordLastSet:
            return 'Password Last Set';
        case CommonKindProperties.Title:
            return 'Title';
        case CommonKindProperties.Email:
            return 'Email';
        case CommonKindProperties.IsInherited:
            return 'Is Inherited';
        case CommonKindProperties.CompositionID:
            return 'Composition ID';
        default:
            return undefined;
    }
}<|MERGE_RESOLUTION|>--- conflicted
+++ resolved
@@ -444,9 +444,6 @@
     HTTPEnrollmentEndpoints = 'httpenrollmentendpoints',
     HTTPSEnrollmentEndpoints = 'httpsenrollmentendpoints',
     HasVulnerableEndpoint = 'hasvulnerableendpoint',
-<<<<<<< HEAD
-    Transitive = 'transitive',
-=======
     RequireSecuritySignature = 'requiresecuritysignature',
     EnableSecuritySignature = 'enablesecuritysignature',
     RestrictReceivingNTLMTraffic = 'restrictreceivingntmltraffic',
@@ -455,7 +452,7 @@
     LMCompatibilityLevel = 'lmcompatibilitylevel',
     UseMachineID = 'usemachineid',
     ClientAllowedNTLMServers = 'clientallowedntlmservers',
->>>>>>> 37c8cbdc
+    Transitive = 'transitive',
 }
 export function ActiveDirectoryKindPropertiesToDisplay(value: ActiveDirectoryKindProperties): string | undefined {
     switch (value) {
@@ -697,10 +694,6 @@
             return 'HTTPS Enrollment Endpoints';
         case ActiveDirectoryKindProperties.HasVulnerableEndpoint:
             return 'Has Vulnerable Endpoint';
-<<<<<<< HEAD
-        case ActiveDirectoryKindProperties.Transitive:
-            return 'Is Transitive';
-=======
         case ActiveDirectoryKindProperties.RequireSecuritySignature:
             return 'Require Security Signature';
         case ActiveDirectoryKindProperties.EnableSecuritySignature:
@@ -717,7 +710,8 @@
             return 'Use Machine ID';
         case ActiveDirectoryKindProperties.ClientAllowedNTLMServers:
             return 'Client Allowed NTLM Servers';
->>>>>>> 37c8cbdc
+        case ActiveDirectoryKindProperties.Transitive:
+            return 'Is Transitive';
         default:
             return undefined;
     }
