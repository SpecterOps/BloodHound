--- conflicted
+++ resolved
@@ -940,12 +940,9 @@
     AZMGGrantAppRoles = 'AZMGGrantAppRoles',
     AZMGGrantRole = 'AZMGGrantRole',
     SyncedToADUser = 'SyncedToADUser',
-<<<<<<< HEAD
+    WorkWith = 'AZUserInteraction',
     AZRoleEligible = 'AZRoleEligible',
     AZRoleApprover = 'AZRoleApprover',
-=======
-    WorkWith = 'AZUserInteraction',
->>>>>>> 2e61c0cf
 }
 export function AzureRelationshipKindToDisplay(value: AzureRelationshipKind): string | undefined {
     switch (value) {
@@ -1043,15 +1040,12 @@
             return 'AZMGGrantRole';
         case AzureRelationshipKind.SyncedToADUser:
             return 'SyncedToADUser';
-<<<<<<< HEAD
+        case AzureRelationshipKind.WorkWith: 
+            return 'WorkWith';
         case AzureRelationshipKind.AZRoleEligible:
             return 'AZRoleEligible';
         case AzureRelationshipKind.AZRoleApprover:
             return 'AZRoleApprover';
-=======
-        case AzureRelationshipKind.WorkWith: 
-            return 'WorkWith';
->>>>>>> 2e61c0cf
         default:
             return undefined;
     }
@@ -1091,7 +1085,8 @@
     PublisherDomain = 'publisherdomain',
     SignInAudience = 'signinaudience',
     RoleTemplateID = 'templateid',
-<<<<<<< HEAD
+    Visibility = 'visibility',
+    Mail = 'mail',
     RoleDefinitionId = 'roledefinitionid',
     EndUserAssignmentRequiresApproval = 'enduserassignmentrequiresapproval',
     EndUserAssignmentRequiresCAPAuthenticationContext = 'enduserassignmentrequirescapauthenticationcontext',
@@ -1100,10 +1095,6 @@
     EndUserAssignmentRequiresMFA = 'enduserassignmentrequiresmfa',
     EndUserAssignmentRequiresJustification = 'enduserassignmentrequiresjustification',
     EndUserAssignmentRequiresTicketInformation = 'enduserassignmentrequiresticketinformation',
-=======
-    Visibility = 'visibility',
-    Mail = 'mail',
->>>>>>> 2e61c0cf
 }
 export function AzureKindPropertiesToDisplay(value: AzureKindProperties): string | undefined {
     switch (value) {
@@ -1173,7 +1164,10 @@
             return 'Sign In Audience';
         case AzureKindProperties.RoleTemplateID:
             return 'Role Template ID';
-<<<<<<< HEAD
+        case AzureKindProperties.Visibility:
+            return 'Visibility';
+        case AzureKindProperties.Mail:
+            return 'M365 Group Mail';
         case AzureKindProperties.RoleDefinitionId:
             return 'Role Definition Id';
         case AzureKindProperties.EndUserAssignmentRequiresApproval:
@@ -1190,12 +1184,6 @@
             return 'End User Assignment Requires Justification';
         case AzureKindProperties.EndUserAssignmentRequiresTicketInformation:
             return 'End User Assignment Requires Ticket Information';
-=======
-        case AzureKindProperties.Visibility:
-            return 'Visibility';
-        case AzureKindProperties.Mail:
-            return 'M365 Group Mail';
->>>>>>> 2e61c0cf
         default:
             return undefined;
     }
@@ -1240,12 +1228,9 @@
         AzureRelationshipKind.AZMGGrantAppRoles,
         AzureRelationshipKind.AZMGGrantRole,
         AzureRelationshipKind.SyncedToADUser,
-<<<<<<< HEAD
+        AzureRelationshipKind.WorkWith,
         AzureRelationshipKind.AZRoleEligible,
         AzureRelationshipKind.AZRoleApprover,
-=======
-        AzureRelationshipKind.WorkWith,
->>>>>>> 2e61c0cf
         AzureRelationshipKind.Contains,
     ];
 }
