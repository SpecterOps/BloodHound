--- conflicted
+++ resolved
@@ -467,10 +467,7 @@
     ClientAllowedNTLMServers = 'clientallowedntlmservers',
     Transitive = 'transitive',
     GroupScope = 'groupscope',
-<<<<<<< HEAD
     NetBIOS = 'netbios',
-=======
->>>>>>> 74ffbb7b
 }
 export function ActiveDirectoryKindPropertiesToDisplay(value: ActiveDirectoryKindProperties): string | undefined {
     switch (value) {
@@ -734,11 +731,8 @@
             return 'Transitive';
         case ActiveDirectoryKindProperties.GroupScope:
             return 'Group Scope';
-<<<<<<< HEAD
         case ActiveDirectoryKindProperties.NetBIOS:
             return 'NetBIOS';
-=======
->>>>>>> 74ffbb7b
         default:
             return undefined;
     }
