--- conflicted
+++ resolved
@@ -1,357 +1,323 @@
-// Copyright 2025 Specter Ops, Inc.
-//
-// Licensed under the Apache License, Version 2.0
-// you may not use this file except in compliance with the License.
-// You may obtain a copy of the License at
-//
-//     http://www.apache.org/licenses/LICENSE-2.0
-//
-// Unless required by applicable law or agreed to in writing, software
-// distributed under the License is distributed on an "AS IS" BASIS,
-// WITHOUT WARRANTIES OR CONDITIONS OF ANY KIND, either express or implied.
-// See the License for the specific language governing permissions and
-// limitations under the License.
-//
-// SPDX-License-Identifier: Apache-2.0
 
 export enum ActiveDirectoryNodeKind {
-    Entity = 'Base',
-    User = 'User',
-    Computer = 'Computer',
-    Group = 'Group',
-    GPO = 'GPO',
-    OU = 'OU',
-    Container = 'Container',
-    Domain = 'Domain',
-    LocalGroup = 'ADLocalGroup',
-    LocalUser = 'ADLocalUser',
-    AIACA = 'AIACA',
-    RootCA = 'RootCA',
-    EnterpriseCA = 'EnterpriseCA',
-    NTAuthStore = 'NTAuthStore',
-    CertTemplate = 'CertTemplate',
-    IssuancePolicy = 'IssuancePolicy',
-}
-export function ActiveDirectoryNodeKindToDisplay(value: ActiveDirectoryNodeKind): string | undefined {
-    switch (value) {
-        case ActiveDirectoryNodeKind.Entity:
-            return 'Entity';
-        case ActiveDirectoryNodeKind.User:
-            return 'User';
-        case ActiveDirectoryNodeKind.Computer:
-            return 'Computer';
-        case ActiveDirectoryNodeKind.Group:
-            return 'Group';
-        case ActiveDirectoryNodeKind.GPO:
-            return 'GPO';
-        case ActiveDirectoryNodeKind.OU:
-            return 'OU';
-        case ActiveDirectoryNodeKind.Container:
-            return 'Container';
-        case ActiveDirectoryNodeKind.Domain:
-            return 'Domain';
-        case ActiveDirectoryNodeKind.LocalGroup:
-            return 'LocalGroup';
-        case ActiveDirectoryNodeKind.LocalUser:
-            return 'LocalUser';
-        case ActiveDirectoryNodeKind.AIACA:
-            return 'AIACA';
-        case ActiveDirectoryNodeKind.RootCA:
-            return 'RootCA';
-        case ActiveDirectoryNodeKind.EnterpriseCA:
-            return 'EnterpriseCA';
-        case ActiveDirectoryNodeKind.NTAuthStore:
-            return 'NTAuthStore';
-        case ActiveDirectoryNodeKind.CertTemplate:
-            return 'CertTemplate';
-        case ActiveDirectoryNodeKind.IssuancePolicy:
-            return 'IssuancePolicy';
-        default:
-            return undefined;
-    }
+Entity = 'Base',
+User = 'User',
+Computer = 'Computer',
+Group = 'Group',
+GPO = 'GPO',
+OU = 'OU',
+Container = 'Container',
+Domain = 'Domain',
+LocalGroup = 'ADLocalGroup',
+LocalUser = 'ADLocalUser',
+AIACA = 'AIACA',
+RootCA = 'RootCA',
+EnterpriseCA = 'EnterpriseCA',
+NTAuthStore = 'NTAuthStore',
+CertTemplate = 'CertTemplate',
+IssuancePolicy = 'IssuancePolicy',
+}
+export function ActiveDirectoryNodeKindToDisplay (value : ActiveDirectoryNodeKind): string | undefined {
+switch (value) {
+case ActiveDirectoryNodeKind.Entity: 
+return 'Entity'
+case ActiveDirectoryNodeKind.User: 
+return 'User'
+case ActiveDirectoryNodeKind.Computer: 
+return 'Computer'
+case ActiveDirectoryNodeKind.Group: 
+return 'Group'
+case ActiveDirectoryNodeKind.GPO: 
+return 'GPO'
+case ActiveDirectoryNodeKind.OU: 
+return 'OU'
+case ActiveDirectoryNodeKind.Container: 
+return 'Container'
+case ActiveDirectoryNodeKind.Domain: 
+return 'Domain'
+case ActiveDirectoryNodeKind.LocalGroup: 
+return 'LocalGroup'
+case ActiveDirectoryNodeKind.LocalUser: 
+return 'LocalUser'
+case ActiveDirectoryNodeKind.AIACA: 
+return 'AIACA'
+case ActiveDirectoryNodeKind.RootCA: 
+return 'RootCA'
+case ActiveDirectoryNodeKind.EnterpriseCA: 
+return 'EnterpriseCA'
+case ActiveDirectoryNodeKind.NTAuthStore: 
+return 'NTAuthStore'
+case ActiveDirectoryNodeKind.CertTemplate: 
+return 'CertTemplate'
+case ActiveDirectoryNodeKind.IssuancePolicy: 
+return 'IssuancePolicy'
+default:
+return undefined
+}
 }
 export enum ActiveDirectoryRelationshipKind {
-    Owns = 'Owns',
-    GenericAll = 'GenericAll',
-    GenericWrite = 'GenericWrite',
-    WriteOwner = 'WriteOwner',
-    WriteDACL = 'WriteDacl',
-    MemberOf = 'MemberOf',
-    ForceChangePassword = 'ForceChangePassword',
-    AllExtendedRights = 'AllExtendedRights',
-    AddMember = 'AddMember',
-    HasSession = 'HasSession',
-    Contains = 'Contains',
-    GPLink = 'GPLink',
-    AllowedToDelegate = 'AllowedToDelegate',
-    CoerceToTGT = 'CoerceToTGT',
-    GetChanges = 'GetChanges',
-    GetChangesAll = 'GetChangesAll',
-    GetChangesInFilteredSet = 'GetChangesInFilteredSet',
-    CrossForestTrust = 'CrossForestTrust',
-    SameForestTrust = 'SameForestTrust',
-    SpoofSIDHistory = 'SpoofSIDHistory',
-    AbuseTGTDelegation = 'AbuseTGTDelegation',
-    AllowedToAct = 'AllowedToAct',
-    AdminTo = 'AdminTo',
-    CanPSRemote = 'CanPSRemote',
-    CanRDP = 'CanRDP',
-    ExecuteDCOM = 'ExecuteDCOM',
-    HasSIDHistory = 'HasSIDHistory',
-    AddSelf = 'AddSelf',
-    DCSync = 'DCSync',
-    ReadLAPSPassword = 'ReadLAPSPassword',
-    ReadGMSAPassword = 'ReadGMSAPassword',
-    DumpSMSAPassword = 'DumpSMSAPassword',
-    SQLAdmin = 'SQLAdmin',
-    AddAllowedToAct = 'AddAllowedToAct',
-    WriteSPN = 'WriteSPN',
-    AddKeyCredentialLink = 'AddKeyCredentialLink',
-    LocalToComputer = 'LocalToComputer',
-    MemberOfLocalGroup = 'MemberOfLocalGroup',
-    RemoteInteractiveLogonRight = 'RemoteInteractiveLogonRight',
-    SyncLAPSPassword = 'SyncLAPSPassword',
-    WriteAccountRestrictions = 'WriteAccountRestrictions',
-    WriteGPLink = 'WriteGPLink',
-    RootCAFor = 'RootCAFor',
-    DCFor = 'DCFor',
-    PublishedTo = 'PublishedTo',
-    ManageCertificates = 'ManageCertificates',
-    ManageCA = 'ManageCA',
-    DelegatedEnrollmentAgent = 'DelegatedEnrollmentAgent',
-    Enroll = 'Enroll',
-    HostsCAService = 'HostsCAService',
-    WritePKIEnrollmentFlag = 'WritePKIEnrollmentFlag',
-    WritePKINameFlag = 'WritePKINameFlag',
-    NTAuthStoreFor = 'NTAuthStoreFor',
-    TrustedForNTAuth = 'TrustedForNTAuth',
-    EnterpriseCAFor = 'EnterpriseCAFor',
-    IssuedSignedBy = 'IssuedSignedBy',
-    GoldenCert = 'GoldenCert',
-    EnrollOnBehalfOf = 'EnrollOnBehalfOf',
-    OIDGroupLink = 'OIDGroupLink',
-    ExtendedByPolicy = 'ExtendedByPolicy',
-    ADCSESC1 = 'ADCSESC1',
-    ADCSESC3 = 'ADCSESC3',
-    ADCSESC4 = 'ADCSESC4',
-    ADCSESC6a = 'ADCSESC6a',
-    ADCSESC6b = 'ADCSESC6b',
-    ADCSESC9a = 'ADCSESC9a',
-    ADCSESC9b = 'ADCSESC9b',
-    ADCSESC10a = 'ADCSESC10a',
-    ADCSESC10b = 'ADCSESC10b',
-    ADCSESC13 = 'ADCSESC13',
-    SyncedToEntraUser = 'SyncedToEntraUser',
-    CoerceAndRelayNTLMToSMB = 'CoerceAndRelayNTLMToSMB',
-    CoerceAndRelayNTLMToADCS = 'CoerceAndRelayNTLMToADCS',
-    WriteOwnerLimitedRights = 'WriteOwnerLimitedRights',
-    WriteOwnerRaw = 'WriteOwnerRaw',
-    OwnsLimitedRights = 'OwnsLimitedRights',
-    OwnsRaw = 'OwnsRaw',
-    CoerceAndRelayNTLMToLDAP = 'CoerceAndRelayNTLMToLDAP',
-    CoerceAndRelayNTLMToLDAPS = 'CoerceAndRelayNTLMToLDAPS',
-    ContainsIdentity = 'ContainsIdentity',
-    PropagatesACEsTo = 'PropagatesACEsTo',
-    GPOAppliesTo = 'GPOAppliesTo',
-    CanApplyGPO = 'CanApplyGPO',
-    HasTrustKeys = 'HasTrustKeys',
-}
-export function ActiveDirectoryRelationshipKindToDisplay(value: ActiveDirectoryRelationshipKind): string | undefined {
-    switch (value) {
-        case ActiveDirectoryRelationshipKind.Owns:
-            return 'Owns';
-        case ActiveDirectoryRelationshipKind.GenericAll:
-            return 'GenericAll';
-        case ActiveDirectoryRelationshipKind.GenericWrite:
-            return 'GenericWrite';
-        case ActiveDirectoryRelationshipKind.WriteOwner:
-            return 'WriteOwner';
-        case ActiveDirectoryRelationshipKind.WriteDACL:
-            return 'WriteDACL';
-        case ActiveDirectoryRelationshipKind.MemberOf:
-            return 'MemberOf';
-        case ActiveDirectoryRelationshipKind.ForceChangePassword:
-            return 'ForceChangePassword';
-        case ActiveDirectoryRelationshipKind.AllExtendedRights:
-            return 'AllExtendedRights';
-        case ActiveDirectoryRelationshipKind.AddMember:
-            return 'AddMember';
-        case ActiveDirectoryRelationshipKind.HasSession:
-            return 'HasSession';
-        case ActiveDirectoryRelationshipKind.Contains:
-            return 'Contains';
-        case ActiveDirectoryRelationshipKind.GPLink:
-            return 'GPLink';
-        case ActiveDirectoryRelationshipKind.AllowedToDelegate:
-            return 'AllowedToDelegate';
-        case ActiveDirectoryRelationshipKind.CoerceToTGT:
-            return 'CoerceToTGT';
-        case ActiveDirectoryRelationshipKind.GetChanges:
-            return 'GetChanges';
-        case ActiveDirectoryRelationshipKind.GetChangesAll:
-            return 'GetChangesAll';
-        case ActiveDirectoryRelationshipKind.GetChangesInFilteredSet:
-            return 'GetChangesInFilteredSet';
-        case ActiveDirectoryRelationshipKind.CrossForestTrust:
-            return 'CrossForestTrust';
-        case ActiveDirectoryRelationshipKind.SameForestTrust:
-            return 'SameForestTrust';
-        case ActiveDirectoryRelationshipKind.SpoofSIDHistory:
-            return 'SpoofSIDHistory';
-        case ActiveDirectoryRelationshipKind.AbuseTGTDelegation:
-            return 'AbuseTGTDelegation';
-        case ActiveDirectoryRelationshipKind.AllowedToAct:
-            return 'AllowedToAct';
-        case ActiveDirectoryRelationshipKind.AdminTo:
-            return 'AdminTo';
-        case ActiveDirectoryRelationshipKind.CanPSRemote:
-            return 'CanPSRemote';
-        case ActiveDirectoryRelationshipKind.CanRDP:
-            return 'CanRDP';
-        case ActiveDirectoryRelationshipKind.ExecuteDCOM:
-            return 'ExecuteDCOM';
-        case ActiveDirectoryRelationshipKind.HasSIDHistory:
-            return 'HasSIDHistory';
-        case ActiveDirectoryRelationshipKind.AddSelf:
-            return 'AddSelf';
-        case ActiveDirectoryRelationshipKind.DCSync:
-            return 'DCSync';
-        case ActiveDirectoryRelationshipKind.ReadLAPSPassword:
-            return 'ReadLAPSPassword';
-        case ActiveDirectoryRelationshipKind.ReadGMSAPassword:
-            return 'ReadGMSAPassword';
-        case ActiveDirectoryRelationshipKind.DumpSMSAPassword:
-            return 'DumpSMSAPassword';
-        case ActiveDirectoryRelationshipKind.SQLAdmin:
-            return 'SQLAdmin';
-        case ActiveDirectoryRelationshipKind.AddAllowedToAct:
-            return 'AddAllowedToAct';
-        case ActiveDirectoryRelationshipKind.WriteSPN:
-            return 'WriteSPN';
-        case ActiveDirectoryRelationshipKind.AddKeyCredentialLink:
-            return 'AddKeyCredentialLink';
-        case ActiveDirectoryRelationshipKind.LocalToComputer:
-            return 'LocalToComputer';
-        case ActiveDirectoryRelationshipKind.MemberOfLocalGroup:
-            return 'MemberOfLocalGroup';
-        case ActiveDirectoryRelationshipKind.RemoteInteractiveLogonRight:
-            return 'RemoteInteractiveLogonRight';
-        case ActiveDirectoryRelationshipKind.SyncLAPSPassword:
-            return 'SyncLAPSPassword';
-        case ActiveDirectoryRelationshipKind.WriteAccountRestrictions:
-            return 'WriteAccountRestrictions';
-        case ActiveDirectoryRelationshipKind.WriteGPLink:
-            return 'WriteGPLink';
-        case ActiveDirectoryRelationshipKind.RootCAFor:
-            return 'RootCAFor';
-        case ActiveDirectoryRelationshipKind.DCFor:
-            return 'DCFor';
-        case ActiveDirectoryRelationshipKind.PublishedTo:
-            return 'PublishedTo';
-        case ActiveDirectoryRelationshipKind.ManageCertificates:
-            return 'ManageCertificates';
-        case ActiveDirectoryRelationshipKind.ManageCA:
-            return 'ManageCA';
-        case ActiveDirectoryRelationshipKind.DelegatedEnrollmentAgent:
-            return 'DelegatedEnrollmentAgent';
-        case ActiveDirectoryRelationshipKind.Enroll:
-            return 'Enroll';
-        case ActiveDirectoryRelationshipKind.HostsCAService:
-            return 'HostsCAService';
-        case ActiveDirectoryRelationshipKind.WritePKIEnrollmentFlag:
-            return 'WritePKIEnrollmentFlag';
-        case ActiveDirectoryRelationshipKind.WritePKINameFlag:
-            return 'WritePKINameFlag';
-        case ActiveDirectoryRelationshipKind.NTAuthStoreFor:
-            return 'NTAuthStoreFor';
-        case ActiveDirectoryRelationshipKind.TrustedForNTAuth:
-            return 'TrustedForNTAuth';
-        case ActiveDirectoryRelationshipKind.EnterpriseCAFor:
-            return 'EnterpriseCAFor';
-        case ActiveDirectoryRelationshipKind.IssuedSignedBy:
-            return 'IssuedSignedBy';
-        case ActiveDirectoryRelationshipKind.GoldenCert:
-            return 'GoldenCert';
-        case ActiveDirectoryRelationshipKind.EnrollOnBehalfOf:
-            return 'EnrollOnBehalfOf';
-        case ActiveDirectoryRelationshipKind.OIDGroupLink:
-            return 'OIDGroupLink';
-        case ActiveDirectoryRelationshipKind.ExtendedByPolicy:
-            return 'ExtendedByPolicy';
-        case ActiveDirectoryRelationshipKind.ADCSESC1:
-            return 'ADCSESC1';
-        case ActiveDirectoryRelationshipKind.ADCSESC3:
-            return 'ADCSESC3';
-        case ActiveDirectoryRelationshipKind.ADCSESC4:
-            return 'ADCSESC4';
-        case ActiveDirectoryRelationshipKind.ADCSESC6a:
-            return 'ADCSESC6a';
-        case ActiveDirectoryRelationshipKind.ADCSESC6b:
-            return 'ADCSESC6b';
-        case ActiveDirectoryRelationshipKind.ADCSESC9a:
-            return 'ADCSESC9a';
-        case ActiveDirectoryRelationshipKind.ADCSESC9b:
-            return 'ADCSESC9b';
-        case ActiveDirectoryRelationshipKind.ADCSESC10a:
-            return 'ADCSESC10a';
-        case ActiveDirectoryRelationshipKind.ADCSESC10b:
-            return 'ADCSESC10b';
-        case ActiveDirectoryRelationshipKind.ADCSESC13:
-            return 'ADCSESC13';
-        case ActiveDirectoryRelationshipKind.SyncedToEntraUser:
-            return 'SyncedToEntraUser';
-        case ActiveDirectoryRelationshipKind.CoerceAndRelayNTLMToSMB:
-            return 'CoerceAndRelayNTLMToSMB';
-        case ActiveDirectoryRelationshipKind.CoerceAndRelayNTLMToADCS:
-            return 'CoerceAndRelayNTLMToADCS';
-        case ActiveDirectoryRelationshipKind.WriteOwnerLimitedRights:
-            return 'WriteOwnerLimitedRights';
-        case ActiveDirectoryRelationshipKind.WriteOwnerRaw:
-            return 'WriteOwnerRaw';
-        case ActiveDirectoryRelationshipKind.OwnsLimitedRights:
-            return 'OwnsLimitedRights';
-        case ActiveDirectoryRelationshipKind.OwnsRaw:
-            return 'OwnsRaw';
-        case ActiveDirectoryRelationshipKind.CoerceAndRelayNTLMToLDAP:
-            return 'CoerceAndRelayNTLMToLDAP';
-        case ActiveDirectoryRelationshipKind.CoerceAndRelayNTLMToLDAPS:
-            return 'CoerceAndRelayNTLMToLDAPS';
-        case ActiveDirectoryRelationshipKind.ContainsIdentity:
-            return 'ContainsIdentity';
-        case ActiveDirectoryRelationshipKind.PropagatesACEsTo:
-            return 'PropagatesACEsTo';
-        case ActiveDirectoryRelationshipKind.GPOAppliesTo:
-            return 'GPOAppliesTo';
-        case ActiveDirectoryRelationshipKind.CanApplyGPO:
-            return 'CanApplyGPO';
-        case ActiveDirectoryRelationshipKind.HasTrustKeys:
-            return 'HasTrustKeys';
-        default:
-            return undefined;
-    }
-}
-export type ActiveDirectoryKind = ActiveDirectoryNodeKind | ActiveDirectoryRelationshipKind;
-export const EdgeCompositionRelationships = [
-    'GoldenCert',
-    'ADCSESC1',
-    'ADCSESC3',
-    'ADCSESC4',
-    'ADCSESC6a',
-    'ADCSESC6b',
-    'ADCSESC9a',
-    'ADCSESC9b',
-    'ADCSESC10a',
-    'ADCSESC10b',
-    'ADCSESC13',
-    'CoerceAndRelayNTLMToSMB',
-    'CoerceAndRelayNTLMToADCS',
-    'CoerceAndRelayNTLMToLDAP',
-    'CoerceAndRelayNTLMToLDAPS',
-    'GPOAppliesTo',
-    'CanApplyGPO',
-];
+Owns = 'Owns',
+GenericAll = 'GenericAll',
+GenericWrite = 'GenericWrite',
+WriteOwner = 'WriteOwner',
+WriteDACL = 'WriteDacl',
+MemberOf = 'MemberOf',
+ForceChangePassword = 'ForceChangePassword',
+AllExtendedRights = 'AllExtendedRights',
+AddMember = 'AddMember',
+HasSession = 'HasSession',
+Contains = 'Contains',
+GPLink = 'GPLink',
+AllowedToDelegate = 'AllowedToDelegate',
+CoerceToTGT = 'CoerceToTGT',
+GetChanges = 'GetChanges',
+GetChangesAll = 'GetChangesAll',
+GetChangesInFilteredSet = 'GetChangesInFilteredSet',
+CrossForestTrust = 'CrossForestTrust',
+SameForestTrust = 'SameForestTrust',
+SpoofSIDHistory = 'SpoofSIDHistory',
+AbuseTGTDelegation = 'AbuseTGTDelegation',
+AllowedToAct = 'AllowedToAct',
+AdminTo = 'AdminTo',
+CanPSRemote = 'CanPSRemote',
+CanRDP = 'CanRDP',
+ExecuteDCOM = 'ExecuteDCOM',
+HasSIDHistory = 'HasSIDHistory',
+AddSelf = 'AddSelf',
+DCSync = 'DCSync',
+ReadLAPSPassword = 'ReadLAPSPassword',
+ReadGMSAPassword = 'ReadGMSAPassword',
+DumpSMSAPassword = 'DumpSMSAPassword',
+SQLAdmin = 'SQLAdmin',
+AddAllowedToAct = 'AddAllowedToAct',
+WriteSPN = 'WriteSPN',
+AddKeyCredentialLink = 'AddKeyCredentialLink',
+LocalToComputer = 'LocalToComputer',
+MemberOfLocalGroup = 'MemberOfLocalGroup',
+RemoteInteractiveLogonRight = 'RemoteInteractiveLogonRight',
+SyncLAPSPassword = 'SyncLAPSPassword',
+WriteAccountRestrictions = 'WriteAccountRestrictions',
+WriteGPLink = 'WriteGPLink',
+RootCAFor = 'RootCAFor',
+DCFor = 'DCFor',
+PublishedTo = 'PublishedTo',
+ManageCertificates = 'ManageCertificates',
+ManageCA = 'ManageCA',
+DelegatedEnrollmentAgent = 'DelegatedEnrollmentAgent',
+Enroll = 'Enroll',
+HostsCAService = 'HostsCAService',
+WritePKIEnrollmentFlag = 'WritePKIEnrollmentFlag',
+WritePKINameFlag = 'WritePKINameFlag',
+NTAuthStoreFor = 'NTAuthStoreFor',
+TrustedForNTAuth = 'TrustedForNTAuth',
+EnterpriseCAFor = 'EnterpriseCAFor',
+IssuedSignedBy = 'IssuedSignedBy',
+GoldenCert = 'GoldenCert',
+EnrollOnBehalfOf = 'EnrollOnBehalfOf',
+OIDGroupLink = 'OIDGroupLink',
+ExtendedByPolicy = 'ExtendedByPolicy',
+ADCSESC1 = 'ADCSESC1',
+ADCSESC3 = 'ADCSESC3',
+ADCSESC4 = 'ADCSESC4',
+ADCSESC6a = 'ADCSESC6a',
+ADCSESC6b = 'ADCSESC6b',
+ADCSESC9a = 'ADCSESC9a',
+ADCSESC9b = 'ADCSESC9b',
+ADCSESC10a = 'ADCSESC10a',
+ADCSESC10b = 'ADCSESC10b',
+ADCSESC13 = 'ADCSESC13',
+SyncedToEntraUser = 'SyncedToEntraUser',
+CoerceAndRelayNTLMToSMB = 'CoerceAndRelayNTLMToSMB',
+CoerceAndRelayNTLMToADCS = 'CoerceAndRelayNTLMToADCS',
+WriteOwnerLimitedRights = 'WriteOwnerLimitedRights',
+WriteOwnerRaw = 'WriteOwnerRaw',
+OwnsLimitedRights = 'OwnsLimitedRights',
+OwnsRaw = 'OwnsRaw',
+CoerceAndRelayNTLMToLDAP = 'CoerceAndRelayNTLMToLDAP',
+CoerceAndRelayNTLMToLDAPS = 'CoerceAndRelayNTLMToLDAPS',
+ContainsIdentity = 'ContainsIdentity',
+PropagatesACEsTo = 'PropagatesACEsTo',
+GPOAppliesTo = 'GPOAppliesTo',
+CanApplyGPO = 'CanApplyGPO',
+HasTrustKeys = 'HasTrustKeys',
+}
+export function ActiveDirectoryRelationshipKindToDisplay (value : ActiveDirectoryRelationshipKind): string | undefined {
+switch (value) {
+case ActiveDirectoryRelationshipKind.Owns: 
+return 'Owns'
+case ActiveDirectoryRelationshipKind.GenericAll: 
+return 'GenericAll'
+case ActiveDirectoryRelationshipKind.GenericWrite: 
+return 'GenericWrite'
+case ActiveDirectoryRelationshipKind.WriteOwner: 
+return 'WriteOwner'
+case ActiveDirectoryRelationshipKind.WriteDACL: 
+return 'WriteDACL'
+case ActiveDirectoryRelationshipKind.MemberOf: 
+return 'MemberOf'
+case ActiveDirectoryRelationshipKind.ForceChangePassword: 
+return 'ForceChangePassword'
+case ActiveDirectoryRelationshipKind.AllExtendedRights: 
+return 'AllExtendedRights'
+case ActiveDirectoryRelationshipKind.AddMember: 
+return 'AddMember'
+case ActiveDirectoryRelationshipKind.HasSession: 
+return 'HasSession'
+case ActiveDirectoryRelationshipKind.Contains: 
+return 'Contains'
+case ActiveDirectoryRelationshipKind.GPLink: 
+return 'GPLink'
+case ActiveDirectoryRelationshipKind.AllowedToDelegate: 
+return 'AllowedToDelegate'
+case ActiveDirectoryRelationshipKind.CoerceToTGT: 
+return 'CoerceToTGT'
+case ActiveDirectoryRelationshipKind.GetChanges: 
+return 'GetChanges'
+case ActiveDirectoryRelationshipKind.GetChangesAll: 
+return 'GetChangesAll'
+case ActiveDirectoryRelationshipKind.GetChangesInFilteredSet: 
+return 'GetChangesInFilteredSet'
+case ActiveDirectoryRelationshipKind.CrossForestTrust: 
+return 'CrossForestTrust'
+case ActiveDirectoryRelationshipKind.SameForestTrust: 
+return 'SameForestTrust'
+case ActiveDirectoryRelationshipKind.SpoofSIDHistory: 
+return 'SpoofSIDHistory'
+case ActiveDirectoryRelationshipKind.AbuseTGTDelegation: 
+return 'AbuseTGTDelegation'
+case ActiveDirectoryRelationshipKind.AllowedToAct: 
+return 'AllowedToAct'
+case ActiveDirectoryRelationshipKind.AdminTo: 
+return 'AdminTo'
+case ActiveDirectoryRelationshipKind.CanPSRemote: 
+return 'CanPSRemote'
+case ActiveDirectoryRelationshipKind.CanRDP: 
+return 'CanRDP'
+case ActiveDirectoryRelationshipKind.ExecuteDCOM: 
+return 'ExecuteDCOM'
+case ActiveDirectoryRelationshipKind.HasSIDHistory: 
+return 'HasSIDHistory'
+case ActiveDirectoryRelationshipKind.AddSelf: 
+return 'AddSelf'
+case ActiveDirectoryRelationshipKind.DCSync: 
+return 'DCSync'
+case ActiveDirectoryRelationshipKind.ReadLAPSPassword: 
+return 'ReadLAPSPassword'
+case ActiveDirectoryRelationshipKind.ReadGMSAPassword: 
+return 'ReadGMSAPassword'
+case ActiveDirectoryRelationshipKind.DumpSMSAPassword: 
+return 'DumpSMSAPassword'
+case ActiveDirectoryRelationshipKind.SQLAdmin: 
+return 'SQLAdmin'
+case ActiveDirectoryRelationshipKind.AddAllowedToAct: 
+return 'AddAllowedToAct'
+case ActiveDirectoryRelationshipKind.WriteSPN: 
+return 'WriteSPN'
+case ActiveDirectoryRelationshipKind.AddKeyCredentialLink: 
+return 'AddKeyCredentialLink'
+case ActiveDirectoryRelationshipKind.LocalToComputer: 
+return 'LocalToComputer'
+case ActiveDirectoryRelationshipKind.MemberOfLocalGroup: 
+return 'MemberOfLocalGroup'
+case ActiveDirectoryRelationshipKind.RemoteInteractiveLogonRight: 
+return 'RemoteInteractiveLogonRight'
+case ActiveDirectoryRelationshipKind.SyncLAPSPassword: 
+return 'SyncLAPSPassword'
+case ActiveDirectoryRelationshipKind.WriteAccountRestrictions: 
+return 'WriteAccountRestrictions'
+case ActiveDirectoryRelationshipKind.WriteGPLink: 
+return 'WriteGPLink'
+case ActiveDirectoryRelationshipKind.RootCAFor: 
+return 'RootCAFor'
+case ActiveDirectoryRelationshipKind.DCFor: 
+return 'DCFor'
+case ActiveDirectoryRelationshipKind.PublishedTo: 
+return 'PublishedTo'
+case ActiveDirectoryRelationshipKind.ManageCertificates: 
+return 'ManageCertificates'
+case ActiveDirectoryRelationshipKind.ManageCA: 
+return 'ManageCA'
+case ActiveDirectoryRelationshipKind.DelegatedEnrollmentAgent: 
+return 'DelegatedEnrollmentAgent'
+case ActiveDirectoryRelationshipKind.Enroll: 
+return 'Enroll'
+case ActiveDirectoryRelationshipKind.HostsCAService: 
+return 'HostsCAService'
+case ActiveDirectoryRelationshipKind.WritePKIEnrollmentFlag: 
+return 'WritePKIEnrollmentFlag'
+case ActiveDirectoryRelationshipKind.WritePKINameFlag: 
+return 'WritePKINameFlag'
+case ActiveDirectoryRelationshipKind.NTAuthStoreFor: 
+return 'NTAuthStoreFor'
+case ActiveDirectoryRelationshipKind.TrustedForNTAuth: 
+return 'TrustedForNTAuth'
+case ActiveDirectoryRelationshipKind.EnterpriseCAFor: 
+return 'EnterpriseCAFor'
+case ActiveDirectoryRelationshipKind.IssuedSignedBy: 
+return 'IssuedSignedBy'
+case ActiveDirectoryRelationshipKind.GoldenCert: 
+return 'GoldenCert'
+case ActiveDirectoryRelationshipKind.EnrollOnBehalfOf: 
+return 'EnrollOnBehalfOf'
+case ActiveDirectoryRelationshipKind.OIDGroupLink: 
+return 'OIDGroupLink'
+case ActiveDirectoryRelationshipKind.ExtendedByPolicy: 
+return 'ExtendedByPolicy'
+case ActiveDirectoryRelationshipKind.ADCSESC1: 
+return 'ADCSESC1'
+case ActiveDirectoryRelationshipKind.ADCSESC3: 
+return 'ADCSESC3'
+case ActiveDirectoryRelationshipKind.ADCSESC4: 
+return 'ADCSESC4'
+case ActiveDirectoryRelationshipKind.ADCSESC6a: 
+return 'ADCSESC6a'
+case ActiveDirectoryRelationshipKind.ADCSESC6b: 
+return 'ADCSESC6b'
+case ActiveDirectoryRelationshipKind.ADCSESC9a: 
+return 'ADCSESC9a'
+case ActiveDirectoryRelationshipKind.ADCSESC9b: 
+return 'ADCSESC9b'
+case ActiveDirectoryRelationshipKind.ADCSESC10a: 
+return 'ADCSESC10a'
+case ActiveDirectoryRelationshipKind.ADCSESC10b: 
+return 'ADCSESC10b'
+case ActiveDirectoryRelationshipKind.ADCSESC13: 
+return 'ADCSESC13'
+case ActiveDirectoryRelationshipKind.SyncedToEntraUser: 
+return 'SyncedToEntraUser'
+case ActiveDirectoryRelationshipKind.CoerceAndRelayNTLMToSMB: 
+return 'CoerceAndRelayNTLMToSMB'
+case ActiveDirectoryRelationshipKind.CoerceAndRelayNTLMToADCS: 
+return 'CoerceAndRelayNTLMToADCS'
+case ActiveDirectoryRelationshipKind.WriteOwnerLimitedRights: 
+return 'WriteOwnerLimitedRights'
+case ActiveDirectoryRelationshipKind.WriteOwnerRaw: 
+return 'WriteOwnerRaw'
+case ActiveDirectoryRelationshipKind.OwnsLimitedRights: 
+return 'OwnsLimitedRights'
+case ActiveDirectoryRelationshipKind.OwnsRaw: 
+return 'OwnsRaw'
+case ActiveDirectoryRelationshipKind.CoerceAndRelayNTLMToLDAP: 
+return 'CoerceAndRelayNTLMToLDAP'
+case ActiveDirectoryRelationshipKind.CoerceAndRelayNTLMToLDAPS: 
+return 'CoerceAndRelayNTLMToLDAPS'
+case ActiveDirectoryRelationshipKind.ContainsIdentity: 
+return 'ContainsIdentity'
+case ActiveDirectoryRelationshipKind.PropagatesACEsTo: 
+return 'PropagatesACEsTo'
+case ActiveDirectoryRelationshipKind.GPOAppliesTo: 
+return 'GPOAppliesTo'
+case ActiveDirectoryRelationshipKind.CanApplyGPO: 
+return 'CanApplyGPO'
+case ActiveDirectoryRelationshipKind.HasTrustKeys: 
+return 'HasTrustKeys'
+default:
+return undefined
+}
+}
+export type ActiveDirectoryKind = ActiveDirectoryNodeKind|ActiveDirectoryRelationshipKind
+export const EdgeCompositionRelationships = ['GoldenCert','ADCSESC1','ADCSESC3','ADCSESC4','ADCSESC6a','ADCSESC6b','ADCSESC9a','ADCSESC9b','ADCSESC10a','ADCSESC10b','ADCSESC13','CoerceAndRelayNTLMToSMB','CoerceAndRelayNTLMToADCS','CoerceAndRelayNTLMToLDAP','CoerceAndRelayNTLMToLDAPS','GPOAppliesTo','CanApplyGPO']
 export enum ActiveDirectoryKindProperties {
-<<<<<<< HEAD
 AdminCount = 'admincount',
 CASecurityCollected = 'casecuritycollected',
 CAName = 'caname',
@@ -756,939 +722,439 @@
 return 'NetBIOS'
 default:
 return undefined
-=======
-    AdminCount = 'admincount',
-    CASecurityCollected = 'casecuritycollected',
-    CAName = 'caname',
-    CertChain = 'certchain',
-    CertName = 'certname',
-    CertThumbprint = 'certthumbprint',
-    CertThumbprints = 'certthumbprints',
-    HasEnrollmentAgentRestrictions = 'hasenrollmentagentrestrictions',
-    EnrollmentAgentRestrictionsCollected = 'enrollmentagentrestrictionscollected',
-    IsUserSpecifiesSanEnabled = 'isuserspecifiessanenabled',
-    IsUserSpecifiesSanEnabledCollected = 'isuserspecifiessanenabledcollected',
-    RoleSeparationEnabled = 'roleseparationenabled',
-    RoleSeparationEnabledCollected = 'roleseparationenabledcollected',
-    HasBasicConstraints = 'hasbasicconstraints',
-    BasicConstraintPathLength = 'basicconstraintpathlength',
-    UnresolvedPublishedTemplates = 'unresolvedpublishedtemplates',
-    DNSHostname = 'dnshostname',
-    CrossCertificatePair = 'crosscertificatepair',
-    DistinguishedName = 'distinguishedname',
-    DomainFQDN = 'domain',
-    DomainSID = 'domainsid',
-    Sensitive = 'sensitive',
-    BlocksInheritance = 'blocksinheritance',
-    IsACL = 'isacl',
-    IsACLProtected = 'isaclprotected',
-    IsDeleted = 'isdeleted',
-    Enforced = 'enforced',
-    Department = 'department',
-    HasCrossCertificatePair = 'hascrosscertificatepair',
-    HasSPN = 'hasspn',
-    UnconstrainedDelegation = 'unconstraineddelegation',
-    LastLogon = 'lastlogon',
-    LastLogonTimestamp = 'lastlogontimestamp',
-    IsPrimaryGroup = 'isprimarygroup',
-    HasLAPS = 'haslaps',
-    DontRequirePreAuth = 'dontreqpreauth',
-    LogonType = 'logontype',
-    HasURA = 'hasura',
-    PasswordNeverExpires = 'pwdneverexpires',
-    PasswordNotRequired = 'passwordnotreqd',
-    FunctionalLevel = 'functionallevel',
-    TrustType = 'trusttype',
-    SpoofSIDHistoryBlocked = 'spoofsidhistoryblocked',
-    TrustedToAuth = 'trustedtoauth',
-    SamAccountName = 'samaccountname',
-    CertificateMappingMethodsRaw = 'certificatemappingmethodsraw',
-    CertificateMappingMethods = 'certificatemappingmethods',
-    StrongCertificateBindingEnforcementRaw = 'strongcertificatebindingenforcementraw',
-    StrongCertificateBindingEnforcement = 'strongcertificatebindingenforcement',
-    EKUs = 'ekus',
-    SubjectAltRequireUPN = 'subjectaltrequireupn',
-    SubjectAltRequireDNS = 'subjectaltrequiredns',
-    SubjectAltRequireDomainDNS = 'subjectaltrequiredomaindns',
-    SubjectAltRequireEmail = 'subjectaltrequireemail',
-    SubjectAltRequireSPN = 'subjectaltrequirespn',
-    SubjectRequireEmail = 'subjectrequireemail',
-    AuthorizedSignatures = 'authorizedsignatures',
-    ApplicationPolicies = 'applicationpolicies',
-    IssuancePolicies = 'issuancepolicies',
-    SchemaVersion = 'schemaversion',
-    RequiresManagerApproval = 'requiresmanagerapproval',
-    AuthenticationEnabled = 'authenticationenabled',
-    SchannelAuthenticationEnabled = 'schannelauthenticationenabled',
-    EnrolleeSuppliesSubject = 'enrolleesuppliessubject',
-    CertificateApplicationPolicy = 'certificateapplicationpolicy',
-    CertificateNameFlag = 'certificatenameflag',
-    EffectiveEKUs = 'effectiveekus',
-    EnrollmentFlag = 'enrollmentflag',
-    Flags = 'flags',
-    NoSecurityExtension = 'nosecurityextension',
-    RenewalPeriod = 'renewalperiod',
-    ValidityPeriod = 'validityperiod',
-    OID = 'oid',
-    HomeDirectory = 'homedirectory',
-    CertificatePolicy = 'certificatepolicy',
-    CertTemplateOID = 'certtemplateoid',
-    GroupLinkID = 'grouplinkid',
-    ObjectGUID = 'objectguid',
-    ExpirePasswordsOnSmartCardOnlyAccounts = 'expirepasswordsonsmartcardonlyaccounts',
-    MachineAccountQuota = 'machineaccountquota',
-    SupportedKerberosEncryptionTypes = 'supportedencryptiontypes',
-    TGTDelegation = 'tgtdelegation',
-    PasswordStoredUsingReversibleEncryption = 'encryptedtextpwdallowed',
-    SmartcardRequired = 'smartcardrequired',
-    UseDESKeyOnly = 'usedeskeyonly',
-    LogonScriptEnabled = 'logonscriptenabled',
-    LockedOut = 'lockedout',
-    UserCannotChangePassword = 'passwordcantchange',
-    PasswordExpired = 'passwordexpired',
-    DSHeuristics = 'dsheuristics',
-    UserAccountControl = 'useraccountcontrol',
-    TrustAttributesInbound = 'trustattributesinbound',
-    TrustAttributesOutbound = 'trustattributesoutbound',
-    MinPwdLength = 'minpwdlength',
-    PwdProperties = 'pwdproperties',
-    PwdHistoryLength = 'pwdhistorylength',
-    LockoutThreshold = 'lockoutthreshold',
-    MinPwdAge = 'minpwdage',
-    MaxPwdAge = 'maxpwdage',
-    LockoutDuration = 'lockoutduration',
-    LockoutObservationWindow = 'lockoutobservationwindow',
-    OwnerSid = 'ownersid',
-    SMBSigning = 'smbsigning',
-    WebClientRunning = 'webclientrunning',
-    RestrictOutboundNTLM = 'restrictoutboundntlm',
-    GMSA = 'gmsa',
-    MSA = 'msa',
-    DoesAnyAceGrantOwnerRights = 'doesanyacegrantownerrights',
-    DoesAnyInheritedAceGrantOwnerRights = 'doesanyinheritedacegrantownerrights',
-    ADCSWebEnrollmentHTTP = 'adcswebenrollmenthttp',
-    ADCSWebEnrollmentHTTPS = 'adcswebenrollmenthttps',
-    ADCSWebEnrollmentHTTPSEPA = 'adcswebenrollmenthttpsepa',
-    LDAPSigning = 'ldapsigning',
-    LDAPAvailable = 'ldapavailable',
-    LDAPSAvailable = 'ldapsavailable',
-    LDAPSEPA = 'ldapsepa',
-    IsDC = 'isdc',
-    HTTPEnrollmentEndpoints = 'httpenrollmentendpoints',
-    HTTPSEnrollmentEndpoints = 'httpsenrollmentendpoints',
-    HasVulnerableEndpoint = 'hasvulnerableendpoint',
-    RequireSecuritySignature = 'requiresecuritysignature',
-    EnableSecuritySignature = 'enablesecuritysignature',
-    RestrictReceivingNTLMTraffic = 'restrictreceivingntmltraffic',
-    NTLMMinServerSec = 'ntlmminserversec',
-    NTLMMinClientSec = 'ntlmminclientsec',
-    LMCompatibilityLevel = 'lmcompatibilitylevel',
-    UseMachineID = 'usemachineid',
-    ClientAllowedNTLMServers = 'clientallowedntlmservers',
-    Transitive = 'transitive',
-    GroupScope = 'groupscope',
-    NetBIOS = 'netbios',
-}
-export function ActiveDirectoryKindPropertiesToDisplay(value: ActiveDirectoryKindProperties): string | undefined {
-    switch (value) {
-        case ActiveDirectoryKindProperties.AdminCount:
-            return 'Admin Count';
-        case ActiveDirectoryKindProperties.CASecurityCollected:
-            return 'CA Security Collected';
-        case ActiveDirectoryKindProperties.CAName:
-            return 'CA Name';
-        case ActiveDirectoryKindProperties.CertChain:
-            return 'Certificate Chain';
-        case ActiveDirectoryKindProperties.CertName:
-            return 'Certificate Name';
-        case ActiveDirectoryKindProperties.CertThumbprint:
-            return 'Certificate Thumbprint';
-        case ActiveDirectoryKindProperties.CertThumbprints:
-            return 'Certificate Thumbprints';
-        case ActiveDirectoryKindProperties.HasEnrollmentAgentRestrictions:
-            return 'Has Enrollment Agent Restrictions';
-        case ActiveDirectoryKindProperties.EnrollmentAgentRestrictionsCollected:
-            return 'Enrollment Agent Restrictions Collected';
-        case ActiveDirectoryKindProperties.IsUserSpecifiesSanEnabled:
-            return 'Is User Specifies San Enabled';
-        case ActiveDirectoryKindProperties.IsUserSpecifiesSanEnabledCollected:
-            return 'Is User Specifies San Enabled Collected';
-        case ActiveDirectoryKindProperties.RoleSeparationEnabled:
-            return 'Role Separation Enabled';
-        case ActiveDirectoryKindProperties.RoleSeparationEnabledCollected:
-            return 'Role Separation Enabled Collected';
-        case ActiveDirectoryKindProperties.HasBasicConstraints:
-            return 'Has Basic Constraints';
-        case ActiveDirectoryKindProperties.BasicConstraintPathLength:
-            return 'Basic Constraint Path Length';
-        case ActiveDirectoryKindProperties.UnresolvedPublishedTemplates:
-            return 'Unresolved Published Certificate Templates';
-        case ActiveDirectoryKindProperties.DNSHostname:
-            return 'DNS Hostname';
-        case ActiveDirectoryKindProperties.CrossCertificatePair:
-            return 'Cross Certificate Pair';
-        case ActiveDirectoryKindProperties.DistinguishedName:
-            return 'Distinguished Name';
-        case ActiveDirectoryKindProperties.DomainFQDN:
-            return 'Domain FQDN';
-        case ActiveDirectoryKindProperties.DomainSID:
-            return 'Domain SID';
-        case ActiveDirectoryKindProperties.Sensitive:
-            return 'Marked Sensitive';
-        case ActiveDirectoryKindProperties.BlocksInheritance:
-            return 'Blocks GPO Inheritance';
-        case ActiveDirectoryKindProperties.IsACL:
-            return 'Is ACL';
-        case ActiveDirectoryKindProperties.IsACLProtected:
-            return 'ACL Inheritance Denied';
-        case ActiveDirectoryKindProperties.IsDeleted:
-            return 'Is Deleted';
-        case ActiveDirectoryKindProperties.Enforced:
-            return 'Enforced';
-        case ActiveDirectoryKindProperties.Department:
-            return 'Department';
-        case ActiveDirectoryKindProperties.HasCrossCertificatePair:
-            return 'Has Cross Certificate Pair';
-        case ActiveDirectoryKindProperties.HasSPN:
-            return 'Has SPN';
-        case ActiveDirectoryKindProperties.UnconstrainedDelegation:
-            return 'Allows Unconstrained Delegation';
-        case ActiveDirectoryKindProperties.LastLogon:
-            return 'Last Logon';
-        case ActiveDirectoryKindProperties.LastLogonTimestamp:
-            return 'Last Logon (Replicated)';
-        case ActiveDirectoryKindProperties.IsPrimaryGroup:
-            return 'Is Primary Group';
-        case ActiveDirectoryKindProperties.HasLAPS:
-            return 'LAPS Enabled';
-        case ActiveDirectoryKindProperties.DontRequirePreAuth:
-            return 'Do Not Require Pre-Authentication';
-        case ActiveDirectoryKindProperties.LogonType:
-            return 'Logon Type';
-        case ActiveDirectoryKindProperties.HasURA:
-            return 'Has User Rights Assignment Collection';
-        case ActiveDirectoryKindProperties.PasswordNeverExpires:
-            return 'Password Never Expires';
-        case ActiveDirectoryKindProperties.PasswordNotRequired:
-            return 'Password Not Required';
-        case ActiveDirectoryKindProperties.FunctionalLevel:
-            return 'Functional Level';
-        case ActiveDirectoryKindProperties.TrustType:
-            return 'Trust Type';
-        case ActiveDirectoryKindProperties.SpoofSIDHistoryBlocked:
-            return 'Spoof SID History Blocked';
-        case ActiveDirectoryKindProperties.TrustedToAuth:
-            return 'Trusted For Constrained Delegation';
-        case ActiveDirectoryKindProperties.SamAccountName:
-            return 'SAM Account Name';
-        case ActiveDirectoryKindProperties.CertificateMappingMethodsRaw:
-            return 'Certificate Mapping Methods (Raw)';
-        case ActiveDirectoryKindProperties.CertificateMappingMethods:
-            return 'Certificate Mapping Methods';
-        case ActiveDirectoryKindProperties.StrongCertificateBindingEnforcementRaw:
-            return 'Strong Certificate Binding Enforcement (Raw)';
-        case ActiveDirectoryKindProperties.StrongCertificateBindingEnforcement:
-            return 'Strong Certificate Binding Enforcement';
-        case ActiveDirectoryKindProperties.EKUs:
-            return 'Enhanced Key Usage';
-        case ActiveDirectoryKindProperties.SubjectAltRequireUPN:
-            return 'Subject Alternative Name Require UPN';
-        case ActiveDirectoryKindProperties.SubjectAltRequireDNS:
-            return 'Subject Alternative Name Require DNS';
-        case ActiveDirectoryKindProperties.SubjectAltRequireDomainDNS:
-            return 'Subject Alternative Name Require Domain DNS';
-        case ActiveDirectoryKindProperties.SubjectAltRequireEmail:
-            return 'Subject Alternative Name Require Email';
-        case ActiveDirectoryKindProperties.SubjectAltRequireSPN:
-            return 'Subject Alternative Name Require SPN';
-        case ActiveDirectoryKindProperties.SubjectRequireEmail:
-            return 'Subject Require Email';
-        case ActiveDirectoryKindProperties.AuthorizedSignatures:
-            return 'Authorized Signatures Required';
-        case ActiveDirectoryKindProperties.ApplicationPolicies:
-            return 'Application Policies Required';
-        case ActiveDirectoryKindProperties.IssuancePolicies:
-            return 'Issuance Policies Required';
-        case ActiveDirectoryKindProperties.SchemaVersion:
-            return 'Schema Version';
-        case ActiveDirectoryKindProperties.RequiresManagerApproval:
-            return 'Requires Manager Approval';
-        case ActiveDirectoryKindProperties.AuthenticationEnabled:
-            return 'Authentication Enabled';
-        case ActiveDirectoryKindProperties.SchannelAuthenticationEnabled:
-            return 'Schannel Authentication Enabled';
-        case ActiveDirectoryKindProperties.EnrolleeSuppliesSubject:
-            return 'Enrollee Supplies Subject';
-        case ActiveDirectoryKindProperties.CertificateApplicationPolicy:
-            return 'Application Policy Extensions';
-        case ActiveDirectoryKindProperties.CertificateNameFlag:
-            return 'Certificate Name Flags';
-        case ActiveDirectoryKindProperties.EffectiveEKUs:
-            return 'Effective EKUs';
-        case ActiveDirectoryKindProperties.EnrollmentFlag:
-            return 'Enrollment Flags';
-        case ActiveDirectoryKindProperties.Flags:
-            return 'Flags';
-        case ActiveDirectoryKindProperties.NoSecurityExtension:
-            return 'No Security Extension';
-        case ActiveDirectoryKindProperties.RenewalPeriod:
-            return 'Renewal Period';
-        case ActiveDirectoryKindProperties.ValidityPeriod:
-            return 'Validity Period';
-        case ActiveDirectoryKindProperties.OID:
-            return 'OID';
-        case ActiveDirectoryKindProperties.HomeDirectory:
-            return 'Home Directory';
-        case ActiveDirectoryKindProperties.CertificatePolicy:
-            return 'Issuance Policy Extensions';
-        case ActiveDirectoryKindProperties.CertTemplateOID:
-            return 'Certificate Template OID';
-        case ActiveDirectoryKindProperties.GroupLinkID:
-            return 'Group Link ID';
-        case ActiveDirectoryKindProperties.ObjectGUID:
-            return 'Object GUID';
-        case ActiveDirectoryKindProperties.ExpirePasswordsOnSmartCardOnlyAccounts:
-            return 'Expire Passwords on Smart Card only Accounts';
-        case ActiveDirectoryKindProperties.MachineAccountQuota:
-            return 'Machine Account Quota';
-        case ActiveDirectoryKindProperties.SupportedKerberosEncryptionTypes:
-            return 'Supported Kerberos Encryption Types';
-        case ActiveDirectoryKindProperties.TGTDelegation:
-            return 'TGT Delegation';
-        case ActiveDirectoryKindProperties.PasswordStoredUsingReversibleEncryption:
-            return 'Password Stored Using Reversible Encryption';
-        case ActiveDirectoryKindProperties.SmartcardRequired:
-            return 'Smartcard Required';
-        case ActiveDirectoryKindProperties.UseDESKeyOnly:
-            return 'Use DES Key Only';
-        case ActiveDirectoryKindProperties.LogonScriptEnabled:
-            return 'Logon Script Enabled';
-        case ActiveDirectoryKindProperties.LockedOut:
-            return 'Locked Out';
-        case ActiveDirectoryKindProperties.UserCannotChangePassword:
-            return 'User Cannot Change Password';
-        case ActiveDirectoryKindProperties.PasswordExpired:
-            return 'Password Expired';
-        case ActiveDirectoryKindProperties.DSHeuristics:
-            return 'DSHeuristics';
-        case ActiveDirectoryKindProperties.UserAccountControl:
-            return 'User Account Control';
-        case ActiveDirectoryKindProperties.TrustAttributesInbound:
-            return 'Trust Attributes (Inbound)';
-        case ActiveDirectoryKindProperties.TrustAttributesOutbound:
-            return 'Trust Attributes (Outbound)';
-        case ActiveDirectoryKindProperties.MinPwdLength:
-            return 'Minimum password length';
-        case ActiveDirectoryKindProperties.PwdProperties:
-            return 'Password Properties';
-        case ActiveDirectoryKindProperties.PwdHistoryLength:
-            return 'Password History Length';
-        case ActiveDirectoryKindProperties.LockoutThreshold:
-            return 'Lockout Threshold';
-        case ActiveDirectoryKindProperties.MinPwdAge:
-            return 'Minimum Password Age';
-        case ActiveDirectoryKindProperties.MaxPwdAge:
-            return 'Maximum Password Age';
-        case ActiveDirectoryKindProperties.LockoutDuration:
-            return 'Lockout Duration';
-        case ActiveDirectoryKindProperties.LockoutObservationWindow:
-            return 'Lockout Observation Window';
-        case ActiveDirectoryKindProperties.OwnerSid:
-            return 'Owner SID';
-        case ActiveDirectoryKindProperties.SMBSigning:
-            return 'SMB Signing';
-        case ActiveDirectoryKindProperties.WebClientRunning:
-            return 'WebClient Running';
-        case ActiveDirectoryKindProperties.RestrictOutboundNTLM:
-            return 'Restrict Outbound NTLM';
-        case ActiveDirectoryKindProperties.GMSA:
-            return 'GMSA';
-        case ActiveDirectoryKindProperties.MSA:
-            return 'MSA';
-        case ActiveDirectoryKindProperties.DoesAnyAceGrantOwnerRights:
-            return 'Does Any ACE Grant Owner Rights';
-        case ActiveDirectoryKindProperties.DoesAnyInheritedAceGrantOwnerRights:
-            return 'Does Any Inherited ACE Grant Owner Rights';
-        case ActiveDirectoryKindProperties.ADCSWebEnrollmentHTTP:
-            return 'ADCS Web Enrollment HTTP';
-        case ActiveDirectoryKindProperties.ADCSWebEnrollmentHTTPS:
-            return 'ADCS Web Enrollment HTTPS';
-        case ActiveDirectoryKindProperties.ADCSWebEnrollmentHTTPSEPA:
-            return 'ADCS Web Enrollment HTTPS EPA';
-        case ActiveDirectoryKindProperties.LDAPSigning:
-            return 'LDAP Signing';
-        case ActiveDirectoryKindProperties.LDAPAvailable:
-            return 'LDAP Available';
-        case ActiveDirectoryKindProperties.LDAPSAvailable:
-            return 'LDAPS Available';
-        case ActiveDirectoryKindProperties.LDAPSEPA:
-            return 'LDAPS EPA';
-        case ActiveDirectoryKindProperties.IsDC:
-            return 'Is Domain Controller';
-        case ActiveDirectoryKindProperties.HTTPEnrollmentEndpoints:
-            return 'HTTP Enrollment Endpoints';
-        case ActiveDirectoryKindProperties.HTTPSEnrollmentEndpoints:
-            return 'HTTPS Enrollment Endpoints';
-        case ActiveDirectoryKindProperties.HasVulnerableEndpoint:
-            return 'Has Vulnerable Endpoint';
-        case ActiveDirectoryKindProperties.RequireSecuritySignature:
-            return 'Require Security Signature';
-        case ActiveDirectoryKindProperties.EnableSecuritySignature:
-            return 'Enable Security Signature';
-        case ActiveDirectoryKindProperties.RestrictReceivingNTLMTraffic:
-            return 'Restrict Receiving NTLM Traffic';
-        case ActiveDirectoryKindProperties.NTLMMinServerSec:
-            return 'NTLM Min Server Sec';
-        case ActiveDirectoryKindProperties.NTLMMinClientSec:
-            return 'NTLM Min Client Sec';
-        case ActiveDirectoryKindProperties.LMCompatibilityLevel:
-            return 'LM Compatibility Level';
-        case ActiveDirectoryKindProperties.UseMachineID:
-            return 'Use Machine ID';
-        case ActiveDirectoryKindProperties.ClientAllowedNTLMServers:
-            return 'Client Allowed NTLM Servers';
-        case ActiveDirectoryKindProperties.Transitive:
-            return 'Transitive';
-        case ActiveDirectoryKindProperties.GroupScope:
-            return 'Group Scope';
-        case ActiveDirectoryKindProperties.NetBIOS:
-            return 'NetBIOS';
-        default:
-            return undefined;
-    }
->>>>>>> 1507fa27
-}
-export function ActiveDirectoryPathfindingEdges(): ActiveDirectoryRelationshipKind[] {
-    return [
-        ActiveDirectoryRelationshipKind.Owns,
-        ActiveDirectoryRelationshipKind.GenericAll,
-        ActiveDirectoryRelationshipKind.GenericWrite,
-        ActiveDirectoryRelationshipKind.WriteOwner,
-        ActiveDirectoryRelationshipKind.WriteDACL,
-        ActiveDirectoryRelationshipKind.MemberOf,
-        ActiveDirectoryRelationshipKind.ForceChangePassword,
-        ActiveDirectoryRelationshipKind.AllExtendedRights,
-        ActiveDirectoryRelationshipKind.AddMember,
-        ActiveDirectoryRelationshipKind.HasSession,
-        ActiveDirectoryRelationshipKind.AllowedToDelegate,
-        ActiveDirectoryRelationshipKind.CoerceToTGT,
-        ActiveDirectoryRelationshipKind.AllowedToAct,
-        ActiveDirectoryRelationshipKind.AdminTo,
-        ActiveDirectoryRelationshipKind.CanPSRemote,
-        ActiveDirectoryRelationshipKind.CanRDP,
-        ActiveDirectoryRelationshipKind.ExecuteDCOM,
-        ActiveDirectoryRelationshipKind.HasSIDHistory,
-        ActiveDirectoryRelationshipKind.AddSelf,
-        ActiveDirectoryRelationshipKind.DCSync,
-        ActiveDirectoryRelationshipKind.ReadLAPSPassword,
-        ActiveDirectoryRelationshipKind.ReadGMSAPassword,
-        ActiveDirectoryRelationshipKind.DumpSMSAPassword,
-        ActiveDirectoryRelationshipKind.SQLAdmin,
-        ActiveDirectoryRelationshipKind.AddAllowedToAct,
-        ActiveDirectoryRelationshipKind.WriteSPN,
-        ActiveDirectoryRelationshipKind.AddKeyCredentialLink,
-        ActiveDirectoryRelationshipKind.SyncLAPSPassword,
-        ActiveDirectoryRelationshipKind.WriteAccountRestrictions,
-        ActiveDirectoryRelationshipKind.WriteGPLink,
-        ActiveDirectoryRelationshipKind.GoldenCert,
-        ActiveDirectoryRelationshipKind.ADCSESC1,
-        ActiveDirectoryRelationshipKind.ADCSESC3,
-        ActiveDirectoryRelationshipKind.ADCSESC4,
-        ActiveDirectoryRelationshipKind.ADCSESC6a,
-        ActiveDirectoryRelationshipKind.ADCSESC6b,
-        ActiveDirectoryRelationshipKind.ADCSESC9a,
-        ActiveDirectoryRelationshipKind.ADCSESC9b,
-        ActiveDirectoryRelationshipKind.ADCSESC10a,
-        ActiveDirectoryRelationshipKind.ADCSESC10b,
-        ActiveDirectoryRelationshipKind.ADCSESC13,
-        ActiveDirectoryRelationshipKind.SyncedToEntraUser,
-        ActiveDirectoryRelationshipKind.CoerceAndRelayNTLMToSMB,
-        ActiveDirectoryRelationshipKind.CoerceAndRelayNTLMToADCS,
-        ActiveDirectoryRelationshipKind.WriteOwnerLimitedRights,
-        ActiveDirectoryRelationshipKind.OwnsLimitedRights,
-        ActiveDirectoryRelationshipKind.CoerceAndRelayNTLMToLDAP,
-        ActiveDirectoryRelationshipKind.CoerceAndRelayNTLMToLDAPS,
-        ActiveDirectoryRelationshipKind.ContainsIdentity,
-        ActiveDirectoryRelationshipKind.PropagatesACEsTo,
-        ActiveDirectoryRelationshipKind.GPOAppliesTo,
-        ActiveDirectoryRelationshipKind.CanApplyGPO,
-        ActiveDirectoryRelationshipKind.HasTrustKeys,
-        ActiveDirectoryRelationshipKind.DCFor,
-        ActiveDirectoryRelationshipKind.SameForestTrust,
-        ActiveDirectoryRelationshipKind.SpoofSIDHistory,
-        ActiveDirectoryRelationshipKind.AbuseTGTDelegation,
-    ];
+}
+}
+export function ActiveDirectoryPathfindingEdges (): ActiveDirectoryRelationshipKind[] {
+return [ActiveDirectoryRelationshipKind.Owns,ActiveDirectoryRelationshipKind.GenericAll,ActiveDirectoryRelationshipKind.GenericWrite,ActiveDirectoryRelationshipKind.WriteOwner,ActiveDirectoryRelationshipKind.WriteDACL,ActiveDirectoryRelationshipKind.MemberOf,ActiveDirectoryRelationshipKind.ForceChangePassword,ActiveDirectoryRelationshipKind.AllExtendedRights,ActiveDirectoryRelationshipKind.AddMember,ActiveDirectoryRelationshipKind.HasSession,ActiveDirectoryRelationshipKind.AllowedToDelegate,ActiveDirectoryRelationshipKind.CoerceToTGT,ActiveDirectoryRelationshipKind.AllowedToAct,ActiveDirectoryRelationshipKind.AdminTo,ActiveDirectoryRelationshipKind.CanPSRemote,ActiveDirectoryRelationshipKind.CanRDP,ActiveDirectoryRelationshipKind.ExecuteDCOM,ActiveDirectoryRelationshipKind.HasSIDHistory,ActiveDirectoryRelationshipKind.AddSelf,ActiveDirectoryRelationshipKind.DCSync,ActiveDirectoryRelationshipKind.ReadLAPSPassword,ActiveDirectoryRelationshipKind.ReadGMSAPassword,ActiveDirectoryRelationshipKind.DumpSMSAPassword,ActiveDirectoryRelationshipKind.SQLAdmin,ActiveDirectoryRelationshipKind.AddAllowedToAct,ActiveDirectoryRelationshipKind.WriteSPN,ActiveDirectoryRelationshipKind.AddKeyCredentialLink,ActiveDirectoryRelationshipKind.SyncLAPSPassword,ActiveDirectoryRelationshipKind.WriteAccountRestrictions,ActiveDirectoryRelationshipKind.WriteGPLink,ActiveDirectoryRelationshipKind.GoldenCert,ActiveDirectoryRelationshipKind.ADCSESC1,ActiveDirectoryRelationshipKind.ADCSESC3,ActiveDirectoryRelationshipKind.ADCSESC4,ActiveDirectoryRelationshipKind.ADCSESC6a,ActiveDirectoryRelationshipKind.ADCSESC6b,ActiveDirectoryRelationshipKind.ADCSESC9a,ActiveDirectoryRelationshipKind.ADCSESC9b,ActiveDirectoryRelationshipKind.ADCSESC10a,ActiveDirectoryRelationshipKind.ADCSESC10b,ActiveDirectoryRelationshipKind.ADCSESC13,ActiveDirectoryRelationshipKind.SyncedToEntraUser,ActiveDirectoryRelationshipKind.CoerceAndRelayNTLMToSMB,ActiveDirectoryRelationshipKind.CoerceAndRelayNTLMToADCS,ActiveDirectoryRelationshipKind.WriteOwnerLimitedRights,ActiveDirectoryRelationshipKind.OwnsLimitedRights,ActiveDirectoryRelationshipKind.CoerceAndRelayNTLMToLDAP,ActiveDirectoryRelationshipKind.CoerceAndRelayNTLMToLDAPS,ActiveDirectoryRelationshipKind.ContainsIdentity,ActiveDirectoryRelationshipKind.PropagatesACEsTo,ActiveDirectoryRelationshipKind.GPOAppliesTo,ActiveDirectoryRelationshipKind.CanApplyGPO,ActiveDirectoryRelationshipKind.HasTrustKeys,ActiveDirectoryRelationshipKind.DCFor,ActiveDirectoryRelationshipKind.SameForestTrust,ActiveDirectoryRelationshipKind.SpoofSIDHistory,ActiveDirectoryRelationshipKind.AbuseTGTDelegation]
 }
 export enum AzureNodeKind {
-    Entity = 'AZBase',
-    VMScaleSet = 'AZVMScaleSet',
-    App = 'AZApp',
-    Role = 'AZRole',
-    Device = 'AZDevice',
-    FunctionApp = 'AZFunctionApp',
-    Group = 'AZGroup',
-    KeyVault = 'AZKeyVault',
-    ManagementGroup = 'AZManagementGroup',
-    ResourceGroup = 'AZResourceGroup',
-    ServicePrincipal = 'AZServicePrincipal',
-    Subscription = 'AZSubscription',
-    Tenant = 'AZTenant',
-    User = 'AZUser',
-    VM = 'AZVM',
-    ManagedCluster = 'AZManagedCluster',
-    ContainerRegistry = 'AZContainerRegistry',
-    WebApp = 'AZWebApp',
-    LogicApp = 'AZLogicApp',
-    AutomationAccount = 'AZAutomationAccount',
-}
-export function AzureNodeKindToDisplay(value: AzureNodeKind): string | undefined {
-    switch (value) {
-        case AzureNodeKind.Entity:
-            return 'Entity';
-        case AzureNodeKind.VMScaleSet:
-            return 'VMScaleSet';
-        case AzureNodeKind.App:
-            return 'App';
-        case AzureNodeKind.Role:
-            return 'Role';
-        case AzureNodeKind.Device:
-            return 'Device';
-        case AzureNodeKind.FunctionApp:
-            return 'FunctionApp';
-        case AzureNodeKind.Group:
-            return 'Group';
-        case AzureNodeKind.KeyVault:
-            return 'KeyVault';
-        case AzureNodeKind.ManagementGroup:
-            return 'ManagementGroup';
-        case AzureNodeKind.ResourceGroup:
-            return 'ResourceGroup';
-        case AzureNodeKind.ServicePrincipal:
-            return 'ServicePrincipal';
-        case AzureNodeKind.Subscription:
-            return 'Subscription';
-        case AzureNodeKind.Tenant:
-            return 'Tenant';
-        case AzureNodeKind.User:
-            return 'User';
-        case AzureNodeKind.VM:
-            return 'VM';
-        case AzureNodeKind.ManagedCluster:
-            return 'ManagedCluster';
-        case AzureNodeKind.ContainerRegistry:
-            return 'ContainerRegistry';
-        case AzureNodeKind.WebApp:
-            return 'WebApp';
-        case AzureNodeKind.LogicApp:
-            return 'LogicApp';
-        case AzureNodeKind.AutomationAccount:
-            return 'AutomationAccount';
-        default:
-            return undefined;
-    }
+Entity = 'AZBase',
+VMScaleSet = 'AZVMScaleSet',
+App = 'AZApp',
+Role = 'AZRole',
+Device = 'AZDevice',
+FunctionApp = 'AZFunctionApp',
+Group = 'AZGroup',
+KeyVault = 'AZKeyVault',
+ManagementGroup = 'AZManagementGroup',
+ResourceGroup = 'AZResourceGroup',
+ServicePrincipal = 'AZServicePrincipal',
+Subscription = 'AZSubscription',
+Tenant = 'AZTenant',
+User = 'AZUser',
+VM = 'AZVM',
+ManagedCluster = 'AZManagedCluster',
+ContainerRegistry = 'AZContainerRegistry',
+WebApp = 'AZWebApp',
+LogicApp = 'AZLogicApp',
+AutomationAccount = 'AZAutomationAccount',
+}
+export function AzureNodeKindToDisplay (value : AzureNodeKind): string | undefined {
+switch (value) {
+case AzureNodeKind.Entity: 
+return 'Entity'
+case AzureNodeKind.VMScaleSet: 
+return 'VMScaleSet'
+case AzureNodeKind.App: 
+return 'App'
+case AzureNodeKind.Role: 
+return 'Role'
+case AzureNodeKind.Device: 
+return 'Device'
+case AzureNodeKind.FunctionApp: 
+return 'FunctionApp'
+case AzureNodeKind.Group: 
+return 'Group'
+case AzureNodeKind.KeyVault: 
+return 'KeyVault'
+case AzureNodeKind.ManagementGroup: 
+return 'ManagementGroup'
+case AzureNodeKind.ResourceGroup: 
+return 'ResourceGroup'
+case AzureNodeKind.ServicePrincipal: 
+return 'ServicePrincipal'
+case AzureNodeKind.Subscription: 
+return 'Subscription'
+case AzureNodeKind.Tenant: 
+return 'Tenant'
+case AzureNodeKind.User: 
+return 'User'
+case AzureNodeKind.VM: 
+return 'VM'
+case AzureNodeKind.ManagedCluster: 
+return 'ManagedCluster'
+case AzureNodeKind.ContainerRegistry: 
+return 'ContainerRegistry'
+case AzureNodeKind.WebApp: 
+return 'WebApp'
+case AzureNodeKind.LogicApp: 
+return 'LogicApp'
+case AzureNodeKind.AutomationAccount: 
+return 'AutomationAccount'
+default:
+return undefined
+}
 }
 export enum AzureRelationshipKind {
-    AvereContributor = 'AZAvereContributor',
-    Contains = 'AZContains',
-    Contributor = 'AZContributor',
-    GetCertificates = 'AZGetCertificates',
-    GetKeys = 'AZGetKeys',
-    GetSecrets = 'AZGetSecrets',
-    HasRole = 'AZHasRole',
-    MemberOf = 'AZMemberOf',
-    Owner = 'AZOwner',
-    RunsAs = 'AZRunsAs',
-    VMContributor = 'AZVMContributor',
-    AutomationContributor = 'AZAutomationContributor',
-    KeyVaultContributor = 'AZKeyVaultContributor',
-    VMAdminLogin = 'AZVMAdminLogin',
-    AddMembers = 'AZAddMembers',
-    AddSecret = 'AZAddSecret',
-    ExecuteCommand = 'AZExecuteCommand',
-    GlobalAdmin = 'AZGlobalAdmin',
-    PrivilegedAuthAdmin = 'AZPrivilegedAuthAdmin',
-    Grant = 'AZGrant',
-    GrantSelf = 'AZGrantSelf',
-    PrivilegedRoleAdmin = 'AZPrivilegedRoleAdmin',
-    ResetPassword = 'AZResetPassword',
-    UserAccessAdministrator = 'AZUserAccessAdministrator',
-    Owns = 'AZOwns',
-    ScopedTo = 'AZScopedTo',
-    CloudAppAdmin = 'AZCloudAppAdmin',
-    AppAdmin = 'AZAppAdmin',
-    AddOwner = 'AZAddOwner',
-    ManagedIdentity = 'AZManagedIdentity',
-    ApplicationReadWriteAll = 'AZMGApplication_ReadWrite_All',
-    AppRoleAssignmentReadWriteAll = 'AZMGAppRoleAssignment_ReadWrite_All',
-    DirectoryReadWriteAll = 'AZMGDirectory_ReadWrite_All',
-    GroupReadWriteAll = 'AZMGGroup_ReadWrite_All',
-    GroupMemberReadWriteAll = 'AZMGGroupMember_ReadWrite_All',
-    RoleManagementReadWriteDirectory = 'AZMGRoleManagement_ReadWrite_Directory',
-    ServicePrincipalEndpointReadWriteAll = 'AZMGServicePrincipalEndpoint_ReadWrite_All',
-    AKSContributor = 'AZAKSContributor',
-    NodeResourceGroup = 'AZNodeResourceGroup',
-    WebsiteContributor = 'AZWebsiteContributor',
-    LogicAppContributor = 'AZLogicAppContributor',
-    AZMGAddMember = 'AZMGAddMember',
-    AZMGAddOwner = 'AZMGAddOwner',
-    AZMGAddSecret = 'AZMGAddSecret',
-    AZMGGrantAppRoles = 'AZMGGrantAppRoles',
-    AZMGGrantRole = 'AZMGGrantRole',
-    SyncedToADUser = 'SyncedToADUser',
-    AZRoleEligible = 'AZRoleEligible',
-    AZRoleApprover = 'AZRoleApprover',
-}
-export function AzureRelationshipKindToDisplay(value: AzureRelationshipKind): string | undefined {
-    switch (value) {
-        case AzureRelationshipKind.AvereContributor:
-            return 'AvereContributor';
-        case AzureRelationshipKind.Contains:
-            return 'Contains';
-        case AzureRelationshipKind.Contributor:
-            return 'Contributor';
-        case AzureRelationshipKind.GetCertificates:
-            return 'GetCertificates';
-        case AzureRelationshipKind.GetKeys:
-            return 'GetKeys';
-        case AzureRelationshipKind.GetSecrets:
-            return 'GetSecrets';
-        case AzureRelationshipKind.HasRole:
-            return 'HasRole';
-        case AzureRelationshipKind.MemberOf:
-            return 'MemberOf';
-        case AzureRelationshipKind.Owner:
-            return 'Owner';
-        case AzureRelationshipKind.RunsAs:
-            return 'RunsAs';
-        case AzureRelationshipKind.VMContributor:
-            return 'VMContributor';
-        case AzureRelationshipKind.AutomationContributor:
-            return 'AutomationContributor';
-        case AzureRelationshipKind.KeyVaultContributor:
-            return 'KeyVaultContributor';
-        case AzureRelationshipKind.VMAdminLogin:
-            return 'VMAdminLogin';
-        case AzureRelationshipKind.AddMembers:
-            return 'AddMembers';
-        case AzureRelationshipKind.AddSecret:
-            return 'AddSecret';
-        case AzureRelationshipKind.ExecuteCommand:
-            return 'ExecuteCommand';
-        case AzureRelationshipKind.GlobalAdmin:
-            return 'GlobalAdmin';
-        case AzureRelationshipKind.PrivilegedAuthAdmin:
-            return 'PrivilegedAuthAdmin';
-        case AzureRelationshipKind.Grant:
-            return 'Grant';
-        case AzureRelationshipKind.GrantSelf:
-            return 'GrantSelf';
-        case AzureRelationshipKind.PrivilegedRoleAdmin:
-            return 'PrivilegedRoleAdmin';
-        case AzureRelationshipKind.ResetPassword:
-            return 'ResetPassword';
-        case AzureRelationshipKind.UserAccessAdministrator:
-            return 'UserAccessAdministrator';
-        case AzureRelationshipKind.Owns:
-            return 'Owns';
-        case AzureRelationshipKind.ScopedTo:
-            return 'ScopedTo';
-        case AzureRelationshipKind.CloudAppAdmin:
-            return 'CloudAppAdmin';
-        case AzureRelationshipKind.AppAdmin:
-            return 'AppAdmin';
-        case AzureRelationshipKind.AddOwner:
-            return 'AddOwner';
-        case AzureRelationshipKind.ManagedIdentity:
-            return 'ManagedIdentity';
-        case AzureRelationshipKind.ApplicationReadWriteAll:
-            return 'ApplicationReadWriteAll';
-        case AzureRelationshipKind.AppRoleAssignmentReadWriteAll:
-            return 'AppRoleAssignmentReadWriteAll';
-        case AzureRelationshipKind.DirectoryReadWriteAll:
-            return 'DirectoryReadWriteAll';
-        case AzureRelationshipKind.GroupReadWriteAll:
-            return 'GroupReadWriteAll';
-        case AzureRelationshipKind.GroupMemberReadWriteAll:
-            return 'GroupMemberReadWriteAll';
-        case AzureRelationshipKind.RoleManagementReadWriteDirectory:
-            return 'RoleManagementReadWriteDirectory';
-        case AzureRelationshipKind.ServicePrincipalEndpointReadWriteAll:
-            return 'ServicePrincipalEndpointReadWriteAll';
-        case AzureRelationshipKind.AKSContributor:
-            return 'AKSContributor';
-        case AzureRelationshipKind.NodeResourceGroup:
-            return 'NodeResourceGroup';
-        case AzureRelationshipKind.WebsiteContributor:
-            return 'WebsiteContributor';
-        case AzureRelationshipKind.LogicAppContributor:
-            return 'LogicAppContributor';
-        case AzureRelationshipKind.AZMGAddMember:
-            return 'AZMGAddMember';
-        case AzureRelationshipKind.AZMGAddOwner:
-            return 'AZMGAddOwner';
-        case AzureRelationshipKind.AZMGAddSecret:
-            return 'AZMGAddSecret';
-        case AzureRelationshipKind.AZMGGrantAppRoles:
-            return 'AZMGGrantAppRoles';
-        case AzureRelationshipKind.AZMGGrantRole:
-            return 'AZMGGrantRole';
-        case AzureRelationshipKind.SyncedToADUser:
-            return 'SyncedToADUser';
-        case AzureRelationshipKind.AZRoleEligible:
-            return 'AZRoleEligible';
-        case AzureRelationshipKind.AZRoleApprover:
-            return 'AZRoleApprover';
-        default:
-            return undefined;
-    }
-}
-export type AzureKind = AzureNodeKind | AzureRelationshipKind;
+AvereContributor = 'AZAvereContributor',
+Contains = 'AZContains',
+Contributor = 'AZContributor',
+GetCertificates = 'AZGetCertificates',
+GetKeys = 'AZGetKeys',
+GetSecrets = 'AZGetSecrets',
+HasRole = 'AZHasRole',
+MemberOf = 'AZMemberOf',
+Owner = 'AZOwner',
+RunsAs = 'AZRunsAs',
+VMContributor = 'AZVMContributor',
+AutomationContributor = 'AZAutomationContributor',
+KeyVaultContributor = 'AZKeyVaultContributor',
+VMAdminLogin = 'AZVMAdminLogin',
+AddMembers = 'AZAddMembers',
+AddSecret = 'AZAddSecret',
+ExecuteCommand = 'AZExecuteCommand',
+GlobalAdmin = 'AZGlobalAdmin',
+PrivilegedAuthAdmin = 'AZPrivilegedAuthAdmin',
+Grant = 'AZGrant',
+GrantSelf = 'AZGrantSelf',
+PrivilegedRoleAdmin = 'AZPrivilegedRoleAdmin',
+ResetPassword = 'AZResetPassword',
+UserAccessAdministrator = 'AZUserAccessAdministrator',
+Owns = 'AZOwns',
+ScopedTo = 'AZScopedTo',
+CloudAppAdmin = 'AZCloudAppAdmin',
+AppAdmin = 'AZAppAdmin',
+AddOwner = 'AZAddOwner',
+ManagedIdentity = 'AZManagedIdentity',
+ApplicationReadWriteAll = 'AZMGApplication_ReadWrite_All',
+AppRoleAssignmentReadWriteAll = 'AZMGAppRoleAssignment_ReadWrite_All',
+DirectoryReadWriteAll = 'AZMGDirectory_ReadWrite_All',
+GroupReadWriteAll = 'AZMGGroup_ReadWrite_All',
+GroupMemberReadWriteAll = 'AZMGGroupMember_ReadWrite_All',
+RoleManagementReadWriteDirectory = 'AZMGRoleManagement_ReadWrite_Directory',
+ServicePrincipalEndpointReadWriteAll = 'AZMGServicePrincipalEndpoint_ReadWrite_All',
+AKSContributor = 'AZAKSContributor',
+NodeResourceGroup = 'AZNodeResourceGroup',
+WebsiteContributor = 'AZWebsiteContributor',
+LogicAppContributor = 'AZLogicAppContributor',
+AZMGAddMember = 'AZMGAddMember',
+AZMGAddOwner = 'AZMGAddOwner',
+AZMGAddSecret = 'AZMGAddSecret',
+AZMGGrantAppRoles = 'AZMGGrantAppRoles',
+AZMGGrantRole = 'AZMGGrantRole',
+SyncedToADUser = 'SyncedToADUser',
+AZRoleEligible = 'AZRoleEligible',
+AZRoleApprover = 'AZRoleApprover',
+}
+export function AzureRelationshipKindToDisplay (value : AzureRelationshipKind): string | undefined {
+switch (value) {
+case AzureRelationshipKind.AvereContributor: 
+return 'AvereContributor'
+case AzureRelationshipKind.Contains: 
+return 'Contains'
+case AzureRelationshipKind.Contributor: 
+return 'Contributor'
+case AzureRelationshipKind.GetCertificates: 
+return 'GetCertificates'
+case AzureRelationshipKind.GetKeys: 
+return 'GetKeys'
+case AzureRelationshipKind.GetSecrets: 
+return 'GetSecrets'
+case AzureRelationshipKind.HasRole: 
+return 'HasRole'
+case AzureRelationshipKind.MemberOf: 
+return 'MemberOf'
+case AzureRelationshipKind.Owner: 
+return 'Owner'
+case AzureRelationshipKind.RunsAs: 
+return 'RunsAs'
+case AzureRelationshipKind.VMContributor: 
+return 'VMContributor'
+case AzureRelationshipKind.AutomationContributor: 
+return 'AutomationContributor'
+case AzureRelationshipKind.KeyVaultContributor: 
+return 'KeyVaultContributor'
+case AzureRelationshipKind.VMAdminLogin: 
+return 'VMAdminLogin'
+case AzureRelationshipKind.AddMembers: 
+return 'AddMembers'
+case AzureRelationshipKind.AddSecret: 
+return 'AddSecret'
+case AzureRelationshipKind.ExecuteCommand: 
+return 'ExecuteCommand'
+case AzureRelationshipKind.GlobalAdmin: 
+return 'GlobalAdmin'
+case AzureRelationshipKind.PrivilegedAuthAdmin: 
+return 'PrivilegedAuthAdmin'
+case AzureRelationshipKind.Grant: 
+return 'Grant'
+case AzureRelationshipKind.GrantSelf: 
+return 'GrantSelf'
+case AzureRelationshipKind.PrivilegedRoleAdmin: 
+return 'PrivilegedRoleAdmin'
+case AzureRelationshipKind.ResetPassword: 
+return 'ResetPassword'
+case AzureRelationshipKind.UserAccessAdministrator: 
+return 'UserAccessAdministrator'
+case AzureRelationshipKind.Owns: 
+return 'Owns'
+case AzureRelationshipKind.ScopedTo: 
+return 'ScopedTo'
+case AzureRelationshipKind.CloudAppAdmin: 
+return 'CloudAppAdmin'
+case AzureRelationshipKind.AppAdmin: 
+return 'AppAdmin'
+case AzureRelationshipKind.AddOwner: 
+return 'AddOwner'
+case AzureRelationshipKind.ManagedIdentity: 
+return 'ManagedIdentity'
+case AzureRelationshipKind.ApplicationReadWriteAll: 
+return 'ApplicationReadWriteAll'
+case AzureRelationshipKind.AppRoleAssignmentReadWriteAll: 
+return 'AppRoleAssignmentReadWriteAll'
+case AzureRelationshipKind.DirectoryReadWriteAll: 
+return 'DirectoryReadWriteAll'
+case AzureRelationshipKind.GroupReadWriteAll: 
+return 'GroupReadWriteAll'
+case AzureRelationshipKind.GroupMemberReadWriteAll: 
+return 'GroupMemberReadWriteAll'
+case AzureRelationshipKind.RoleManagementReadWriteDirectory: 
+return 'RoleManagementReadWriteDirectory'
+case AzureRelationshipKind.ServicePrincipalEndpointReadWriteAll: 
+return 'ServicePrincipalEndpointReadWriteAll'
+case AzureRelationshipKind.AKSContributor: 
+return 'AKSContributor'
+case AzureRelationshipKind.NodeResourceGroup: 
+return 'NodeResourceGroup'
+case AzureRelationshipKind.WebsiteContributor: 
+return 'WebsiteContributor'
+case AzureRelationshipKind.LogicAppContributor: 
+return 'LogicAppContributor'
+case AzureRelationshipKind.AZMGAddMember: 
+return 'AZMGAddMember'
+case AzureRelationshipKind.AZMGAddOwner: 
+return 'AZMGAddOwner'
+case AzureRelationshipKind.AZMGAddSecret: 
+return 'AZMGAddSecret'
+case AzureRelationshipKind.AZMGGrantAppRoles: 
+return 'AZMGGrantAppRoles'
+case AzureRelationshipKind.AZMGGrantRole: 
+return 'AZMGGrantRole'
+case AzureRelationshipKind.SyncedToADUser: 
+return 'SyncedToADUser'
+case AzureRelationshipKind.AZRoleEligible: 
+return 'AZRoleEligible'
+case AzureRelationshipKind.AZRoleApprover: 
+return 'AZRoleApprover'
+default:
+return undefined
+}
+}
+export type AzureKind = AzureNodeKind|AzureRelationshipKind
 export enum AzureKindProperties {
-    AppOwnerOrganizationID = 'appownerorganizationid',
-    AppDescription = 'appdescription',
-    AppDisplayName = 'appdisplayname',
-    ServicePrincipalType = 'serviceprincipaltype',
-    UserType = 'usertype',
-    TenantID = 'tenantid',
-    ServicePrincipalID = 'service_principal_id',
-    ServicePrincipalNames = 'service_principal_names',
-    OperatingSystemVersion = 'operatingsystemversion',
-    TrustType = 'trustype',
-    IsBuiltIn = 'isbuiltin',
-    AppID = 'appid',
-    AppRoleID = 'approleid',
-    DeviceID = 'deviceid',
-    NodeResourceGroupID = 'noderesourcegroupid',
-    OnPremID = 'onpremid',
-    OnPremSyncEnabled = 'onpremsyncenabled',
-    SecurityEnabled = 'securityenabled',
-    SecurityIdentifier = 'securityidentifier',
-    EnableRBACAuthorization = 'enablerbacauthorization',
-    Scope = 'scope',
-    Offer = 'offer',
-    MFAEnabled = 'mfaenabled',
-    License = 'license',
-    Licenses = 'licenses',
-    LoginURL = 'loginurl',
-    MFAEnforced = 'mfaenforced',
-    UserPrincipalName = 'userprincipalname',
-    IsAssignableToRole = 'isassignabletorole',
-    PublisherDomain = 'publisherdomain',
-    SignInAudience = 'signinaudience',
-    RoleTemplateID = 'templateid',
-    RoleDefinitionId = 'roledefinitionid',
-    EndUserAssignmentRequiresApproval = 'enduserassignmentrequiresapproval',
-    EndUserAssignmentRequiresCAPAuthenticationContext = 'enduserassignmentrequirescapauthenticationcontext',
-    EndUserAssignmentUserApprovers = 'enduserassignmentuserapprovers',
-    EndUserAssignmentGroupApprovers = 'enduserassignmentgroupapprovers',
-    EndUserAssignmentRequiresMFA = 'enduserassignmentrequiresmfa',
-    EndUserAssignmentRequiresJustification = 'enduserassignmentrequiresjustification',
-    EndUserAssignmentRequiresTicketInformation = 'enduserassignmentrequiresticketinformation',
-}
-export function AzureKindPropertiesToDisplay(value: AzureKindProperties): string | undefined {
-    switch (value) {
-        case AzureKindProperties.AppOwnerOrganizationID:
-            return 'App Owner Organization ID';
-        case AzureKindProperties.AppDescription:
-            return 'App Description';
-        case AzureKindProperties.AppDisplayName:
-            return 'App Display Name';
-        case AzureKindProperties.ServicePrincipalType:
-            return 'Service Principal Type';
-        case AzureKindProperties.UserType:
-            return 'User Type';
-        case AzureKindProperties.TenantID:
-            return 'Tenant ID';
-        case AzureKindProperties.ServicePrincipalID:
-            return 'Service Principal ID';
-        case AzureKindProperties.ServicePrincipalNames:
-            return 'Service Principal Names';
-        case AzureKindProperties.OperatingSystemVersion:
-            return 'Operating System Version';
-        case AzureKindProperties.TrustType:
-            return 'Trust Type';
-        case AzureKindProperties.IsBuiltIn:
-            return 'Is Built In';
-        case AzureKindProperties.AppID:
-            return 'App ID';
-        case AzureKindProperties.AppRoleID:
-            return 'App Role ID';
-        case AzureKindProperties.DeviceID:
-            return 'Device ID';
-        case AzureKindProperties.NodeResourceGroupID:
-            return 'Node Resource Group ID';
-        case AzureKindProperties.OnPremID:
-            return 'On Prem ID';
-        case AzureKindProperties.OnPremSyncEnabled:
-            return 'On Prem Sync Enabled';
-        case AzureKindProperties.SecurityEnabled:
-            return 'Security Enabled';
-        case AzureKindProperties.SecurityIdentifier:
-            return 'Security Identifier';
-        case AzureKindProperties.EnableRBACAuthorization:
-            return 'RBAC Authorization Enabled';
-        case AzureKindProperties.Scope:
-            return 'Scope';
-        case AzureKindProperties.Offer:
-            return 'Offer';
-        case AzureKindProperties.MFAEnabled:
-            return 'MFA Enabled';
-        case AzureKindProperties.License:
-            return 'License';
-        case AzureKindProperties.Licenses:
-            return 'Licenses';
-        case AzureKindProperties.LoginURL:
-            return 'Login URL';
-        case AzureKindProperties.MFAEnforced:
-            return 'MFA Enforced';
-        case AzureKindProperties.UserPrincipalName:
-            return 'User Principal Name';
-        case AzureKindProperties.IsAssignableToRole:
-            return 'Is Role Assignable';
-        case AzureKindProperties.PublisherDomain:
-            return 'Publisher Domain';
-        case AzureKindProperties.SignInAudience:
-            return 'Sign In Audience';
-        case AzureKindProperties.RoleTemplateID:
-            return 'Role Template ID';
-        case AzureKindProperties.RoleDefinitionId:
-            return 'Role Definition Id';
-        case AzureKindProperties.EndUserAssignmentRequiresApproval:
-            return 'End User Assignment Requires Approval';
-        case AzureKindProperties.EndUserAssignmentRequiresCAPAuthenticationContext:
-            return 'End User Assignment Requires CAP Authentication Context';
-        case AzureKindProperties.EndUserAssignmentUserApprovers:
-            return 'End User Assignment User Approvers';
-        case AzureKindProperties.EndUserAssignmentGroupApprovers:
-            return 'End User Assignment Group Approvers';
-        case AzureKindProperties.EndUserAssignmentRequiresMFA:
-            return 'End User Assignment Requires MFA';
-        case AzureKindProperties.EndUserAssignmentRequiresJustification:
-            return 'End User Assignment Requires Justification';
-        case AzureKindProperties.EndUserAssignmentRequiresTicketInformation:
-            return 'End User Assignment Requires Ticket Information';
-        default:
-            return undefined;
-    }
-}
-export function AzurePathfindingEdges(): AzureRelationshipKind[] {
-    return [
-        AzureRelationshipKind.AvereContributor,
-        AzureRelationshipKind.Contributor,
-        AzureRelationshipKind.GetCertificates,
-        AzureRelationshipKind.GetKeys,
-        AzureRelationshipKind.GetSecrets,
-        AzureRelationshipKind.HasRole,
-        AzureRelationshipKind.MemberOf,
-        AzureRelationshipKind.Owner,
-        AzureRelationshipKind.RunsAs,
-        AzureRelationshipKind.VMContributor,
-        AzureRelationshipKind.AutomationContributor,
-        AzureRelationshipKind.KeyVaultContributor,
-        AzureRelationshipKind.VMAdminLogin,
-        AzureRelationshipKind.AddMembers,
-        AzureRelationshipKind.AddSecret,
-        AzureRelationshipKind.ExecuteCommand,
-        AzureRelationshipKind.GlobalAdmin,
-        AzureRelationshipKind.PrivilegedAuthAdmin,
-        AzureRelationshipKind.Grant,
-        AzureRelationshipKind.GrantSelf,
-        AzureRelationshipKind.PrivilegedRoleAdmin,
-        AzureRelationshipKind.ResetPassword,
-        AzureRelationshipKind.UserAccessAdministrator,
-        AzureRelationshipKind.Owns,
-        AzureRelationshipKind.CloudAppAdmin,
-        AzureRelationshipKind.AppAdmin,
-        AzureRelationshipKind.AddOwner,
-        AzureRelationshipKind.ManagedIdentity,
-        AzureRelationshipKind.AKSContributor,
-        AzureRelationshipKind.NodeResourceGroup,
-        AzureRelationshipKind.WebsiteContributor,
-        AzureRelationshipKind.LogicAppContributor,
-        AzureRelationshipKind.AZMGAddMember,
-        AzureRelationshipKind.AZMGAddOwner,
-        AzureRelationshipKind.AZMGAddSecret,
-        AzureRelationshipKind.AZMGGrantAppRoles,
-        AzureRelationshipKind.AZMGGrantRole,
-        AzureRelationshipKind.SyncedToADUser,
-        AzureRelationshipKind.AZRoleEligible,
-        AzureRelationshipKind.AZRoleApprover,
-        AzureRelationshipKind.Contains,
-    ];
+AppOwnerOrganizationID = 'appownerorganizationid',
+AppDescription = 'appdescription',
+AppDisplayName = 'appdisplayname',
+ServicePrincipalType = 'serviceprincipaltype',
+UserType = 'usertype',
+TenantID = 'tenantid',
+ServicePrincipalID = 'service_principal_id',
+ServicePrincipalNames = 'service_principal_names',
+OperatingSystemVersion = 'operatingsystemversion',
+TrustType = 'trustype',
+IsBuiltIn = 'isbuiltin',
+AppID = 'appid',
+AppRoleID = 'approleid',
+DeviceID = 'deviceid',
+NodeResourceGroupID = 'noderesourcegroupid',
+OnPremID = 'onpremid',
+OnPremSyncEnabled = 'onpremsyncenabled',
+SecurityEnabled = 'securityenabled',
+SecurityIdentifier = 'securityidentifier',
+EnableRBACAuthorization = 'enablerbacauthorization',
+Scope = 'scope',
+Offer = 'offer',
+MFAEnabled = 'mfaenabled',
+License = 'license',
+Licenses = 'licenses',
+LoginURL = 'loginurl',
+MFAEnforced = 'mfaenforced',
+UserPrincipalName = 'userprincipalname',
+IsAssignableToRole = 'isassignabletorole',
+PublisherDomain = 'publisherdomain',
+SignInAudience = 'signinaudience',
+RoleTemplateID = 'templateid',
+RoleDefinitionId = 'roledefinitionid',
+EndUserAssignmentRequiresApproval = 'enduserassignmentrequiresapproval',
+EndUserAssignmentRequiresCAPAuthenticationContext = 'enduserassignmentrequirescapauthenticationcontext',
+EndUserAssignmentUserApprovers = 'enduserassignmentuserapprovers',
+EndUserAssignmentGroupApprovers = 'enduserassignmentgroupapprovers',
+EndUserAssignmentRequiresMFA = 'enduserassignmentrequiresmfa',
+EndUserAssignmentRequiresJustification = 'enduserassignmentrequiresjustification',
+EndUserAssignmentRequiresTicketInformation = 'enduserassignmentrequiresticketinformation',
+}
+export function AzureKindPropertiesToDisplay (value : AzureKindProperties): string | undefined {
+switch (value) {
+case AzureKindProperties.AppOwnerOrganizationID: 
+return 'App Owner Organization ID'
+case AzureKindProperties.AppDescription: 
+return 'App Description'
+case AzureKindProperties.AppDisplayName: 
+return 'App Display Name'
+case AzureKindProperties.ServicePrincipalType: 
+return 'Service Principal Type'
+case AzureKindProperties.UserType: 
+return 'User Type'
+case AzureKindProperties.TenantID: 
+return 'Tenant ID'
+case AzureKindProperties.ServicePrincipalID: 
+return 'Service Principal ID'
+case AzureKindProperties.ServicePrincipalNames: 
+return 'Service Principal Names'
+case AzureKindProperties.OperatingSystemVersion: 
+return 'Operating System Version'
+case AzureKindProperties.TrustType: 
+return 'Trust Type'
+case AzureKindProperties.IsBuiltIn: 
+return 'Is Built In'
+case AzureKindProperties.AppID: 
+return 'App ID'
+case AzureKindProperties.AppRoleID: 
+return 'App Role ID'
+case AzureKindProperties.DeviceID: 
+return 'Device ID'
+case AzureKindProperties.NodeResourceGroupID: 
+return 'Node Resource Group ID'
+case AzureKindProperties.OnPremID: 
+return 'On Prem ID'
+case AzureKindProperties.OnPremSyncEnabled: 
+return 'On Prem Sync Enabled'
+case AzureKindProperties.SecurityEnabled: 
+return 'Security Enabled'
+case AzureKindProperties.SecurityIdentifier: 
+return 'Security Identifier'
+case AzureKindProperties.EnableRBACAuthorization: 
+return 'RBAC Authorization Enabled'
+case AzureKindProperties.Scope: 
+return 'Scope'
+case AzureKindProperties.Offer: 
+return 'Offer'
+case AzureKindProperties.MFAEnabled: 
+return 'MFA Enabled'
+case AzureKindProperties.License: 
+return 'License'
+case AzureKindProperties.Licenses: 
+return 'Licenses'
+case AzureKindProperties.LoginURL: 
+return 'Login URL'
+case AzureKindProperties.MFAEnforced: 
+return 'MFA Enforced'
+case AzureKindProperties.UserPrincipalName: 
+return 'User Principal Name'
+case AzureKindProperties.IsAssignableToRole: 
+return 'Is Role Assignable'
+case AzureKindProperties.PublisherDomain: 
+return 'Publisher Domain'
+case AzureKindProperties.SignInAudience: 
+return 'Sign In Audience'
+case AzureKindProperties.RoleTemplateID: 
+return 'Role Template ID'
+case AzureKindProperties.RoleDefinitionId: 
+return 'Role Definition Id'
+case AzureKindProperties.EndUserAssignmentRequiresApproval: 
+return 'End User Assignment Requires Approval'
+case AzureKindProperties.EndUserAssignmentRequiresCAPAuthenticationContext: 
+return 'End User Assignment Requires CAP Authentication Context'
+case AzureKindProperties.EndUserAssignmentUserApprovers: 
+return 'End User Assignment User Approvers'
+case AzureKindProperties.EndUserAssignmentGroupApprovers: 
+return 'End User Assignment Group Approvers'
+case AzureKindProperties.EndUserAssignmentRequiresMFA: 
+return 'End User Assignment Requires MFA'
+case AzureKindProperties.EndUserAssignmentRequiresJustification: 
+return 'End User Assignment Requires Justification'
+case AzureKindProperties.EndUserAssignmentRequiresTicketInformation: 
+return 'End User Assignment Requires Ticket Information'
+default:
+return undefined
+}
+}
+export function AzurePathfindingEdges (): AzureRelationshipKind[] {
+return [AzureRelationshipKind.AvereContributor,AzureRelationshipKind.Contributor,AzureRelationshipKind.GetCertificates,AzureRelationshipKind.GetKeys,AzureRelationshipKind.GetSecrets,AzureRelationshipKind.HasRole,AzureRelationshipKind.MemberOf,AzureRelationshipKind.Owner,AzureRelationshipKind.RunsAs,AzureRelationshipKind.VMContributor,AzureRelationshipKind.AutomationContributor,AzureRelationshipKind.KeyVaultContributor,AzureRelationshipKind.VMAdminLogin,AzureRelationshipKind.AddMembers,AzureRelationshipKind.AddSecret,AzureRelationshipKind.ExecuteCommand,AzureRelationshipKind.GlobalAdmin,AzureRelationshipKind.PrivilegedAuthAdmin,AzureRelationshipKind.Grant,AzureRelationshipKind.GrantSelf,AzureRelationshipKind.PrivilegedRoleAdmin,AzureRelationshipKind.ResetPassword,AzureRelationshipKind.UserAccessAdministrator,AzureRelationshipKind.Owns,AzureRelationshipKind.CloudAppAdmin,AzureRelationshipKind.AppAdmin,AzureRelationshipKind.AddOwner,AzureRelationshipKind.ManagedIdentity,AzureRelationshipKind.AKSContributor,AzureRelationshipKind.NodeResourceGroup,AzureRelationshipKind.WebsiteContributor,AzureRelationshipKind.LogicAppContributor,AzureRelationshipKind.AZMGAddMember,AzureRelationshipKind.AZMGAddOwner,AzureRelationshipKind.AZMGAddSecret,AzureRelationshipKind.AZMGGrantAppRoles,AzureRelationshipKind.AZMGGrantRole,AzureRelationshipKind.SyncedToADUser,AzureRelationshipKind.AZRoleEligible,AzureRelationshipKind.AZRoleApprover,AzureRelationshipKind.Contains]
 }
 export enum CommonNodeKind {
-    MigrationData = 'MigrationData',
-}
-export function CommonNodeKindToDisplay(value: CommonNodeKind): string | undefined {
-    switch (value) {
-        case CommonNodeKind.MigrationData:
-            return 'MigrationData';
-        default:
-            return undefined;
-    }
+MigrationData = 'MigrationData',
+}
+export function CommonNodeKindToDisplay (value : CommonNodeKind): string | undefined {
+switch (value) {
+case CommonNodeKind.MigrationData: 
+return 'MigrationData'
+default:
+return undefined
+}
 }
 export enum CommonKindProperties {
-    ObjectID = 'objectid',
-    Name = 'name',
-    DisplayName = 'displayname',
-    Description = 'description',
-    OwnerObjectID = 'owner_objectid',
-    Collected = 'collected',
-    OperatingSystem = 'operatingsystem',
-    SystemTags = 'system_tags',
-    UserTags = 'user_tags',
-    LastSeen = 'lastseen',
-    LastCollected = 'lastcollected',
-    WhenCreated = 'whencreated',
-    Enabled = 'enabled',
-    PasswordLastSet = 'pwdlastset',
-    Title = 'title',
-    Email = 'email',
-    IsInherited = 'isinherited',
-    CompositionID = 'compositionid',
-    PrimaryKind = 'primarykind',
-}
-export function CommonKindPropertiesToDisplay(value: CommonKindProperties): string | undefined {
-    switch (value) {
-        case CommonKindProperties.ObjectID:
-            return 'Object ID';
-        case CommonKindProperties.Name:
-            return 'Name';
-        case CommonKindProperties.DisplayName:
-            return 'Display Name';
-        case CommonKindProperties.Description:
-            return 'Description';
-        case CommonKindProperties.OwnerObjectID:
-            return 'Owner Object ID';
-        case CommonKindProperties.Collected:
-            return 'Collected';
-        case CommonKindProperties.OperatingSystem:
-            return 'Operating System';
-        case CommonKindProperties.SystemTags:
-            return 'Node System Tags';
-        case CommonKindProperties.UserTags:
-            return 'Node User Tags';
-        case CommonKindProperties.LastSeen:
-            return 'Last Seen by BloodHound';
-        case CommonKindProperties.LastCollected:
-            return 'Last Collected by BloodHound';
-        case CommonKindProperties.WhenCreated:
-            return 'Created';
-        case CommonKindProperties.Enabled:
-            return 'Enabled';
-        case CommonKindProperties.PasswordLastSet:
-            return 'Password Last Set';
-        case CommonKindProperties.Title:
-            return 'Title';
-        case CommonKindProperties.Email:
-            return 'Email';
-        case CommonKindProperties.IsInherited:
-            return 'Is Inherited';
-        case CommonKindProperties.CompositionID:
-            return 'Composition ID';
-        case CommonKindProperties.PrimaryKind:
-            return 'Primary Kind';
-        default:
-            return undefined;
-    }
+ObjectID = 'objectid',
+Name = 'name',
+DisplayName = 'displayname',
+Description = 'description',
+OwnerObjectID = 'owner_objectid',
+Collected = 'collected',
+OperatingSystem = 'operatingsystem',
+SystemTags = 'system_tags',
+UserTags = 'user_tags',
+LastSeen = 'lastseen',
+LastCollected = 'lastcollected',
+WhenCreated = 'whencreated',
+Enabled = 'enabled',
+PasswordLastSet = 'pwdlastset',
+Title = 'title',
+Email = 'email',
+IsInherited = 'isinherited',
+CompositionID = 'compositionid',
+PrimaryKind = 'primarykind',
+}
+export function CommonKindPropertiesToDisplay (value : CommonKindProperties): string | undefined {
+switch (value) {
+case CommonKindProperties.ObjectID: 
+return 'Object ID'
+case CommonKindProperties.Name: 
+return 'Name'
+case CommonKindProperties.DisplayName: 
+return 'Display Name'
+case CommonKindProperties.Description: 
+return 'Description'
+case CommonKindProperties.OwnerObjectID: 
+return 'Owner Object ID'
+case CommonKindProperties.Collected: 
+return 'Collected'
+case CommonKindProperties.OperatingSystem: 
+return 'Operating System'
+case CommonKindProperties.SystemTags: 
+return 'Node System Tags'
+case CommonKindProperties.UserTags: 
+return 'Node User Tags'
+case CommonKindProperties.LastSeen: 
+return 'Last Seen by BloodHound'
+case CommonKindProperties.LastCollected: 
+return 'Last Collected by BloodHound'
+case CommonKindProperties.WhenCreated: 
+return 'Created'
+case CommonKindProperties.Enabled: 
+return 'Enabled'
+case CommonKindProperties.PasswordLastSet: 
+return 'Password Last Set'
+case CommonKindProperties.Title: 
+return 'Title'
+case CommonKindProperties.Email: 
+return 'Email'
+case CommonKindProperties.IsInherited: 
+return 'Is Inherited'
+case CommonKindProperties.CompositionID: 
+return 'Composition ID'
+case CommonKindProperties.PrimaryKind: 
+return 'Primary Kind'
+default:
+return undefined
+}
 }