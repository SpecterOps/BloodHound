// Copyright 2025 Specter Ops, Inc.
//
// Licensed under the Apache License, Version 2.0
// you may not use this file except in compliance with the License.
// You may obtain a copy of the License at
//
//     http://www.apache.org/licenses/LICENSE-2.0
//
// Unless required by applicable law or agreed to in writing, software
// distributed under the License is distributed on an "AS IS" BASIS,
// WITHOUT WARRANTIES OR CONDITIONS OF ANY KIND, either express or implied.
// See the License for the specific language governing permissions and
// limitations under the License.
//
// SPDX-License-Identifier: Apache-2.0
export enum ActiveDirectoryNodeKind {
    Entity = 'Base',
    User = 'User',
    Computer = 'Computer',
    Group = 'Group',
    GPO = 'GPO',
    OU = 'OU',
    Container = 'Container',
    Domain = 'Domain',
    LocalGroup = 'ADLocalGroup',
    LocalUser = 'ADLocalUser',
    AIACA = 'AIACA',
    RootCA = 'RootCA',
    EnterpriseCA = 'EnterpriseCA',
    NTAuthStore = 'NTAuthStore',
    CertTemplate = 'CertTemplate',
    IssuancePolicy = 'IssuancePolicy',
}
export function ActiveDirectoryNodeKindToDisplay(value: ActiveDirectoryNodeKind): string | undefined {
    switch (value) {
        case ActiveDirectoryNodeKind.Entity:
            return 'Entity';
        case ActiveDirectoryNodeKind.User:
            return 'User';
        case ActiveDirectoryNodeKind.Computer:
            return 'Computer';
        case ActiveDirectoryNodeKind.Group:
            return 'Group';
        case ActiveDirectoryNodeKind.GPO:
            return 'GPO';
        case ActiveDirectoryNodeKind.OU:
            return 'OU';
        case ActiveDirectoryNodeKind.Container:
            return 'Container';
        case ActiveDirectoryNodeKind.Domain:
            return 'Domain';
        case ActiveDirectoryNodeKind.LocalGroup:
            return 'LocalGroup';
        case ActiveDirectoryNodeKind.LocalUser:
            return 'LocalUser';
        case ActiveDirectoryNodeKind.AIACA:
            return 'AIACA';
        case ActiveDirectoryNodeKind.RootCA:
            return 'RootCA';
        case ActiveDirectoryNodeKind.EnterpriseCA:
            return 'EnterpriseCA';
        case ActiveDirectoryNodeKind.NTAuthStore:
            return 'NTAuthStore';
        case ActiveDirectoryNodeKind.CertTemplate:
            return 'CertTemplate';
        case ActiveDirectoryNodeKind.IssuancePolicy:
            return 'IssuancePolicy';
        default:
            return undefined;
    }
}
export enum ActiveDirectoryRelationshipKind {
    Owns = 'Owns',
    GenericAll = 'GenericAll',
    GenericWrite = 'GenericWrite',
    WriteOwner = 'WriteOwner',
    WriteDACL = 'WriteDacl',
    MemberOf = 'MemberOf',
    ForceChangePassword = 'ForceChangePassword',
    AllExtendedRights = 'AllExtendedRights',
    AddMember = 'AddMember',
    HasSession = 'HasSession',
    Contains = 'Contains',
    GPLink = 'GPLink',
    AllowedToDelegate = 'AllowedToDelegate',
    CoerceToTGT = 'CoerceToTGT',
    GetChanges = 'GetChanges',
    GetChangesAll = 'GetChangesAll',
    GetChangesInFilteredSet = 'GetChangesInFilteredSet',
    CrossForestTrust = 'CrossForestTrust',
    SameForestTrust = 'SameForestTrust',
    SpoofSIDHistory = 'SpoofSIDHistory',
    AbuseTGTDelegation = 'AbuseTGTDelegation',
    AllowedToAct = 'AllowedToAct',
    AdminTo = 'AdminTo',
    CanPSRemote = 'CanPSRemote',
    CanRDP = 'CanRDP',
    ExecuteDCOM = 'ExecuteDCOM',
    HasSIDHistory = 'HasSIDHistory',
    AddSelf = 'AddSelf',
    DCSync = 'DCSync',
    ReadLAPSPassword = 'ReadLAPSPassword',
    ReadGMSAPassword = 'ReadGMSAPassword',
    DumpSMSAPassword = 'DumpSMSAPassword',
    SQLAdmin = 'SQLAdmin',
    AddAllowedToAct = 'AddAllowedToAct',
    WriteSPN = 'WriteSPN',
    AddKeyCredentialLink = 'AddKeyCredentialLink',
    LocalToComputer = 'LocalToComputer',
    MemberOfLocalGroup = 'MemberOfLocalGroup',
    RemoteInteractiveLogonRight = 'RemoteInteractiveLogonRight',
    SyncLAPSPassword = 'SyncLAPSPassword',
    WriteAccountRestrictions = 'WriteAccountRestrictions',
    WriteGPLink = 'WriteGPLink',
    RootCAFor = 'RootCAFor',
    DCFor = 'DCFor',
    PublishedTo = 'PublishedTo',
    ManageCertificates = 'ManageCertificates',
    ManageCA = 'ManageCA',
    DelegatedEnrollmentAgent = 'DelegatedEnrollmentAgent',
    Enroll = 'Enroll',
    HostsCAService = 'HostsCAService',
    WritePKIEnrollmentFlag = 'WritePKIEnrollmentFlag',
    WritePKINameFlag = 'WritePKINameFlag',
    NTAuthStoreFor = 'NTAuthStoreFor',
    TrustedForNTAuth = 'TrustedForNTAuth',
    EnterpriseCAFor = 'EnterpriseCAFor',
    IssuedSignedBy = 'IssuedSignedBy',
    GoldenCert = 'GoldenCert',
    EnrollOnBehalfOf = 'EnrollOnBehalfOf',
    OIDGroupLink = 'OIDGroupLink',
    ExtendedByPolicy = 'ExtendedByPolicy',
    ADCSESC1 = 'ADCSESC1',
    ADCSESC3 = 'ADCSESC3',
    ADCSESC4 = 'ADCSESC4',
    ADCSESC6a = 'ADCSESC6a',
    ADCSESC6b = 'ADCSESC6b',
    ADCSESC9a = 'ADCSESC9a',
    ADCSESC9b = 'ADCSESC9b',
    ADCSESC10a = 'ADCSESC10a',
    ADCSESC10b = 'ADCSESC10b',
    ADCSESC13 = 'ADCSESC13',
    SyncedToEntraUser = 'SyncedToEntraUser',
    CoerceAndRelayNTLMToSMB = 'CoerceAndRelayNTLMToSMB',
    CoerceAndRelayNTLMToADCS = 'CoerceAndRelayNTLMToADCS',
    WriteOwnerLimitedRights = 'WriteOwnerLimitedRights',
    WriteOwnerRaw = 'WriteOwnerRaw',
    OwnsLimitedRights = 'OwnsLimitedRights',
    OwnsRaw = 'OwnsRaw',
    ClaimSpecialIdentity = 'ClaimSpecialIdentity',
    CoerceAndRelayNTLMToLDAP = 'CoerceAndRelayNTLMToLDAP',
    CoerceAndRelayNTLMToLDAPS = 'CoerceAndRelayNTLMToLDAPS',
    ContainsIdentity = 'ContainsIdentity',
    PropagatesACEsTo = 'PropagatesACEsTo',
    GPOAppliesTo = 'GPOAppliesTo',
    CanApplyGPO = 'CanApplyGPO',
    HasTrustKeys = 'HasTrustKeys',
}
export function ActiveDirectoryRelationshipKindToDisplay(value: ActiveDirectoryRelationshipKind): string | undefined {
    switch (value) {
        case ActiveDirectoryRelationshipKind.Owns:
            return 'Owns';
        case ActiveDirectoryRelationshipKind.GenericAll:
            return 'GenericAll';
        case ActiveDirectoryRelationshipKind.GenericWrite:
            return 'GenericWrite';
        case ActiveDirectoryRelationshipKind.WriteOwner:
            return 'WriteOwner';
        case ActiveDirectoryRelationshipKind.WriteDACL:
            return 'WriteDACL';
        case ActiveDirectoryRelationshipKind.MemberOf:
            return 'MemberOf';
        case ActiveDirectoryRelationshipKind.ForceChangePassword:
            return 'ForceChangePassword';
        case ActiveDirectoryRelationshipKind.AllExtendedRights:
            return 'AllExtendedRights';
        case ActiveDirectoryRelationshipKind.AddMember:
            return 'AddMember';
        case ActiveDirectoryRelationshipKind.HasSession:
            return 'HasSession';
        case ActiveDirectoryRelationshipKind.Contains:
            return 'Contains';
        case ActiveDirectoryRelationshipKind.GPLink:
            return 'GPLink';
        case ActiveDirectoryRelationshipKind.AllowedToDelegate:
            return 'AllowedToDelegate';
        case ActiveDirectoryRelationshipKind.CoerceToTGT:
            return 'CoerceToTGT';
        case ActiveDirectoryRelationshipKind.GetChanges:
            return 'GetChanges';
        case ActiveDirectoryRelationshipKind.GetChangesAll:
            return 'GetChangesAll';
        case ActiveDirectoryRelationshipKind.GetChangesInFilteredSet:
            return 'GetChangesInFilteredSet';
        case ActiveDirectoryRelationshipKind.CrossForestTrust:
            return 'CrossForestTrust';
        case ActiveDirectoryRelationshipKind.SameForestTrust:
            return 'SameForestTrust';
        case ActiveDirectoryRelationshipKind.SpoofSIDHistory:
            return 'SpoofSIDHistory';
        case ActiveDirectoryRelationshipKind.AbuseTGTDelegation:
            return 'AbuseTGTDelegation';
        case ActiveDirectoryRelationshipKind.AllowedToAct:
            return 'AllowedToAct';
        case ActiveDirectoryRelationshipKind.AdminTo:
            return 'AdminTo';
        case ActiveDirectoryRelationshipKind.CanPSRemote:
            return 'CanPSRemote';
        case ActiveDirectoryRelationshipKind.CanRDP:
            return 'CanRDP';
        case ActiveDirectoryRelationshipKind.ExecuteDCOM:
            return 'ExecuteDCOM';
        case ActiveDirectoryRelationshipKind.HasSIDHistory:
            return 'HasSIDHistory';
        case ActiveDirectoryRelationshipKind.AddSelf:
            return 'AddSelf';
        case ActiveDirectoryRelationshipKind.DCSync:
            return 'DCSync';
        case ActiveDirectoryRelationshipKind.ReadLAPSPassword:
            return 'ReadLAPSPassword';
        case ActiveDirectoryRelationshipKind.ReadGMSAPassword:
            return 'ReadGMSAPassword';
        case ActiveDirectoryRelationshipKind.DumpSMSAPassword:
            return 'DumpSMSAPassword';
        case ActiveDirectoryRelationshipKind.SQLAdmin:
            return 'SQLAdmin';
        case ActiveDirectoryRelationshipKind.AddAllowedToAct:
            return 'AddAllowedToAct';
        case ActiveDirectoryRelationshipKind.WriteSPN:
            return 'WriteSPN';
        case ActiveDirectoryRelationshipKind.AddKeyCredentialLink:
            return 'AddKeyCredentialLink';
        case ActiveDirectoryRelationshipKind.LocalToComputer:
            return 'LocalToComputer';
        case ActiveDirectoryRelationshipKind.MemberOfLocalGroup:
            return 'MemberOfLocalGroup';
        case ActiveDirectoryRelationshipKind.RemoteInteractiveLogonRight:
            return 'RemoteInteractiveLogonRight';
        case ActiveDirectoryRelationshipKind.SyncLAPSPassword:
            return 'SyncLAPSPassword';
        case ActiveDirectoryRelationshipKind.WriteAccountRestrictions:
            return 'WriteAccountRestrictions';
        case ActiveDirectoryRelationshipKind.WriteGPLink:
            return 'WriteGPLink';
        case ActiveDirectoryRelationshipKind.RootCAFor:
            return 'RootCAFor';
        case ActiveDirectoryRelationshipKind.DCFor:
            return 'DCFor';
        case ActiveDirectoryRelationshipKind.PublishedTo:
            return 'PublishedTo';
        case ActiveDirectoryRelationshipKind.ManageCertificates:
            return 'ManageCertificates';
        case ActiveDirectoryRelationshipKind.ManageCA:
            return 'ManageCA';
        case ActiveDirectoryRelationshipKind.DelegatedEnrollmentAgent:
            return 'DelegatedEnrollmentAgent';
        case ActiveDirectoryRelationshipKind.Enroll:
            return 'Enroll';
        case ActiveDirectoryRelationshipKind.HostsCAService:
            return 'HostsCAService';
        case ActiveDirectoryRelationshipKind.WritePKIEnrollmentFlag:
            return 'WritePKIEnrollmentFlag';
        case ActiveDirectoryRelationshipKind.WritePKINameFlag:
            return 'WritePKINameFlag';
        case ActiveDirectoryRelationshipKind.NTAuthStoreFor:
            return 'NTAuthStoreFor';
        case ActiveDirectoryRelationshipKind.TrustedForNTAuth:
            return 'TrustedForNTAuth';
        case ActiveDirectoryRelationshipKind.EnterpriseCAFor:
            return 'EnterpriseCAFor';
        case ActiveDirectoryRelationshipKind.IssuedSignedBy:
            return 'IssuedSignedBy';
        case ActiveDirectoryRelationshipKind.GoldenCert:
            return 'GoldenCert';
        case ActiveDirectoryRelationshipKind.EnrollOnBehalfOf:
            return 'EnrollOnBehalfOf';
        case ActiveDirectoryRelationshipKind.OIDGroupLink:
            return 'OIDGroupLink';
        case ActiveDirectoryRelationshipKind.ExtendedByPolicy:
            return 'ExtendedByPolicy';
        case ActiveDirectoryRelationshipKind.ADCSESC1:
            return 'ADCSESC1';
        case ActiveDirectoryRelationshipKind.ADCSESC3:
            return 'ADCSESC3';
        case ActiveDirectoryRelationshipKind.ADCSESC4:
            return 'ADCSESC4';
        case ActiveDirectoryRelationshipKind.ADCSESC6a:
            return 'ADCSESC6a';
        case ActiveDirectoryRelationshipKind.ADCSESC6b:
            return 'ADCSESC6b';
        case ActiveDirectoryRelationshipKind.ADCSESC9a:
            return 'ADCSESC9a';
        case ActiveDirectoryRelationshipKind.ADCSESC9b:
            return 'ADCSESC9b';
        case ActiveDirectoryRelationshipKind.ADCSESC10a:
            return 'ADCSESC10a';
        case ActiveDirectoryRelationshipKind.ADCSESC10b:
            return 'ADCSESC10b';
        case ActiveDirectoryRelationshipKind.ADCSESC13:
            return 'ADCSESC13';
        case ActiveDirectoryRelationshipKind.SyncedToEntraUser:
            return 'SyncedToEntraUser';
        case ActiveDirectoryRelationshipKind.CoerceAndRelayNTLMToSMB:
            return 'CoerceAndRelayNTLMToSMB';
        case ActiveDirectoryRelationshipKind.CoerceAndRelayNTLMToADCS:
            return 'CoerceAndRelayNTLMToADCS';
        case ActiveDirectoryRelationshipKind.WriteOwnerLimitedRights:
            return 'WriteOwnerLimitedRights';
        case ActiveDirectoryRelationshipKind.WriteOwnerRaw:
            return 'WriteOwnerRaw';
        case ActiveDirectoryRelationshipKind.OwnsLimitedRights:
            return 'OwnsLimitedRights';
        case ActiveDirectoryRelationshipKind.OwnsRaw:
            return 'OwnsRaw';
        case ActiveDirectoryRelationshipKind.ClaimSpecialIdentity:
            return 'ClaimSpecialIdentity';
        case ActiveDirectoryRelationshipKind.CoerceAndRelayNTLMToLDAP:
            return 'CoerceAndRelayNTLMToLDAP';
        case ActiveDirectoryRelationshipKind.CoerceAndRelayNTLMToLDAPS:
            return 'CoerceAndRelayNTLMToLDAPS';
        case ActiveDirectoryRelationshipKind.ContainsIdentity:
            return 'ContainsIdentity';
        case ActiveDirectoryRelationshipKind.PropagatesACEsTo:
            return 'PropagatesACEsTo';
        case ActiveDirectoryRelationshipKind.GPOAppliesTo:
            return 'GPOAppliesTo';
        case ActiveDirectoryRelationshipKind.CanApplyGPO:
            return 'CanApplyGPO';
        case ActiveDirectoryRelationshipKind.HasTrustKeys:
            return 'HasTrustKeys';
        default:
            return undefined;
    }
}
export type ActiveDirectoryKind = ActiveDirectoryNodeKind | ActiveDirectoryRelationshipKind;
export const EdgeCompositionRelationships = [
    'GoldenCert',
    'ADCSESC1',
    'ADCSESC3',
    'ADCSESC4',
    'ADCSESC6a',
    'ADCSESC6b',
    'ADCSESC9a',
    'ADCSESC9b',
    'ADCSESC10a',
    'ADCSESC10b',
    'ADCSESC13',
    'CoerceAndRelayNTLMToSMB',
    'CoerceAndRelayNTLMToADCS',
    'CoerceAndRelayNTLMToLDAP',
    'CoerceAndRelayNTLMToLDAPS',
    'GPOAppliesTo',
    'CanApplyGPO',
];
export enum ActiveDirectoryKindProperties {
    AdminCount = 'admincount',
    CASecurityCollected = 'casecuritycollected',
    CAName = 'caname',
    CertChain = 'certchain',
    CertName = 'certname',
    CertThumbprint = 'certthumbprint',
    CertThumbprints = 'certthumbprints',
    HasEnrollmentAgentRestrictions = 'hasenrollmentagentrestrictions',
    EnrollmentAgentRestrictionsCollected = 'enrollmentagentrestrictionscollected',
    IsUserSpecifiesSanEnabled = 'isuserspecifiessanenabled',
    IsUserSpecifiesSanEnabledCollected = 'isuserspecifiessanenabledcollected',
    RoleSeparationEnabled = 'roleseparationenabled',
    RoleSeparationEnabledCollected = 'roleseparationenabledcollected',
    HasBasicConstraints = 'hasbasicconstraints',
    BasicConstraintPathLength = 'basicconstraintpathlength',
    UnresolvedPublishedTemplates = 'unresolvedpublishedtemplates',
    DNSHostname = 'dnshostname',
    CrossCertificatePair = 'crosscertificatepair',
    DistinguishedName = 'distinguishedname',
    DomainFQDN = 'domain',
    DomainSID = 'domainsid',
    Sensitive = 'sensitive',
    BlocksInheritance = 'blocksinheritance',
    IsACL = 'isacl',
    IsACLProtected = 'isaclprotected',
    InheritanceHash = 'inheritancehash',
    InheritanceHashes = 'inheritancehashes',
    IsDeleted = 'isdeleted',
    Enforced = 'enforced',
    Department = 'department',
    HasCrossCertificatePair = 'hascrosscertificatepair',
    HasSPN = 'hasspn',
    UnconstrainedDelegation = 'unconstraineddelegation',
    LastLogon = 'lastlogon',
    LastLogonTimestamp = 'lastlogontimestamp',
    IsPrimaryGroup = 'isprimarygroup',
    HasLAPS = 'haslaps',
    DontRequirePreAuth = 'dontreqpreauth',
    LogonType = 'logontype',
    HasURA = 'hasura',
    PasswordNeverExpires = 'pwdneverexpires',
    PasswordNotRequired = 'passwordnotreqd',
    FunctionalLevel = 'functionallevel',
    TrustType = 'trusttype',
    SpoofSIDHistoryBlocked = 'spoofsidhistoryblocked',
    TrustedToAuth = 'trustedtoauth',
    SamAccountName = 'samaccountname',
    CertificateMappingMethodsRaw = 'certificatemappingmethodsraw',
    CertificateMappingMethods = 'certificatemappingmethods',
    StrongCertificateBindingEnforcementRaw = 'strongcertificatebindingenforcementraw',
    StrongCertificateBindingEnforcement = 'strongcertificatebindingenforcement',
    EKUs = 'ekus',
    SubjectAltRequireUPN = 'subjectaltrequireupn',
    SubjectAltRequireDNS = 'subjectaltrequiredns',
    SubjectAltRequireDomainDNS = 'subjectaltrequiredomaindns',
    SubjectAltRequireEmail = 'subjectaltrequireemail',
    SubjectAltRequireSPN = 'subjectaltrequirespn',
    SubjectRequireEmail = 'subjectrequireemail',
    AuthorizedSignatures = 'authorizedsignatures',
    ApplicationPolicies = 'applicationpolicies',
    IssuancePolicies = 'issuancepolicies',
    SchemaVersion = 'schemaversion',
    RequiresManagerApproval = 'requiresmanagerapproval',
    AuthenticationEnabled = 'authenticationenabled',
    SchannelAuthenticationEnabled = 'schannelauthenticationenabled',
    EnrolleeSuppliesSubject = 'enrolleesuppliessubject',
    CertificateApplicationPolicy = 'certificateapplicationpolicy',
    CertificateNameFlag = 'certificatenameflag',
    EffectiveEKUs = 'effectiveekus',
    EnrollmentFlag = 'enrollmentflag',
    Flags = 'flags',
    NoSecurityExtension = 'nosecurityextension',
    RenewalPeriod = 'renewalperiod',
    ValidityPeriod = 'validityperiod',
    OID = 'oid',
    HomeDirectory = 'homedirectory',
    CertificatePolicy = 'certificatepolicy',
    CertTemplateOID = 'certtemplateoid',
    GroupLinkID = 'grouplinkid',
    ObjectGUID = 'objectguid',
    ExpirePasswordsOnSmartCardOnlyAccounts = 'expirepasswordsonsmartcardonlyaccounts',
    MachineAccountQuota = 'machineaccountquota',
    SupportedKerberosEncryptionTypes = 'supportedencryptiontypes',
    TGTDelegation = 'tgtdelegation',
    PasswordStoredUsingReversibleEncryption = 'encryptedtextpwdallowed',
    SmartcardRequired = 'smartcardrequired',
    UseDESKeyOnly = 'usedeskeyonly',
    LogonScriptEnabled = 'logonscriptenabled',
    LockedOut = 'lockedout',
    UserCannotChangePassword = 'passwordcantchange',
    PasswordExpired = 'passwordexpired',
    DSHeuristics = 'dsheuristics',
    UserAccountControl = 'useraccountcontrol',
    TrustAttributesInbound = 'trustattributesinbound',
    TrustAttributesOutbound = 'trustattributesoutbound',
    MinPwdLength = 'minpwdlength',
    PwdProperties = 'pwdproperties',
    PwdHistoryLength = 'pwdhistorylength',
    LockoutThreshold = 'lockoutthreshold',
    MinPwdAge = 'minpwdage',
    MaxPwdAge = 'maxpwdage',
    LockoutDuration = 'lockoutduration',
    LockoutObservationWindow = 'lockoutobservationwindow',
    OwnerSid = 'ownersid',
    SMBSigning = 'smbsigning',
    WebClientRunning = 'webclientrunning',
    RestrictOutboundNTLM = 'restrictoutboundntlm',
    GMSA = 'gmsa',
    MSA = 'msa',
    DoesAnyAceGrantOwnerRights = 'doesanyacegrantownerrights',
    DoesAnyInheritedAceGrantOwnerRights = 'doesanyinheritedacegrantownerrights',
    ADCSWebEnrollmentHTTP = 'adcswebenrollmenthttp',
    ADCSWebEnrollmentHTTPS = 'adcswebenrollmenthttps',
    ADCSWebEnrollmentHTTPSEPA = 'adcswebenrollmenthttpsepa',
    LDAPSigning = 'ldapsigning',
    LDAPAvailable = 'ldapavailable',
    LDAPSAvailable = 'ldapsavailable',
    LDAPSEPA = 'ldapsepa',
    IsDC = 'isdc',
    IsReadOnlyDC = 'isreadonlydc',
    HTTPEnrollmentEndpoints = 'httpenrollmentendpoints',
    HTTPSEnrollmentEndpoints = 'httpsenrollmentendpoints',
    HasVulnerableEndpoint = 'hasvulnerableendpoint',
    RequireSecuritySignature = 'requiresecuritysignature',
    EnableSecuritySignature = 'enablesecuritysignature',
    RestrictReceivingNTLMTraffic = 'restrictreceivingntmltraffic',
    NTLMMinServerSec = 'ntlmminserversec',
    NTLMMinClientSec = 'ntlmminclientsec',
    LMCompatibilityLevel = 'lmcompatibilitylevel',
    UseMachineID = 'usemachineid',
    ClientAllowedNTLMServers = 'clientallowedntlmservers',
    Transitive = 'transitive',
    GroupScope = 'groupscope',
    NetBIOS = 'netbios',
<<<<<<< HEAD
=======
    AdminSDHolderProtected = 'adminsdholderprotected',
    ServicePrincipalNames = 'serviceprincipalnames',
>>>>>>> 678840ce
}
export function ActiveDirectoryKindPropertiesToDisplay(value: ActiveDirectoryKindProperties): string | undefined {
    switch (value) {
        case ActiveDirectoryKindProperties.AdminCount:
            return 'Admin Count';
        case ActiveDirectoryKindProperties.CASecurityCollected:
            return 'CA Security Collected';
        case ActiveDirectoryKindProperties.CAName:
            return 'CA Name';
        case ActiveDirectoryKindProperties.CertChain:
            return 'Certificate Chain';
        case ActiveDirectoryKindProperties.CertName:
            return 'Certificate Name';
        case ActiveDirectoryKindProperties.CertThumbprint:
            return 'Certificate Thumbprint';
        case ActiveDirectoryKindProperties.CertThumbprints:
            return 'Certificate Thumbprints';
        case ActiveDirectoryKindProperties.HasEnrollmentAgentRestrictions:
            return 'Has Enrollment Agent Restrictions';
        case ActiveDirectoryKindProperties.EnrollmentAgentRestrictionsCollected:
            return 'Enrollment Agent Restrictions Collected';
        case ActiveDirectoryKindProperties.IsUserSpecifiesSanEnabled:
            return 'Is User Specifies San Enabled';
        case ActiveDirectoryKindProperties.IsUserSpecifiesSanEnabledCollected:
            return 'Is User Specifies San Enabled Collected';
        case ActiveDirectoryKindProperties.RoleSeparationEnabled:
            return 'Role Separation Enabled';
        case ActiveDirectoryKindProperties.RoleSeparationEnabledCollected:
            return 'Role Separation Enabled Collected';
        case ActiveDirectoryKindProperties.HasBasicConstraints:
            return 'Has Basic Constraints';
        case ActiveDirectoryKindProperties.BasicConstraintPathLength:
            return 'Basic Constraint Path Length';
        case ActiveDirectoryKindProperties.UnresolvedPublishedTemplates:
            return 'Unresolved Published Certificate Templates';
        case ActiveDirectoryKindProperties.DNSHostname:
            return 'DNS Hostname';
        case ActiveDirectoryKindProperties.CrossCertificatePair:
            return 'Cross Certificate Pair';
        case ActiveDirectoryKindProperties.DistinguishedName:
            return 'Distinguished Name';
        case ActiveDirectoryKindProperties.DomainFQDN:
            return 'Domain FQDN';
        case ActiveDirectoryKindProperties.DomainSID:
            return 'Domain SID';
        case ActiveDirectoryKindProperties.Sensitive:
            return 'Marked Sensitive';
        case ActiveDirectoryKindProperties.BlocksInheritance:
            return 'Blocks GPO Inheritance';
        case ActiveDirectoryKindProperties.IsACL:
            return 'Is ACL';
        case ActiveDirectoryKindProperties.IsACLProtected:
            return 'ACL Inheritance Denied';
        case ActiveDirectoryKindProperties.InheritanceHash:
            return 'ACL Inheritance Hash';
        case ActiveDirectoryKindProperties.InheritanceHashes:
            return 'ACL Inheritance Hashes';
        case ActiveDirectoryKindProperties.IsDeleted:
            return 'Is Deleted';
        case ActiveDirectoryKindProperties.Enforced:
            return 'Enforced';
        case ActiveDirectoryKindProperties.Department:
            return 'Department';
        case ActiveDirectoryKindProperties.HasCrossCertificatePair:
            return 'Has Cross Certificate Pair';
        case ActiveDirectoryKindProperties.HasSPN:
            return 'Has SPN';
        case ActiveDirectoryKindProperties.UnconstrainedDelegation:
            return 'Allows Unconstrained Delegation';
        case ActiveDirectoryKindProperties.LastLogon:
            return 'Last Logon';
        case ActiveDirectoryKindProperties.LastLogonTimestamp:
            return 'Last Logon (Replicated)';
        case ActiveDirectoryKindProperties.IsPrimaryGroup:
            return 'Is Primary Group';
        case ActiveDirectoryKindProperties.HasLAPS:
            return 'LAPS Enabled';
        case ActiveDirectoryKindProperties.DontRequirePreAuth:
            return 'Do Not Require Pre-Authentication';
        case ActiveDirectoryKindProperties.LogonType:
            return 'Logon Type';
        case ActiveDirectoryKindProperties.HasURA:
            return 'Has User Rights Assignment Collection';
        case ActiveDirectoryKindProperties.PasswordNeverExpires:
            return 'Password Never Expires';
        case ActiveDirectoryKindProperties.PasswordNotRequired:
            return 'Password Not Required';
        case ActiveDirectoryKindProperties.FunctionalLevel:
            return 'Functional Level';
        case ActiveDirectoryKindProperties.TrustType:
            return 'Trust Type';
        case ActiveDirectoryKindProperties.SpoofSIDHistoryBlocked:
            return 'Spoof SID History Blocked';
        case ActiveDirectoryKindProperties.TrustedToAuth:
            return 'Trusted For Constrained Delegation';
        case ActiveDirectoryKindProperties.SamAccountName:
            return 'SAM Account Name';
        case ActiveDirectoryKindProperties.CertificateMappingMethodsRaw:
            return 'Certificate Mapping Methods (Raw)';
        case ActiveDirectoryKindProperties.CertificateMappingMethods:
            return 'Certificate Mapping Methods';
        case ActiveDirectoryKindProperties.StrongCertificateBindingEnforcementRaw:
            return 'Strong Certificate Binding Enforcement (Raw)';
        case ActiveDirectoryKindProperties.StrongCertificateBindingEnforcement:
            return 'Strong Certificate Binding Enforcement';
        case ActiveDirectoryKindProperties.EKUs:
            return 'Enhanced Key Usage';
        case ActiveDirectoryKindProperties.SubjectAltRequireUPN:
            return 'Subject Alternative Name Require UPN';
        case ActiveDirectoryKindProperties.SubjectAltRequireDNS:
            return 'Subject Alternative Name Require DNS';
        case ActiveDirectoryKindProperties.SubjectAltRequireDomainDNS:
            return 'Subject Alternative Name Require Domain DNS';
        case ActiveDirectoryKindProperties.SubjectAltRequireEmail:
            return 'Subject Alternative Name Require Email';
        case ActiveDirectoryKindProperties.SubjectAltRequireSPN:
            return 'Subject Alternative Name Require SPN';
        case ActiveDirectoryKindProperties.SubjectRequireEmail:
            return 'Subject Require Email';
        case ActiveDirectoryKindProperties.AuthorizedSignatures:
            return 'Authorized Signatures Required';
        case ActiveDirectoryKindProperties.ApplicationPolicies:
            return 'Application Policies Required';
        case ActiveDirectoryKindProperties.IssuancePolicies:
            return 'Issuance Policies Required';
        case ActiveDirectoryKindProperties.SchemaVersion:
            return 'Schema Version';
        case ActiveDirectoryKindProperties.RequiresManagerApproval:
            return 'Requires Manager Approval';
        case ActiveDirectoryKindProperties.AuthenticationEnabled:
            return 'Authentication Enabled';
        case ActiveDirectoryKindProperties.SchannelAuthenticationEnabled:
            return 'Schannel Authentication Enabled';
        case ActiveDirectoryKindProperties.EnrolleeSuppliesSubject:
            return 'Enrollee Supplies Subject';
        case ActiveDirectoryKindProperties.CertificateApplicationPolicy:
            return 'Application Policy Extensions';
        case ActiveDirectoryKindProperties.CertificateNameFlag:
            return 'Certificate Name Flags';
        case ActiveDirectoryKindProperties.EffectiveEKUs:
            return 'Effective EKUs';
        case ActiveDirectoryKindProperties.EnrollmentFlag:
            return 'Enrollment Flags';
        case ActiveDirectoryKindProperties.Flags:
            return 'Flags';
        case ActiveDirectoryKindProperties.NoSecurityExtension:
            return 'No Security Extension';
        case ActiveDirectoryKindProperties.RenewalPeriod:
            return 'Renewal Period';
        case ActiveDirectoryKindProperties.ValidityPeriod:
            return 'Validity Period';
        case ActiveDirectoryKindProperties.OID:
            return 'OID';
        case ActiveDirectoryKindProperties.HomeDirectory:
            return 'Home Directory';
        case ActiveDirectoryKindProperties.CertificatePolicy:
            return 'Issuance Policy Extensions';
        case ActiveDirectoryKindProperties.CertTemplateOID:
            return 'Certificate Template OID';
        case ActiveDirectoryKindProperties.GroupLinkID:
            return 'Group Link ID';
        case ActiveDirectoryKindProperties.ObjectGUID:
            return 'Object GUID';
        case ActiveDirectoryKindProperties.ExpirePasswordsOnSmartCardOnlyAccounts:
            return 'Expire Passwords on Smart Card only Accounts';
        case ActiveDirectoryKindProperties.MachineAccountQuota:
            return 'Machine Account Quota';
        case ActiveDirectoryKindProperties.SupportedKerberosEncryptionTypes:
            return 'Supported Kerberos Encryption Types';
        case ActiveDirectoryKindProperties.TGTDelegation:
            return 'TGT Delegation';
        case ActiveDirectoryKindProperties.PasswordStoredUsingReversibleEncryption:
            return 'Password Stored Using Reversible Encryption';
        case ActiveDirectoryKindProperties.SmartcardRequired:
            return 'Smartcard Required';
        case ActiveDirectoryKindProperties.UseDESKeyOnly:
            return 'Use DES Key Only';
        case ActiveDirectoryKindProperties.LogonScriptEnabled:
            return 'Logon Script Enabled';
        case ActiveDirectoryKindProperties.LockedOut:
            return 'Locked Out';
        case ActiveDirectoryKindProperties.UserCannotChangePassword:
            return 'User Cannot Change Password';
        case ActiveDirectoryKindProperties.PasswordExpired:
            return 'Password Expired';
        case ActiveDirectoryKindProperties.DSHeuristics:
            return 'DSHeuristics';
        case ActiveDirectoryKindProperties.UserAccountControl:
            return 'User Account Control';
        case ActiveDirectoryKindProperties.TrustAttributesInbound:
            return 'Trust Attributes (Inbound)';
        case ActiveDirectoryKindProperties.TrustAttributesOutbound:
            return 'Trust Attributes (Outbound)';
        case ActiveDirectoryKindProperties.MinPwdLength:
            return 'Minimum password length';
        case ActiveDirectoryKindProperties.PwdProperties:
            return 'Password Properties';
        case ActiveDirectoryKindProperties.PwdHistoryLength:
            return 'Password History Length';
        case ActiveDirectoryKindProperties.LockoutThreshold:
            return 'Lockout Threshold';
        case ActiveDirectoryKindProperties.MinPwdAge:
            return 'Minimum Password Age';
        case ActiveDirectoryKindProperties.MaxPwdAge:
            return 'Maximum Password Age';
        case ActiveDirectoryKindProperties.LockoutDuration:
            return 'Lockout Duration';
        case ActiveDirectoryKindProperties.LockoutObservationWindow:
            return 'Lockout Observation Window';
        case ActiveDirectoryKindProperties.OwnerSid:
            return 'Owner SID';
        case ActiveDirectoryKindProperties.SMBSigning:
            return 'SMB Signing';
        case ActiveDirectoryKindProperties.WebClientRunning:
            return 'WebClient Running';
        case ActiveDirectoryKindProperties.RestrictOutboundNTLM:
            return 'Restrict Outbound NTLM';
        case ActiveDirectoryKindProperties.GMSA:
            return 'GMSA';
        case ActiveDirectoryKindProperties.MSA:
            return 'MSA';
        case ActiveDirectoryKindProperties.DoesAnyAceGrantOwnerRights:
            return 'Does Any ACE Grant Owner Rights';
        case ActiveDirectoryKindProperties.DoesAnyInheritedAceGrantOwnerRights:
            return 'Does Any Inherited ACE Grant Owner Rights';
        case ActiveDirectoryKindProperties.ADCSWebEnrollmentHTTP:
            return 'ADCS Web Enrollment HTTP';
        case ActiveDirectoryKindProperties.ADCSWebEnrollmentHTTPS:
            return 'ADCS Web Enrollment HTTPS';
        case ActiveDirectoryKindProperties.ADCSWebEnrollmentHTTPSEPA:
            return 'ADCS Web Enrollment HTTPS EPA';
        case ActiveDirectoryKindProperties.LDAPSigning:
            return 'LDAP Signing';
        case ActiveDirectoryKindProperties.LDAPAvailable:
            return 'LDAP Available';
        case ActiveDirectoryKindProperties.LDAPSAvailable:
            return 'LDAPS Available';
        case ActiveDirectoryKindProperties.LDAPSEPA:
            return 'LDAPS EPA';
        case ActiveDirectoryKindProperties.IsDC:
            return 'Is Domain Controller';
        case ActiveDirectoryKindProperties.IsReadOnlyDC:
            return 'Read-Only DC';
        case ActiveDirectoryKindProperties.HTTPEnrollmentEndpoints:
            return 'HTTP Enrollment Endpoints';
        case ActiveDirectoryKindProperties.HTTPSEnrollmentEndpoints:
            return 'HTTPS Enrollment Endpoints';
        case ActiveDirectoryKindProperties.HasVulnerableEndpoint:
            return 'Has Vulnerable Endpoint';
        case ActiveDirectoryKindProperties.RequireSecuritySignature:
            return 'Require Security Signature';
        case ActiveDirectoryKindProperties.EnableSecuritySignature:
            return 'Enable Security Signature';
        case ActiveDirectoryKindProperties.RestrictReceivingNTLMTraffic:
            return 'Restrict Receiving NTLM Traffic';
        case ActiveDirectoryKindProperties.NTLMMinServerSec:
            return 'NTLM Min Server Sec';
        case ActiveDirectoryKindProperties.NTLMMinClientSec:
            return 'NTLM Min Client Sec';
        case ActiveDirectoryKindProperties.LMCompatibilityLevel:
            return 'LM Compatibility Level';
        case ActiveDirectoryKindProperties.UseMachineID:
            return 'Use Machine ID';
        case ActiveDirectoryKindProperties.ClientAllowedNTLMServers:
            return 'Client Allowed NTLM Servers';
        case ActiveDirectoryKindProperties.Transitive:
            return 'Transitive';
        case ActiveDirectoryKindProperties.GroupScope:
            return 'Group Scope';
        case ActiveDirectoryKindProperties.NetBIOS:
            return 'NetBIOS';
<<<<<<< HEAD
=======
        case ActiveDirectoryKindProperties.AdminSDHolderProtected:
            return 'AdminSDHolder Protected';
        case ActiveDirectoryKindProperties.ServicePrincipalNames:
            return 'Service Principal Names';
>>>>>>> 678840ce
        default:
            return undefined;
    }
}
export function ActiveDirectoryPathfindingEdges(): ActiveDirectoryRelationshipKind[] {
    return [
        ActiveDirectoryRelationshipKind.Owns,
        ActiveDirectoryRelationshipKind.GenericAll,
        ActiveDirectoryRelationshipKind.GenericWrite,
        ActiveDirectoryRelationshipKind.WriteOwner,
        ActiveDirectoryRelationshipKind.WriteDACL,
        ActiveDirectoryRelationshipKind.MemberOf,
        ActiveDirectoryRelationshipKind.ForceChangePassword,
        ActiveDirectoryRelationshipKind.AllExtendedRights,
        ActiveDirectoryRelationshipKind.AddMember,
        ActiveDirectoryRelationshipKind.HasSession,
        ActiveDirectoryRelationshipKind.GPLink,
        ActiveDirectoryRelationshipKind.AllowedToDelegate,
        ActiveDirectoryRelationshipKind.CoerceToTGT,
        ActiveDirectoryRelationshipKind.AllowedToAct,
        ActiveDirectoryRelationshipKind.AdminTo,
        ActiveDirectoryRelationshipKind.CanPSRemote,
        ActiveDirectoryRelationshipKind.CanRDP,
        ActiveDirectoryRelationshipKind.ExecuteDCOM,
        ActiveDirectoryRelationshipKind.HasSIDHistory,
        ActiveDirectoryRelationshipKind.AddSelf,
        ActiveDirectoryRelationshipKind.DCSync,
        ActiveDirectoryRelationshipKind.ReadLAPSPassword,
        ActiveDirectoryRelationshipKind.ReadGMSAPassword,
        ActiveDirectoryRelationshipKind.DumpSMSAPassword,
        ActiveDirectoryRelationshipKind.SQLAdmin,
        ActiveDirectoryRelationshipKind.AddAllowedToAct,
        ActiveDirectoryRelationshipKind.WriteSPN,
        ActiveDirectoryRelationshipKind.AddKeyCredentialLink,
        ActiveDirectoryRelationshipKind.SyncLAPSPassword,
        ActiveDirectoryRelationshipKind.WriteAccountRestrictions,
        ActiveDirectoryRelationshipKind.WriteGPLink,
        ActiveDirectoryRelationshipKind.GoldenCert,
        ActiveDirectoryRelationshipKind.ADCSESC1,
        ActiveDirectoryRelationshipKind.ADCSESC3,
        ActiveDirectoryRelationshipKind.ADCSESC4,
        ActiveDirectoryRelationshipKind.ADCSESC6a,
        ActiveDirectoryRelationshipKind.ADCSESC6b,
        ActiveDirectoryRelationshipKind.ADCSESC9a,
        ActiveDirectoryRelationshipKind.ADCSESC9b,
        ActiveDirectoryRelationshipKind.ADCSESC10a,
        ActiveDirectoryRelationshipKind.ADCSESC10b,
        ActiveDirectoryRelationshipKind.ADCSESC13,
        ActiveDirectoryRelationshipKind.SyncedToEntraUser,
        ActiveDirectoryRelationshipKind.CoerceAndRelayNTLMToSMB,
        ActiveDirectoryRelationshipKind.CoerceAndRelayNTLMToADCS,
        ActiveDirectoryRelationshipKind.WriteOwnerLimitedRights,
        ActiveDirectoryRelationshipKind.OwnsLimitedRights,
        ActiveDirectoryRelationshipKind.ClaimSpecialIdentity,
        ActiveDirectoryRelationshipKind.CoerceAndRelayNTLMToLDAP,
        ActiveDirectoryRelationshipKind.CoerceAndRelayNTLMToLDAPS,
        ActiveDirectoryRelationshipKind.ContainsIdentity,
        ActiveDirectoryRelationshipKind.PropagatesACEsTo,
        ActiveDirectoryRelationshipKind.GPOAppliesTo,
        ActiveDirectoryRelationshipKind.CanApplyGPO,
        ActiveDirectoryRelationshipKind.HasTrustKeys,
<<<<<<< HEAD
        ActiveDirectoryRelationshipKind.Contains,
=======
        ActiveDirectoryRelationshipKind.ManageCA,
        ActiveDirectoryRelationshipKind.ManageCertificates,
>>>>>>> 678840ce
        ActiveDirectoryRelationshipKind.DCFor,
        ActiveDirectoryRelationshipKind.SameForestTrust,
        ActiveDirectoryRelationshipKind.SpoofSIDHistory,
        ActiveDirectoryRelationshipKind.AbuseTGTDelegation,
    ];
}
export enum AzureNodeKind {
    Entity = 'AZBase',
    VMScaleSet = 'AZVMScaleSet',
    App = 'AZApp',
    Role = 'AZRole',
    Device = 'AZDevice',
    FunctionApp = 'AZFunctionApp',
    Group = 'AZGroup',
    KeyVault = 'AZKeyVault',
    ManagementGroup = 'AZManagementGroup',
    ResourceGroup = 'AZResourceGroup',
    ServicePrincipal = 'AZServicePrincipal',
    Subscription = 'AZSubscription',
    Tenant = 'AZTenant',
    User = 'AZUser',
    VM = 'AZVM',
    ManagedCluster = 'AZManagedCluster',
    ContainerRegistry = 'AZContainerRegistry',
    WebApp = 'AZWebApp',
    LogicApp = 'AZLogicApp',
    AutomationAccount = 'AZAutomationAccount',
}
export function AzureNodeKindToDisplay(value: AzureNodeKind): string | undefined {
    switch (value) {
        case AzureNodeKind.Entity:
            return 'Entity';
        case AzureNodeKind.VMScaleSet:
            return 'VMScaleSet';
        case AzureNodeKind.App:
            return 'App';
        case AzureNodeKind.Role:
            return 'Role';
        case AzureNodeKind.Device:
            return 'Device';
        case AzureNodeKind.FunctionApp:
            return 'FunctionApp';
        case AzureNodeKind.Group:
            return 'Group';
        case AzureNodeKind.KeyVault:
            return 'KeyVault';
        case AzureNodeKind.ManagementGroup:
            return 'ManagementGroup';
        case AzureNodeKind.ResourceGroup:
            return 'ResourceGroup';
        case AzureNodeKind.ServicePrincipal:
            return 'ServicePrincipal';
        case AzureNodeKind.Subscription:
            return 'Subscription';
        case AzureNodeKind.Tenant:
            return 'Tenant';
        case AzureNodeKind.User:
            return 'User';
        case AzureNodeKind.VM:
            return 'VM';
        case AzureNodeKind.ManagedCluster:
            return 'ManagedCluster';
        case AzureNodeKind.ContainerRegistry:
            return 'ContainerRegistry';
        case AzureNodeKind.WebApp:
            return 'WebApp';
        case AzureNodeKind.LogicApp:
            return 'LogicApp';
        case AzureNodeKind.AutomationAccount:
            return 'AutomationAccount';
        default:
            return undefined;
    }
}
export enum AzureRelationshipKind {
    AvereContributor = 'AZAvereContributor',
    Contains = 'AZContains',
    Contributor = 'AZContributor',
    GetCertificates = 'AZGetCertificates',
    GetKeys = 'AZGetKeys',
    GetSecrets = 'AZGetSecrets',
    HasRole = 'AZHasRole',
    MemberOf = 'AZMemberOf',
    Owner = 'AZOwner',
    RunsAs = 'AZRunsAs',
    VMContributor = 'AZVMContributor',
    AutomationContributor = 'AZAutomationContributor',
    KeyVaultContributor = 'AZKeyVaultContributor',
    VMAdminLogin = 'AZVMAdminLogin',
    AddMembers = 'AZAddMembers',
    AddSecret = 'AZAddSecret',
    ExecuteCommand = 'AZExecuteCommand',
    GlobalAdmin = 'AZGlobalAdmin',
    PrivilegedAuthAdmin = 'AZPrivilegedAuthAdmin',
    Grant = 'AZGrant',
    GrantSelf = 'AZGrantSelf',
    PrivilegedRoleAdmin = 'AZPrivilegedRoleAdmin',
    ResetPassword = 'AZResetPassword',
    UserAccessAdministrator = 'AZUserAccessAdministrator',
    Owns = 'AZOwns',
    ScopedTo = 'AZScopedTo',
    CloudAppAdmin = 'AZCloudAppAdmin',
    AppAdmin = 'AZAppAdmin',
    AddOwner = 'AZAddOwner',
    ManagedIdentity = 'AZManagedIdentity',
    ApplicationReadWriteAll = 'AZMGApplication_ReadWrite_All',
    AppRoleAssignmentReadWriteAll = 'AZMGAppRoleAssignment_ReadWrite_All',
    DirectoryReadWriteAll = 'AZMGDirectory_ReadWrite_All',
    GroupReadWriteAll = 'AZMGGroup_ReadWrite_All',
    GroupMemberReadWriteAll = 'AZMGGroupMember_ReadWrite_All',
    RoleManagementReadWriteDirectory = 'AZMGRoleManagement_ReadWrite_Directory',
    ServicePrincipalEndpointReadWriteAll = 'AZMGServicePrincipalEndpoint_ReadWrite_All',
    AKSContributor = 'AZAKSContributor',
    NodeResourceGroup = 'AZNodeResourceGroup',
    WebsiteContributor = 'AZWebsiteContributor',
    LogicAppContributor = 'AZLogicAppContributor',
    AZMGAddMember = 'AZMGAddMember',
    AZMGAddOwner = 'AZMGAddOwner',
    AZMGAddSecret = 'AZMGAddSecret',
    AZMGGrantAppRoles = 'AZMGGrantAppRoles',
    AZMGGrantRole = 'AZMGGrantRole',
    SyncedToADUser = 'SyncedToADUser',
    AZRoleEligible = 'AZRoleEligible',
    AZRoleApprover = 'AZRoleApprover',
}
export function AzureRelationshipKindToDisplay(value: AzureRelationshipKind): string | undefined {
    switch (value) {
        case AzureRelationshipKind.AvereContributor:
            return 'AvereContributor';
        case AzureRelationshipKind.Contains:
            return 'Contains';
        case AzureRelationshipKind.Contributor:
            return 'Contributor';
        case AzureRelationshipKind.GetCertificates:
            return 'GetCertificates';
        case AzureRelationshipKind.GetKeys:
            return 'GetKeys';
        case AzureRelationshipKind.GetSecrets:
            return 'GetSecrets';
        case AzureRelationshipKind.HasRole:
            return 'HasRole';
        case AzureRelationshipKind.MemberOf:
            return 'MemberOf';
        case AzureRelationshipKind.Owner:
            return 'Owner';
        case AzureRelationshipKind.RunsAs:
            return 'RunsAs';
        case AzureRelationshipKind.VMContributor:
            return 'VMContributor';
        case AzureRelationshipKind.AutomationContributor:
            return 'AutomationContributor';
        case AzureRelationshipKind.KeyVaultContributor:
            return 'KeyVaultContributor';
        case AzureRelationshipKind.VMAdminLogin:
            return 'VMAdminLogin';
        case AzureRelationshipKind.AddMembers:
            return 'AddMembers';
        case AzureRelationshipKind.AddSecret:
            return 'AddSecret';
        case AzureRelationshipKind.ExecuteCommand:
            return 'ExecuteCommand';
        case AzureRelationshipKind.GlobalAdmin:
            return 'GlobalAdmin';
        case AzureRelationshipKind.PrivilegedAuthAdmin:
            return 'PrivilegedAuthAdmin';
        case AzureRelationshipKind.Grant:
            return 'Grant';
        case AzureRelationshipKind.GrantSelf:
            return 'GrantSelf';
        case AzureRelationshipKind.PrivilegedRoleAdmin:
            return 'PrivilegedRoleAdmin';
        case AzureRelationshipKind.ResetPassword:
            return 'ResetPassword';
        case AzureRelationshipKind.UserAccessAdministrator:
            return 'UserAccessAdministrator';
        case AzureRelationshipKind.Owns:
            return 'Owns';
        case AzureRelationshipKind.ScopedTo:
            return 'ScopedTo';
        case AzureRelationshipKind.CloudAppAdmin:
            return 'CloudAppAdmin';
        case AzureRelationshipKind.AppAdmin:
            return 'AppAdmin';
        case AzureRelationshipKind.AddOwner:
            return 'AddOwner';
        case AzureRelationshipKind.ManagedIdentity:
            return 'ManagedIdentity';
        case AzureRelationshipKind.ApplicationReadWriteAll:
            return 'ApplicationReadWriteAll';
        case AzureRelationshipKind.AppRoleAssignmentReadWriteAll:
            return 'AppRoleAssignmentReadWriteAll';
        case AzureRelationshipKind.DirectoryReadWriteAll:
            return 'DirectoryReadWriteAll';
        case AzureRelationshipKind.GroupReadWriteAll:
            return 'GroupReadWriteAll';
        case AzureRelationshipKind.GroupMemberReadWriteAll:
            return 'GroupMemberReadWriteAll';
        case AzureRelationshipKind.RoleManagementReadWriteDirectory:
            return 'RoleManagementReadWriteDirectory';
        case AzureRelationshipKind.ServicePrincipalEndpointReadWriteAll:
            return 'ServicePrincipalEndpointReadWriteAll';
        case AzureRelationshipKind.AKSContributor:
            return 'AKSContributor';
        case AzureRelationshipKind.NodeResourceGroup:
            return 'NodeResourceGroup';
        case AzureRelationshipKind.WebsiteContributor:
            return 'WebsiteContributor';
        case AzureRelationshipKind.LogicAppContributor:
            return 'LogicAppContributor';
        case AzureRelationshipKind.AZMGAddMember:
            return 'AZMGAddMember';
        case AzureRelationshipKind.AZMGAddOwner:
            return 'AZMGAddOwner';
        case AzureRelationshipKind.AZMGAddSecret:
            return 'AZMGAddSecret';
        case AzureRelationshipKind.AZMGGrantAppRoles:
            return 'AZMGGrantAppRoles';
        case AzureRelationshipKind.AZMGGrantRole:
            return 'AZMGGrantRole';
        case AzureRelationshipKind.SyncedToADUser:
            return 'SyncedToADUser';
        case AzureRelationshipKind.AZRoleEligible:
            return 'AZRoleEligible';
        case AzureRelationshipKind.AZRoleApprover:
            return 'AZRoleApprover';
        default:
            return undefined;
    }
}
export type AzureKind = AzureNodeKind | AzureRelationshipKind;
export enum AzureKindProperties {
    AppOwnerOrganizationID = 'appownerorganizationid',
    AppDescription = 'appdescription',
    AppDisplayName = 'appdisplayname',
    ServicePrincipalType = 'serviceprincipaltype',
    UserType = 'usertype',
    TenantID = 'tenantid',
    ServicePrincipalID = 'service_principal_id',
    OperatingSystemVersion = 'operatingsystemversion',
    TrustType = 'trustype',
    IsBuiltIn = 'isbuiltin',
    AppID = 'appid',
    AppRoleID = 'approleid',
    DeviceID = 'deviceid',
    NodeResourceGroupID = 'noderesourcegroupid',
    OnPremID = 'onpremid',
    OnPremSyncEnabled = 'onpremsyncenabled',
    SecurityEnabled = 'securityenabled',
    SecurityIdentifier = 'securityidentifier',
    EnableRBACAuthorization = 'enablerbacauthorization',
    Scope = 'scope',
    Offer = 'offer',
    MFAEnabled = 'mfaenabled',
    License = 'license',
    Licenses = 'licenses',
    LoginURL = 'loginurl',
    MFAEnforced = 'mfaenforced',
    UserPrincipalName = 'userprincipalname',
    IsAssignableToRole = 'isassignabletorole',
    PublisherDomain = 'publisherdomain',
    SignInAudience = 'signinaudience',
    RoleTemplateID = 'templateid',
    RoleDefinitionId = 'roledefinitionid',
    EndUserAssignmentRequiresApproval = 'enduserassignmentrequiresapproval',
    EndUserAssignmentRequiresCAPAuthenticationContext = 'enduserassignmentrequirescapauthenticationcontext',
    EndUserAssignmentUserApprovers = 'enduserassignmentuserapprovers',
    EndUserAssignmentGroupApprovers = 'enduserassignmentgroupapprovers',
    EndUserAssignmentRequiresMFA = 'enduserassignmentrequiresmfa',
    EndUserAssignmentRequiresJustification = 'enduserassignmentrequiresjustification',
    EndUserAssignmentRequiresTicketInformation = 'enduserassignmentrequiresticketinformation',
}
export function AzureKindPropertiesToDisplay(value: AzureKindProperties): string | undefined {
    switch (value) {
        case AzureKindProperties.AppOwnerOrganizationID:
            return 'App Owner Organization ID';
        case AzureKindProperties.AppDescription:
            return 'App Description';
        case AzureKindProperties.AppDisplayName:
            return 'App Display Name';
        case AzureKindProperties.ServicePrincipalType:
            return 'Service Principal Type';
        case AzureKindProperties.UserType:
            return 'User Type';
        case AzureKindProperties.TenantID:
            return 'Tenant ID';
        case AzureKindProperties.ServicePrincipalID:
            return 'Service Principal ID';
        case AzureKindProperties.OperatingSystemVersion:
            return 'Operating System Version';
        case AzureKindProperties.TrustType:
            return 'Trust Type';
        case AzureKindProperties.IsBuiltIn:
            return 'Is Built In';
        case AzureKindProperties.AppID:
            return 'App ID';
        case AzureKindProperties.AppRoleID:
            return 'App Role ID';
        case AzureKindProperties.DeviceID:
            return 'Device ID';
        case AzureKindProperties.NodeResourceGroupID:
            return 'Node Resource Group ID';
        case AzureKindProperties.OnPremID:
            return 'On Prem ID';
        case AzureKindProperties.OnPremSyncEnabled:
            return 'On Prem Sync Enabled';
        case AzureKindProperties.SecurityEnabled:
            return 'Security Enabled';
        case AzureKindProperties.SecurityIdentifier:
            return 'Security Identifier';
        case AzureKindProperties.EnableRBACAuthorization:
            return 'RBAC Authorization Enabled';
        case AzureKindProperties.Scope:
            return 'Scope';
        case AzureKindProperties.Offer:
            return 'Offer';
        case AzureKindProperties.MFAEnabled:
            return 'MFA Enabled';
        case AzureKindProperties.License:
            return 'License';
        case AzureKindProperties.Licenses:
            return 'Licenses';
        case AzureKindProperties.LoginURL:
            return 'Login URL';
        case AzureKindProperties.MFAEnforced:
            return 'MFA Enforced';
        case AzureKindProperties.UserPrincipalName:
            return 'User Principal Name';
        case AzureKindProperties.IsAssignableToRole:
            return 'Is Role Assignable';
        case AzureKindProperties.PublisherDomain:
            return 'Publisher Domain';
        case AzureKindProperties.SignInAudience:
            return 'Sign In Audience';
        case AzureKindProperties.RoleTemplateID:
            return 'Role Template ID';
        case AzureKindProperties.RoleDefinitionId:
            return 'Role Definition Id';
        case AzureKindProperties.EndUserAssignmentRequiresApproval:
            return 'End User Assignment Requires Approval';
        case AzureKindProperties.EndUserAssignmentRequiresCAPAuthenticationContext:
            return 'End User Assignment Requires CAP Authentication Context';
        case AzureKindProperties.EndUserAssignmentUserApprovers:
            return 'End User Assignment User Approvers';
        case AzureKindProperties.EndUserAssignmentGroupApprovers:
            return 'End User Assignment Group Approvers';
        case AzureKindProperties.EndUserAssignmentRequiresMFA:
            return 'End User Assignment Requires MFA';
        case AzureKindProperties.EndUserAssignmentRequiresJustification:
            return 'End User Assignment Requires Justification';
        case AzureKindProperties.EndUserAssignmentRequiresTicketInformation:
            return 'End User Assignment Requires Ticket Information';
        default:
            return undefined;
    }
}
export function AzurePathfindingEdges(): AzureRelationshipKind[] {
    return [
        AzureRelationshipKind.AvereContributor,
        AzureRelationshipKind.Contributor,
        AzureRelationshipKind.GetCertificates,
        AzureRelationshipKind.GetKeys,
        AzureRelationshipKind.GetSecrets,
        AzureRelationshipKind.HasRole,
        AzureRelationshipKind.MemberOf,
        AzureRelationshipKind.Owner,
        AzureRelationshipKind.RunsAs,
        AzureRelationshipKind.VMContributor,
        AzureRelationshipKind.AutomationContributor,
        AzureRelationshipKind.KeyVaultContributor,
        AzureRelationshipKind.VMAdminLogin,
        AzureRelationshipKind.AddMembers,
        AzureRelationshipKind.AddSecret,
        AzureRelationshipKind.ExecuteCommand,
        AzureRelationshipKind.GlobalAdmin,
        AzureRelationshipKind.PrivilegedAuthAdmin,
        AzureRelationshipKind.Grant,
        AzureRelationshipKind.GrantSelf,
        AzureRelationshipKind.PrivilegedRoleAdmin,
        AzureRelationshipKind.ResetPassword,
        AzureRelationshipKind.UserAccessAdministrator,
        AzureRelationshipKind.Owns,
        AzureRelationshipKind.CloudAppAdmin,
        AzureRelationshipKind.AppAdmin,
        AzureRelationshipKind.AddOwner,
        AzureRelationshipKind.ManagedIdentity,
        AzureRelationshipKind.AKSContributor,
        AzureRelationshipKind.NodeResourceGroup,
        AzureRelationshipKind.WebsiteContributor,
        AzureRelationshipKind.LogicAppContributor,
        AzureRelationshipKind.AZMGAddMember,
        AzureRelationshipKind.AZMGAddOwner,
        AzureRelationshipKind.AZMGAddSecret,
        AzureRelationshipKind.AZMGGrantAppRoles,
        AzureRelationshipKind.AZMGGrantRole,
        AzureRelationshipKind.SyncedToADUser,
        AzureRelationshipKind.AZRoleEligible,
        AzureRelationshipKind.AZRoleApprover,
        AzureRelationshipKind.Contains,
    ];
}
export enum CommonNodeKind {
    MigrationData = 'MigrationData',
}
export function CommonNodeKindToDisplay(value: CommonNodeKind): string | undefined {
    switch (value) {
        case CommonNodeKind.MigrationData:
            return 'MigrationData';
        default:
            return undefined;
    }
}
export enum CommonKindProperties {
    ObjectID = 'objectid',
    Name = 'name',
    DisplayName = 'displayname',
    Description = 'description',
    OwnerObjectID = 'owner_objectid',
    Collected = 'collected',
    OperatingSystem = 'operatingsystem',
    SystemTags = 'system_tags',
    UserTags = 'user_tags',
    LastSeen = 'lastseen',
    LastCollected = 'lastcollected',
    WhenCreated = 'whencreated',
    Enabled = 'enabled',
    PasswordLastSet = 'pwdlastset',
    Title = 'title',
    Email = 'email',
    IsInherited = 'isinherited',
    CompositionID = 'compositionid',
    PrimaryKind = 'primarykind',
}
export function CommonKindPropertiesToDisplay(value: CommonKindProperties): string | undefined {
    switch (value) {
        case CommonKindProperties.ObjectID:
            return 'Object ID';
        case CommonKindProperties.Name:
            return 'Name';
        case CommonKindProperties.DisplayName:
            return 'Display Name';
        case CommonKindProperties.Description:
            return 'Description';
        case CommonKindProperties.OwnerObjectID:
            return 'Owner Object ID';
        case CommonKindProperties.Collected:
            return 'Collected';
        case CommonKindProperties.OperatingSystem:
            return 'Operating System';
        case CommonKindProperties.SystemTags:
            return 'Node System Tags';
        case CommonKindProperties.UserTags:
            return 'Node User Tags';
        case CommonKindProperties.LastSeen:
            return 'Last Seen by BloodHound';
        case CommonKindProperties.LastCollected:
            return 'Last Collected by BloodHound';
        case CommonKindProperties.WhenCreated:
            return 'Created';
        case CommonKindProperties.Enabled:
            return 'Enabled';
        case CommonKindProperties.PasswordLastSet:
            return 'Password Last Set';
        case CommonKindProperties.Title:
            return 'Title';
        case CommonKindProperties.Email:
            return 'Email';
        case CommonKindProperties.IsInherited:
            return 'Is Inherited';
        case CommonKindProperties.CompositionID:
            return 'Composition ID';
        case CommonKindProperties.PrimaryKind:
            return 'Primary Kind';
        default:
            return undefined;
    }
}<|MERGE_RESOLUTION|>--- conflicted
+++ resolved
@@ -487,11 +487,8 @@
     Transitive = 'transitive',
     GroupScope = 'groupscope',
     NetBIOS = 'netbios',
-<<<<<<< HEAD
-=======
     AdminSDHolderProtected = 'adminsdholderprotected',
     ServicePrincipalNames = 'serviceprincipalnames',
->>>>>>> 678840ce
 }
 export function ActiveDirectoryKindPropertiesToDisplay(value: ActiveDirectoryKindProperties): string | undefined {
     switch (value) {
@@ -763,13 +760,10 @@
             return 'Group Scope';
         case ActiveDirectoryKindProperties.NetBIOS:
             return 'NetBIOS';
-<<<<<<< HEAD
-=======
         case ActiveDirectoryKindProperties.AdminSDHolderProtected:
             return 'AdminSDHolder Protected';
         case ActiveDirectoryKindProperties.ServicePrincipalNames:
             return 'Service Principal Names';
->>>>>>> 678840ce
         default:
             return undefined;
     }
@@ -831,12 +825,9 @@
         ActiveDirectoryRelationshipKind.GPOAppliesTo,
         ActiveDirectoryRelationshipKind.CanApplyGPO,
         ActiveDirectoryRelationshipKind.HasTrustKeys,
-<<<<<<< HEAD
-        ActiveDirectoryRelationshipKind.Contains,
-=======
         ActiveDirectoryRelationshipKind.ManageCA,
         ActiveDirectoryRelationshipKind.ManageCertificates,
->>>>>>> 678840ce
+        ActiveDirectoryRelationshipKind.Contains,
         ActiveDirectoryRelationshipKind.DCFor,
         ActiveDirectoryRelationshipKind.SameForestTrust,
         ActiveDirectoryRelationshipKind.SpoofSIDHistory,
