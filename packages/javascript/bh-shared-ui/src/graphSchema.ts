--- conflicted
+++ resolved
@@ -138,11 +138,7 @@
     ADCSESC9b = 'ADCSESC9b',
     ADCSESC10a = 'ADCSESC10a',
     ADCSESC10b = 'ADCSESC10b',
-<<<<<<< HEAD
-    ExtendedByPolicy = 'ExtendedByPolicy',
-=======
     ADCSESC13 = 'ADCSESC13',
->>>>>>> cf7a09ad
 }
 export function ActiveDirectoryRelationshipKindToDisplay(value: ActiveDirectoryRelationshipKind): string | undefined {
     switch (value) {
@@ -280,13 +276,8 @@
             return 'ADCSESC10a';
         case ActiveDirectoryRelationshipKind.ADCSESC10b:
             return 'ADCSESC10b';
-<<<<<<< HEAD
-        case ActiveDirectoryRelationshipKind.ExtendedByPolicy:
-            return 'ExtendedByPolicy';
-=======
         case ActiveDirectoryRelationshipKind.ADCSESC13:
             return 'ADCSESC13';
->>>>>>> cf7a09ad
         default:
             return undefined;
     }
