--- conflicted
+++ resolved
@@ -31,8 +31,6 @@
 
 export * from './graphSchema';
 
-<<<<<<< HEAD
 export * from './views';
-=======
-export * from './store';
->>>>>>> e87f575e
+
+export * from './store';