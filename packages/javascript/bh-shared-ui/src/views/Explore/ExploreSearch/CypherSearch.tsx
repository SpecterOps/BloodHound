// Copyright 2023 Specter Ops, Inc.
//
// Licensed under the Apache License, Version 2.0
// you may not use this file except in compliance with the License.
// You may obtain a copy of the License at
//
//     http://www.apache.org/licenses/LICENSE-2.0
//
// Unless required by applicable law or agreed to in writing, software
// distributed under the License is distributed on an "AS IS" BASIS,
// WITHOUT WARRANTIES OR CONDITIONS OF ANY KIND, either express or implied.
// See the License for the specific language governing permissions and
// limitations under the License.
//
// SPDX-License-Identifier: Apache-2.0
import { Button, Checkbox, Label, Tooltip } from '@bloodhoundenterprise/doodleui';
import { faCheck, faChevronCircleRight, faExclamationTriangle, faSpinner } from '@fortawesome/free-solid-svg-icons';
import { FontAwesomeIcon } from '@fortawesome/react-fontawesome';
import '@neo4j-cypher/codemirror/css/cypher-codemirror.css';
import { CypherEditor } from '@neo4j-cypher/react-codemirror';
import { UpdateUserQueryRequest } from 'js-client-library';
<<<<<<< HEAD
import { useRef, useState } from 'react';
import { useQuery, useQueryClient } from 'react-query';
=======
import { useEffect, useLayoutEffect, useRef, useState } from 'react';
import { useQuery } from 'react-query';
>>>>>>> 317e6925
import { AppIcon } from '../../../components';
import ProcessingIndicator from '../../../components/Animations';
import { graphSchema } from '../../../constants';
import {
    decodeCypherQuery,
    useCreateSavedQuery,
    useExploreGraph,
    useExploreParams,
    useFeatureFlag,
    usePermissions,
    useQueryPermissions,
    useUpdateQueryPermissions,
    useUpdateSavedQuery,
} from '../../../hooks';
import { useNotifications } from '../../../providers';
import { Permission, apiClient, cn } from '../../../utils';
import { adaptClickHandlerToKeyDown } from '../../../utils/adaptClickHandlerToKeyDown';
import { SavedQueriesProvider, useSavedQueriesContext } from '../providers';
import CommonSearches from './SavedQueries/CommonSearches';
import CypherSearchMessage, { MessageState } from './SavedQueries/CypherSearchMessage';
import SaveQueryActionMenu from './SavedQueries/SaveQueryActionMenu';
import SaveQueryDialog from './SavedQueries/SaveQueryDialog';
import TagToZoneLabel from './SavedQueries/TagToZoneLabel';
import { CypherSearchState } from './types';

const CypherSearchInner = ({
    cypherSearchState,
    autoRun,
    setAutoRun,
}: {
    cypherSearchState: CypherSearchState;
    autoRun: boolean;
    setAutoRun: (autoRunQueries: boolean) => void;
}) => {
    const params = useExploreParams();

    const queryClient = useQueryClient();
    const { selectedQuery, saveAction, showSaveQueryDialog, setSelected, setSaveAction, setShowSaveQueryDialog } =
        useSavedQueriesContext();

    const { cypherQuery, setCypherQuery, performSearch } = cypherSearchState;

    const { data: featureFlagData, isLoading, isError } = useFeatureFlag('tier_management_engine');
    const privilegeZonesEnabled = !isLoading && !isError && featureFlagData?.enabled;

    const [showCommonQueries, setShowCommonQueries] = useState(false);
    const [messageState, setMessageState] = useState<MessageState>({
        showMessage: false,
        message: '',
    });

    const [sharedIds, setSharedIds] = useState<string[]>([]);
    const [isPublic, setIsPublic] = useState(false);
    const [saveUpdatePending, setSaveUpdatePending] = useState(false);

    const createSavedQueryMutation = useCreateSavedQuery();
    const updateSavedQueryMutation = useUpdateSavedQuery();
    const updateQueryPermissionsMutation = useUpdateQueryPermissions();
    const kindsQuery = useQuery({
        queryKey: ['graph-kinds'],
        queryFn: ({ signal }) => apiClient.getKinds({ signal }).then((res) => res.data.data.kinds),
    });
    const { addNotification } = useNotifications();
    const { checkPermission } = usePermissions();

    const cypherEditorRef = useRef<CypherEditor | null>(null);
    const getCypherValueOnLoadRef = useRef(false);
    const { data: permissions } = useQueryPermissions(selectedQuery?.id);

<<<<<<< HEAD
    const { isFetching: cypherSearchIsRunning, refetch } = useExploreGraph({
        onError: (e) => {
            let errorMessage = 'Problem with query. Try again.';

            try {
                errorMessage = String(e);
            } catch (e) {
                console.error(e);
            }
            setMessageState({
                showMessage: true,
                message: (
                    <Tooltip tooltip={errorMessage}>
                        <span className='text-error max-w-[300px] line-clamp-1 overflow-clip'>
                            {errorMessage} <FontAwesomeIcon icon={faExclamationTriangle} className='mr-1' />
                        </span>
                    </Tooltip>
                ),
            });
        },
        onSuccess: () => {
            setMessageState({
                showMessage: true,
                message: (
                    <span className='text-green-600'>
                        Success <FontAwesomeIcon icon={faCheck} className='mr-1' />
                    </span>
                ),
            });
        },
    });

    const cancelCypherQuery = () => {
        queryClient.cancelQueries({ queryKey: ['explore-graph-query'] });
    };
=======
    useLayoutEffect(() => {
        if (cypherEditorRef.current?.cypherEditor) {
            // Because the editor library does not seem to accept an aria-label prop,
            // this seems to be the easiest way to apply one for accessibility
            cypherEditorRef.current?.cypherEditor?.codemirror?.contentDOM?.setAttribute('aria-label', 'Cypher Editor');
        }
    }, []);

    useEffect(() => {
        //Setting the selected query once on load
        //The cypherQuery dependency is required
        //check for flag
        if (!getCypherValueOnLoadRef.current && cypherQuery) {
            getCypherValueOnLoadRef.current = true;
            setSelected({ query: cypherQuery, id: undefined });
        }
    }, [cypherQuery, setSelected]);
>>>>>>> 317e6925

    const handleCypherSearch = () => {
        setMessageState((prev) => ({
            ...prev,
            showMessage: false,
        }));

        if (cypherQuery) {
            const cypherSearchInUrl = decodeCypherQuery(params.cypherSearch || '');
            const cypherInEditorMatchesCypherInUrl = cypherSearchState.cypherQuery === cypherSearchInUrl;

            if (cypherInEditorMatchesCypherInUrl) {
                // This reruns the previous search manually, since the user has not edited the query since last run.
                refetch();
            } else {
                // This injects fresh, user-edited cypher from editor into URL, triggering fresh query
                performSearch();
            }
        }
    };

    const handleSavedSearch = (query: string) => {
        if (autoRun) {
            setMessageState((prev) => ({
                ...prev,
                showMessage: false,
            }));
            performSearch(query);
        }
    };
    const handleToggleCommonQueries = () => {
        setShowCommonQueries((v) => !v);
    };
    const updateQueryPermissions = (id: number) => {
        if (permissions?.public && !isPublic && sharedIds.length) {
            const localSharedIds = [...sharedIds];
            updateQueryPermissionsMutation.mutate(
                {
                    id: id,
                    payload: {
                        user_ids: [],
                        public: isPublic,
                    },
                },
                {
                    onSettled: () => {
                        updateQueryPermissionsMutation.mutate({
                            id: id,
                            payload: {
                                user_ids: localSharedIds,
                                public: false,
                            },
                        });
                    },
                }
            );
        } else {
            updateQueryPermissionsMutation.mutate(
                {
                    id: id,
                    payload: {
                        user_ids: isPublic ? [] : sharedIds,
                        public: isPublic,
                    },
                },
                {
                    onSuccess: () => {
                        setSharedIds([]);
                        setIsPublic(false);
                    },
                }
            );
        }
    };

    const handleSaveQuery = async (data: { name: string; description: string; localCypherQuery: string }) => {
        setSaveUpdatePending(true);
        return createSavedQueryMutation.mutate(
            { name: data.name, description: data.description, query: data.localCypherQuery },
            {
                onSuccess: (res) => {
                    setShowSaveQueryDialog(false);
                    addNotification(`${data.name} saved!`, 'userSavedQuery');
                    performSearch(data.localCypherQuery);
                    setSelected({ query: data.localCypherQuery, id: res.id });
                    updateQueryPermissions(res.id);
                },
                onSettled: () => {
                    setSaveUpdatePending(false);
                },
            }
        );
    };

    const handleUpdateQuery = async (data: UpdateUserQueryRequest) => {
        setSaveUpdatePending(true);
        return updateSavedQueryMutation.mutate(
            { name: data.name, description: data.description, id: data.id, query: data.query },
            {
                onSuccess: (res) => {
                    setShowSaveQueryDialog(false);
                    setSelected({ query: data.query, id: data.id });
                    addNotification(`${data.name} updated!`, 'userSavedQuery');
                    performSearch(data.query);
                    updateQueryPermissions(res.id);
                },
                onSettled: () => {
                    setSaveUpdatePending(false);
                },
            }
        );
    };

    const handleClickSave = () => {
        if (selectedQuery) {
            if (selectedQuery.canEdit) {
                //save existing
                setSaveAction('edit');
                setShowSaveQueryDialog(true);
            } else {
                setMessageState({
                    showMessage: true,
                    message: 'You do not have permission to update this query, save as a new query instead',
                });
            }
        } else {
            //save new
            setSaveAction(undefined);
            setShowSaveQueryDialog(true);
        }
    };

    const handleCloseSaveQueryDialog = () => {
        setShowSaveQueryDialog(false);
        createSavedQueryMutation.reset();
        setSharedIds([]);
        setIsPublic(false);
    };

    const setFocusOnCypherEditor = () => cypherEditorRef.current?.cypherEditor.focus();
    const handleAutoRunQueryChange = (checked: boolean) => setAutoRun(checked);

    const handleSaveAs = () => {
        setSelected({ query: '', id: undefined });
        setSaveAction('save-as');
        setShowSaveQueryDialog(true);
    };

    const buttonText = cypherSearchIsRunning ? 'Abort' : 'Run';

    return (
        <>
            <div className='flex flex-col h-full'>
                {/* PRE BUILT SEARCHES SECTION */}
                <div className={cn('grow min-h-0 bg-[#f4f4f4] dark:bg-[#222222] p-2 py-0 rounded-lg mb-4')}>
                    <CommonSearches
                        onSetCypherQuery={setCypherQuery}
                        onPerformCypherSearch={handleSavedSearch}
                        onToggleCommonQueries={handleToggleCommonQueries}
                        showCommonQueries={showCommonQueries}
                    />
                </div>
                {/* CYPHER EDITOR SECTION */}
                <div className='bg-[#f4f4f4] dark:bg-[#222222] p-4 rounded-lg '>
                    <div className='flex items-center justify-between mb-2'>
                        <CypherSearchMessage messageState={messageState} setMessageState={setMessageState} />
                        <div className='flex items-center gap-4 whitespace-nowrap pr-2'>
                            <Checkbox
                                id='auto-run-selected-query'
                                checked={autoRun}
                                onCheckedChange={handleAutoRunQueryChange}
                            />
                            <Label htmlFor='auto-run-selected-query' className='font-normal cursor-pointer'>
                                Auto-run selected query
                            </Label>
                        </div>
                    </div>

                    <div className='flex gap-2 shrink-0 '>
                        <div
                            role='button'
                            tabIndex={0}
                            onKeyDown={adaptClickHandlerToKeyDown(setFocusOnCypherEditor)}
                            onClick={setFocusOnCypherEditor}
                            className='flex-1'>
                            <CypherEditor
                                ref={cypherEditorRef}
                                className={cn(
                                    'saturate-200 flex grow flex-col border border-black/[.23] rounded bg-white dark:bg-[#002b36] min-h-24 max-h-24 overflow-auto [@media(min-height:720px)]:max-h-72 [&_.cm-tooltip]:max-w-lg',
                                    showCommonQueries && '[@media(min-height:720px)]:max-h-[20lvh]'
                                )}
                                value={cypherQuery}
                                onValueChanged={(val: string) => {
                                    setCypherQuery(val);
                                }}
                                theme={document.documentElement.classList.contains('dark') ? 'dark' : 'light'}
                                onKeyDown={(e: React.KeyboardEvent<HTMLDivElement>) => {
                                    // if enter and shift key is pressed, execute cypher search
                                    if (e.key === 'Enter' && e.shiftKey) {
                                        e.preventDefault();
                                        handleCypherSearch();
                                    }
                                }}
                                aria-label='Cypher editor'
                                schema={graphSchema(kindsQuery.data)}
                                lineWrapping
                                lint
                                placeholder='Cypher Query'
                                tooltipAbsolute={false}
                            />
                        </div>
                    </div>
                    <div className='flex gap-2 mt-2 justify-end shrink-0'>
                        {checkPermission(Permission.GRAPH_DB_WRITE) && privilegeZonesEnabled && (
                            <TagToZoneLabel cypherQuery={cypherSearchState.cypherQuery}></TagToZoneLabel>
                        )}
                        <Button
                            variant='secondary'
                            onClick={() => {
                                handleClickSave();
                            }}
                            aria-label='Save query'
                            size={'small'}
                            className='rounded-r-none'>
                            <div className='flex items-center'>
                                <p className='ml-2 text-base'>Save </p>
                            </div>
                        </Button>
                        <SaveQueryActionMenu saveAs={handleSaveAs} />

                        <Button asChild variant='secondary' size={'small'} className='px-1.5'>
                            <a
                                href='https://bloodhound.specterops.io/analyze-data/bloodhound-gui/cypher-search'
                                rel='noreferrer'
                                target='_blank'
                                aria-label='Learn more about cypher'
                                className='group'>
                                <div>
                                    <AppIcon.Info size={24} />
                                </div>
                            </a>
                        </Button>

<<<<<<< HEAD
                        <Button
                            onClick={cypherSearchIsRunning ? cancelCypherQuery : handleCypherSearch}
                            size={'small'}
                            className={cn({
                                'bg-slate-600 max-w-[83px] hover:bg-slate-700': cypherSearchIsRunning,
                            })}>
                            <div className='flex items-center transition-all animate-in fade-in-10'>
                                {cypherSearchIsRunning ? (
                                    <ProcessingIndicator title={buttonText} className='text-base' />
                                ) : (
                                    <>
                                        <p className='text-base'>{buttonText}</p>
                                        <FontAwesomeIcon
                                            size='lg'
                                            icon={cypherSearchIsRunning ? faSpinner : faChevronCircleRight}
                                            className={cn('ml-2', { 'animate-spin': cypherSearchIsRunning })}
                                        />
                                    </>
                                )}
=======
                        <Button onClick={handleCypherSearch} size={'small'} aria-label='Run cypher query'>
                            <div className='flex items-center'>
                                <p className='text-base'>Run</p>
>>>>>>> 317e6925
                            </div>
                        </Button>
                        <div className='flex justify-center items-center'></div>
                    </div>
                </div>
            </div>

            <SaveQueryDialog
                open={showSaveQueryDialog}
                error={createSavedQueryMutation.error}
                cypherSearchState={cypherSearchState}
                sharedIds={sharedIds}
                isPublic={isPublic}
                saveAction={saveAction}
                saveUpdatePending={saveUpdatePending}
                onClose={handleCloseSaveQueryDialog}
                onSave={handleSaveQuery}
                onUpdate={handleUpdateQuery}
                setSharedIds={setSharedIds}
                setIsPublic={setIsPublic}
            />
        </>
    );
};

const CypherSearch = ({
    cypherSearchState,
    autoRun,
    setAutoRun,
}: {
    cypherSearchState: CypherSearchState;
    autoRun: boolean;
    setAutoRun: (autoRunQueries: boolean) => void;
}) => {
    return (
        <SavedQueriesProvider>
            <CypherSearchInner cypherSearchState={cypherSearchState} autoRun={autoRun} setAutoRun={setAutoRun} />
        </SavedQueriesProvider>
    );
};

export default CypherSearch;<|MERGE_RESOLUTION|>--- conflicted
+++ resolved
@@ -13,19 +13,14 @@
 // limitations under the License.
 //
 // SPDX-License-Identifier: Apache-2.0
-import { Button, Checkbox, Label, Tooltip } from '@bloodhoundenterprise/doodleui';
-import { faCheck, faChevronCircleRight, faExclamationTriangle, faSpinner } from '@fortawesome/free-solid-svg-icons';
+import { Button, Checkbox, Label } from '@bloodhoundenterprise/doodleui';
+import { faCheck, faChevronCircleRight, faSpinner } from '@fortawesome/free-solid-svg-icons';
 import { FontAwesomeIcon } from '@fortawesome/react-fontawesome';
 import '@neo4j-cypher/codemirror/css/cypher-codemirror.css';
 import { CypherEditor } from '@neo4j-cypher/react-codemirror';
 import { UpdateUserQueryRequest } from 'js-client-library';
-<<<<<<< HEAD
-import { useRef, useState } from 'react';
+import { useEffect, useLayoutEffect, useRef, useState } from 'react';
 import { useQuery, useQueryClient } from 'react-query';
-=======
-import { useEffect, useLayoutEffect, useRef, useState } from 'react';
-import { useQuery } from 'react-query';
->>>>>>> 317e6925
 import { AppIcon } from '../../../components';
 import ProcessingIndicator from '../../../components/Animations';
 import { graphSchema } from '../../../constants';
@@ -95,27 +90,26 @@
     const getCypherValueOnLoadRef = useRef(false);
     const { data: permissions } = useQueryPermissions(selectedQuery?.id);
 
-<<<<<<< HEAD
     const { isFetching: cypherSearchIsRunning, refetch } = useExploreGraph({
-        onError: (e) => {
-            let errorMessage = 'Problem with query. Try again.';
-
-            try {
-                errorMessage = String(e);
-            } catch (e) {
-                console.error(e);
-            }
-            setMessageState({
-                showMessage: true,
-                message: (
-                    <Tooltip tooltip={errorMessage}>
-                        <span className='text-error max-w-[300px] line-clamp-1 overflow-clip'>
-                            {errorMessage} <FontAwesomeIcon icon={faExclamationTriangle} className='mr-1' />
-                        </span>
-                    </Tooltip>
-                ),
-            });
-        },
+        // onError: (e) => {
+        //     let errorMessage = 'Problem with query. Try again.';
+
+        //     try {
+        //         errorMessage = String(e);
+        //     } catch (e) {
+        //         console.error(e);
+        //     }
+        //     setMessageState({
+        //         showMessage: true,
+        //         message: (
+        //             <Tooltip tooltip={errorMessage}>
+        //                 <span className='text-error max-w-[300px] line-clamp-1 overflow-clip'>
+        //                     {errorMessage} <FontAwesomeIcon icon={faExclamationTriangle} className='mr-1' />
+        //                 </span>
+        //             </Tooltip>
+        //         ),
+        //     });
+        // },
         onSuccess: () => {
             setMessageState({
                 showMessage: true,
@@ -131,7 +125,6 @@
     const cancelCypherQuery = () => {
         queryClient.cancelQueries({ queryKey: ['explore-graph-query'] });
     };
-=======
     useLayoutEffect(() => {
         if (cypherEditorRef.current?.cypherEditor) {
             // Because the editor library does not seem to accept an aria-label prop,
@@ -149,7 +142,6 @@
             setSelected({ query: cypherQuery, id: undefined });
         }
     }, [cypherQuery, setSelected]);
->>>>>>> 317e6925
 
     const handleCypherSearch = () => {
         setMessageState((prev) => ({
@@ -298,7 +290,7 @@
         setShowSaveQueryDialog(true);
     };
 
-    const buttonText = cypherSearchIsRunning ? 'Abort' : 'Run';
+    const buttonText = cypherSearchIsRunning ? 'Cancel' : 'Run';
 
     return (
         <>
@@ -393,7 +385,6 @@
                             </a>
                         </Button>
 
-<<<<<<< HEAD
                         <Button
                             onClick={cypherSearchIsRunning ? cancelCypherQuery : handleCypherSearch}
                             size={'small'}
@@ -413,11 +404,6 @@
                                         />
                                     </>
                                 )}
-=======
-                        <Button onClick={handleCypherSearch} size={'small'} aria-label='Run cypher query'>
-                            <div className='flex items-center'>
-                                <p className='text-base'>Run</p>
->>>>>>> 317e6925
                             </div>
                         </Button>
                         <div className='flex justify-center items-center'></div>
