--- conflicted
+++ resolved
@@ -42,7 +42,6 @@
     performSearch: (query?: string) => void;
 };
 
-<<<<<<< HEAD
 type SelectedType = {
     query: string;
     id?: number;
@@ -52,19 +51,15 @@
     cypherSearchState,
     autoRun,
     setAutoRun,
+    onRunSearchClick
 }: {
     cypherSearchState: CypherSearchState;
     autoRun: boolean;
     setAutoRun: (autoRunQueries: boolean) => void;
+    onRunSearchClick?: () => void;
 }) => {
-=======
-type CypherSearchProps = {
-    cypherSearchState: CypherSearchState;
-    onRunSearchClick?: () => void;
-};
-
-const CypherSearch = ({ cypherSearchState, onRunSearchClick }: CypherSearchProps) => {
->>>>>>> ceba0937
+    
+    
     // Still using the MUI theme here to check for dark mode -- we need a better solution for this
     const theme = useTheme();
 
