// Copyright 2023 Specter Ops, Inc.
//
// Licensed under the Apache License, Version 2.0
// you may not use this file except in compliance with the License.
// You may obtain a copy of the License at
//
//     http://www.apache.org/licenses/LICENSE-2.0
//
// Unless required by applicable law or agreed to in writing, software
// distributed under the License is distributed on an "AS IS" BASIS,
// WITHOUT WARRANTIES OR CONDITIONS OF ANY KIND, either express or implied.
// See the License for the specific language governing permissions and
// limitations under the License.
//
// SPDX-License-Identifier: Apache-2.0
import { Button, Checkbox, Label } from '@bloodhoundenterprise/doodleui';
import { faChevronCircleRight } from '@fortawesome/free-solid-svg-icons';
import { FontAwesomeIcon } from '@fortawesome/react-fontawesome';
import '@neo4j-cypher/codemirror/css/cypher-codemirror.css';
import { CypherEditor } from '@neo4j-cypher/react-codemirror';
import { UpdateUserQueryRequest } from 'js-client-library';
import { useEffect, useLayoutEffect, useRef, useState } from 'react';
import { useQuery } from 'react-query';
import { AppIcon } from '../../../components';
import ProcessingIndicator from '../../../components/Animations';
import { graphSchema } from '../../../constants';
import {
    useCreateSavedQuery,
    useExploreGraph,
    useFeatureFlag,
    useKeybindings,
    usePermissions,
    useQueryPermissions,
    useUpdateQueryPermissions,
    useUpdateSavedQuery,
} from '../../../hooks';
import { useNotifications } from '../../../providers';
import { Permission, apiClient, cn } from '../../../utils';
import { adaptClickHandlerToKeyDown } from '../../../utils/adaptClickHandlerToKeyDown';
import { SavedQueriesProvider, useSavedQueriesContext } from '../providers';
import CommonSearches from './SavedQueries/CommonSearches';
import CypherSearchMessage, { MessageState } from './SavedQueries/CypherSearchMessage';
import SaveQueryActionMenu from './SavedQueries/SaveQueryActionMenu';
import SaveQueryDialog from './SavedQueries/SaveQueryDialog';
import TagToZoneLabel from './SavedQueries/TagToZoneLabel';
import { CypherSearchState } from './types';

const CypherSearchInner = ({
    cypherSearchState,
    autoRun,
    setAutoRun,
}: {
    cypherSearchState: CypherSearchState;
    autoRun: boolean;
    setAutoRun: (autoRunQueries: boolean) => void;
}) => {
    const { selectedQuery, saveAction, showSaveQueryDialog, setSelected, setSaveAction, setShowSaveQueryDialog } =
        useSavedQueriesContext();

    const { cypherQuery, setCypherQuery, performSearch } = cypherSearchState;

    const { data: featureFlagData, isLoading, isError } = useFeatureFlag('tier_management_engine');
    const privilegeZonesEnabled = !isLoading && !isError && featureFlagData?.enabled;

    const [showCommonQueries, setShowCommonQueries] = useState(false);
    const [messageState, setMessageState] = useState<MessageState>({
        showMessage: false,
        message: '',
    });

    const [sharedIds, setSharedIds] = useState<string[]>([]);
    const [isPublic, setIsPublic] = useState(false);
    const [saveUpdatePending, setSaveUpdatePending] = useState(false);

    const createSavedQueryMutation = useCreateSavedQuery();
    const updateSavedQueryMutation = useUpdateSavedQuery();
    const updateQueryPermissionsMutation = useUpdateQueryPermissions();
    const kindsQuery = useQuery({
        queryKey: ['graph-kinds'],
        queryFn: ({ signal }) => apiClient.getKinds({ signal }).then((res) => res.data.data.kinds),
    });
    const { addNotification } = useNotifications();
    const { checkPermission } = usePermissions();

    const cypherEditorRef = useRef<CypherEditor | null>(null);
    const getCypherValueOnLoadRef = useRef(false);
    const { data: permissions } = useQueryPermissions(selectedQuery?.id);

    const { isFetching: cypherSearchIsRunning } = useExploreGraph();

    useLayoutEffect(() => {
        if (cypherEditorRef.current?.cypherEditor) {
            // Because the editor library does not seem to accept an aria-label prop,
            // this seems to be the easiest way to apply one for accessibility
            cypherEditorRef.current?.cypherEditor?.codemirror?.contentDOM?.setAttribute('aria-label', 'Cypher Editor');
        }
    }, []);

    useEffect(() => {
        //Setting the selected query once on load
        //The cypherQuery dependency is required
        //check for flag
        if (!getCypherValueOnLoadRef.current && cypherQuery) {
            getCypherValueOnLoadRef.current = true;
            setSelected({ query: cypherQuery, id: undefined });
        }
    }, [cypherQuery, setSelected]);

    const handleCypherSearch = () => {
        if (cypherQuery) {
            performSearch();
        }
        setMessageState((prev) => ({
            ...prev,
            showMessage: false,
        }));
    };

    const handleSavedSearch = (query: string) => {
        if (autoRun) {
            setMessageState((prev) => ({
                ...prev,
                showMessage: false,
            }));
            performSearch(query);
        }
    };
    const handleToggleCommonQueries = () => {
        setShowCommonQueries((v) => !v);
    };
    const updateQueryPermissions = (id: number) => {
        if (permissions?.public && !isPublic && sharedIds.length) {
            const localSharedIds = [...sharedIds];
            updateQueryPermissionsMutation.mutate(
                {
                    id: id,
                    payload: {
                        user_ids: [],
                        public: isPublic,
                    },
                },
                {
                    onSettled: () => {
                        updateQueryPermissionsMutation.mutate({
                            id: id,
                            payload: {
                                user_ids: localSharedIds,
                                public: false,
                            },
                        });
                    },
                }
            );
        } else {
            updateQueryPermissionsMutation.mutate(
                {
                    id: id,
                    payload: {
                        user_ids: isPublic ? [] : sharedIds,
                        public: isPublic,
                    },
                },
                {
                    onSuccess: () => {
                        setSharedIds([]);
                        setIsPublic(false);
                    },
                }
            );
        }
    };

    const handleSaveQuery = async (data: { name: string; description: string; localCypherQuery: string }) => {
        setSaveUpdatePending(true);
        return createSavedQueryMutation.mutate(
            { name: data.name, description: data.description, query: data.localCypherQuery },
            {
                onSuccess: (res) => {
                    setShowSaveQueryDialog(false);
                    addNotification(`${data.name} saved!`, 'userSavedQuery');
                    performSearch(data.localCypherQuery);
                    setSelected({ query: data.localCypherQuery, id: res.id });
                    updateQueryPermissions(res.id);
                },
                onSettled: () => {
                    setSaveUpdatePending(false);
                },
            }
        );
    };

    const handleUpdateQuery = async (data: UpdateUserQueryRequest) => {
        setSaveUpdatePending(true);
        return updateSavedQueryMutation.mutate(
            { name: data.name, description: data.description, id: data.id, query: data.query },
            {
                onSuccess: (res) => {
                    setShowSaveQueryDialog(false);
                    setSelected({ query: data.query, id: data.id });
                    addNotification(`${data.name} updated!`, 'userSavedQuery');
                    performSearch(data.query);
                    updateQueryPermissions(res.id);
                },
                onSettled: () => {
                    setSaveUpdatePending(false);
                },
            }
        );
    };

    const handleClickSave = () => {
        if (selectedQuery) {
            if (selectedQuery.canEdit) {
                //save existing
                setSaveAction('edit');
                setShowSaveQueryDialog(true);
            } else {
                setMessageState({
                    showMessage: true,
                    message: 'You do not have permission to update this query, save as a new query instead',
                });
            }
        } else {
            //save new
            setSaveAction(undefined);
            setShowSaveQueryDialog(true);
        }
    };

    const handleCloseSaveQueryDialog = () => {
        setShowSaveQueryDialog(false);
        createSavedQueryMutation.reset();
        setSharedIds([]);
        setIsPublic(false);
    };

    const setFocusOnCypherEditor = () => cypherEditorRef.current?.cypherEditor.focus();
    const handleAutoRunQueryChange = (checked: boolean) => setAutoRun(checked);

    const handleSaveAs = () => {
        setSelected({ query: '', id: undefined });
        setSaveAction('save-as');
        setShowSaveQueryDialog(true);
    };

<<<<<<< HEAD
    useKeybindings({
        KeyR: handleCypherSearch,
        KeyS: showSaveQueryDialog ? handleCloseSaveQueryDialog : handleClickSave,
    });
=======
    const buttonText = cypherSearchIsRunning ? 'Running' : 'Run';
>>>>>>> baf5a44c

    return (
        <>
            <div className='flex flex-col h-full'>
                {/* PRE BUILT SEARCHES SECTION */}
                <div className={cn('grow min-h-0 bg-[#f4f4f4] dark:bg-[#222222] p-2 py-0 rounded-lg mb-4')}>
                    <CommonSearches
                        onSetCypherQuery={setCypherQuery}
                        onPerformCypherSearch={handleSavedSearch}
                        onToggleCommonQueries={handleToggleCommonQueries}
                        showCommonQueries={showCommonQueries}
                    />
                </div>
                {/* CYPHER EDITOR SECTION */}
                <div className='bg-[#f4f4f4] dark:bg-[#222222] p-4 rounded-lg '>
                    <div className='flex items-center justify-between mb-2'>
                        <CypherSearchMessage messageState={messageState} setMessageState={setMessageState} />
                        <div className='flex items-center gap-4 whitespace-nowrap pr-2'>
                            <Checkbox
                                id='auto-run-selected-query'
                                checked={autoRun}
                                onCheckedChange={handleAutoRunQueryChange}
                            />
                            <Label htmlFor='auto-run-selected-query' className='font-normal cursor-pointer'>
                                Auto-run selected query
                            </Label>
                        </div>
                    </div>

                    <div className='flex gap-2 shrink-0 '>
                        <div
                            role='button'
                            tabIndex={0}
                            onKeyDown={adaptClickHandlerToKeyDown(setFocusOnCypherEditor)}
                            onClick={setFocusOnCypherEditor}
                            className='flex-1'>
                            <CypherEditor
                                ref={cypherEditorRef}
                                className={cn(
                                    '[&_.cm-content]:saturate-200 flex grow flex-col border border-black/[.23] rounded bg-white dark:bg-[#002b36] min-h-24 max-h-24 overflow-auto [@media(min-height:720px)]:max-h-72 [&_.cm-tooltip]:max-w-lg',
                                    showCommonQueries && '[@media(min-height:720px)]:max-h-[20lvh]'
                                )}
                                value={cypherQuery}
                                onValueChanged={(val: string) => {
                                    setCypherQuery(val);
                                }}
                                theme={document.documentElement.classList.contains('dark') ? 'dark' : 'light'}
                                onKeyDown={(e: React.KeyboardEvent<HTMLDivElement>) => {
                                    // if enter and shift key is pressed, execute cypher search
                                    if (e.key === 'Enter' && e.shiftKey) {
                                        e.preventDefault();
                                        handleCypherSearch();
                                    }
                                }}
                                aria-label='Cypher editor'
                                schema={graphSchema(kindsQuery.data)}
                                lineWrapping
                                lint
                                placeholder='Cypher Query'
                                tooltipAbsolute={false}
                            />
                        </div>
                    </div>
                    <div className='flex gap-2 mt-2 justify-end shrink-0'>
                        {checkPermission(Permission.GRAPH_DB_WRITE) && privilegeZonesEnabled && (
                            <TagToZoneLabel cypherQuery={cypherSearchState.cypherQuery}></TagToZoneLabel>
                        )}
                        <Button
                            variant='secondary'
                            onClick={handleClickSave}
                            aria-label='Save query'
                            size={'small'}
                            className='rounded-r-none'>
                            <div className='flex items-center'>
                                <p className='ml-2 text-base'>Save </p>
                            </div>
                        </Button>
                        <SaveQueryActionMenu saveAs={handleSaveAs} />

                        <Button asChild variant='secondary' size={'small'} className='px-1.5'>
                            <a
                                href='https://bloodhound.specterops.io/analyze-data/bloodhound-gui/cypher-search'
                                rel='noreferrer'
                                target='_blank'
                                aria-label='Learn more about cypher'
                                className='group'>
                                <div>
                                    <AppIcon.Info size={24} />
                                </div>
                            </a>
                        </Button>

                        <Button
                            onClick={handleCypherSearch}
                            size={'small'}
                            disabled={cypherSearchIsRunning}
                            aria-label='Run cypher query'
                            className={cn({
                                'bg-slate-600 max-w-[83px] hover:bg-slate-700': cypherSearchIsRunning,
                            })}>
                            <div className='flex items-center transition-all animate-in fade-in-10'>
                                {cypherSearchIsRunning ? (
                                    <ProcessingIndicator title={buttonText} className='text-base' />
                                ) : (
                                    <>
                                        <p className='text-base'>{buttonText}</p>
                                        <FontAwesomeIcon size='lg' icon={faChevronCircleRight} className='ml-2' />
                                    </>
                                )}
                            </div>
                        </Button>
                        <div className='flex justify-center items-center'></div>
                    </div>
                </div>
            </div>

            <SaveQueryDialog
                open={showSaveQueryDialog}
                error={createSavedQueryMutation.error}
                cypherSearchState={cypherSearchState}
                sharedIds={sharedIds}
                isPublic={isPublic}
                saveAction={saveAction}
                saveUpdatePending={saveUpdatePending}
                onClose={handleCloseSaveQueryDialog}
                onSave={handleSaveQuery}
                onUpdate={handleUpdateQuery}
                setSharedIds={setSharedIds}
                setIsPublic={setIsPublic}
            />
        </>
    );
};

const CypherSearch = ({
    cypherSearchState,
    autoRun,
    setAutoRun,
}: {
    cypherSearchState: CypherSearchState;
    autoRun: boolean;
    setAutoRun: (autoRunQueries: boolean) => void;
}) => {
    return (
        <SavedQueriesProvider>
            <CypherSearchInner cypherSearchState={cypherSearchState} autoRun={autoRun} setAutoRun={setAutoRun} />
        </SavedQueriesProvider>
    );
};

export default CypherSearch;<|MERGE_RESOLUTION|>--- conflicted
+++ resolved
@@ -243,14 +243,12 @@
         setShowSaveQueryDialog(true);
     };
 
-<<<<<<< HEAD
     useKeybindings({
         KeyR: handleCypherSearch,
         KeyS: showSaveQueryDialog ? handleCloseSaveQueryDialog : handleClickSave,
     });
-=======
+
     const buttonText = cypherSearchIsRunning ? 'Running' : 'Run';
->>>>>>> baf5a44c
 
     return (
         <>
