--- conflicted
+++ resolved
@@ -118,15 +118,10 @@
             {
                 name: 'NTLM Relay',
                 edgeTypes: [
-<<<<<<< HEAD
-                    ActiveDirectoryRelationshipKind.CoerceAndRelayNTLMToLDAPs,
-                    ActiveDirectoryRelationshipKind.CoerceAndRelayNTLMToLDAP
-=======
                     ActiveDirectoryRelationshipKind.CoerceAndRelayNTLMToSMB,
                     ActiveDirectoryRelationshipKind.CoerceAndRelayNTLMToADCS,
                     ActiveDirectoryRelationshipKind.CoerceAndRelayNTLMToLDAP,
                     ActiveDirectoryRelationshipKind.CoerceAndRelayNTLMToLDAPS,
->>>>>>> f290a1cf
                 ],
             },
         ],
