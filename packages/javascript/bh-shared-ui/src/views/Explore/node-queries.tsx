--- conflicted
+++ resolved
@@ -1,8 +1,4 @@
-<<<<<<< HEAD
-import { useMutation, useQuery } from 'react-query';
-=======
-import { useMutation, useQueryClient } from 'react-query';
->>>>>>> a2b89395
+import { useMutation, useQuery, useQueryClient } from 'react-query';
 import { apiClient } from '../../utils';
 
 type Node = {
@@ -70,19 +66,21 @@
 };
 
 export const useRollbackQuery = (enabled: boolean) => {
-    console.log({ enabled: Boolean(enabled) });
     return useQuery({
         enabled: Boolean(enabled),
         queryFn: () => {
-            return apiClient.baseClient.get('/api/v2/graph/replay-log').then((res) => res.data);
+            return apiClient.baseClient.get('/api/v2/graph/replay-log').then((res) => res?.data);
         },
     });
 };
 
 export const useRollbackMutation = () => {
+    const queryClient = useQueryClient();
+
     return useMutation({
         mutationFn: (rollbackId: string) => {
-            return apiClient.baseClient.post(`/api/v2/graph/replay-logroll?to=${rollbackId}`);
+            return apiClient.baseClient.post(`/api/v2/graph/replay-log/roll?to=${rollbackId}`);
         },
+        onSuccess: clearGraphCache(queryClient),
     });
 };