--- conflicted
+++ resolved
@@ -15,7 +15,6 @@
 // SPDX-License-Identifier: Apache-2.0
 
 import { Menu, MenuItem } from '@mui/material';
-<<<<<<< HEAD
 import {
     AssetGroupTagSelectorAutoCertifySeedsOnly,
     AssetGroupTagSelectorAutoCertifyType,
@@ -23,16 +22,12 @@
 } from 'js-client-library';
 import { FC, useState } from 'react';
 import { useMutation } from 'react-query';
-=======
-import { FC } from 'react';
-
 import {
     AssetGroupTag,
     AssetGroupTagSelectorAutoCertifySeedsOnly,
     CreateSelectorRequest,
     SeedTypeObjectId,
 } from 'js-client-library';
->>>>>>> 3ceada45
 import {
     getIsOwnedTag,
     getIsTierZeroTag,
@@ -55,7 +50,6 @@
     const { setExploreParams, primarySearch, secondarySearch } = useExploreParams();
     const { tagDetailsLink } = usePZPathParams();
 
-<<<<<<< HEAD
     const createAssetGroupTagSelectorMutation = useMutation({
         mutationFn: ({
             assetGroupId,
@@ -85,24 +79,6 @@
             addNotification('An error occurred when adding node', 'AssetGroupUpdateError');
         },
     });
-=======
-    const node = selectedItemQuery.data ? (selectedItemQuery.data as NodeResponse) : undefined;
-
-    const ownedPayload: CreateSelectorRequest = {
-        name: node?.label ?? node?.objectId ?? '',
-        seeds: [
-            {
-                type: SeedTypeObjectId,
-                value: node?.objectId ?? '',
-            },
-        ],
-    };
-
-    const tierZeroPayload: CreateSelectorRequest = {
-        ...ownedPayload,
-        auto_certify: AssetGroupTagSelectorAutoCertifySeedsOnly,
-    };
->>>>>>> 3ceada45
 
     const handleSetStartingNode = () => {
         const selectedItemData = selectedItemQuery.data;
@@ -128,7 +104,6 @@
         }
     };
 
-<<<<<<< HEAD
     const makeHandleAddNode =
         (autoCertify?: AssetGroupTagSelectorAutoCertifyType) => (assetGroupId: string | number) => {
             if (!createAssetGroupTagSelectorMutation.isLoading) {
@@ -218,7 +193,7 @@
             );
         }
     }
-=======
+
     return (
         <Menu
             open={contextMenu !== null}
@@ -243,7 +218,6 @@
                 removeNodePathFn={(tag: AssetGroupTag) => tagDetailsLink(tag.id, 'labels')}
                 tagIdentifierFn={getIsOwnedTag}
             />
->>>>>>> 3ceada45
 
             <CopyMenuItem />
         </Menu>
