// Copyright 2023 Specter Ops, Inc.
//
// Licensed under the Apache License, Version 2.0
// you may not use this file except in compliance with the License.
// You may obtain a copy of the License at
//
//     http://www.apache.org/licenses/LICENSE-2.0
//
// Unless required by applicable law or agreed to in writing, software
// distributed under the License is distributed on an "AS IS" BASIS,
// WITHOUT WARRANTIES OR CONDITIONS OF ANY KIND, either express or implied.
// See the License for the specific language governing permissions and
// limitations under the License.
//
// SPDX-License-Identifier: Apache-2.0

<<<<<<< HEAD
import { Box, Skeleton, Typography } from '@mui/material';
=======
import { Box, Skeleton, Typography, useTheme } from '@mui/material';
import { useLocation } from 'react-router-dom';
>>>>>>> 1dd38ca9
import { PageWithTitle } from '../../../components';
import DocumentationLinks from '../../../components/DocumentationLinks';

type Props = {
    getComponent: (
        name: string,
        isContainer?: boolean,
        options?: { failSilently: boolean }
    ) => React.JSXElementConstructor<any>;
    specSelectors: {
        specStr: () => string;
        loadingStatus: () => string;
        isOAS3: () => boolean;
        isSwagger2: () => boolean;
    };
};

function CustomLayout(props: Props) {
    const { getComponent, specSelectors } = props;
    const VersionPragmaFilter = getComponent('VersionPragmaFilter', true);
    const FilterContainer = getComponent('FilterContainer', true);
    const Operations = getComponent('operations', true);
    const Models = getComponent('Models', true);
    const Errors = getComponent('errors', true);
    const SvgAssets = getComponent('SvgAssets');

    const isOAS3 = specSelectors.isOAS3();
    const isSwagger2 = specSelectors.isSwagger2();
    const isReadyFunc = () => specSelectors.loadingStatus() === 'success';
    const isReady = isReadyFunc();

    const location = useLocation();

    console.log(location.state);
    if (location.state && location.state.scrollTo && isReady) {
        const element = document.querySelector<HTMLButtonElement>(`[aria-label="${location.state.scrollTo}"]`);
        if (element) {
            element.scrollIntoView({ behavior: 'smooth' });
            if (element.getAttribute('aria-expanded') !== 'true') {
                element.click();
            }
        }
    }

    return (
        <PageWithTitle
            title='API Explorer'
            data-testid='api-explorer'
            className='api-explorer'
            pageDescription={
                <Typography variant='body2' paragraph>
                    Review and understand the API endpoints available that power BloodHound. To learn how to use the
                    API, see {DocumentationLinks.apiUsageLink}.
                </Typography>
            }>
<<<<<<< HEAD
            {!isReady() ? (
                <Box display='grid' gap={'2rem'}>
=======
            {!isReady ? (
                <Box display='grid' gap={theme.spacing(4)}>
>>>>>>> 1dd38ca9
                    <Box>
                        <Typography variant='h1'>
                            <Skeleton />
                        </Typography>
                    </Box>
                    <Box>
                        <Skeleton variant='rectangular' height={160} />
                    </Box>
                    <Box>
                        <Skeleton variant='rectangular' height={80} />
                    </Box>
                </Box>
            ) : (
                <Box className='swagger-ui' display='grid' gap={'2rem'}>
                    <SvgAssets />
                    <VersionPragmaFilter isSwagger2={isSwagger2} isOAS3={isOAS3} alsoShow={<Errors />}>
                        <Box>
                            <FilterContainer />
                        </Box>
                        <Box>
                            <Operations />
                        </Box>
                        <Box>
                            <Models />
                        </Box>
                    </VersionPragmaFilter>
                </Box>
            )}
        </PageWithTitle>
    );
}

export const OperationsLayoutPlugin = () => {
    return {
        components: {
            OperationsLayout: CustomLayout,
        },
    };
};<|MERGE_RESOLUTION|>--- conflicted
+++ resolved
@@ -14,12 +14,8 @@
 //
 // SPDX-License-Identifier: Apache-2.0
 
-<<<<<<< HEAD
 import { Box, Skeleton, Typography } from '@mui/material';
-=======
-import { Box, Skeleton, Typography, useTheme } from '@mui/material';
 import { useLocation } from 'react-router-dom';
->>>>>>> 1dd38ca9
 import { PageWithTitle } from '../../../components';
 import DocumentationLinks from '../../../components/DocumentationLinks';
 
@@ -53,7 +49,6 @@
 
     const location = useLocation();
 
-    console.log(location.state);
     if (location.state && location.state.scrollTo && isReady) {
         const element = document.querySelector<HTMLButtonElement>(`[aria-label="${location.state.scrollTo}"]`);
         if (element) {
@@ -75,13 +70,8 @@
                     API, see {DocumentationLinks.apiUsageLink}.
                 </Typography>
             }>
-<<<<<<< HEAD
-            {!isReady() ? (
+            {!isReady ? (
                 <Box display='grid' gap={'2rem'}>
-=======
-            {!isReady ? (
-                <Box display='grid' gap={theme.spacing(4)}>
->>>>>>> 1dd38ca9
                     <Box>
                         <Typography variant='h1'>
                             <Skeleton />
