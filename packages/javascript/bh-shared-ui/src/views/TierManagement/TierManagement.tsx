--- conflicted
+++ resolved
@@ -26,14 +26,8 @@
     ROUTE_TIER_MANAGEMENT_TIER_DETAILS,
     ROUTE_TIER_MANAGEMENT_TIER_OBJECT_DETAILS,
     ROUTE_TIER_MANAGEMENT_TIER_SELECTOR_DETAILS,
-<<<<<<< HEAD
-    ROUTE_TIER_MANAGEMENT_TIER_UPDATE_SELECTOR,
-    ROUTE_TIER_MANAGEMENT_UPDATE_LABEL,
-    ROUTE_TIER_MANAGEMENT_UPDATE_TIER,
+    Routable,
     ROUTE_TIER_MANAGEMENT_SUMMARY,
-=======
->>>>>>> 2b00fb31
-    Routable,
     ROUTE_TIER_MANAGEMENT_SUMMARY_TIER_DETAILS,
     ROUTE_TIER_MANAGEMENT_SUMMARY_LABEL_DETAILS,
 } from '../../routes';
@@ -54,37 +48,12 @@
     ROUTE_TIER_MANAGEMENT_LABEL_OBJECT_DETAILS,
 ];
 
-<<<<<<< HEAD
-const savePaths = [
-    ROUTE_TIER_MANAGEMENT_SAVE,
-    ROUTE_TIER_MANAGEMENT_UPDATE_TIER,
-    ROUTE_TIER_MANAGEMENT_UPDATE_LABEL,
-    ROUTE_TIER_MANAGEMENT_TIER_CREATE_SELECTOR,
-    ROUTE_TIER_MANAGEMENT_LABEL_CREATE_SELECTOR,
-    ROUTE_TIER_MANAGEMENT_TIER_UPDATE_SELECTOR,
-    ROUTE_TIER_MANAGEMENT_LABEL_UPDATE_SELECTOR,
+const summaryPaths = [
+    ROUTE_TIER_MANAGEMENT_SUMMARY,
+    ROUTE_TIER_MANAGEMENT_SUMMARY_TIER_DETAILS,
+    ROUTE_TIER_MANAGEMENT_SUMMARY_LABEL_DETAILS,
 ];
 
-const summaryPaths = [
-        ROUTE_TIER_MANAGEMENT_SUMMARY,
-        ROUTE_TIER_MANAGEMENT_SUMMARY_TIER_DETAILS,
-    ROUTE_TIER_MANAGEMENT_SUMMARY_LABEL_DETAILS,
-]
-
-const childRoutes: Routable[] = [
-    ...detailsPaths.map((path) => {
-        return { path, component: Details, authenticationRequired: true, navigation: true };
-    }),
-    ...savePaths.map((path) => {
-        return { path, component: Save, authenticationRequired: true, navigation: true };
-    }),
-    ...summaryPaths.map((path) => {
-        return { path, component: Summary, authenticationRequired: true, navigation: true };
-    }),
-]
-
-=======
->>>>>>> 2b00fb31
 const TierManagement: FC = () => {
     const navigate = useAppNavigate();
     const location = useLocation();
@@ -97,6 +66,9 @@
         }),
         ...savePaths.map((path) => {
             return { path, component: Save, authenticationRequired: true, navigation: true };
+        }),
+        ...summaryPaths.map((path) => {
+            return { path, component: Summary, authenticationRequired: true, navigation: true };
         }),
     ];
 
