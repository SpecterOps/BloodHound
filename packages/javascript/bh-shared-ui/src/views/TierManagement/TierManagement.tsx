--- conflicted
+++ resolved
@@ -20,12 +20,6 @@
 import { Navigate, Route, Routes, useLocation } from 'react-router-dom';
 import {
     DEFAULT_TIER_MANAGEMENT_ROUTE,
-<<<<<<< HEAD
-    ROUTE_TIER_MANAGEMENT_CREATE_LABEL,
-    ROUTE_TIER_MANAGEMENT_CREATE_TIER,
-    ROUTE_TIER_MANAGEMENT_LABEL_CREATE_SELECTOR,
-=======
->>>>>>> 510fd2fe
     ROUTE_TIER_MANAGEMENT_LABEL_DETAILS,
     ROUTE_TIER_MANAGEMENT_LABEL_OBJECT_DETAILS,
     ROUTE_TIER_MANAGEMENT_LABEL_SELECTOR_DETAILS,
@@ -50,30 +44,6 @@
     ROUTE_TIER_MANAGEMENT_LABEL_OBJECT_DETAILS,
 ];
 
-<<<<<<< HEAD
-const savePaths = [
-    ROUTE_TIER_MANAGEMENT_SAVE,
-    ROUTE_TIER_MANAGEMENT_UPDATE_TIER,
-    ROUTE_TIER_MANAGEMENT_UPDATE_LABEL,
-    ROUTE_TIER_MANAGEMENT_TIER_CREATE_SELECTOR,
-    ROUTE_TIER_MANAGEMENT_LABEL_CREATE_SELECTOR,
-    ROUTE_TIER_MANAGEMENT_TIER_UPDATE_SELECTOR,
-    ROUTE_TIER_MANAGEMENT_LABEL_UPDATE_SELECTOR,
-    ROUTE_TIER_MANAGEMENT_CREATE_LABEL,
-    ROUTE_TIER_MANAGEMENT_CREATE_TIER,
-];
-
-const childRoutes: Routable[] = [
-    ...detailsPaths.map((path) => {
-        return { path, component: Details, authenticationRequired: true, navigation: true };
-    }),
-    ...savePaths.map((path) => {
-        return { path, component: Save, authenticationRequired: true, navigation: true };
-    }),
-];
-
-=======
->>>>>>> 510fd2fe
 const TierManagement: FC = () => {
     const navigate = useAppNavigate();
     const location = useLocation();
