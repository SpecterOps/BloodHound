// Copyright 2025 Specter Ops, Inc.
//
// Licensed under the Apache License, Version 2.0
// you may not use this file except in compliance with the License.
// You may obtain a copy of the License at
//
//     http://www.apache.org/licenses/LICENSE-2.0
//
// Unless required by applicable law or agreed to in writing, software
// distributed under the License is distributed on an "AS IS" BASIS,
// WITHOUT WARRANTIES OR CONDITIONS OF ANY KIND, either express or implied.
// See the License for the specific language governing permissions and
// limitations under the License.
//
// SPDX-License-Identifier: Apache-2.0

<<<<<<< HEAD
import { SeedTypeObjectId, SeedTypes } from 'js-client-library';
import { CreateSelectorRequest, RequestOptions, UpdateSelectorRequest } from 'js-client-library/dist/requests';
import { FC, useCallback, useState } from 'react';
import { FormProvider, SubmitHandler, useForm } from 'react-hook-form';
import { useMutation, useQueryClient } from 'react-query';
import { useNavigate, useParams } from 'react-router-dom';
import { useNotifications } from '../../../../providers';
import { apiClient } from '../../../../utils';
import { getTagUrlValue } from '../../utils';
import BasicInfo from './BasicInfo';
import SeedSelection from './SeedSelection';
import { CreateSelectorParams, PatchSelectorParams, SelectorFormInputs } from './types';
import { handleError } from './utils';

const patchSelector = async (params: PatchSelectorParams, options?: RequestOptions) => {
    const { tagId, selectorId, updatedValues } = params;

    const res = await apiClient.updateAssetGroupTagSelector(tagId, selectorId, updatedValues, options);

    return res.data.data;
};

const usePatchSelector = (tagId: string | number | undefined) => {
    const queryClient = useQueryClient();
    return useMutation(patchSelector, {
        onSettled: () => {
            queryClient.invalidateQueries(['tier-management', 'tags', tagId, 'selectors']);
        },
    });
};

const createSelector = async (params: CreateSelectorParams, options?: RequestOptions) => {
    const { tagId, values } = params;

    const res = await apiClient.createAssetGroupTagSelector(tagId, values, options);

    return res.data.data;
};

const useCreateSelector = (tagId: string | number | undefined) => {
    const queryClient = useQueryClient();
    return useMutation(createSelector, {
        onSettled: () => {
            queryClient.invalidateQueries(['tier-management', 'tags', tagId, 'selectors']);
        },
    });
};

const SelectorForm: FC = () => {
    const { tierId, labelId, selectorId } = useParams();
    const tagId = labelId === undefined ? tierId : labelId;

    const [selectorType, setSelectorType] = useState<SeedTypes>(SeedTypeObjectId);
    const formMethods = useForm<SelectorFormInputs>();

    const patchSelectorMutation = usePatchSelector(tagId);
    const createSelectorMutation = useCreateSelector(tagId);

    const navigate = useNavigate();
    const { addNotification } = useNotifications();

    const onSubmit: SubmitHandler<SelectorFormInputs> = (data) => {
        if (selectorId !== undefined) {
            handlePatchSelector(data);
        } else {
            handleCreateSelector(data);
        }
    };

    const handlePatchSelector = useCallback(
        async (updatedValues: UpdateSelectorRequest) => {
            try {
                if (!tagId || !selectorId)
                    throw new Error(`Missing required entity IDs; tagId: ${tagId}, selectorId: ${selectorId}`);

                await patchSelectorMutation.mutateAsync({ tagId, selectorId, updatedValues });

                navigate(`/tier-management/details/${getTagUrlValue(labelId)}/${tagId}`);
            } catch (error) {
                handleError(error, 'updating', addNotification);
            }
        },
        [tagId, labelId, selectorId, navigate, patchSelectorMutation, addNotification]
    );

    const handleCreateSelector = useCallback(
        async (values: CreateSelectorRequest) => {
            try {
                if (!tagId) throw new Error(`Missing required ID. tagId: ${tagId}`);

                await createSelectorMutation.mutateAsync({ tagId, values });

                navigate(`/tier-management/details/${getTagUrlValue(labelId)}/${tagId}`);
            } catch (error) {
                handleError(error, 'creating', addNotification);
            }
        },
        [tagId, labelId, navigate, createSelectorMutation, addNotification]
    );

    return (
        <FormProvider {...formMethods}>
            <form onSubmit={formMethods.handleSubmit(onSubmit)} className='flex gap-6 mt-6 w-full justify-between'>
                <BasicInfo setSelectorType={setSelectorType} selectorType={selectorType} />
                <SeedSelection selectorType={selectorType} onSubmit={onSubmit} />
            </form>
        </FormProvider>
    );
};
=======
import SelectorForm from './SelectorForm';
>>>>>>> c8434d0d

export default SelectorForm;<|MERGE_RESOLUTION|>--- conflicted
+++ resolved
@@ -14,118 +14,6 @@
 //
 // SPDX-License-Identifier: Apache-2.0
 
-<<<<<<< HEAD
-import { SeedTypeObjectId, SeedTypes } from 'js-client-library';
-import { CreateSelectorRequest, RequestOptions, UpdateSelectorRequest } from 'js-client-library/dist/requests';
-import { FC, useCallback, useState } from 'react';
-import { FormProvider, SubmitHandler, useForm } from 'react-hook-form';
-import { useMutation, useQueryClient } from 'react-query';
-import { useNavigate, useParams } from 'react-router-dom';
-import { useNotifications } from '../../../../providers';
-import { apiClient } from '../../../../utils';
-import { getTagUrlValue } from '../../utils';
-import BasicInfo from './BasicInfo';
-import SeedSelection from './SeedSelection';
-import { CreateSelectorParams, PatchSelectorParams, SelectorFormInputs } from './types';
-import { handleError } from './utils';
-
-const patchSelector = async (params: PatchSelectorParams, options?: RequestOptions) => {
-    const { tagId, selectorId, updatedValues } = params;
-
-    const res = await apiClient.updateAssetGroupTagSelector(tagId, selectorId, updatedValues, options);
-
-    return res.data.data;
-};
-
-const usePatchSelector = (tagId: string | number | undefined) => {
-    const queryClient = useQueryClient();
-    return useMutation(patchSelector, {
-        onSettled: () => {
-            queryClient.invalidateQueries(['tier-management', 'tags', tagId, 'selectors']);
-        },
-    });
-};
-
-const createSelector = async (params: CreateSelectorParams, options?: RequestOptions) => {
-    const { tagId, values } = params;
-
-    const res = await apiClient.createAssetGroupTagSelector(tagId, values, options);
-
-    return res.data.data;
-};
-
-const useCreateSelector = (tagId: string | number | undefined) => {
-    const queryClient = useQueryClient();
-    return useMutation(createSelector, {
-        onSettled: () => {
-            queryClient.invalidateQueries(['tier-management', 'tags', tagId, 'selectors']);
-        },
-    });
-};
-
-const SelectorForm: FC = () => {
-    const { tierId, labelId, selectorId } = useParams();
-    const tagId = labelId === undefined ? tierId : labelId;
-
-    const [selectorType, setSelectorType] = useState<SeedTypes>(SeedTypeObjectId);
-    const formMethods = useForm<SelectorFormInputs>();
-
-    const patchSelectorMutation = usePatchSelector(tagId);
-    const createSelectorMutation = useCreateSelector(tagId);
-
-    const navigate = useNavigate();
-    const { addNotification } = useNotifications();
-
-    const onSubmit: SubmitHandler<SelectorFormInputs> = (data) => {
-        if (selectorId !== undefined) {
-            handlePatchSelector(data);
-        } else {
-            handleCreateSelector(data);
-        }
-    };
-
-    const handlePatchSelector = useCallback(
-        async (updatedValues: UpdateSelectorRequest) => {
-            try {
-                if (!tagId || !selectorId)
-                    throw new Error(`Missing required entity IDs; tagId: ${tagId}, selectorId: ${selectorId}`);
-
-                await patchSelectorMutation.mutateAsync({ tagId, selectorId, updatedValues });
-
-                navigate(`/tier-management/details/${getTagUrlValue(labelId)}/${tagId}`);
-            } catch (error) {
-                handleError(error, 'updating', addNotification);
-            }
-        },
-        [tagId, labelId, selectorId, navigate, patchSelectorMutation, addNotification]
-    );
-
-    const handleCreateSelector = useCallback(
-        async (values: CreateSelectorRequest) => {
-            try {
-                if (!tagId) throw new Error(`Missing required ID. tagId: ${tagId}`);
-
-                await createSelectorMutation.mutateAsync({ tagId, values });
-
-                navigate(`/tier-management/details/${getTagUrlValue(labelId)}/${tagId}`);
-            } catch (error) {
-                handleError(error, 'creating', addNotification);
-            }
-        },
-        [tagId, labelId, navigate, createSelectorMutation, addNotification]
-    );
-
-    return (
-        <FormProvider {...formMethods}>
-            <form onSubmit={formMethods.handleSubmit(onSubmit)} className='flex gap-6 mt-6 w-full justify-between'>
-                <BasicInfo setSelectorType={setSelectorType} selectorType={selectorType} />
-                <SeedSelection selectorType={selectorType} onSubmit={onSubmit} />
-            </form>
-        </FormProvider>
-    );
-};
-=======
 import SelectorForm from './SelectorForm';
->>>>>>> c8434d0d
 
 export default SelectorForm;