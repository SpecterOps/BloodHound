// Copyright 2025 Specter Ops, Inc.
//
// Licensed under the Apache License, Version 2.0
// you may not use this file except in compliance with the License.
// You may obtain a copy of the License at
//
//     http://www.apache.org/licenses/LICENSE-2.0
//
// Unless required by applicable law or agreed to in writing, software
// distributed under the License is distributed on an "AS IS" BASIS,
// WITHOUT WARRANTIES OR CONDITIONS OF ANY KIND, either express or implied.
// See the License for the specific language governing permissions and
// limitations under the License.
//
// SPDX-License-Identifier: Apache-2.0

import userEvent from '@testing-library/user-event';
import { SeedTypeCypher, SeedTypeObjectId } from 'js-client-library';
import { rest } from 'msw';
import { setupServer } from 'msw/node';
import { Route, Routes } from 'react-router-dom';
import SelectorForm from '.';
import { tierHandlers } from '../../../../mocks';
import { act, longWait, render, screen, waitFor } from '../../../../test-utils';
import { apiClient, mockCodemirrorLayoutMethods } from '../../../../utils';

const testSelector = {
    id: 777,
    asset_group_tag_id: 1,
    name: 'foo',
    allow_disable: true,
    description: 'bar',
    is_default: false,
    auto_certify: true,
    created_at: '2024-10-05T17:54:32.245Z',
    created_by: 'Stephen64@gmail.com',
    updated_at: '2024-07-20T11:22:18.219Z',
    updated_by: 'Donna13@yahoo.com',
    disabled_at: '2024-09-15T09:55:04.177Z',
    disabled_by: 'Roberta_Morar72@hotmail.com',
    count: 3821,
    seeds: [{ selector_id: 777, type: SeedTypeCypher, value: 'match(n) return n limit 5' }],
};

const testObjectIdSelector = {
    ...testSelector,
    seeds: [
        { selector_id: 777, type: SeedTypeObjectId, value: '1' },
        { selector_id: 777, type: SeedTypeObjectId, value: '2' },
        { selector_id: 777, type: SeedTypeObjectId, value: '3' },
    ],
};

const testNodes = [
    {
        name: 'bar',
        objectid: '777',
        type: 'Bat',
    },
];
const testSearchResults = {
    data: testNodes,
};

beforeAll(() => server.listen());
afterEach(() => server.resetHandlers());
afterAll(() => server.close());

const handlers = [
    ...tierHandlers,
    rest.get('/api/v2/asset-group-tags/:tagId/selectors/777', async (_, res, ctx) => {
        return res(
            ctx.json({
                data: testSelector,
            })
        );
    }),
    rest.post(`/api/v2/asset-group-tags/preview-selectors`, (_, res, ctx) => {
        return res(ctx.json({ data: { members: [] } }));
    }),
    rest.post(`/api/v2/graphs/cypher`, (_, res, ctx) => {
        return res(ctx.json({ data: { nodes: {}, edges: [] } }));
    }),
    rest.get(`/api/v2/search`, (_, res, ctx) => {
        return res(ctx.json(testSearchResults));
    }),
];

const server = setupServer(...handlers);

beforeAll(() => server.listen());
afterEach(() => server.resetHandlers());
afterAll(() => server.close());

mockCodemirrorLayoutMethods();

describe('Selector Form', () => {
    const user = userEvent.setup({ pointerEventsCheck: 0 });
    const detailsPath = '/tier-management/details/tier/1/selector/777';
    const createNewPath = '/tier-management/save/tier/1/selector';
    const editExistingPath = '/tier-management/save/tier/1/selector/777';

    it('renders the form for creating a new selector', async () => {
        // Because there is no selector id path parameter in the url, the form is a create form
        // This means that none of the input fields should have any value aside from default values

        await act(async () => {
            render(<SelectorForm />, { route: createNewPath });
        });

        expect(await screen.findByText('Defining Selector')).toBeInTheDocument();

        const nameInput = screen.getByLabelText('Name');
        expect(nameInput).toBeInTheDocument();
        expect(nameInput).toHaveValue('');

        const descriptionInput = screen.getByLabelText('Description');
        expect(descriptionInput).toBeInTheDocument();
        expect(descriptionInput).toHaveValue('');

        expect(screen.getByText('Selector Type')).toBeInTheDocument();

        // Object Selector component renders by default
        expect(screen.getByText('Object Selector')).toBeInTheDocument();
        // The delete button should not render when creating a new selector because it doesn't exist yet
        expect(screen.queryByRole('button', { name: /Delete Selector/ })).not.toBeInTheDocument();
        expect(screen.getByRole('button', { name: /Cancel/ })).toBeInTheDocument();
        expect(screen.getByRole('button', { name: /Save/ })).toBeInTheDocument();

        expect(screen.getByText('Sample Results')).toBeInTheDocument();
    });

    it('renders the form for editing an existing selector', async () => {
        // This url has the selector id of 777 in the path
        // and so this selector's data is filled into the form for the user to edit
        await act(async () => {
            render(<SelectorForm />, { route: editExistingPath });
        });

        expect(await screen.findByText('Defining Selector')).toBeInTheDocument();

        longWait(async () => {
            const selectorStatusSwitch = await screen.findByLabelText('Selector Status');
            expect(selectorStatusSwitch).toBeInTheDocument();
            expect(selectorStatusSwitch).toHaveValue('on');
            expect(screen.getByText('Enabled')).toBeInTheDocument();
        });

        const nameInput = screen.getByLabelText('Name');
        expect(nameInput).toBeInTheDocument();
        longWait(() => {
            expect(nameInput).toHaveValue('foo');
        });

        const descriptionInput = screen.getByLabelText('Description');
        expect(descriptionInput).toBeInTheDocument();
        longWait(() => {
            expect(descriptionInput).toHaveValue('bar');
        });

        expect(screen.getByText('Selector Type')).toBeInTheDocument();

        // Cypher Search renders because that is the seed type of the first seed of this selector
        longWait(() => {
            expect(screen.getByText('Cypher Search')).toBeInTheDocument();
        });
        // The delete button should render because this selector exists and can be deleted
        longWait(() => {
            expect(screen.getByRole('button', { name: /Delete Selector/ })).toBeInTheDocument();
        });
        expect(screen.getByRole('button', { name: /Cancel/ })).toBeInTheDocument();
        expect(screen.getByRole('button', { name: /Save/ })).toBeInTheDocument();

        expect(screen.getByText('Sample Results')).toBeInTheDocument();
    });

    it('changes the text from "Enabled" to "Disabled" when the Selector Status switch is toggled', async () => {
        await act(async () => {
            render(<SelectorForm />, { route: editExistingPath });
        });

        expect(await screen.findByText('Defining Selector')).toBeInTheDocument();

        longWait(async () => {
            const selectorStatusSwitch = screen.getByLabelText('Selector Status');
            expect(selectorStatusSwitch).toBeInTheDocument();
            expect(selectorStatusSwitch).toHaveValue('on');
            expect(screen.getByText('Enabled')).toBeInTheDocument();
            await user.click(selectorStatusSwitch);
            expect(screen.getByText('Disabled')).toBeInTheDocument();
        });
    });

    it('shows an error message when unable to delete a selector', async () => {
<<<<<<< HEAD
=======
        const history = createMemoryHistory({ initialEntries: ['/tier-management/save/tier/1/selector/777'] });

>>>>>>> 292a0f1a
        console.error = vi.fn();

        render(
            <Routes>
                <Route path={'/'} element={<SelectorForm />} />
                <Route path={'/tier-management/save/tier/:tierId/selector/:selectorId'} element={<SelectorForm />} />
            </Routes>,
            { route: editExistingPath }
        );

        longWait(async () => {
            expect(await screen.findByRole('button', { name: /Delete Selector/ })).toBeInTheDocument();
            await act(async () => {
                user.click(screen.getByRole('button', { name: /Delete Selector/ }));
            });
        });

        longWait(async () => {
            expect(screen.getByText('Delete foo?')).toBeInTheDocument();

            await user.type(screen.getByTestId('confirmation-dialog_challenge-text'), 'delete this selector');
            await user.click(screen.getByRole('button', { name: /Confirm/ }));

            expect(await screen.findByText('get rekt')).toBeInTheDocument();
        });
    });

    test('clicking cancel on the form takes the user back to the details page the user was on previously', async () => {
        render(<SelectorForm />, { route: editExistingPath });

        await user.click(screen.getByRole('button', { name: /Cancel/ }));

        longWait(() => {
            expect(window.location.pathname).toBe(detailsPath);
        });
    });

    test('a name value is required to submit the form', async () => {
        render(<SelectorForm />, { route: createNewPath });

        await user.click(screen.getByRole('button', { name: /Save/ }));

        longWait(() => {
            expect(screen.getByText('Please provide a name for the selector')).toBeInTheDocument();
        });
    });

<<<<<<< HEAD
    test('filling in the name value submits the form and navigates back to the details page', async () => {
        await act(async () => {
            render(
                <Routes>
                    <Route path={'/'} element={<SelectorForm />} />;
                    <Route path={'/tier-management/details/tags/:tagId'} element={<SelectorForm />} />
                    <Route path={'/tier-management/edit/tag/:tagId/selector/:selectorId'} element={<SelectorForm />} />
                </Routes>,
                { route: editExistingPath }
            );
        });

=======
    test('filling in the name value allows updating the selector and navigates back to the details page', async () => {
        const history = createMemoryHistory({
            initialEntries: [detailsPath, editExistingPath],
        });

        render(
            <Routes>
                <Route path={'/'} element={<SelectorForm />} />;
                <Route path={'/tier-management/save/tier/:tierId/selector/:selectorId'} element={<SelectorForm />} />;
            </Routes>,
            { history }
        );

>>>>>>> 292a0f1a
        const nameInput = await screen.findByLabelText('Name');

        await user.click(nameInput);
        await user.paste('foo');

        longWait(async () => {
            expect(screen.getByRole('button', { name: /Save/ })).toBeInTheDocument();
            await user.click(screen.getByRole('button', { name: /Save/ }));
        });

        expect(screen.queryByText('Please provide a name for the selector')).not.toBeInTheDocument();

        longWait(() => {
            expect(window.location.pathname).toBe(detailsPath);
        });
    });

    it('handles creating a new selector', async () => {
        // Because there is no selector id path parameter in the url, the form is a create form
        // This means that none of the input fields should have any value aside from default values
        const history = createMemoryHistory({ initialEntries: [createNewPath] });

        await act(async () => {
            render(<SelectorForm />, { history });
        });

        const nameInput = await screen.findByLabelText('Name');

        await user.click(nameInput);
        await user.paste('foo');

        const createSelectorSpy = vi.spyOn(apiClient, 'createAssetGroupTagSelector');

        const input = screen.getByLabelText('Search Objects To Add');

        await user.click(input);
        await user.paste('bar');

        const options = await screen.findAllByRole('option');

        await user.click(
            options.find((option) => {
                return option.innerText === 'bar';
            })!
        );

        await user.click(await screen.findByRole('button', { name: /Save/ }));

        waitFor(() => {
            expect(createSelectorSpy).toBeCalled();
        });
    });

    test('the object selector list is prepopluated correctly according to the selector seeds', async () => {
        await act(async () => {
            render(<SelectorForm />, { route: editExistingPath });
        });

        testObjectIdSelector;
    });
});<|MERGE_RESOLUTION|>--- conflicted
+++ resolved
@@ -84,6 +84,13 @@
     rest.get(`/api/v2/search`, (_, res, ctx) => {
         return res(ctx.json(testSearchResults));
     }),
+    rest.get(`/api/v2/customnode`, async (req, res, ctx) => {
+        return res(
+            ctx.json({
+                data: {},
+            })
+        );
+    }),
 ];
 
 const server = setupServer(...handlers);
@@ -192,11 +199,6 @@
     });
 
     it('shows an error message when unable to delete a selector', async () => {
-<<<<<<< HEAD
-=======
-        const history = createMemoryHistory({ initialEntries: ['/tier-management/save/tier/1/selector/777'] });
-
->>>>>>> 292a0f1a
         console.error = vi.fn();
 
         render(
@@ -244,34 +246,21 @@
         });
     });
 
-<<<<<<< HEAD
-    test('filling in the name value submits the form and navigates back to the details page', async () => {
+    test('filling in the name value allows updating the selector and navigates back to the details page', async () => {
         await act(async () => {
             render(
                 <Routes>
                     <Route path={'/'} element={<SelectorForm />} />;
-                    <Route path={'/tier-management/details/tags/:tagId'} element={<SelectorForm />} />
-                    <Route path={'/tier-management/edit/tag/:tagId/selector/:selectorId'} element={<SelectorForm />} />
+                    <Route
+                        path={'/tier-management/save/tier/:tierId/selector/:selectorId'}
+                        element={<SelectorForm />}
+                    />
+                    ;
                 </Routes>,
                 { route: editExistingPath }
             );
         });
 
-=======
-    test('filling in the name value allows updating the selector and navigates back to the details page', async () => {
-        const history = createMemoryHistory({
-            initialEntries: [detailsPath, editExistingPath],
-        });
-
-        render(
-            <Routes>
-                <Route path={'/'} element={<SelectorForm />} />;
-                <Route path={'/tier-management/save/tier/:tierId/selector/:selectorId'} element={<SelectorForm />} />;
-            </Routes>,
-            { history }
-        );
-
->>>>>>> 292a0f1a
         const nameInput = await screen.findByLabelText('Name');
 
         await user.click(nameInput);
@@ -292,10 +281,8 @@
     it('handles creating a new selector', async () => {
         // Because there is no selector id path parameter in the url, the form is a create form
         // This means that none of the input fields should have any value aside from default values
-        const history = createMemoryHistory({ initialEntries: [createNewPath] });
-
-        await act(async () => {
-            render(<SelectorForm />, { history });
+        await act(async () => {
+            render(<SelectorForm />, { route: createNewPath });
         });
 
         const nameInput = await screen.findByLabelText('Name');
