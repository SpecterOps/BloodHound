// Copyright 2025 Specter Ops, Inc.
//
// Licensed under the Apache License, Version 2.0
// you may not use this file except in compliance with the License.
// You may obtain a copy of the License at
//
//     http://www.apache.org/licenses/LICENSE-2.0
//
// Unless required by applicable law or agreed to in writing, software
// distributed under the License is distributed on an "AS IS" BASIS,
// WITHOUT WARRANTIES OR CONDITIONS OF ANY KIND, either express or implied.
// See the License for the specific language governing permissions and
// limitations under the License.
//
// SPDX-License-Identifier: Apache-2.0

import userEvent from '@testing-library/user-event';
import { createMemoryHistory } from 'history';
import { setupServer } from 'msw/node';
import { tierHandlers } from '../../../mocks/handlers';
<<<<<<< HEAD
import { render, screen, waitFor, within } from '../../../test-utils';
=======
import { longWait, render, screen, within } from '../../../test-utils';
>>>>>>> c01a65f7
import Details from './Details';

const server = setupServer(...tierHandlers);

beforeAll(() => server.listen());
afterEach(() => server.resetHandlers());
afterAll(() => server.close());

vi.mock('react-router-dom', async () => ({
    ...(await vi.importActual<typeof import('react-router-dom')>('react-router-dom')),
    useNavigate: vi.fn,
}));

describe('Details', async () => {
    const user = userEvent.setup();

    it('renders', async () => {
        render(<Details />);

        expect(await screen.findByText(/To create additional tiers/)).toBeInTheDocument();

        expect(await screen.findByTestId('tier-management_details_tiers-list')).toBeInTheDocument();
        expect(await screen.findByTestId('tier-management_details_selectors-list')).toBeInTheDocument();
        expect(await screen.findByTestId('tier-management_details_members-list')).toBeInTheDocument();
<<<<<<< HEAD

        // expect(screen.getByRole('button', { name: /Create/ })).toBeInTheDocument();
=======
>>>>>>> c01a65f7
    });

    it('has Tier Zero tier selected by default and no selectors or objects are selected', async () => {
        render(<Details />);

<<<<<<< HEAD
        // const editButton = screen.getByRole('button', { name: /Edit/ });

=======
>>>>>>> c01a65f7
        const selectors = await screen.findByTestId('tier-management_details_selectors-list');
        const selectorsListItems = await within(selectors).findAllByRole('listitem');

        const objects = await screen.findByTestId('tier-management_details_members-list');
        const objectsListItems = await within(objects).findAllByRole('listitem');

        longWait(() => {
            expect(screen.getByTestId('tier-management_details_tiers-list')).toBeInTheDocument();
            // The Tier Zero tier is selected by default
            expect(screen.getByTestId('tier-management_details_tiers-list_active-tiers-item-1')).toBeInTheDocument();
        });

        // No selector is selected to begin with
        selectorsListItems.forEach((li) => {
            expect(li.childNodes).toHaveLength(1);
        });

        // No object is selected to begin with
        objectsListItems.forEach((li) => {
            expect(li.childNodes).toHaveLength(1);
        });
<<<<<<< HEAD

        // Commented out for now since editing a tag is a later implementation
        // // Since a Tier is selected, the edit button is a viable target
        // expect(editButton).toBeEnabled();
=======
>>>>>>> c01a65f7
    });

    it('handles object selection when a tier is already selected', async () => {
        render(<Details />);

        const object5 = await screen.findByText('tier-0-object-5');

        const selectors = await screen.findByTestId('tier-management_details_selectors-list');
        const selectorsListItems = within(selectors).getAllByRole('listitem');

        await user.click(object5);
<<<<<<< HEAD

        // After selecting an object, the edit action is not viable and thus the button is not rendered
        expect(screen.queryByRole('button', { name: /Edit/ })).toBeNull();

        // The Tier Zero tier is still selected when selecting an object that is within it
        expect(screen.getByTestId('tier-management_details_tiers-list_active-tiers-item-1')).toBeInTheDocument();
=======

        // After selecting an object, the edit action is not viable and thus the button is not rendered
        expect(screen.queryByRole('button', { name: /Edit/ })).toBeNull();

        longWait(() => {
            // The Tier Zero tier is still selected when selecting an object that is within it
            expect(screen.getByTestId('tier-management_details_tiers-list_active-tiers-item-1')).toBeInTheDocument();
        });
>>>>>>> c01a65f7

        // No selector is selected
        selectorsListItems.forEach((li) => {
            expect(li.childNodes).toHaveLength(1);
        });

<<<<<<< HEAD
        waitFor(
            async () => {
                expect(await screen.findByTestId('tier-management_details_members-list_active-members-item-5'));
            },
            { timeout: 10000 }
        );
=======
        longWait(async () => {
            expect(await screen.findByTestId('tier-management_details_members-list_active-members-item-5'));
        });
>>>>>>> c01a65f7
    });

    it('handles selector selection when a tier and object are already selected', async () => {
        render(<Details />);

        const selector7 = await screen.findByText('tier-0-selector-7');

        const objects = await screen.findByTestId('tier-management_details_members-list');
        const objectsListItems = within(objects).getAllByRole('listitem');
        // Selecting a selector will enable the Edit button from a disabled state

        await user.click(selector7);

<<<<<<< HEAD
        waitFor(
            async () => {
                // The selector now displays as selected
                expect(
                    await screen.findByTestId('tier-management_details_selectors-list_active-selectors-item-7')
                ).toBeInTheDocument();
            },
            { timeout: 10000 }
        );
=======
        longWait(async () => {
            // The selector now displays as selected
            expect(
                await screen.findByTestId('tier-management_details_selectors-list_active-selectors-item-7')
            ).toBeInTheDocument();
        });
>>>>>>> c01a65f7

        // Selecting a selector after having an Object selected will deselect that Object
        objectsListItems.forEach((li) => {
            expect(li.childNodes).toHaveLength(1);
        });

<<<<<<< HEAD
        // The Tier Zero tier is still selected when selecting a selector that is within it
        expect(screen.getByTestId('tier-management_details_tiers-list_active-tiers-item-1')).toBeInTheDocument();

        waitFor(
            async () => {
                expect(await screen.findByRole('button', { name: /Edit/ })).toBeInTheDocument();
            },
            { timeout: 10000 }
        );
=======
        longWait(() => {
            // The Tier Zero tier is still selected when selecting a selector that is within it
            expect(screen.getByTestId('tier-management_details_tiers-list_active-tiers-item-1')).toBeInTheDocument();
        });

        longWait(async () => {
            expect(await screen.findByRole('button', { name: /Edit/ })).toBeInTheDocument();
        });
>>>>>>> c01a65f7
    });

    it('will deselect both the selected selector and selected object when a different tier is selected', async () => {
        const history = createMemoryHistory({ initialEntries: ['/tier-management/details/tag/1/selector/7/member/7'] });

        render(<Details />, { history });

        const selectors = await screen.findByTestId('tier-management_details_selectors-list');
        let selectorsListItems = await within(selectors).findAllByRole('listitem');

        const objects = await screen.findByTestId('tier-management_details_members-list');
        let objectsListItems = await within(objects).findAllByRole('listitem');

<<<<<<< HEAD
        await user.click(screen.getByText('Tier-2'));
=======
        longWait(async () => {
            expect(screen.getByText('Tier-2')).toBeInTheDocument();
            await user.click(screen.getByText('Tier-2'));
        });
>>>>>>> c01a65f7

        // This list rerenders with different list items so we have to grab those again
        selectorsListItems = await within(selectors).findAllByRole('listitem');
        selectorsListItems.forEach((li) => {
            expect(li.childNodes).toHaveLength(1);
        });

        // This list rerenders with different list items so we have to grab those again
        objectsListItems = await within(objects).findAllByRole('listitem');
        objectsListItems.forEach((li) => {
            expect(li.childNodes).toHaveLength(1);
        });

<<<<<<< HEAD
        waitFor(
            async () => {
                expect(
                    await screen.findByTestId('tier-management_details_tiers-list_active-tiers-item-3')
                ).toBeInTheDocument();
            },
            { timeout: 10000 }
        );
=======
        longWait(async () => {
            expect(
                await screen.findByTestId('tier-management_details_tiers-list_active-tiers-item-3')
            ).toBeInTheDocument();
        });
>>>>>>> c01a65f7
    });
});<|MERGE_RESOLUTION|>--- conflicted
+++ resolved
@@ -18,11 +18,7 @@
 import { createMemoryHistory } from 'history';
 import { setupServer } from 'msw/node';
 import { tierHandlers } from '../../../mocks/handlers';
-<<<<<<< HEAD
-import { render, screen, waitFor, within } from '../../../test-utils';
-=======
 import { longWait, render, screen, within } from '../../../test-utils';
->>>>>>> c01a65f7
 import Details from './Details';
 
 const server = setupServer(...tierHandlers);
@@ -47,21 +43,11 @@
         expect(await screen.findByTestId('tier-management_details_tiers-list')).toBeInTheDocument();
         expect(await screen.findByTestId('tier-management_details_selectors-list')).toBeInTheDocument();
         expect(await screen.findByTestId('tier-management_details_members-list')).toBeInTheDocument();
-<<<<<<< HEAD
-
-        // expect(screen.getByRole('button', { name: /Create/ })).toBeInTheDocument();
-=======
->>>>>>> c01a65f7
     });
 
     it('has Tier Zero tier selected by default and no selectors or objects are selected', async () => {
         render(<Details />);
 
-<<<<<<< HEAD
-        // const editButton = screen.getByRole('button', { name: /Edit/ });
-
-=======
->>>>>>> c01a65f7
         const selectors = await screen.findByTestId('tier-management_details_selectors-list');
         const selectorsListItems = await within(selectors).findAllByRole('listitem');
 
@@ -83,13 +69,6 @@
         objectsListItems.forEach((li) => {
             expect(li.childNodes).toHaveLength(1);
         });
-<<<<<<< HEAD
-
-        // Commented out for now since editing a tag is a later implementation
-        // // Since a Tier is selected, the edit button is a viable target
-        // expect(editButton).toBeEnabled();
-=======
->>>>>>> c01a65f7
     });
 
     it('handles object selection when a tier is already selected', async () => {
@@ -101,14 +80,6 @@
         const selectorsListItems = within(selectors).getAllByRole('listitem');
 
         await user.click(object5);
-<<<<<<< HEAD
-
-        // After selecting an object, the edit action is not viable and thus the button is not rendered
-        expect(screen.queryByRole('button', { name: /Edit/ })).toBeNull();
-
-        // The Tier Zero tier is still selected when selecting an object that is within it
-        expect(screen.getByTestId('tier-management_details_tiers-list_active-tiers-item-1')).toBeInTheDocument();
-=======
 
         // After selecting an object, the edit action is not viable and thus the button is not rendered
         expect(screen.queryByRole('button', { name: /Edit/ })).toBeNull();
@@ -117,25 +88,15 @@
             // The Tier Zero tier is still selected when selecting an object that is within it
             expect(screen.getByTestId('tier-management_details_tiers-list_active-tiers-item-1')).toBeInTheDocument();
         });
->>>>>>> c01a65f7
 
         // No selector is selected
         selectorsListItems.forEach((li) => {
             expect(li.childNodes).toHaveLength(1);
         });
 
-<<<<<<< HEAD
-        waitFor(
-            async () => {
-                expect(await screen.findByTestId('tier-management_details_members-list_active-members-item-5'));
-            },
-            { timeout: 10000 }
-        );
-=======
         longWait(async () => {
             expect(await screen.findByTestId('tier-management_details_members-list_active-members-item-5'));
         });
->>>>>>> c01a65f7
     });
 
     it('handles selector selection when a tier and object are already selected', async () => {
@@ -149,41 +110,18 @@
 
         await user.click(selector7);
 
-<<<<<<< HEAD
-        waitFor(
-            async () => {
-                // The selector now displays as selected
-                expect(
-                    await screen.findByTestId('tier-management_details_selectors-list_active-selectors-item-7')
-                ).toBeInTheDocument();
-            },
-            { timeout: 10000 }
-        );
-=======
         longWait(async () => {
             // The selector now displays as selected
             expect(
                 await screen.findByTestId('tier-management_details_selectors-list_active-selectors-item-7')
             ).toBeInTheDocument();
         });
->>>>>>> c01a65f7
 
         // Selecting a selector after having an Object selected will deselect that Object
         objectsListItems.forEach((li) => {
             expect(li.childNodes).toHaveLength(1);
         });
 
-<<<<<<< HEAD
-        // The Tier Zero tier is still selected when selecting a selector that is within it
-        expect(screen.getByTestId('tier-management_details_tiers-list_active-tiers-item-1')).toBeInTheDocument();
-
-        waitFor(
-            async () => {
-                expect(await screen.findByRole('button', { name: /Edit/ })).toBeInTheDocument();
-            },
-            { timeout: 10000 }
-        );
-=======
         longWait(() => {
             // The Tier Zero tier is still selected when selecting a selector that is within it
             expect(screen.getByTestId('tier-management_details_tiers-list_active-tiers-item-1')).toBeInTheDocument();
@@ -192,7 +130,6 @@
         longWait(async () => {
             expect(await screen.findByRole('button', { name: /Edit/ })).toBeInTheDocument();
         });
->>>>>>> c01a65f7
     });
 
     it('will deselect both the selected selector and selected object when a different tier is selected', async () => {
@@ -206,14 +143,10 @@
         const objects = await screen.findByTestId('tier-management_details_members-list');
         let objectsListItems = await within(objects).findAllByRole('listitem');
 
-<<<<<<< HEAD
-        await user.click(screen.getByText('Tier-2'));
-=======
         longWait(async () => {
             expect(screen.getByText('Tier-2')).toBeInTheDocument();
             await user.click(screen.getByText('Tier-2'));
         });
->>>>>>> c01a65f7
 
         // This list rerenders with different list items so we have to grab those again
         selectorsListItems = await within(selectors).findAllByRole('listitem');
@@ -227,21 +160,10 @@
             expect(li.childNodes).toHaveLength(1);
         });
 
-<<<<<<< HEAD
-        waitFor(
-            async () => {
-                expect(
-                    await screen.findByTestId('tier-management_details_tiers-list_active-tiers-item-3')
-                ).toBeInTheDocument();
-            },
-            { timeout: 10000 }
-        );
-=======
         longWait(async () => {
             expect(
                 await screen.findByTestId('tier-management_details_tiers-list_active-tiers-item-3')
             ).toBeInTheDocument();
         });
->>>>>>> c01a65f7
     });
 });