// Copyright 2025 Specter Ops, Inc.
//
// Licensed under the Apache License, Version 2.0
// you may not use this file except in compliance with the License.
// You may obtain a copy of the License at
//
//     http://www.apache.org/licenses/LICENSE-2.0
//
// Unless required by applicable law or agreed to in writing, software
// distributed under the License is distributed on an "AS IS" BASIS,
// WITHOUT WARRANTIES OR CONDITIONS OF ANY KIND, either express or implied.
// See the License for the specific language governing permissions and
// limitations under the License.
//
// SPDX-License-Identifier: Apache-2.0

<<<<<<< HEAD
import { AssetGroupTagTypeTier } from 'js-client-library';
=======
import { AssetGroupTagsListItem } from 'js-client-library';
>>>>>>> 613d7a88
import { UseQueryResult } from 'react-query';
import { render, screen } from '../../../test-utils';
import { DetailsList } from './DetailsList';

const testQuery = {
    isLoading: false,
    isError: false,
    isSuccess: true,
    data: [
        {
            name: 'a',
            id: 1,
            counts: { selectors: 3, members: 2 },
            type: AssetGroupTagTypeTier,
            kind_id: 1,
            position: 1,
            requireCertify: false,
            description: '',
            created: '',
            updated: '',
            deleted: false,
        },
        {
            name: 'b',
            id: 2,
            counts: { selectors: 3, members: 2 },
            type: AssetGroupTagTypeTier,
            kind_id: 1,
            position: 1,
            requireCertify: false,
            description: '',
            created: '',
            updated: '',
            deleted: false,
        },
        {
            name: 'c',
            id: 3,
            counts: { selectors: 3, members: 2 },
            type: AssetGroupTagTypeTier,
            kind_id: 1,
            position: 1,
            requireCertify: false,
            description: '',
            created: '',
            updated: '',
            deleted: false,
        },
    ],
} as unknown as UseQueryResult<AssetGroupTagsListItem[]>;

describe('List', async () => {
    it('shows a loading view when data is fetching', async () => {
        const testQuery = { isLoading: true, isError: false, data: [] } as unknown as UseQueryResult<
            AssetGroupTagsListItem[]
        >;

        render(<DetailsList title='Selectors' listQuery={testQuery} selected={'1'} onSelect={() => {}} />);

        expect(screen.getAllByTestId('tier-management_details_selectors-list_loading-skeleton')).toHaveLength(3);
    });

    it('handles data fetching errors', async () => {
        const testQuery = { isLoading: false, isError: true, data: [] } as unknown as UseQueryResult<
            AssetGroupTagsListItem[]
        >;

        render(<DetailsList title='Selectors' listQuery={testQuery} selected={'1'} onSelect={() => {}} />);

        expect(await screen.findByText('There was an error fetching this data')).toBeInTheDocument();
    });

    it('renders a sortable list for Selectors', async () => {
        render(<DetailsList title='Selectors' listQuery={testQuery} selected={'1'} onSelect={() => {}} />);

        expect(await screen.findByText('app-icon-sort-asc')).toBeInTheDocument();
        expect(screen.queryByTestId('tier-management_details_selectors-list_static-order')).not.toBeInTheDocument();
    });

    it('renders a sortable list for Labels', async () => {
        render(<DetailsList title='Labels' listQuery={testQuery} selected={'1'} onSelect={() => {}} />);

        expect(await screen.findByText('app-icon-sort-asc')).toBeInTheDocument();
        expect(screen.queryByTestId('tier-management_details_labels-list_static-order')).not.toBeInTheDocument();
    });

    it('renders a non sortable list for Tiers', async () => {
        render(<DetailsList title='Tiers' listQuery={testQuery} selected={'1'} onSelect={() => {}} />);

        expect(await screen.findByTestId('tier-management_details_tiers-list_static-order')).toBeInTheDocument();
        expect(screen.queryByText('app-icon-sort-empty')).not.toBeInTheDocument();
    });

    it('handles rendering a selected item', async () => {
        render(<DetailsList title='Tiers' listQuery={testQuery} selected={'1'} onSelect={() => {}} />);

        expect(await screen.findByTestId('tier-management_details_tiers-list_active-tiers-item-1')).toBeInTheDocument();
    });
});<|MERGE_RESOLUTION|>--- conflicted
+++ resolved
@@ -14,11 +14,7 @@
 //
 // SPDX-License-Identifier: Apache-2.0
 
-<<<<<<< HEAD
-import { AssetGroupTagTypeTier } from 'js-client-library';
-=======
-import { AssetGroupTagsListItem } from 'js-client-library';
->>>>>>> 613d7a88
+import { AssetGroupTagTypeTier, AssetGroupTagsListItem } from 'js-client-library';
 import { UseQueryResult } from 'react-query';
 import { render, screen } from '../../../test-utils';
 import { DetailsList } from './DetailsList';
