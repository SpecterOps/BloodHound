--- conflicted
+++ resolved
@@ -39,14 +39,11 @@
     const lastUpdated = DateTime.fromISO(data.updated_at).toFormat(LuxonFormat.YEAR_MONTH_DAY_SLASHES);
 
     return (
-<<<<<<< HEAD
-        <Card className='px-6 py-6 max-w-[32rem]'>
-            <div className='text-xl font-bold truncate'>{data.name}</div>
-            {data.position !== null && (
-=======
         <div className='max-h-full flex flex-col gap-8'>
             <Card className='px-6 py-6 max-w-[32rem]'>
-                <div className='text-xl font-bold'>{data.name}</div>
+                <div className='text-xl font-bold truncate' title={data.name}>
+                    {data.name}
+                </div>
                 {data.position !== null && (
                     <div className='mt-4'>
                         <DetailField label='Tier' value={data.position.toString()} />
@@ -55,7 +52,6 @@
                 <div className='mt-4'>
                     <DetailField label='Description' value={data.description} />
                 </div>
->>>>>>> e9d7ee39
                 <div className='mt-4'>
                     <DetailField label='Created by' value={data.created_by} />
                     <DetailField label='Last Updated' value={lastUpdated} />
@@ -74,28 +70,11 @@
     const seedType = getSelectorSeedType(data);
 
     return (
-<<<<<<< HEAD
-        <Card className='px-6 py-6 max-w-[32rem]'>
-            <div className='text-xl font-bold truncate'>{data.name}</div>
-            <div className='mt-4'>
-                <DetailField label='Description' value={data.description} />
-            </div>
-            <div className='mt-4'>
-                <DetailField label='Created by' value={data.created_by} />
-                <DetailField label='Last Updated' value={lastUpdated} />
-                <DetailField label='Type' value={SeedTypesMap[seedType]} />
-            </div>
-            <div className='mt-4'>
-                <DetailField label='Automatic Certification' value={data.auto_certify ? 'Enabled' : 'Disabled'} />
-            </div>
-            <div className='mt-4'>
-                <DetailField label='Selector Status' value={data.disabled_at ? 'Enabled' : 'Disabled'} />
-            </div>
-        </Card>
-=======
         <div className='max-h-full flex flex-col gap-8'>
             <Card className='px-6 py-6 max-w-[32rem]'>
-                <div className='text-xl font-bold'>{data.name}</div>
+                <div className='text-xl font-bold truncate' title={data.name}>
+                    {data.name}
+                </div>
                 <div className='mt-4'>
                     <DetailField label='Description' value={data.description} />
                 </div>
@@ -113,7 +92,6 @@
             </Card>
             {getSelectorSeedType(data) === SeedTypeCypher && <Cypher preview initialInput={data.seeds[0].value} />}
         </div>
->>>>>>> e9d7ee39
     );
 };
 
