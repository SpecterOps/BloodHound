--- conflicted
+++ resolved
@@ -79,11 +79,7 @@
         return null;
     }
 
-<<<<<<< HEAD
-    const lastUpdated = DateTime.fromISO(data.updated_at).toFormat(LuxonFormat.ISO_8601_SLASHES);
-=======
     const lastUpdated = DateTime.fromISO(data.updated_at).toFormat(LuxonFormat.YEAR_MONTH_DAY_SLASHES);
->>>>>>> c01a65f7
 
     return (
         <Card className='h-64 mb-8 px-6 pt-6 max-w-[32rem] select-none overflow-y-auto'>
