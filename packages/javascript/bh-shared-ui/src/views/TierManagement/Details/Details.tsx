// Copyright 2025 Specter Ops, Inc.
//
// Licensed under the Apache License, Version 2.0
// you may not use this file except in compliance with the License.
// You may obtain a copy of the License at
//
//     http://www.apache.org/licenses/LICENSE-2.0
//
// Unless required by applicable law or agreed to in writing, software
// distributed under the License is distributed on an "AS IS" BASIS,
// WITHOUT WARRANTIES OR CONDITIONS OF ANY KIND, either express or implied.
// See the License for the specific language governing permissions and
// limitations under the License.
//
// SPDX-License-Identifier: Apache-2.0

<<<<<<< HEAD
import { Button, Tabs, TabsList, TabsTrigger } from '@bloodhoundenterprise/doodleui';
import { FC, useMemo, useState } from 'react';
=======
import { Button } from '@bloodhoundenterprise/doodleui';
import { AssetGroupTagSelectorsListItem, AssetGroupTagsListItem } from 'js-client-library';
import { FC } from 'react';
>>>>>>> 354153bc
import { UseQueryResult, useQuery } from 'react-query';
import { Link, useParams } from 'react-router-dom';
import { AppIcon, CreateMenu } from '../../../components';
import { ROUTE_TIER_MANAGEMENT_DETAILS } from '../../../routes';
import { apiClient, useAppNavigate } from '../../../utils';
import { DetailsList } from './DetailsList';
import { MembersList } from './MembersList';
import { SelectedDetails } from './SelectedDetails';

const getEditPath = (tagId: string | undefined, selectorId: string | undefined) => {
    const editPath = '/tier-management/edit';

    if (selectorId && tagId) return `/tier-management/edit/tag/${tagId}/selector/${selectorId}`;

    if (!selectorId && tagId) return `/tier-management/edit/tag/${tagId}`;

    return editPath;
};

const getItemCount = (
    tagId: string | undefined,
    tagsQuery: UseQueryResult<AssetGroupTagsListItem[]>,
    selectorId: string | undefined,
    selectorsQuery: UseQueryResult<AssetGroupTagSelectorsListItem[]>
) => {
    if (selectorId !== undefined) {
        const selectedSelector = selectorsQuery.data?.find((selector) => {
            return selectorId === selector.id.toString();
        });
        return selectedSelector?.counts?.members || 0;
    } else if (tagId !== undefined) {
        const selectedTag = tagsQuery.data?.find((tag) => {
            return tagId === tag.id.toString();
        });
        return selectedTag?.counts?.members || 0;
    } else {
        return 0;
    }
};

export const getEditButtonState = (
    memberId: string | undefined,
    selectorId: string | undefined,
    selectorsQuery: UseQueryResult,
    tagsQuery: UseQueryResult
) => {
    return (
        !!memberId ||
        !selectorId ||
        (selectorsQuery.isLoading && tagsQuery.isLoading) ||
        (selectorsQuery.isError && tagsQuery.isError)
    );
};

const Details: FC = () => {
    const navigate = useAppNavigate();
    const { tagId = '1', selectorId, memberId } = useParams();
    const [activeTab, setActiveTab] = useState<'tiers' | 'labels'>('tiers');

    const tagsQuery = useQuery({
        queryKey: ['asset-group-tags'],
        queryFn: async () => {
            return apiClient.getAssetGroupTags({ params: { counts: true } }).then((res) => {
                return res.data.data['tags'];
            });
        },
    });

    const selectorsQuery = useQuery({
        queryKey: ['asset-group-selectors', tagId],
        queryFn: async () => {
            if (!tagId) return [];
            return apiClient.getAssetGroupTagSelectors(tagId, { params: { counts: true } }).then((res) => {
                return res.data.data['selectors'];
            });
        },
    });

    const showEditButton = !getEditButtonState(memberId, selectorId, selectorsQuery, tagsQuery);

    const tierTags = useMemo(() => {
        if (!tagsQuery.data) return [];
        return tagsQuery.data.filter((tag) => tag.type === 1);
    }, [tagsQuery.data]);

    const labelTags = useMemo(() => {
        if (!tagsQuery.data) return [];
        return tagsQuery.data.filter((tag) => tag.type === 2);
    }, [tagsQuery.data]);

    return (
        <div>
            <Tabs
                defaultValue='tiers'
                className='w-full'
                value={activeTab}
                onValueChange={(value) => setActiveTab(value as 'tiers' | 'labels')}>
                <TabsList className='w-full flex justify-start'>
                    <TabsTrigger value='tiers'>Tiers</TabsTrigger>
                    <TabsTrigger value='labels'>Labels</TabsTrigger>
                </TabsList>
            </Tabs>
            <div className='flex mt-6 gap-8'>
                <div className='flex justify-around basis-2/3'>
                    <div className='flex justify-start gap-4 items-center basis-2/3'>
                        <div className='flex items-center align-middle'>
                            <CreateMenu
                                createMenuTitle='Create Selector'
                                disabled={!tagId}
                                menuItems={[
                                    {
                                        title: 'Create Selector',
                                        onClick: () => {
                                            navigate(`/tier-management/edit/tag/${tagId}/selector`);
                                        },
                                    },
                                ]}
                            />
                            <div className='hidden'>
                                <div>
                                    <AppIcon.Info className='mr-4 ml-2' size={24} />
                                </div>
                                <span>
                                    To create additional tiers{' '}
                                    <Button
                                        variant='text'
                                        asChild
                                        className='p-0 text-base text-secondary dark:text-secondary-variant-2'>
                                        <a href='#'>contact sales</a>
                                    </Button>{' '}
                                    in order to upgrade for multi-tier analysis.
                                </span>
                            </div>
                        </div>
                    </div>
                    <div className='flex justify-start basis-1/3'>
                        <input type='text' placeholder='search' className='hidden' />
                    </div>
                </div>

                <div className='basis-1/3'>
                    {showEditButton && (
                        <Button asChild variant={'secondary'} disabled={showEditButton}>
                            <Link to={getEditPath(tagId, selectorId)}>Edit</Link>
                        </Button>
                    )}
                </div>
            </div>
            <div className='flex gap-8 mt-4 grow-1'>
                <div className='flex basis-2/3 bg-neutral-light-2 dark:bg-neutral-dark-2 rounded-lg shadow-outer-1 h-full *:grow-0 *:basis-1/3'>
                    <div>
                        <DetailsList
                            title={activeTab === 'tiers' ? 'Tiers' : 'Labels'}
                            listQuery={tagsQuery}
                            filteredData={activeTab === 'tiers' ? tierTags : labelTags}
                            selected={tagId}
                            onSelect={(id) => {
                                navigate(`/tier-management/${ROUTE_TIER_MANAGEMENT_DETAILS}/tag/${id}`);
                            }}
                        />
                    </div>
                    <div className='border-neutral-light-3 dark:border-neutral-dark-3'>
                        <DetailsList
                            title='Selectors'
                            listQuery={selectorsQuery}
                            selected={selectorId}
                            onSelect={(id) => {
                                navigate(
                                    `/tier-management/${ROUTE_TIER_MANAGEMENT_DETAILS}/tag/${tagId}/selector/${id}`
                                );
                            }}
                        />
                    </div>
                    <div>
                        <MembersList
                            itemCount={getItemCount(tagId, tagsQuery, selectorId, selectorsQuery)}
                            onClick={(id) => {
                                navigate(
                                    `/tier-management/${ROUTE_TIER_MANAGEMENT_DETAILS}/tag/${tagId}/selector/${selectorId}/member/${id}`
                                );
                            }}
                            selected={memberId}
                        />
                    </div>
                </div>
                <div className='basis-1/3'>
                    <SelectedDetails />
                </div>
            </div>
        </div>
    );
};

export default Details;<|MERGE_RESOLUTION|>--- conflicted
+++ resolved
@@ -14,14 +14,9 @@
 //
 // SPDX-License-Identifier: Apache-2.0
 
-<<<<<<< HEAD
 import { Button, Tabs, TabsList, TabsTrigger } from '@bloodhoundenterprise/doodleui';
+import { AssetGroupTagSelectorsListItem, AssetGroupTagsListItem } from 'js-client-library';
 import { FC, useMemo, useState } from 'react';
-=======
-import { Button } from '@bloodhoundenterprise/doodleui';
-import { AssetGroupTagSelectorsListItem, AssetGroupTagsListItem } from 'js-client-library';
-import { FC } from 'react';
->>>>>>> 354153bc
 import { UseQueryResult, useQuery } from 'react-query';
 import { Link, useParams } from 'react-router-dom';
 import { AppIcon, CreateMenu } from '../../../components';
