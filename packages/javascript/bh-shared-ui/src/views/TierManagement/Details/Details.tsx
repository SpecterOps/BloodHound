// Copyright 2025 Specter Ops, Inc.
//
// Licensed under the Apache License, Version 2.0
// you may not use this file except in compliance with the License.
// You may obtain a copy of the License at
//
//     http://www.apache.org/licenses/LICENSE-2.0
//
// Unless required by applicable law or agreed to in writing, software
// distributed under the License is distributed on an "AS IS" BASIS,
// WITHOUT WARRANTIES OR CONDITIONS OF ANY KIND, either express or implied.
// See the License for the specific language governing permissions and
// limitations under the License.
//
// SPDX-License-Identifier: Apache-2.0

import { AssetGroupTagSelectorsListItem, AssetGroupTagsListItem } from 'js-client-library';
import { FC, useContext } from 'react';
import { UseQueryResult, useQuery } from 'react-query';
<<<<<<< HEAD
import { useParams } from 'react-router-dom';
=======
import { Link, useParams } from 'react-router-dom';
>>>>>>> 2b00fb31
import { ROUTE_TIER_MANAGEMENT_DETAILS } from '../../../routes';
import { apiClient, useAppNavigate } from '../../../utils';
import { TierManagementContext } from '../TierManagementContext';
import { TIER_ZERO_ID, getTagUrlValue } from '../utils';
import { DetailsList } from './DetailsList';
import { MembersList } from './MembersList';
import { SelectedDetails } from './SelectedDetails';
import { TierActionBar } from '../fragments';

const getSavePath = (tierId: string | undefined, labelId: string | undefined, selectorId: string | undefined) => {
    const savePath = '/tier-management/save';

    if (selectorId && labelId) return `/tier-management/save/label/${labelId}/selector/${selectorId}`;
    if (selectorId && tierId) return `/tier-management/save/tier/${tierId}/selector/${selectorId}`;

    if (!selectorId && labelId) return `/tier-management/save/label/${labelId}`;
    if (!selectorId && tierId) return `/tier-management/save/tier/${tierId}`;

    return savePath;
};

const getItemCount = (
    tagId: string | undefined,
    tagsQuery: UseQueryResult<AssetGroupTagsListItem[]>,
    selectorId: string | undefined,
    selectorsQuery: UseQueryResult<AssetGroupTagSelectorsListItem[]>
) => {
    if (selectorId !== undefined) {
        const selectedSelector = selectorsQuery.data?.find((selector) => {
            return selectorId === selector.id.toString();
        });
        return selectedSelector?.counts?.members || 0;
    } else if (tagId !== undefined) {
        const selectedTag = tagsQuery.data?.find((tag) => {
            return tagId === tag.id.toString();
        });
        return selectedTag?.counts?.members || 0;
    } else {
        return 0;
    }
};

export const getEditButtonState = (
    memberId: string | undefined,
    selectorId: string | undefined,
    selectorsQuery: UseQueryResult,
    tagsQuery: UseQueryResult
) => {
    return (
        !!memberId ||
        !selectorId ||
        (selectorsQuery.isLoading && tagsQuery.isLoading) ||
        (selectorsQuery.isError && tagsQuery.isError)
    );
};

const Details: FC = () => {
    const navigate = useAppNavigate();
    const { tierId = TIER_ZERO_ID, labelId, selectorId, memberId } = useParams();
    const tagId = labelId === undefined ? tierId : labelId;

    const { InfoHeader } = useContext(TierManagementContext);

    const tagsQuery = useQuery({
        queryKey: ['tier-management', 'tags'],
        queryFn: async () => {
            return apiClient.getAssetGroupTags({ params: { counts: true } }).then((res) => {
                return res.data.data['tags'];
            });
        },
    });

    const selectorsQuery = useQuery({
        queryKey: ['tier-management', 'tags', tagId, 'selectors'],
        queryFn: async () => {
            if (!tagId) return [];
            return apiClient.getAssetGroupTagSelectors(tagId, { params: { counts: true } }).then((res) => {
                return res.data.data['selectors'];
            });
        },
    });

    const showEditButton = !getEditButtonState(memberId, selectorId, selectorsQuery, tagsQuery);

    return (
        <div>
<<<<<<< HEAD
            <TierActionBar
                tierId={tagId}
                labelId={labelId}
                selectorId={selectorId}
                showEditButton={showEditButton}
                getSavePath={getSavePath}
            />
=======
            <div className='flex mt-6 gap-8'>
                <InfoHeader />
                <div className='basis-1/3'>
                    {showEditButton && (
                        <Button asChild variant={'secondary'} disabled={showEditButton}>
                            <Link to={getSavePath(tierId, labelId, selectorId)}>Edit</Link>
                        </Button>
                    )}
                </div>
            </div>
>>>>>>> 2b00fb31
            <div className='flex gap-8 mt-4'>
                <div className='flex basis-2/3 bg-neutral-light-2 dark:bg-neutral-dark-2 rounded-lg shadow-outer-1 *:w-1/3 h-full'>
                    <DetailsList
                        title={labelId ? 'Labels' : 'Tiers'}
                        listQuery={tagsQuery}
                        selected={tagId}
                        onSelect={(id) => {
                            navigate(
                                `/tier-management/${ROUTE_TIER_MANAGEMENT_DETAILS}/${getTagUrlValue(labelId)}/${id}`
                            );
                        }}
                    />
                    <DetailsList
                        title='Selectors'
                        listQuery={selectorsQuery}
                        selected={selectorId}
                        onSelect={(id) => {
                            navigate(
                                `/tier-management/${ROUTE_TIER_MANAGEMENT_DETAILS}/${getTagUrlValue(labelId)}/${tagId}/selector/${id}`
                            );
                        }}
                    />
                    <MembersList
                        itemCount={getItemCount(tagId, tagsQuery, selectorId, selectorsQuery)}
                        onClick={(id) => {
                            navigate(
                                `/tier-management/${ROUTE_TIER_MANAGEMENT_DETAILS}/${getTagUrlValue(labelId)}/${tagId}/selector/${selectorId}/member/${id}`
                            );
                        }}
                        selected={memberId}
                    />
                </div>
                <div className='basis-1/3'>
                    <SelectedDetails />
                </div>
            </div>
        </div>
    );
};

export default Details;<|MERGE_RESOLUTION|>--- conflicted
+++ resolved
@@ -17,11 +17,7 @@
 import { AssetGroupTagSelectorsListItem, AssetGroupTagsListItem } from 'js-client-library';
 import { FC, useContext } from 'react';
 import { UseQueryResult, useQuery } from 'react-query';
-<<<<<<< HEAD
 import { useParams } from 'react-router-dom';
-=======
-import { Link, useParams } from 'react-router-dom';
->>>>>>> 2b00fb31
 import { ROUTE_TIER_MANAGEMENT_DETAILS } from '../../../routes';
 import { apiClient, useAppNavigate } from '../../../utils';
 import { TierManagementContext } from '../TierManagementContext';
@@ -108,7 +104,6 @@
 
     return (
         <div>
-<<<<<<< HEAD
             <TierActionBar
                 tierId={tagId}
                 labelId={labelId}
@@ -116,18 +111,9 @@
                 showEditButton={showEditButton}
                 getSavePath={getSavePath}
             />
-=======
             <div className='flex mt-6 gap-8'>
                 <InfoHeader />
-                <div className='basis-1/3'>
-                    {showEditButton && (
-                        <Button asChild variant={'secondary'} disabled={showEditButton}>
-                            <Link to={getSavePath(tierId, labelId, selectorId)}>Edit</Link>
-                        </Button>
-                    )}
-                </div>
             </div>
->>>>>>> 2b00fb31
             <div className='flex gap-8 mt-4'>
                 <div className='flex basis-2/3 bg-neutral-light-2 dark:bg-neutral-dark-2 rounded-lg shadow-outer-1 *:w-1/3 h-full'>
                     <DetailsList
