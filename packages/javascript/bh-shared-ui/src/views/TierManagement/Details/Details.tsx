--- conflicted
+++ resolved
@@ -19,16 +19,7 @@
 import { FC, useContext } from 'react';
 import { UseQueryResult, useQuery } from 'react-query';
 import { Link, useParams } from 'react-router-dom';
-<<<<<<< HEAD
-import { AppIcon } from '../../../components';
-import {
-    ROUTE_TIER_MANAGEMENT_CREATE_LABEL,
-    ROUTE_TIER_MANAGEMENT_CREATE_TIER,
-    ROUTE_TIER_MANAGEMENT_DETAILS,
-} from '../../../routes';
-=======
 import { ROUTE_TIER_MANAGEMENT_DETAILS } from '../../../routes';
->>>>>>> 510fd2fe
 import { apiClient, useAppNavigate } from '../../../utils';
 import { TierManagementContext } from '../TierManagementContext';
 import { TIER_ZERO_ID, getTagUrlValue } from '../utils';
@@ -111,54 +102,10 @@
 
     const showEditButton = !getEditButtonState(memberId, selectorId, selectorsQuery, tagsQuery);
 
-    const handleCreateTierOrLabel = () => {
-        const route = labelId ? ROUTE_TIER_MANAGEMENT_CREATE_LABEL : ROUTE_TIER_MANAGEMENT_CREATE_TIER;
-        navigate(`/tier-management${route}`);
-    };
-
     return (
         <div>
             <div className='flex mt-6 gap-8'>
-<<<<<<< HEAD
-                <div className='flex justify-around basis-2/3'>
-                    <div className='flex justify-start gap-4 items-center basis-2/3'>
-                        <div className='flex items-center align-middle gap-4'>
-                            <Button disabled={!tagId} onClick={handleCreateTierOrLabel}>
-                                {`Create ${labelId ? 'Label' : 'Tier'}`}
-                            </Button>
-                            <Button
-                                variant='secondary'
-                                disabled={!tagId}
-                                onClick={() => {
-                                    navigate(`/tier-management/save/${getTagUrlValue(labelId)}/${tagId}/selector`);
-                                }}>
-                                Create Selector
-                            </Button>
-                            <div className='hidden'>
-                                <div>
-                                    <AppIcon.Info className='mr-4 ml-2' size={24} />
-                                </div>
-                                <span>
-                                    To create additional tiers{' '}
-                                    <Button
-                                        variant='text'
-                                        asChild
-                                        className='p-0 text-base text-secondary dark:text-secondary-variant-2'>
-                                        <a href='#'>contact sales</a>
-                                    </Button>{' '}
-                                    in order to upgrade for multi-tier analysis.
-                                </span>
-                            </div>
-                        </div>
-                    </div>
-                    <div className='flex justify-start basis-1/3'>
-                        <input type='text' placeholder='search' className='hidden' />
-                    </div>
-                </div>
-
-=======
                 <InfoHeader />
->>>>>>> 510fd2fe
                 <div className='basis-1/3'>
                     {showEditButton && (
                         <Button asChild variant={'secondary'} disabled={showEditButton}>
