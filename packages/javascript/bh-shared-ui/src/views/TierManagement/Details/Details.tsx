--- conflicted
+++ resolved
@@ -69,13 +69,8 @@
         if (cypher)
             return (
                 <>
-<<<<<<< HEAD
                     <DynamicDetails data={selectedSelector} isCypher={cypher} />
-                    <div>Cypher Input</div>
-=======
-                    <div>{`Dynamic Details - ${type}-${id}`}</div>
                     <Cypher />
->>>>>>> 1ef65fab
                 </>
             );
         else
@@ -131,11 +126,6 @@
         (selectorsQuery.isLoading && labelsQuery.isLoading) ||
         (selectorsQuery.isError && labelsQuery.isError);
 
-<<<<<<< HEAD
-=======
-    const { type, id } = innerDetail(selectedObject, selectedSelector, selectedTag);
-
->>>>>>> 1ef65fab
     return (
         <div>
             <div className='flex mt-6'>
@@ -198,15 +188,9 @@
                     </Button>
                 </div>
             </div>
-<<<<<<< HEAD
-            <div className='flex gap-8 mt-4'>
-                <div className='flex basis-2/3 bg-neutral-light-2 dark:bg-neutral-dark-2 rounded-lg max-h-[564px]'>
-                    <div className='min-h-96 grow-0 basis-1/3'>
-=======
             <div className='flex gap-8 mt-4 grow-1'>
                 <div className='flex basis-2/3 bg-neutral-light-2 dark:bg-neutral-dark-2 rounded-lg max-h-[560px] *:grow-0 *:basis-1/3 *:min-h-96'>
                     <div className='max-h-[518px]'>
->>>>>>> 1ef65fab
                         <DetailsList
                             title='Tiers'
                             listQuery={labelsQuery}
@@ -254,10 +238,10 @@
                 <div className='flex flex-col basis-1/3'>
                     <SelectedDetails
                         cypher={showCypher}
-                        selectedTierId={selectedTier}
+                        selectedTierId={selectedTag}
                         selectedSelectorId={selectedSelector}
                         selectedObjectId={selectedObject}
-                        selectedTier={labelsQuery.data?.find((tag) => tag.id === selectedTier)}
+                        selectedTier={labelsQuery.data?.find((tag) => tag.id === selectedTag)}
                         selectedSelector={selectorsQuery.data?.find((selector) => selector.id === selectedSelector)}
                         selectedObject={selectedObjectData}
                     />
