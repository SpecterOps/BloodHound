// Copyright 2025 Specter Ops, Inc.
//
// Licensed under the Apache License, Version 2.0
// you may not use this file except in compliance with the License.
// You may obtain a copy of the License at
//
//     http://www.apache.org/licenses/LICENSE-2.0
//
// Unless required by applicable law or agreed to in writing, software
// distributed under the License is distributed on an "AS IS" BASIS,
// WITHOUT WARRANTIES OR CONDITIONS OF ANY KIND, either express or implied.
// See the License for the specific language governing permissions and
// limitations under the License.
//
// SPDX-License-Identifier: Apache-2.0

<<<<<<< HEAD
import { rest } from 'msw';
import { setupServer } from 'msw/node';
import { render, screen } from '../../../test-utils';
=======
import { render, screen } from '@testing-library/react';
import { rest } from 'msw';
import { setupServer } from 'msw/node';
import { useQuery } from 'react-query';
import { vi } from 'vitest';
>>>>>>> 4f51a3a0
import ObjectCountPanel from './ObjectCountPanel';

const server = setupServer();

beforeAll(() => server.listen());
afterEach(() => server.resetHandlers());
afterAll(() => server.close());

const server = setupServer(
    rest.get(`/api/v2/asset-group-tags/*`, async (req, res, ctx) => {
        return res(
            ctx.json({
                data: {
                    total_count: 0,
                    counts: [],
                },
            })
        );
    })
);

beforeAll(() => server.listen());
afterEach(() => server.resetHandlers());
afterAll(() => server.close());

describe('ObjectCountPanel', () => {
    it('renders error message on error', async () => {
        console.error = vi.fn();
        server.use(
            rest.get('/api/v2/asset-group-tags/1/members/counts', async (_, res, ctx) => {
                return res(ctx.status(403));
            })
        );

        render(<ObjectCountPanel tagId='1' />);

        expect(await screen.findByText('There was an error fetching this data')).toBeInTheDocument();
    });

    it('renders the total count and object counts on success', async () => {
        server.use(
            rest.get('/api/v2/asset-group-tags/1/members/counts', async (_, res, ctx) => {
                return res(
                    ctx.json({
                        data: {
                            total_count: 100,
                            counts: { 'Object A': 50, 'Object B': 30, 'Object C': 20 },
                        },
                    })
                );
            })
        );

        render(<ObjectCountPanel tagId='1' />);

        expect(screen.getByText('Total Count')).toBeInTheDocument();
        expect(await screen.findByText('100')).toBeInTheDocument();
        expect(screen.getByText('Object A')).toBeInTheDocument();
        expect(screen.getByText('50')).toBeInTheDocument();
        expect(screen.getByText('Object B')).toBeInTheDocument();
        expect(screen.getByText('30')).toBeInTheDocument();
        expect(screen.getByText('Object C')).toBeInTheDocument();
        expect(screen.getByText('20')).toBeInTheDocument();
    });
});<|MERGE_RESOLUTION|>--- conflicted
+++ resolved
@@ -14,24 +14,10 @@
 //
 // SPDX-License-Identifier: Apache-2.0
 
-<<<<<<< HEAD
 import { rest } from 'msw';
 import { setupServer } from 'msw/node';
 import { render, screen } from '../../../test-utils';
-=======
-import { render, screen } from '@testing-library/react';
-import { rest } from 'msw';
-import { setupServer } from 'msw/node';
-import { useQuery } from 'react-query';
-import { vi } from 'vitest';
->>>>>>> 4f51a3a0
 import ObjectCountPanel from './ObjectCountPanel';
-
-const server = setupServer();
-
-beforeAll(() => server.listen());
-afterEach(() => server.resetHandlers());
-afterAll(() => server.close());
 
 const server = setupServer(
     rest.get(`/api/v2/asset-group-tags/*`, async (req, res, ctx) => {
