// Copyright 2025 Specter Ops, Inc.
//
// Licensed under the Apache License, Version 2.0
// you may not use this file except in compliance with the License.
// You may obtain a copy of the License at
//
//     http://www.apache.org/licenses/LICENSE-2.0
//
// Unless required by applicable law or agreed to in writing, software
// distributed under the License is distributed on an "AS IS" BASIS,
// WITHOUT WARRANTIES OR CONDITIONS OF ANY KIND, either express or implied.
// See the License for the specific language governing permissions and
// limitations under the License.
//
// SPDX-License-Identifier: Apache-2.0

import {
    Button,
    Card,
    CardContent,
    CardHeader,
    CardTitle,
    Form,
    FormControl,
    FormField,
    FormItem,
    FormLabel,
    FormMessage,
    Input,
    Label,
    Skeleton,
    Switch,
    Textarea,
    Tooltip,
} from '@bloodhoundenterprise/doodleui';
import { IconName, faTrashCan } from '@fortawesome/free-solid-svg-icons';
import { FontAwesomeIcon } from '@fortawesome/react-fontawesome';
import { Link } from '@mui/material';
import clsx from 'clsx';
import {
    AssetGroupTag,
    AssetGroupTagTypeLabel,
    AssetGroupTagTypeZone,
    CreateAssetGroupTagRequest,
    UpdateAssetGroupTagRequest,
} from 'js-client-library';
import isEmpty from 'lodash/isEmpty';
import { FC, useCallback, useContext, useEffect, useState } from 'react';
import { SubmitHandler, useForm } from 'react-hook-form';
import { AppIcon } from '../../../../components';
import DeleteConfirmationDialog from '../../../../components/DeleteConfirmationDialog';
import { useTagLimits } from '../../../../hooks';
import {
    useAssetGroupTagInfo,
    useAssetGroupTags,
    useCreateAssetGroupTag,
    useDeleteAssetGroupTag,
    usePatchAssetGroupTag,
} from '../../../../hooks/useAssetGroupTags';
import { useNotifications } from '../../../../providers';
import { useAppNavigate } from '../../../../utils';
import { PrivilegeZonesContext } from '../../PrivilegeZonesContext';
import { LabelsLink, ZonesLink } from '../../fragments';
import { handleError } from '../utils';
import GlyphSelectDialog from './GlyphSelectDialog';
import { useTagFormUtils } from './utils';

const MAX_NAME_LENGTH = 250;

export const TagForm: FC = () => {
    const [glyphDialogOpen, setGlyphDialogOpen] = useState(false);
    const [deleteDialogOpen, setDeleteDialogOpen] = useState(false);

    const navigate = useAppNavigate();
    const { addNotification } = useNotifications();

    const {
        tagId,
        privilegeZoneAnalysisEnabled,
        disableNameInput,
        isLabelPage,
        isUpdateZoneLocation,
        isZonePage,
        showAnalysisToggle,
        showDeleteButton,
        formTitle,
        tagType: tagTypePlural,
        tagTypeDisplay,
        handleCreateNavigate,
        handleUpdateNavigate,
        handleDeleteNavigate,
    } = useTagFormUtils();
    const tagType = tagTypePlural.slice(0, -1) as 'label' | 'zone';

    const tagsQuery = useAssetGroupTags();
    const tagQuery = useAssetGroupTagInfo(tagId);

    const { ZoneList, SalesMessage, Certification } = useContext(PrivilegeZonesContext);
    const showSalesMessage = isUpdateZoneLocation && SalesMessage;
    const showZoneList = isUpdateZoneLocation && ZoneList;
    const { remainingZonesAvailable, remainingLabelsAvailable } = useTagLimits();

    const diffValues = (
        data: AssetGroupTag | undefined,
        formValues: UpdateAssetGroupTagRequest,
        isLabelPage: boolean
    ): Partial<UpdateAssetGroupTagRequest> => {
        if (data === undefined) return formValues;
        const workingCopy = { ...formValues };
        const diffed: Partial<UpdateAssetGroupTagRequest> = {};

        if (data.name !== workingCopy.name) diffed.name = workingCopy.name;
        if (data.description !== workingCopy.description) diffed.description = workingCopy.description;

        // return early so as not to set values specific to zones
        if (isLabelPage) return diffed;

        if (data.position !== workingCopy.position) diffed.position = workingCopy.position;
        if (data.require_certify != workingCopy.require_certify) diffed.require_certify = workingCopy.require_certify;
        if (data.analysis_enabled !== workingCopy.analysis_enabled)
            diffed.analysis_enabled = workingCopy.analysis_enabled;
        if (data.glyph != workingCopy.glyph) diffed.glyph = workingCopy.glyph;

        return diffed;
    };

    const remainingZonesOrLabels = isZonePage ? remainingZonesAvailable : remainingLabelsAvailable;
    const locationString = isLabelPage ? 'labels' : 'Zones';

    const form = useForm<UpdateAssetGroupTagRequest>({
        defaultValues: {
            name: '',
            description: '',
            position: -1,
            require_certify: false,
            analysis_enabled: false,
            glyph: '',
        },
    });

    const { control, getValues, handleSubmit, reset, setValue } = form;

    const createTagMutation = useCreateAssetGroupTag();
    const updateTagMutation = usePatchAssetGroupTag(tagId);
    const deleteTagMutation = useDeleteAssetGroupTag();

    const handleCreateTag = useCallback(
        async (formData: CreateAssetGroupTagRequest) => {
            try {
                const requestValues: CreateAssetGroupTagRequest = {
                    name: formData.name,
                    description: formData.description,
                    require_certify: isZonePage ? formData.require_certify : null,
                    position: null,
                    type: isLabelPage ? AssetGroupTagTypeLabel : AssetGroupTagTypeZone,
                };
                if (formData.glyph !== '') requestValues.glyph = formData.glyph;

                const response = await createTagMutation.mutateAsync({
                    values: requestValues,
                });

                addNotification(`${tagTypeDisplay} was created successfully!`, undefined, {
                    anchorOrigin: { vertical: 'top', horizontal: 'right' },
                });

                handleCreateNavigate(response.id);
            } catch (error) {
                handleError(error, 'creating', tagType, addNotification);
            }
        },
        [isZonePage, isLabelPage, createTagMutation, addNotification, tagTypeDisplay, handleCreateNavigate, tagType]
    );

    const handleUpdateTag = useCallback(
        async (formData: UpdateAssetGroupTagRequest) => {
            try {
                const diffedValues = diffValues(tagQuery.data, formData, isLabelPage);
                if (isEmpty(diffedValues)) {
                    addNotification('No changes detected', `privilege-zones_update-tag_no-changes-warn_${tagId}`, {
                        anchorOrigin: { vertical: 'top', horizontal: 'right' },
                    });
                    return;
                }

                const updatedValues = { ...diffedValues };

                if (!privilegeZoneAnalysisEnabled) delete updatedValues.analysis_enabled;

                await updateTagMutation.mutateAsync({
                    updatedValues,
                    tagId,
                });

                addNotification(
                    `${tagTypeDisplay} was updated successfully!`,
                    `privilege-zones_update-${tagType}_success_${tagId}`,
                    {
                        anchorOrigin: { vertical: 'top', horizontal: 'right' },
                    }
                );

                handleUpdateNavigate();
            } catch (error) {
                handleError(error, 'updating', tagType, addNotification);
            }
        },
        [
            tagQuery.data,
            privilegeZoneAnalysisEnabled,
            isLabelPage,
            updateTagMutation,
            tagId,
            addNotification,
            tagTypeDisplay,
            tagType,
            handleUpdateNavigate,
        ]
    );

    const handleDeleteTag = useCallback(async () => {
        try {
            await deleteTagMutation.mutateAsync(tagId);

            addNotification(
                `${tagTypeDisplay} was deleted successfully!`,
                `privilege-zones_delete-${tagType}_success_${tagId}`,
                {
                    anchorOrigin: { vertical: 'top', horizontal: 'right' },
                }
            );

            setDeleteDialogOpen(false);
            handleDeleteNavigate();
        } catch (error) {
            handleError(error, 'deleting', tagType, addNotification);
        }
    }, [tagId, deleteTagMutation, addNotification, handleDeleteNavigate, tagType, tagTypeDisplay]);

    const onSubmit: SubmitHandler<UpdateAssetGroupTagRequest | CreateAssetGroupTagRequest> = useCallback(
        (formData) => {
            if (tagId === '') {
                handleCreateTag(formData as CreateAssetGroupTagRequest);
            } else {
                handleUpdateTag(formData);
            }
        },
        [tagId, handleCreateTag, handleUpdateTag]
    );

    const handleDeleteCancel = useCallback(() => setDeleteDialogOpen(false), []);

    const handleGlyphCancel = useCallback(() => setGlyphDialogOpen(false), []);
    const handleGlyphSelect = useCallback(
        (iconName?: IconName) => {
            if (iconName) setValue('glyph', iconName, { shouldDirty: true });
            else setValue('glyph', '', { shouldDirty: true });

            setGlyphDialogOpen(false);
        },
        [setValue]
    );

    useEffect(() => {
        if (tagQuery.data) {
            reset({
                name: tagQuery.data.name,
                description: tagQuery.data.description,
                position: tagQuery.data.position,
                require_certify: tagQuery.data.require_certify || false,
                analysis_enabled: tagQuery.data.analysis_enabled || false,
                glyph: tagQuery.data.glyph === null ? '' : tagQuery.data.glyph,
            });
        }
    }, [tagQuery.data, reset]);

    if (tagQuery.isLoading)
        return (
            <form className='flex gap-x-6 mt-6'>
                <div className='flex flex-col justify-between min-w-96 w-[672px]'>
                    <Card className='p-3 mb-4'>
                        <CardHeader>
                            <CardTitle>{formTitle}</CardTitle>
                        </CardHeader>
                        <Skeleton className='' />
                        <CardContent>
                            <div className='flex justify-between'>
                                <span>{`${tagTypeDisplay} Information`}</span>
                            </div>
                            <div className='flex flex-col gap-6 mt-6'>
                                <div className='grid gap-2'>
                                    <Label>Name</Label>
                                    <Skeleton className='h-10 w-full' />
                                </div>
                                <div className='grid gap-2'>
                                    <Label>Description</Label>
                                    <Skeleton className='h-16 w-full' />
                                </div>
                                {isZonePage && Certification && (
                                    <div className='grid gap-2'>
                                        <Label>Require Certification</Label>
                                        <Skeleton className='h-3 w-6' />
                                    </div>
                                )}
                                {showAnalysisToggle && (
                                    <div className='grid gap-2'>
                                        <Label>Enable Analysis</Label>
                                        <Skeleton className='h-3 w-6' />
                                    </div>
                                )}
                                {isZonePage && (
                                    <div className='grid gap-2'>
                                        <Label>Apply Custom Glyph</Label>
                                        <Skeleton className='h-20 w-full' />
                                    </div>
                                )}
                            </div>
                        </CardContent>
                    </Card>
                    {showSalesMessage && <SalesMessage />}
                    <div className='flex justify-end gap-6 mt-4 min-w-96 max-w-[672px]'>
                        {showDeleteButton() && (
                            <Button
                                data-testid='privilege-zones_save_tag-form_delete-button'
                                variant={'text'}
                                onClick={() => {
                                    setDeleteDialogOpen(true);
                                }}>
                                <span>
                                    <FontAwesomeIcon icon={faTrashCan} className='mr-2' />
                                    {`Delete ${tagTypeDisplay}`}
                                </span>
                            </Button>
                        )}
                        <Button
                            data-testid='privilege-zones_save_tag-form_cancel-button'
                            variant={'secondary'}
                            onClick={() => {
                                navigate(-1);
                            }}>
                            Cancel
                        </Button>
                        <Button data-testid='privilege-zones_save_tag-form_save-button' variant={'primary'}>
                            {tagId === '' ? 'Define Rule' : 'Save Edits'}
                        </Button>
                    </div>
                </div>

                <Skeleton className='w-[28rem] p-3' />
            </form>
        );

    if (tagQuery.isError) return <div>There was an error fetching the tag information.</div>;

    const glyph = getValues('glyph');

<<<<<<< HEAD
    return (
        <Form {...form}>
            <form className='flex gap-x-6 mt-6'>
                <div className='flex flex-col justify-between min-w-96 w-[672px]'>
                    <Card className='p-3 mb-4'>
                        <div className='flex justify-between align-baseline'>
                            <CardHeader>
                                <CardTitle>{formTitle}</CardTitle>
                            </CardHeader>
                            <Button
                                data-testid='privilege-zones_save_tag-form_delete-button'
                                variant={'text'}
                                onClick={() => {
                                    setDeleteDialogOpen(true);
                                }}>
                                <span>
                                    <FontAwesomeIcon icon={faTrashCan} className='mr-2' />
                                    {`Delete ${tagTypeDisplay}`}
                                </span>
                            </Button>
                        </div>
                        <p className='text-sm text-muted-foreground pb-3 pl-3'>
                            Currently there are {remainingZonesOrLabels} available {locationString}.{' '}
                            <Link href=' https://support.bloodhoundenterprise.io/hc/en-us/requests/new '>
                                Contact account management
                            </Link>{' '}
                            to increase the limit
                        </p>
                        <CardContent>
                            <div className='flex justify-between'>
                                <span>{`${tagTypeDisplay} Information`}</span>
                            </div>
                            <div className='flex flex-col gap-6 mt-6'>
                                <FormField
                                    control={control}
                                    name='name'
                                    rules={{
                                        required: `Please provide a name for the ${tagTypeDisplay}`,
                                        maxLength: {
                                            value: MAX_NAME_LENGTH,
                                            message: `Name cannot exceed ${MAX_NAME_LENGTH} characters. Please provide a shorter name`,
                                        },
                                    }}
                                    render={({ field }) => (
                                        <FormItem>
                                            <FormLabel aria-labelledby='name'>Name</FormLabel>
                                            <FormControl>
                                                <Input
                                                    {...field}
                                                    type='text'
                                                    autoComplete='off'
                                                    disabled={disableNameInput}
                                                    data-testid='privilege-zones_save_tag-form_name-input'
                                                />
                                            </FormControl>
                                            <FormMessage />
                                        </FormItem>
                                    )}
                                />
                                <FormField
                                    control={control}
                                    name='description'
                                    render={({ field }) => (
                                        <FormItem>
                                            <FormLabel>Description</FormLabel>
                                            <FormControl>
                                                <Textarea
                                                    onChange={field.onChange}
                                                    value={field.value}
                                                    data-testid='privilege-zones_save_tag-form_description-input'
                                                    placeholder='Description Input'
                                                    rows={3}
                                                />
                                            </FormControl>
                                            <FormMessage />
                                        </FormItem>
                                    )}
                                />
                                {isZonePage && Certification && (
                                    <FormField
                                        control={control}
                                        name='require_certify'
                                        render={({ field }) => (
                                            <FormItem>
                                                <FormLabel className='flex gap-2 items-center'>
                                                    Require Certification
                                                    <Tooltip
                                                        tooltip={
                                                            'Require manual review and approval of object membership in the Zone.'
                                                        }
                                                        contentProps={{
                                                            className:
                                                                'max-w-80 dark:bg-neutral-dark-5 dark:text-neutral-light-1 border-0',
                                                            side: 'right',
                                                            align: 'end',
                                                        }}>
                                                        <span>
                                                            <AppIcon.Info />
                                                        </span>
                                                    </Tooltip>
                                                </FormLabel>
                                                <FormControl>
                                                    <Switch
                                                        {...field}
                                                        value={field.value?.toString()}
                                                        data-testid='privilege-zones_save_tag-form_require-certify-toggle'
                                                        checked={field.value || false}
                                                        onCheckedChange={field.onChange}></Switch>
                                                </FormControl>
                                                <FormMessage />
                                            </FormItem>
                                        )}
                                    />
                                )}
=======
    const isUpdate = tagId !== '';
>>>>>>> c58475e0

    const zoneCreate = (
        <p>
            Create a new Zone to group and manage related Objects. Add a name and description, then configure analysis
            settings or apply a custom glyph.
            <br />
            <ZonesLink />.
        </p>
    );

    const zoneUpdate = (
        <p>
            Update this Zone's details. You can adjust its name, description, analysis settings, or glyph.
            <br />
            <ZonesLink />.
        </p>
    );
    const labelCreate = (
        <p>
            Create a new Label to group and filter Objects.
            <br />
            <LabelsLink />.
        </p>
    );
    const labelUpdate = (
        <p>
            Update this Label's details. You can adjust its name and description.
            <br />
            <LabelsLink />.
        </p>
    );

    let description: JSX.Element;
    if (isZonePage) {
        description = isUpdate ? zoneUpdate : zoneCreate;
    } else if (isLabelPage) {
        description = isUpdate ? labelUpdate : labelCreate;
    } else {
        description = <></>;
    }

    return (
        <>
            <div className='mt-6'>{description}</div>
            <Form {...form}>
                <form className='flex gap-x-6 mt-6'>
                    <div className='flex flex-col justify-between min-w-96 w-[672px]'>
                        <Card className='p-3 mb-4'>
                            <CardHeader>
                                <CardTitle>{formTitle}</CardTitle>
                            </CardHeader>
                            <CardContent>
                                <div className='flex justify-between'>
                                    <span>{`${tagTypeDisplay} Information`}</span>
                                </div>
                                <div className='flex flex-col gap-6 mt-6'>
                                    <FormField
                                        control={control}
                                        name='name'
                                        rules={{
                                            required: `Please provide a name for the ${tagTypeDisplay}`,
                                            maxLength: {
                                                value: MAX_NAME_LENGTH,
                                                message: `Name cannot exceed ${MAX_NAME_LENGTH} characters. Please provide a shorter name`,
                                            },
                                        }}
                                        render={({ field }) => (
                                            <FormItem>
                                                <FormLabel>Name</FormLabel>
                                                <FormControl>
                                                    <Input
                                                        {...field}
                                                        type='text'
                                                        autoComplete='off'
                                                        disabled={disableNameInput}
                                                        data-testid='privilege-zones_save_tag-form_name-input'
                                                    />
                                                </FormControl>
                                                <FormMessage />
                                            </FormItem>
                                        )}
                                    />
                                    <FormField
                                        control={control}
                                        name='description'
                                        render={({ field }) => (
                                            <FormItem>
                                                <FormLabel>Description</FormLabel>
                                                <FormControl>
                                                    <Textarea
                                                        onChange={field.onChange}
                                                        value={field.value}
                                                        data-testid='privilege-zones_save_tag-form_description-input'
                                                        placeholder='Description Input'
                                                        rows={3}
                                                    />
                                                </FormControl>
                                                <FormMessage />
                                            </FormItem>
                                        )}
                                    />
                                    {isZonePage && Certification && (
                                        <FormField
                                            control={control}
                                            name='require_certify'
                                            render={({ field }) => (
                                                <FormItem>
                                                    <FormLabel>Require Certification</FormLabel>
                                                    <div className='flex gap-2'>
                                                        <FormControl>
                                                            <Switch
                                                                {...field}
                                                                value={field.value?.toString()}
                                                                data-testid='privilege-zones_save_tag-form_require-certify-toggle'
                                                                checked={field.value || false}
                                                                onCheckedChange={field.onChange}></Switch>
                                                        </FormControl>
                                                        <p className='text-sm'>
                                                            Enable this to mandate certification for all members within
                                                            this zone
                                                        </p>
                                                    </div>

                                                    <FormMessage />
                                                </FormItem>
                                            )}
                                        />
                                    )}

                                    {showAnalysisToggle && (
                                        <FormField
                                            control={control}
                                            name='analysis_enabled'
                                            render={({ field }) => (
                                                <FormItem>
                                                    <FormLabel>Enable Analysis</FormLabel>
                                                    <FormControl>
                                                        <Switch
                                                            {...field}
                                                            value={''}
                                                            data-testid='privilege-zones_save_tag-form_enable-analysis-toggle'
                                                            checked={field.value || false}
                                                            onCheckedChange={field.onChange}
                                                        />
                                                    </FormControl>
                                                    <FormMessage />
                                                </FormItem>
                                            )}
                                        />
                                    )}
                                    {isZonePage && getValues('position') !== 1 && (
                                        <FormField
                                            control={control}
                                            name='glyph'
                                            render={({ field }) => (
                                                <FormItem>
                                                    <FormLabel className='flex gap-2 items-center'>
                                                        Apply Custom Glyph
                                                        <Tooltip
                                                            tooltip={
                                                                'Custom glyphs visually mark nodes in the graph for quick context.'
                                                            }
                                                            contentProps={{
                                                                className: 'max-w-80 dark:bg-neutral-dark-5 border-0',
                                                                side: 'right',
                                                                align: 'end',
                                                            }}>
                                                            <span>
                                                                <AppIcon.Info />
                                                            </span>
                                                        </Tooltip>
                                                    </FormLabel>
                                                    <FormControl>
                                                        <Input
                                                            data-testid='privilege-zones_save_tag-form_glyph-input'
                                                            type='text'
                                                            className='hidden'
                                                            {...field}
                                                        />
                                                    </FormControl>
                                                    <div className='w-full flex items-end justify-between'>
                                                        <div className='flex gap-4 text-sm'>
                                                            <div>
                                                                <p className='font-medium'>Selected Glyph:</p>
                                                                <p className={clsx(glyph && 'italic')}>
                                                                    {glyph || 'None Selected'}
                                                                </p>
                                                            </div>

                                                            <Card
                                                                className={clsx([
                                                                    'flex items-center justify-center size-12',
                                                                    !glyph && 'invisible',
                                                                ])}>
                                                                <CardContent className='dark:bg-neutral-4 rounded-sm'>
                                                                    {glyph && (
                                                                        <FontAwesomeIcon
                                                                            icon={glyph as IconName}
                                                                            size='lg'
                                                                        />
                                                                    )}
                                                                </CardContent>
                                                            </Card>
                                                        </div>
                                                        <Button
                                                            onClick={() => {
                                                                setGlyphDialogOpen(true);
                                                            }}
                                                            className='w-48'
                                                            variant={'secondary'}>
                                                            <span>Select Glyph</span>
                                                        </Button>
                                                    </div>
                                                    <FormMessage />
                                                </FormItem>
                                            )}
                                        />
                                    )}
                                    <div className='hidden'>
                                        <FormField
                                            control={control}
                                            name='position'
                                            render={({ field }) => (
                                                <FormItem>
                                                    <FormLabel>Position</FormLabel>
                                                    <FormControl>
                                                        <Input
                                                            data-testid='privilege-zones_save_tag-form_position-input'
                                                            type='number'
                                                            {...field}
                                                            value={field.value || -1}
                                                        />
                                                    </FormControl>
                                                    <FormMessage />
                                                </FormItem>
                                            )}
                                        />
                                    </div>
                                </div>
<<<<<<< HEAD
                            </div>
                        </CardContent>
                    </Card>
                    {showSalesMessage && <SalesMessage />}
                    <div className='flex justify-end gap-6 mt-4 min-w-96 max-w-[672px]'>
                        <Button
                            data-testid='privilege-zones_save_tag-form_cancel-button'
                            variant={'secondary'}
                            onClick={() => {
                                navigate(-1);
                            }}>
                            Cancel
                        </Button>
                        <Button
                            data-testid='privilege-zones_save_tag-form_save-button'
                            variant={'primary'}
                            onClick={handleSubmit(onSubmit)}>
                            {tagId === '' ? 'Define Rule' : 'Save Edits'}
                        </Button>
=======
                            </CardContent>
                        </Card>
                        {showSalesMessage && <SalesMessage />}
                        <div className='flex justify-end gap-6 mt-4 min-w-96 max-w-[672px]'>
                            {showDeleteButton() && (
                                <Button
                                    data-testid='privilege-zones_save_tag-form_delete-button'
                                    variant={'text'}
                                    onClick={() => {
                                        setDeleteDialogOpen(true);
                                    }}>
                                    <span>
                                        <FontAwesomeIcon icon={faTrashCan} className='mr-2' />
                                        {`Delete ${tagTypeDisplay}`}
                                    </span>
                                </Button>
                            )}
                            <Button
                                data-testid='privilege-zones_save_tag-form_cancel-button'
                                variant={'secondary'}
                                onClick={() => {
                                    navigate(-1);
                                }}>
                                Cancel
                            </Button>
                            <Button
                                data-testid='privilege-zones_save_tag-form_save-button'
                                variant={'primary'}
                                onClick={handleSubmit(onSubmit)}>
                                {tagId === '' ? 'Define Rule' : 'Save Edits'}
                            </Button>
                        </div>
>>>>>>> c58475e0
                    </div>

                    {showZoneList && (
                        <ZoneList
                            zones={tagsQuery.data?.filter((tag) => tag.type === AssetGroupTagTypeZone) || []}
                            setPosition={(position: number | undefined) => {
                                setValue('position', position, { shouldDirty: true });
                            }}
                            name={tagQuery.data?.name || 'New Zone'}
                        />
                    )}
                </form>

                <GlyphSelectDialog
                    open={glyphDialogOpen}
                    selected={glyph as IconName}
                    onCancel={handleGlyphCancel}
                    onSelect={handleGlyphSelect}
                />

                <DeleteConfirmationDialog
                    isLoading={tagQuery.isLoading}
                    itemName={tagQuery.data?.name || tagType}
                    itemType={tagType}
                    onCancel={handleDeleteCancel}
                    onConfirm={handleDeleteTag}
                    open={deleteDialogOpen}
                />
            </Form>
        </>
    );
};<|MERGE_RESOLUTION|>--- conflicted
+++ resolved
@@ -354,124 +354,7 @@
 
     const glyph = getValues('glyph');
 
-<<<<<<< HEAD
-    return (
-        <Form {...form}>
-            <form className='flex gap-x-6 mt-6'>
-                <div className='flex flex-col justify-between min-w-96 w-[672px]'>
-                    <Card className='p-3 mb-4'>
-                        <div className='flex justify-between align-baseline'>
-                            <CardHeader>
-                                <CardTitle>{formTitle}</CardTitle>
-                            </CardHeader>
-                            <Button
-                                data-testid='privilege-zones_save_tag-form_delete-button'
-                                variant={'text'}
-                                onClick={() => {
-                                    setDeleteDialogOpen(true);
-                                }}>
-                                <span>
-                                    <FontAwesomeIcon icon={faTrashCan} className='mr-2' />
-                                    {`Delete ${tagTypeDisplay}`}
-                                </span>
-                            </Button>
-                        </div>
-                        <p className='text-sm text-muted-foreground pb-3 pl-3'>
-                            Currently there are {remainingZonesOrLabels} available {locationString}.{' '}
-                            <Link href=' https://support.bloodhoundenterprise.io/hc/en-us/requests/new '>
-                                Contact account management
-                            </Link>{' '}
-                            to increase the limit
-                        </p>
-                        <CardContent>
-                            <div className='flex justify-between'>
-                                <span>{`${tagTypeDisplay} Information`}</span>
-                            </div>
-                            <div className='flex flex-col gap-6 mt-6'>
-                                <FormField
-                                    control={control}
-                                    name='name'
-                                    rules={{
-                                        required: `Please provide a name for the ${tagTypeDisplay}`,
-                                        maxLength: {
-                                            value: MAX_NAME_LENGTH,
-                                            message: `Name cannot exceed ${MAX_NAME_LENGTH} characters. Please provide a shorter name`,
-                                        },
-                                    }}
-                                    render={({ field }) => (
-                                        <FormItem>
-                                            <FormLabel aria-labelledby='name'>Name</FormLabel>
-                                            <FormControl>
-                                                <Input
-                                                    {...field}
-                                                    type='text'
-                                                    autoComplete='off'
-                                                    disabled={disableNameInput}
-                                                    data-testid='privilege-zones_save_tag-form_name-input'
-                                                />
-                                            </FormControl>
-                                            <FormMessage />
-                                        </FormItem>
-                                    )}
-                                />
-                                <FormField
-                                    control={control}
-                                    name='description'
-                                    render={({ field }) => (
-                                        <FormItem>
-                                            <FormLabel>Description</FormLabel>
-                                            <FormControl>
-                                                <Textarea
-                                                    onChange={field.onChange}
-                                                    value={field.value}
-                                                    data-testid='privilege-zones_save_tag-form_description-input'
-                                                    placeholder='Description Input'
-                                                    rows={3}
-                                                />
-                                            </FormControl>
-                                            <FormMessage />
-                                        </FormItem>
-                                    )}
-                                />
-                                {isZonePage && Certification && (
-                                    <FormField
-                                        control={control}
-                                        name='require_certify'
-                                        render={({ field }) => (
-                                            <FormItem>
-                                                <FormLabel className='flex gap-2 items-center'>
-                                                    Require Certification
-                                                    <Tooltip
-                                                        tooltip={
-                                                            'Require manual review and approval of object membership in the Zone.'
-                                                        }
-                                                        contentProps={{
-                                                            className:
-                                                                'max-w-80 dark:bg-neutral-dark-5 dark:text-neutral-light-1 border-0',
-                                                            side: 'right',
-                                                            align: 'end',
-                                                        }}>
-                                                        <span>
-                                                            <AppIcon.Info />
-                                                        </span>
-                                                    </Tooltip>
-                                                </FormLabel>
-                                                <FormControl>
-                                                    <Switch
-                                                        {...field}
-                                                        value={field.value?.toString()}
-                                                        data-testid='privilege-zones_save_tag-form_require-certify-toggle'
-                                                        checked={field.value || false}
-                                                        onCheckedChange={field.onChange}></Switch>
-                                                </FormControl>
-                                                <FormMessage />
-                                            </FormItem>
-                                        )}
-                                    />
-                                )}
-=======
     const isUpdate = tagId !== '';
->>>>>>> c58475e0
 
     const zoneCreate = (
         <p>
@@ -711,7 +594,6 @@
                                         />
                                     </div>
                                 </div>
-<<<<<<< HEAD
                             </div>
                         </CardContent>
                     </Card>
@@ -731,40 +613,6 @@
                             onClick={handleSubmit(onSubmit)}>
                             {tagId === '' ? 'Define Rule' : 'Save Edits'}
                         </Button>
-=======
-                            </CardContent>
-                        </Card>
-                        {showSalesMessage && <SalesMessage />}
-                        <div className='flex justify-end gap-6 mt-4 min-w-96 max-w-[672px]'>
-                            {showDeleteButton() && (
-                                <Button
-                                    data-testid='privilege-zones_save_tag-form_delete-button'
-                                    variant={'text'}
-                                    onClick={() => {
-                                        setDeleteDialogOpen(true);
-                                    }}>
-                                    <span>
-                                        <FontAwesomeIcon icon={faTrashCan} className='mr-2' />
-                                        {`Delete ${tagTypeDisplay}`}
-                                    </span>
-                                </Button>
-                            )}
-                            <Button
-                                data-testid='privilege-zones_save_tag-form_cancel-button'
-                                variant={'secondary'}
-                                onClick={() => {
-                                    navigate(-1);
-                                }}>
-                                Cancel
-                            </Button>
-                            <Button
-                                data-testid='privilege-zones_save_tag-form_save-button'
-                                variant={'primary'}
-                                onClick={handleSubmit(onSubmit)}>
-                                {tagId === '' ? 'Define Rule' : 'Save Edits'}
-                            </Button>
-                        </div>
->>>>>>> c58475e0
                     </div>
 
                     {showZoneList && (
