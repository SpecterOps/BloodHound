// Copyright 2025 Specter Ops, Inc.
//
// Licensed under the Apache License, Version 2.0
// you may not use this file except in compliance with the License.
// You may obtain a copy of the License at
//
//     http://www.apache.org/licenses/LICENSE-2.0
//
// Unless required by applicable law or agreed to in writing, software
// distributed under the License is distributed on an "AS IS" BASIS,
// WITHOUT WARRANTIES OR CONDITIONS OF ANY KIND, either express or implied.
// See the License for the specific language governing permissions and
// limitations under the License.
//
// SPDX-License-Identifier: Apache-2.0

import {
    Button,
    Card,
    CardContent,
    CardHeader,
    CardTitle,
    Form,
    FormControl,
    FormField,
    FormItem,
    FormLabel,
    FormMessage,
    Input,
    Label,
    Skeleton,
    Switch,
    Textarea,
    Tooltip,
} from '@bloodhoundenterprise/doodleui';
import { IconName, faTrashCan } from '@fortawesome/free-solid-svg-icons';
import { FontAwesomeIcon } from '@fortawesome/react-fontawesome';
import clsx from 'clsx';
import {
    AssetGroupTag,
    AssetGroupTagTypeLabel,
    AssetGroupTagTypeZone,
    CreateAssetGroupTagRequest,
    UpdateAssetGroupTagRequest,
} from 'js-client-library';
import isEmpty from 'lodash/isEmpty';
import { FC, useCallback, useContext, useEffect, useState } from 'react';
import { SubmitHandler, useForm } from 'react-hook-form';
import { AppIcon } from '../../../../components';
import DeleteConfirmationDialog from '../../../../components/DeleteConfirmationDialog';
import {
    useAssetGroupTagInfo,
    useAssetGroupTags,
    useCreateAssetGroupTag,
    useDeleteAssetGroupTag,
    usePatchAssetGroupTag,
} from '../../../../hooks/useAssetGroupTags';
import { useNotifications } from '../../../../providers';
import { useAppNavigate } from '../../../../utils';
import { PrivilegeZonesContext } from '../../PrivilegeZonesContext';
import { LabelsLink, ZonesLink } from '../../fragments';
import { handleError } from '../utils';
import GlyphSelectDialog from './GlyphSelectDialog';
import { useTagFormUtils } from './utils';

const MAX_NAME_LENGTH = 250;

export const TagForm: FC = () => {
    const [glyphDialogOpen, setGlyphDialogOpen] = useState(false);
    const [deleteDialogOpen, setDeleteDialogOpen] = useState(false);

    const navigate = useAppNavigate();
    const { addNotification } = useNotifications();

    const {
        tagId,
        privilegeZoneAnalysisEnabled,
        disableNameInput,
        isLabelPage,
        isUpdateZoneLocation,
        isZonePage,
        showAnalysisToggle,
        showDeleteButton,
        formTitle,
        tagType: tagTypePlural,
        tagTypeDisplay,
        handleCreateNavigate,
        handleUpdateNavigate,
        handleDeleteNavigate,
    } = useTagFormUtils();
    const tagType = tagTypePlural.slice(0, -1) as 'label' | 'zone';

    const tagsQuery = useAssetGroupTags();
    const tagQuery = useAssetGroupTagInfo(tagId);

    const { ZoneList, SalesMessage, Certification } = useContext(PrivilegeZonesContext);
    const showSalesMessage = isUpdateZoneLocation && SalesMessage;
    const showZoneList = isUpdateZoneLocation && ZoneList;

    const diffValues = (
        data: AssetGroupTag | undefined,
        formValues: UpdateAssetGroupTagRequest,
        isLabelPage: boolean
    ): Partial<UpdateAssetGroupTagRequest> => {
        if (data === undefined) return formValues;
        const workingCopy = { ...formValues };
        const diffed: Partial<UpdateAssetGroupTagRequest> = {};

        if (data.name !== workingCopy.name) diffed.name = workingCopy.name;
        if (data.description !== workingCopy.description) diffed.description = workingCopy.description;

        // return early so as not to set values specific to zones
        if (isLabelPage) return diffed;

        if (data.position !== workingCopy.position) diffed.position = workingCopy.position;
        if (data.require_certify != workingCopy.require_certify) diffed.require_certify = workingCopy.require_certify;
        if (data.analysis_enabled !== workingCopy.analysis_enabled)
            diffed.analysis_enabled = workingCopy.analysis_enabled;
        if (data.glyph != workingCopy.glyph) diffed.glyph = workingCopy.glyph;

        return diffed;
    };

    const form = useForm<UpdateAssetGroupTagRequest>({
        defaultValues: {
            name: '',
            description: '',
            position: -1,
            require_certify: false,
            analysis_enabled: false,
            glyph: '',
        },
    });

    const { control, getValues, handleSubmit, reset, setValue } = form;

    const createTagMutation = useCreateAssetGroupTag();
    const updateTagMutation = usePatchAssetGroupTag(tagId);
    const deleteTagMutation = useDeleteAssetGroupTag();

    const handleCreateTag = useCallback(
        async (formData: CreateAssetGroupTagRequest) => {
            try {
                const requestValues: CreateAssetGroupTagRequest = {
                    name: formData.name,
                    description: formData.description,
                    require_certify: isZonePage ? formData.require_certify : null,
                    position: null,
                    type: isLabelPage ? AssetGroupTagTypeLabel : AssetGroupTagTypeZone,
                };
                if (formData.glyph !== '') requestValues.glyph = formData.glyph;

                const response = await createTagMutation.mutateAsync({
                    values: requestValues,
                });

                addNotification(`${tagTypeDisplay} was created successfully!`, undefined, {
                    anchorOrigin: { vertical: 'top', horizontal: 'right' },
                });

                handleCreateNavigate(response.id);
            } catch (error) {
                handleError(error, 'creating', tagType, addNotification);
            }
        },
        [isZonePage, isLabelPage, createTagMutation, addNotification, tagTypeDisplay, handleCreateNavigate, tagType]
    );

    const handleUpdateTag = useCallback(
        async (formData: UpdateAssetGroupTagRequest) => {
            try {
                const diffedValues = diffValues(tagQuery.data, formData, isLabelPage);
                if (isEmpty(diffedValues)) {
                    addNotification('No changes detected', `privilege-zones_update-tag_no-changes-warn_${tagId}`, {
                        anchorOrigin: { vertical: 'top', horizontal: 'right' },
                    });
                    return;
                }

                const updatedValues = { ...diffedValues };

                if (!privilegeZoneAnalysisEnabled) delete updatedValues.analysis_enabled;

                await updateTagMutation.mutateAsync({
                    updatedValues,
                    tagId,
                });

                addNotification(
                    `${tagTypeDisplay} was updated successfully!`,
                    `privilege-zones_update-${tagType}_success_${tagId}`,
                    {
                        anchorOrigin: { vertical: 'top', horizontal: 'right' },
                    }
                );

                handleUpdateNavigate();
            } catch (error) {
                handleError(error, 'updating', tagType, addNotification);
            }
        },
        [
            tagQuery.data,
            privilegeZoneAnalysisEnabled,
            isLabelPage,
            updateTagMutation,
            tagId,
            addNotification,
            tagTypeDisplay,
            tagType,
            handleUpdateNavigate,
        ]
    );

    const handleDeleteTag = useCallback(async () => {
        try {
            await deleteTagMutation.mutateAsync(tagId);

            addNotification(
                `${tagTypeDisplay} was deleted successfully!`,
                `privilege-zones_delete-${tagType}_success_${tagId}`,
                {
                    anchorOrigin: { vertical: 'top', horizontal: 'right' },
                }
            );

            setDeleteDialogOpen(false);
            handleDeleteNavigate();
        } catch (error) {
            handleError(error, 'deleting', tagType, addNotification);
        }
    }, [tagId, deleteTagMutation, addNotification, handleDeleteNavigate, tagType, tagTypeDisplay]);

    const onSubmit: SubmitHandler<UpdateAssetGroupTagRequest | CreateAssetGroupTagRequest> = useCallback(
        (formData) => {
            if (tagId === '') {
                handleCreateTag(formData as CreateAssetGroupTagRequest);
            } else {
                handleUpdateTag(formData);
            }
        },
        [tagId, handleCreateTag, handleUpdateTag]
    );

    const handleDeleteCancel = useCallback(() => setDeleteDialogOpen(false), []);

    const handleGlyphCancel = useCallback(() => setGlyphDialogOpen(false), []);
    const handleGlyphSelect = useCallback(
        (iconName?: IconName) => {
            if (iconName) setValue('glyph', iconName, { shouldDirty: true });
            else setValue('glyph', '', { shouldDirty: true });

            setGlyphDialogOpen(false);
        },
        [setValue]
    );

    useEffect(() => {
        if (tagQuery.data) {
            reset({
                name: tagQuery.data.name,
                description: tagQuery.data.description,
                position: tagQuery.data.position,
                require_certify: tagQuery.data.require_certify || false,
                analysis_enabled: tagQuery.data.analysis_enabled || false,
                glyph: tagQuery.data.glyph === null ? '' : tagQuery.data.glyph,
            });
        }
    }, [tagQuery.data, reset]);

    if (tagQuery.isLoading)
        return (
            <form className='flex gap-x-6 mt-6'>
                <div className='flex flex-col justify-between min-w-96 w-[672px]'>
                    <Card className='p-3 mb-4'>
                        <CardHeader>
                            <CardTitle>{formTitle}</CardTitle>
                        </CardHeader>
                        <Skeleton className='' />
                        <CardContent>
                            <div className='flex justify-between'>
                                <span>{`${tagTypeDisplay} Information`}</span>
                            </div>
                            <div className='flex flex-col gap-6 mt-6'>
                                <div className='grid gap-2'>
                                    <Label>Name</Label>
                                    <Skeleton className='h-10 w-full' />
                                </div>
                                <div className='grid gap-2'>
                                    <Label>Description</Label>
                                    <Skeleton className='h-16 w-full' />
                                </div>
                                {isZonePage && Certification && (
                                    <div className='grid gap-2'>
                                        <Label>Require Certification</Label>
                                        <Skeleton className='h-3 w-6' />
                                    </div>
                                )}
                                {showAnalysisToggle && (
                                    <div className='grid gap-2'>
                                        <Label>Enable Analysis</Label>
                                        <Skeleton className='h-3 w-6' />
                                    </div>
                                )}
                                {isZonePage && (
                                    <div className='grid gap-2'>
                                        <Label>Apply Custom Glyph</Label>
                                        <Skeleton className='h-20 w-full' />
                                    </div>
                                )}
                            </div>
                        </CardContent>
                    </Card>
                    {showSalesMessage && <SalesMessage />}
                    <div className='flex justify-end gap-6 mt-4 min-w-96 max-w-[672px]'>
                        {showDeleteButton() && (
                            <Button
                                data-testid='privilege-zones_save_tag-form_delete-button'
                                variant={'text'}
                                onClick={() => {
                                    setDeleteDialogOpen(true);
                                }}>
                                <span>
                                    <FontAwesomeIcon icon={faTrashCan} className='mr-2' />
                                    {`Delete ${tagTypeDisplay}`}
                                </span>
                            </Button>
                        )}
                        <Button
                            data-testid='privilege-zones_save_tag-form_cancel-button'
                            variant={'secondary'}
                            onClick={() => {
                                navigate(-1);
                            }}>
                            Cancel
                        </Button>
                        <Button data-testid='privilege-zones_save_tag-form_save-button' variant={'primary'}>
                            {tagId === '' ? 'Define Rule' : 'Save Edits'}
                        </Button>
                    </div>
                </div>

                <Skeleton className='w-[28rem] p-3' />
            </form>
        );

    if (tagQuery.isError) return <div>There was an error fetching the tag information.</div>;

    const glyph = getValues('glyph');

<<<<<<< HEAD
    return (
        <Form {...form}>
            <form className='flex gap-x-6 mt-6'>
                <div className='flex flex-col justify-between min-w-96 w-[672px]'>
                    <Card className='p-3 mb-4'>
                        <CardHeader>
                            <CardTitle>{formTitle}</CardTitle>
                        </CardHeader>
                        <CardContent>
                            <div className='flex justify-between'>
                                <span>{`${tagTypeDisplay} Information`}</span>
                            </div>
                            <div className='flex flex-col gap-6 mt-6'>
                                <FormField
                                    control={control}
                                    name='name'
                                    rules={{
                                        required: `Please provide a name for the ${tagTypeDisplay}`,
                                        maxLength: {
                                            value: MAX_NAME_LENGTH,
                                            message: `Name cannot exceed ${MAX_NAME_LENGTH} characters. Please provide a shorter name`,
                                        },
                                    }}
                                    render={({ field }) => (
                                        <FormItem>
                                            <FormLabel aria-labelledby='name'>Name</FormLabel>
                                            <FormControl>
                                                <Input
                                                    {...field}
                                                    type='text'
                                                    autoComplete='off'
                                                    disabled={disableNameInput}
                                                    data-testid='privilege-zones_save_tag-form_name-input'
                                                />
                                            </FormControl>
                                            <FormMessage />
                                        </FormItem>
                                    )}
                                />
                                <FormField
                                    control={control}
                                    name='description'
                                    render={({ field }) => (
                                        <FormItem>
                                            <FormLabel>Description</FormLabel>
                                            <FormControl>
                                                <Textarea
                                                    onChange={field.onChange}
                                                    value={field.value}
                                                    data-testid='privilege-zones_save_tag-form_description-input'
                                                    placeholder='Description Input'
                                                    rows={3}
                                                />
                                            </FormControl>
                                            <FormMessage />
                                        </FormItem>
                                    )}
                                />
                                {isZonePage && Certification && (
                                    <FormField
                                        control={control}
                                        name='require_certify'
                                        render={({ field }) => (
                                            <FormItem>
                                                <FormLabel className='flex gap-2 items-center'>
                                                    Require Certification
                                                    <Tooltip
                                                        tooltip={
                                                            'Require manual review and approval of object membership in the Zone.'
                                                        }
                                                        contentProps={{
                                                            className:
                                                                'max-w-80 dark:bg-neutral-dark-5 dark:text-neutral-light-1 border-0',
                                                            side: 'right',
                                                            align: 'end',
                                                        }}>
                                                        <span>
                                                            <AppIcon.Info />
                                                        </span>
                                                    </Tooltip>
                                                </FormLabel>
                                                <FormControl>
                                                    <Switch
                                                        {...field}
                                                        value={field.value?.toString()}
                                                        data-testid='privilege-zones_save_tag-form_require-certify-toggle'
                                                        checked={field.value || false}
                                                        onCheckedChange={field.onChange}></Switch>
                                                </FormControl>
                                                <FormMessage />
                                            </FormItem>
                                        )}
                                    />
                                )}

                                {showAnalysisToggle && (
                                    <FormField
                                        control={control}
                                        name='analysis_enabled'
                                        render={({ field }) => (
                                            <FormItem>
                                                <FormLabel className='flex gap-2 items-center'>
                                                    Enable Analysis
                                                    <Tooltip
                                                        tooltip={
                                                            'Enables Analysis to produce Attack Path Findings for the Zone.'
                                                        }
                                                        contentProps={{
                                                            className:
                                                                'max-w-80 dark:bg-neutral-dark-5 dark:text-neutral-light-1 border-0',
                                                            side: 'right',
                                                            align: 'end',
                                                        }}>
                                                        <span>
                                                            <AppIcon.Info />
                                                        </span>
                                                    </Tooltip>
                                                </FormLabel>
                                                <FormControl>
                                                    <Switch
                                                        {...field}
                                                        value={''}
                                                        data-testid='privilege-zones_save_tag-form_enable-analysis-toggle'
                                                        checked={field.value || false}
                                                        onCheckedChange={field.onChange}
                                                    />
                                                </FormControl>
                                                <FormMessage />
                                            </FormItem>
                                        )}
                                    />
                                )}
                                {isZonePage && getValues('position') !== 1 && (
=======
    const isUpdate = tagId !== '';

    const zoneCreate = (
        <p>
            Create a new Zone to group and manage related Objects. Add a name and description, then configure analysis
            settings or apply a custom glyph.
            <br />
            <ZonesLink />.
        </p>
    );

    const zoneUpdate = (
        <p>
            Update this Zone's details. You can adjust its name, description, analysis settings, or glyph.
            <br />
            <ZonesLink />.
        </p>
    );
    const labelCreate = (
        <p>
            Create a new Label to group and filter Objects.
            <br />
            <LabelsLink />.
        </p>
    );
    const labelUpdate = (
        <p>
            Update this Label's details. You can adjust its name and description.
            <br />
            <LabelsLink />.
        </p>
    );

    let description: JSX.Element;
    if (isZonePage) {
        description = isUpdate ? zoneUpdate : zoneCreate;
    } else if (isLabelPage) {
        description = isUpdate ? labelUpdate : labelCreate;
    } else {
        description = <></>;
    }

    return (
        <>
            <div className='mt-6'>{description}</div>
            <Form {...form}>
                <form className='flex gap-x-6 mt-6'>
                    <div className='flex flex-col justify-between min-w-96 w-[672px]'>
                        <Card className='p-3 mb-4'>
                            <CardHeader>
                                <CardTitle>{formTitle}</CardTitle>
                            </CardHeader>
                            <CardContent>
                                <div className='flex justify-between'>
                                    <span>{`${tagTypeDisplay} Information`}</span>
                                </div>
                                <div className='flex flex-col gap-6 mt-6'>
>>>>>>> e09e53e0
                                    <FormField
                                        control={control}
                                        name='name'
                                        rules={{
                                            required: `Please provide a name for the ${tagTypeDisplay}`,
                                            maxLength: {
                                                value: MAX_NAME_LENGTH,
                                                message: `Name cannot exceed ${MAX_NAME_LENGTH} characters. Please provide a shorter name`,
                                            },
                                        }}
                                        render={({ field }) => (
                                            <FormItem>
<<<<<<< HEAD
                                                <FormLabel className='flex gap-2 items-center'>
                                                    Apply Custom Glyph
                                                    <Tooltip
                                                        tooltip={
                                                            'Custom glyphs visually mark nodes in the graph for quick context.'
                                                        }
                                                        contentProps={{
                                                            className:
                                                                'max-w-80 dark:bg-neutral-dark-5 dark:text-neutral-light-1 border-0',
                                                            side: 'right',
                                                            align: 'end',
                                                        }}>
                                                        <span>
                                                            <AppIcon.Info />
                                                        </span>
                                                    </Tooltip>
                                                </FormLabel>
=======
                                                <FormLabel>Name</FormLabel>
>>>>>>> e09e53e0
                                                <FormControl>
                                                    <Input
                                                        {...field}
                                                        type='text'
                                                        autoComplete='off'
                                                        disabled={disableNameInput}
                                                        data-testid='privilege-zones_save_tag-form_name-input'
                                                    />
                                                </FormControl>
                                                <FormMessage />
                                            </FormItem>
                                        )}
                                    />
                                    <FormField
                                        control={control}
                                        name='description'
                                        render={({ field }) => (
                                            <FormItem>
                                                <FormLabel>Description</FormLabel>
                                                <FormControl>
                                                    <Textarea
                                                        onChange={field.onChange}
                                                        value={field.value}
                                                        data-testid='privilege-zones_save_tag-form_description-input'
                                                        placeholder='Description Input'
                                                        rows={3}
                                                    />
                                                </FormControl>
                                                <FormMessage />
                                            </FormItem>
                                        )}
                                    />
                                    {isZonePage && Certification && (
                                        <FormField
                                            control={control}
                                            name='require_certify'
                                            render={({ field }) => (
                                                <FormItem>
                                                    <FormLabel>Require Certification</FormLabel>
                                                    <div className='flex gap-2'>
                                                        <FormControl>
                                                            <Switch
                                                                {...field}
                                                                value={field.value?.toString()}
                                                                data-testid='privilege-zones_save_tag-form_require-certify-toggle'
                                                                checked={field.value || false}
                                                                onCheckedChange={field.onChange}></Switch>
                                                        </FormControl>
                                                        <p className='text-sm'>
                                                            Enable this to mandate certification for all members within
                                                            this zone
                                                        </p>
                                                    </div>

                                                    <FormMessage />
                                                </FormItem>
                                            )}
                                        />
                                    )}

                                    {showAnalysisToggle && (
                                        <FormField
                                            control={control}
                                            name='analysis_enabled'
                                            render={({ field }) => (
                                                <FormItem>
                                                    <FormLabel>Enable Analysis</FormLabel>
                                                    <FormControl>
                                                        <Switch
                                                            {...field}
                                                            value={''}
                                                            data-testid='privilege-zones_save_tag-form_enable-analysis-toggle'
                                                            checked={field.value || false}
                                                            onCheckedChange={field.onChange}
                                                        />
                                                    </FormControl>
                                                    <FormMessage />
                                                </FormItem>
                                            )}
                                        />
                                    )}
                                    {isZonePage && getValues('position') !== 1 && (
                                        <FormField
                                            control={control}
                                            name='glyph'
                                            render={({ field }) => (
                                                <FormItem>
                                                    <FormLabel className='flex gap-2 items-center'>
                                                        Apply Custom Glyph
                                                        <Tooltip
                                                            tooltip={
                                                                'Custom glyphs visually mark nodes in the graph for quick context.'
                                                            }
                                                            contentProps={{
                                                                className: 'max-w-80 dark:bg-neutral-dark-5 border-0',
                                                                side: 'right',
                                                                align: 'end',
                                                            }}>
                                                            <span>
                                                                <AppIcon.Info />
                                                            </span>
                                                        </Tooltip>
                                                    </FormLabel>
                                                    <FormControl>
                                                        <Input
                                                            data-testid='privilege-zones_save_tag-form_glyph-input'
                                                            type='text'
                                                            className='hidden'
                                                            {...field}
                                                        />
                                                    </FormControl>
                                                    <div className='w-full flex items-end justify-between'>
                                                        <div className='flex gap-4 text-sm'>
                                                            <div>
                                                                <p className='font-medium'>Selected Glyph:</p>
                                                                <p className={clsx(glyph && 'italic')}>
                                                                    {glyph || 'None Selected'}
                                                                </p>
                                                            </div>

                                                            <Card
                                                                className={clsx([
                                                                    'flex items-center justify-center size-12',
                                                                    !glyph && 'invisible',
                                                                ])}>
                                                                <CardContent className='dark:bg-neutral-4 rounded-sm'>
                                                                    {glyph && (
                                                                        <FontAwesomeIcon
                                                                            icon={glyph as IconName}
                                                                            size='lg'
                                                                        />
                                                                    )}
                                                                </CardContent>
                                                            </Card>
                                                        </div>
                                                        <Button
                                                            onClick={() => {
                                                                setGlyphDialogOpen(true);
                                                            }}
                                                            className='w-48'
                                                            variant={'secondary'}>
                                                            <span>Select Glyph</span>
                                                        </Button>
                                                    </div>
                                                    <FormMessage />
                                                </FormItem>
                                            )}
                                        />
                                    )}
                                    <div className='hidden'>
                                        <FormField
                                            control={control}
                                            name='position'
                                            render={({ field }) => (
                                                <FormItem>
                                                    <FormLabel>Position</FormLabel>
                                                    <FormControl>
                                                        <Input
                                                            data-testid='privilege-zones_save_tag-form_position-input'
                                                            type='number'
                                                            {...field}
                                                            value={field.value || -1}
                                                        />
                                                    </FormControl>
                                                    <FormMessage />
                                                </FormItem>
                                            )}
                                        />
                                    </div>
                                </div>
                            </CardContent>
                        </Card>
                        {showSalesMessage && <SalesMessage />}
                        <div className='flex justify-end gap-6 mt-4 min-w-96 max-w-[672px]'>
                            {showDeleteButton() && (
                                <Button
                                    data-testid='privilege-zones_save_tag-form_delete-button'
                                    variant={'text'}
                                    onClick={() => {
                                        setDeleteDialogOpen(true);
                                    }}>
                                    <span>
                                        <FontAwesomeIcon icon={faTrashCan} className='mr-2' />
                                        {`Delete ${tagTypeDisplay}`}
                                    </span>
                                </Button>
                            )}
                            <Button
                                data-testid='privilege-zones_save_tag-form_cancel-button'
                                variant={'secondary'}
                                onClick={() => {
                                    navigate(-1);
                                }}>
                                Cancel
                            </Button>
                            <Button
                                data-testid='privilege-zones_save_tag-form_save-button'
                                variant={'primary'}
                                onClick={handleSubmit(onSubmit)}>
                                {tagId === '' ? 'Define Rule' : 'Save Edits'}
                            </Button>
                        </div>
                    </div>

                    {showZoneList && (
                        <ZoneList
                            zones={tagsQuery.data?.filter((tag) => tag.type === AssetGroupTagTypeZone) || []}
                            setPosition={(position: number | undefined) => {
                                setValue('position', position, { shouldDirty: true });
                            }}
                            name={tagQuery.data?.name || 'New Zone'}
                        />
                    )}
                </form>

                <GlyphSelectDialog
                    open={glyphDialogOpen}
                    selected={glyph as IconName}
                    onCancel={handleGlyphCancel}
                    onSelect={handleGlyphSelect}
                />

                <DeleteConfirmationDialog
                    isLoading={tagQuery.isLoading}
                    itemName={tagQuery.data?.name || tagType}
                    itemType={tagType}
                    onCancel={handleDeleteCancel}
                    onConfirm={handleDeleteTag}
                    open={deleteDialogOpen}
                />
            </Form>
        </>
    );
};<|MERGE_RESOLUTION|>--- conflicted
+++ resolved
@@ -348,141 +348,6 @@
 
     const glyph = getValues('glyph');
 
-<<<<<<< HEAD
-    return (
-        <Form {...form}>
-            <form className='flex gap-x-6 mt-6'>
-                <div className='flex flex-col justify-between min-w-96 w-[672px]'>
-                    <Card className='p-3 mb-4'>
-                        <CardHeader>
-                            <CardTitle>{formTitle}</CardTitle>
-                        </CardHeader>
-                        <CardContent>
-                            <div className='flex justify-between'>
-                                <span>{`${tagTypeDisplay} Information`}</span>
-                            </div>
-                            <div className='flex flex-col gap-6 mt-6'>
-                                <FormField
-                                    control={control}
-                                    name='name'
-                                    rules={{
-                                        required: `Please provide a name for the ${tagTypeDisplay}`,
-                                        maxLength: {
-                                            value: MAX_NAME_LENGTH,
-                                            message: `Name cannot exceed ${MAX_NAME_LENGTH} characters. Please provide a shorter name`,
-                                        },
-                                    }}
-                                    render={({ field }) => (
-                                        <FormItem>
-                                            <FormLabel aria-labelledby='name'>Name</FormLabel>
-                                            <FormControl>
-                                                <Input
-                                                    {...field}
-                                                    type='text'
-                                                    autoComplete='off'
-                                                    disabled={disableNameInput}
-                                                    data-testid='privilege-zones_save_tag-form_name-input'
-                                                />
-                                            </FormControl>
-                                            <FormMessage />
-                                        </FormItem>
-                                    )}
-                                />
-                                <FormField
-                                    control={control}
-                                    name='description'
-                                    render={({ field }) => (
-                                        <FormItem>
-                                            <FormLabel>Description</FormLabel>
-                                            <FormControl>
-                                                <Textarea
-                                                    onChange={field.onChange}
-                                                    value={field.value}
-                                                    data-testid='privilege-zones_save_tag-form_description-input'
-                                                    placeholder='Description Input'
-                                                    rows={3}
-                                                />
-                                            </FormControl>
-                                            <FormMessage />
-                                        </FormItem>
-                                    )}
-                                />
-                                {isZonePage && Certification && (
-                                    <FormField
-                                        control={control}
-                                        name='require_certify'
-                                        render={({ field }) => (
-                                            <FormItem>
-                                                <FormLabel className='flex gap-2 items-center'>
-                                                    Require Certification
-                                                    <Tooltip
-                                                        tooltip={
-                                                            'Require manual review and approval of object membership in the Zone.'
-                                                        }
-                                                        contentProps={{
-                                                            className:
-                                                                'max-w-80 dark:bg-neutral-dark-5 dark:text-neutral-light-1 border-0',
-                                                            side: 'right',
-                                                            align: 'end',
-                                                        }}>
-                                                        <span>
-                                                            <AppIcon.Info />
-                                                        </span>
-                                                    </Tooltip>
-                                                </FormLabel>
-                                                <FormControl>
-                                                    <Switch
-                                                        {...field}
-                                                        value={field.value?.toString()}
-                                                        data-testid='privilege-zones_save_tag-form_require-certify-toggle'
-                                                        checked={field.value || false}
-                                                        onCheckedChange={field.onChange}></Switch>
-                                                </FormControl>
-                                                <FormMessage />
-                                            </FormItem>
-                                        )}
-                                    />
-                                )}
-
-                                {showAnalysisToggle && (
-                                    <FormField
-                                        control={control}
-                                        name='analysis_enabled'
-                                        render={({ field }) => (
-                                            <FormItem>
-                                                <FormLabel className='flex gap-2 items-center'>
-                                                    Enable Analysis
-                                                    <Tooltip
-                                                        tooltip={
-                                                            'Enables Analysis to produce Attack Path Findings for the Zone.'
-                                                        }
-                                                        contentProps={{
-                                                            className:
-                                                                'max-w-80 dark:bg-neutral-dark-5 dark:text-neutral-light-1 border-0',
-                                                            side: 'right',
-                                                            align: 'end',
-                                                        }}>
-                                                        <span>
-                                                            <AppIcon.Info />
-                                                        </span>
-                                                    </Tooltip>
-                                                </FormLabel>
-                                                <FormControl>
-                                                    <Switch
-                                                        {...field}
-                                                        value={''}
-                                                        data-testid='privilege-zones_save_tag-form_enable-analysis-toggle'
-                                                        checked={field.value || false}
-                                                        onCheckedChange={field.onChange}
-                                                    />
-                                                </FormControl>
-                                                <FormMessage />
-                                            </FormItem>
-                                        )}
-                                    />
-                                )}
-                                {isZonePage && getValues('position') !== 1 && (
-=======
     const isUpdate = tagId !== '';
 
     const zoneCreate = (
@@ -540,7 +405,6 @@
                                     <span>{`${tagTypeDisplay} Information`}</span>
                                 </div>
                                 <div className='flex flex-col gap-6 mt-6'>
->>>>>>> e09e53e0
                                     <FormField
                                         control={control}
                                         name='name'
@@ -553,27 +417,7 @@
                                         }}
                                         render={({ field }) => (
                                             <FormItem>
-<<<<<<< HEAD
-                                                <FormLabel className='flex gap-2 items-center'>
-                                                    Apply Custom Glyph
-                                                    <Tooltip
-                                                        tooltip={
-                                                            'Custom glyphs visually mark nodes in the graph for quick context.'
-                                                        }
-                                                        contentProps={{
-                                                            className:
-                                                                'max-w-80 dark:bg-neutral-dark-5 dark:text-neutral-light-1 border-0',
-                                                            side: 'right',
-                                                            align: 'end',
-                                                        }}>
-                                                        <span>
-                                                            <AppIcon.Info />
-                                                        </span>
-                                                    </Tooltip>
-                                                </FormLabel>
-=======
                                                 <FormLabel>Name</FormLabel>
->>>>>>> e09e53e0
                                                 <FormControl>
                                                     <Input
                                                         {...field}
