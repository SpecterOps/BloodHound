// Copyright 2025 Specter Ops, Inc.
//
// Licensed under the Apache License, Version 2.0
// you may not use this file except in compliance with the License.
// You may obtain a copy of the License at
//
//     http://www.apache.org/licenses/LICENSE-2.0
//
// Unless required by applicable law or agreed to in writing, software
// distributed under the License is distributed on an "AS IS" BASIS,
// WITHOUT WARRANTIES OR CONDITIONS OF ANY KIND, either express or implied.
// See the License for the specific language governing permissions and
// limitations under the License.
//
// SPDX-License-Identifier: Apache-2.0

import { FC } from 'react';
import { EntityInfoDataTable, EntityInfoPanel } from '../../../components';
import { useAssetGroupTagInfo, useMemberInfo, usePZPathParams, useSelectorInfo } from '../../../hooks';
import { EntityKinds } from '../../../utils';
import DynamicDetails from './DynamicDetails';
import EntitySelectorsInformation from './EntitySelectorsInformation';

export const SelectedDetails: FC = () => {
    const { selectorId, memberId, tagId } = usePZPathParams();

    const tagQuery = useAssetGroupTagInfo(tagId);

    const selectorQuery = useSelectorInfo(tagId, selectorId);

    const memberQuery = useMemberInfo(tagId, memberId);

    if (memberQuery.data) {
        const selectedNode = {
            id: memberQuery.data.object_id,
            name: memberQuery.data.name,
            type: memberQuery.data.primary_kind as EntityKinds,
        };
        return (
            <div className='h-full'>
                <EntityInfoPanel
                    DataTable={EntityInfoDataTable}
                    selectedNode={selectedNode}
                    additionalTables={[
                        {
<<<<<<< HEAD
                            sectionProps: { label: 'Rules', id: memberQuery.data.object_id },
=======
                            sectionProps: { id: memberQuery.data.object_id, label: 'Selectors' },
>>>>>>> 86e91182
                            TableComponent: EntitySelectorsInformation,
                        },
                    ]}
                />
            </div>
        );
    } else if (selectorId !== undefined) {
        return <DynamicDetails queryResult={selectorQuery} />;
    } else if (tagId !== undefined) {
        return <DynamicDetails queryResult={tagQuery} />;
    }

    return null;
};<|MERGE_RESOLUTION|>--- conflicted
+++ resolved
@@ -43,11 +43,7 @@
                     selectedNode={selectedNode}
                     additionalTables={[
                         {
-<<<<<<< HEAD
-                            sectionProps: { label: 'Rules', id: memberQuery.data.object_id },
-=======
-                            sectionProps: { id: memberQuery.data.object_id, label: 'Selectors' },
->>>>>>> 86e91182
+                            sectionProps: { id: memberQuery.data.object_id, label: 'Rules' },
                             TableComponent: EntitySelectorsInformation,
                         },
                     ]}
