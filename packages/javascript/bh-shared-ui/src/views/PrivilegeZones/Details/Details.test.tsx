// Copyright 2025 Specter Ops, Inc.
//
// Licensed under the Apache License, Version 2.0
// you may not use this file except in compliance with the License.
// You may obtain a copy of the License at
//
//     http://www.apache.org/licenses/LICENSE-2.0
//
// Unless required by applicable law or agreed to in writing, software
// distributed under the License is distributed on an "AS IS" BASIS,
// WITHOUT WARRANTIES OR CONDITIONS OF ANY KIND, either express or implied.
// See the License for the specific language governing permissions and
// limitations under the License.
//
// SPDX-License-Identifier: Apache-2.0

import userEvent from '@testing-library/user-event';
import { setupServer } from 'msw/node';
import { Route, Routes, useParams } from 'react-router-dom';
import { zoneHandlers } from '../../../mocks/handlers';
import {
    ROUTE_PRIVILEGE_ZONES,
    ROUTE_PZ_ZONE_MEMBER_DETAILS,
    ROUTE_PZ_ZONE_SELECTOR_MEMBER_DETAILS,
    detailsPath,
    membersPath,
    privilegeZonesPath,
    selectorsPath,
    zonesPath,
} from '../../../routes';
import { render, screen, waitFor, within } from '../../../test-utils';
import Details from './Details';

vi.mock('../../../hooks/useMeasure', () => ({
    useMeasure: vi.fn().mockImplementation(() => [200, 200]),
}));

vi.mock('react-router-dom', async () => {
    const actual = await vi.importActual('react-router-dom');
    return {
        ...actual,
        useParams: vi.fn(),
        useNavigate: vi.fn,
    };
});

const server = setupServer(...zoneHandlers);

beforeAll(() => server.listen());
afterEach(() => server.resetHandlers());
afterAll(() => server.close());

describe('Details', async () => {
    const user = userEvent.setup();

    it('renders', async () => {
        vi.mocked(useParams).mockReturnValue({ zoneId: '1', labelId: undefined });
        render(
            <Routes>
                <Route path={`/${privilegeZonesPath}/${zonesPath}/1/${detailsPath}`} element={<Details />} />
            </Routes>,
            { route: `/${privilegeZonesPath}/${zonesPath}/1/${detailsPath}` }
        );

        const zonesList = await screen.findByTestId('privilege-zones_details_zones-list');
        expect(within(zonesList).getByText('Zones')).toBeInTheDocument();

        expect(await screen.findByTestId('privilege-zones_details_zones-list')).toBeInTheDocument();
        expect(await screen.findByTestId('privilege-zones_details_selectors-list')).toBeInTheDocument();
        expect(await screen.findByTestId('privilege-zones_details_members-list')).toBeInTheDocument();
    });

    it('has Tier Zero zone selected by default and no selectors or objects are selected', async () => {
        vi.mocked(useParams).mockReturnValue({ zoneId: '1', labelId: undefined });
        render(
            <Routes>
                <Route path={`/${privilegeZonesPath}/${zonesPath}/1/${detailsPath}`} element={<Details />} />
            </Routes>,
            { route: `/${privilegeZonesPath}/${zonesPath}/1/${detailsPath}` }
        );

        const selectors = await screen.findByTestId('privilege-zones_details_selectors-list');
        const selectorsListItems = await within(selectors).findAllByTestId('selector-row');

        const objects = await screen.findByTestId('privilege-zones_details_members-list');
        const objectsListItems = await within(objects).findAllByTestId('member-row');

        await waitFor(() => {
            expect(screen.getByTestId('privilege-zones_details_zones-list_static-order')).toBeInTheDocument();
            // The Tier Zero zone is selected by default
            expect(screen.getByTestId('privilege-zones_details_tags-list_active-tags-item-1')).toBeInTheDocument();
        });

        // No selector is selected to begin with
        selectorsListItems.forEach((li) => {
            expect(li.childNodes).toHaveLength(1);
        });

        // No object is selected to begin with
        objectsListItems.forEach((li) => {
            expect(li.childNodes).toHaveLength(1);
        });
    });

    it('handles object selection when a zone is already selected', async () => {
        vi.mocked(useParams).mockReturnValue({ zoneId: '1', labelId: undefined, memberId: '5' });
        render(
            <Routes>
                <Route path={`/${privilegeZonesPath}/${zonesPath}/1/${detailsPath}`} element={<Details />} />
            </Routes>,
            { route: `/${privilegeZonesPath}/${zonesPath}/1/${detailsPath}` }
        );

<<<<<<< HEAD
        longWait(async () => {
            const object5 = await screen.findByText('tier-0-object-5');
            await user.click(object5);
        });

        const selectors = await screen.findByTestId('privilege-zones_details_selectors-list');
        const selectorsListItems = await within(selectors).findAllByTestId('selector-row');

        // After selecting an object, the edit action is not viable and thus the button is not rendered
        expect(screen.queryByRole('button', { name: /Edit/ })).toBeNull();

        longWait(() => {
            // The Tier Zero tier is still selected when selecting an object that is within it
            expect(screen.getByTestId('privilege-zones_details_zones-list_active-zones-item-1')).toBeInTheDocument();
        });
=======
        const objects = await screen.findByTestId('privilege-zones_details_members-list');
        const objectsListItems = await within(objects).findAllByRole('listitem');
        expect(objectsListItems.length).toBeGreaterThan(0);
>>>>>>> fcd782f8

        const object5 = await screen.findByText('tier-0-object-5');
        await user.click(object5);

        await waitFor(async () => {
            expect(await screen.findByTestId('privilege-zones_details_members-list_active-members-item-5'));
        });
    });

    it('handles rule selection', async () => {
        vi.mocked(useParams).mockReturnValue({ zoneId: '1', labelId: undefined, selectorId: '7' });
        render(
            <Routes>
                <Route path={ROUTE_PRIVILEGE_ZONES + ROUTE_PZ_ZONE_MEMBER_DETAILS} element={<Details />} />
            </Routes>,
            { route: `/${privilegeZonesPath}/${zonesPath}/1/${membersPath}/7/${detailsPath}` }
        );

<<<<<<< HEAD
        const selector7 = await screen.findByText('tier-0-selector-7');

        const objects = await screen.findByTestId('privilege-zones_details_members-list');
        const objectsListItems = within(objects).getAllByTestId('member-row');
        // Selecting a selector will enable the Edit button from a disabled state
=======
        const rules = await screen.findByTestId('privilege-zones_details_selectors-list');
        await within(rules).findAllByRole('listitem');
        const selector7 = within(rules).getByText('tier-0-selector-7');
>>>>>>> fcd782f8

        await user.click(selector7);

        // The selector displays as selected
        expect(
            await screen.findByTestId('privilege-zones_details_selectors-list_active-selectors-item-7')
        ).toBeInTheDocument();
    });

    it('will deselect both the selected selector and selected object when a different zone is selected', async () => {
        vi.mocked(useParams).mockReturnValue({ zoneId: '3', labelId: undefined });
        render(
            <Routes>
                <Route path={ROUTE_PRIVILEGE_ZONES + ROUTE_PZ_ZONE_SELECTOR_MEMBER_DETAILS} element={<Details />} />
            </Routes>,
            { route: `/${privilegeZonesPath}/${zonesPath}/1/${selectorsPath}/7/${membersPath}/7/${detailsPath}` }
        );

        const selectors = await screen.findByTestId('privilege-zones_details_selectors-list');
<<<<<<< HEAD
        let selectorsListItems = await within(selectors).findAllByTestId('selector-row');

        const objects = await screen.findByTestId('privilege-zones_details_members-list');
        let objectsListItems = await within(objects).findAllByTestId('member-row');

        longWait(async () => {
            expect(screen.getByText('Zone-2')).toBeInTheDocument();
            await user.click(screen.getByText('Zone-2'));

            // This list rerenders with different list items so we have to grab those again
            selectorsListItems = await within(selectors).findAllByTestId('selector-row');
            selectorsListItems.forEach((li) => {
                expect(li.childNodes).toHaveLength(1);
            });

            // This list rerenders with different list items so we have to grab those again
            objectsListItems = await within(objects).findAllByTestId('member-row');
            objectsListItems.forEach((li) => {
                expect(li.childNodes).toHaveLength(1);
            });

            expect(
                await screen.findByTestId('privilege-zones_details_zones-list_active-zones-item-3')
            ).toBeInTheDocument();
=======
        const selectorsListItems = await within(selectors).findAllByRole('listitem');
        selectorsListItems.forEach((li) => {
            expect(li.childNodes).toHaveLength(1);
        });

        const objects = await screen.findByTestId('privilege-zones_details_members-list');
        const objectsListItems = await within(objects).findAllByRole('listitem');
        objectsListItems.forEach((li) => {
            expect(li.childNodes).toHaveLength(1);
>>>>>>> fcd782f8
        });

        const zones = await screen.findByTestId('privilege-zones_details_zones-list');
        await within(zones).findAllByRole('listitem');
        const zone = await within(zones).findByText('Tier-2');
        expect(zone).toBeInTheDocument();
        await user.click(zone);

        expect(await screen.findByTestId('privilege-zones_details_tags-list_active-tags-item-3')).toBeInTheDocument();
    });
});<|MERGE_RESOLUTION|>--- conflicted
+++ resolved
@@ -111,27 +111,9 @@
             { route: `/${privilegeZonesPath}/${zonesPath}/1/${detailsPath}` }
         );
 
-<<<<<<< HEAD
-        longWait(async () => {
-            const object5 = await screen.findByText('tier-0-object-5');
-            await user.click(object5);
-        });
-
-        const selectors = await screen.findByTestId('privilege-zones_details_selectors-list');
-        const selectorsListItems = await within(selectors).findAllByTestId('selector-row');
-
-        // After selecting an object, the edit action is not viable and thus the button is not rendered
-        expect(screen.queryByRole('button', { name: /Edit/ })).toBeNull();
-
-        longWait(() => {
-            // The Tier Zero tier is still selected when selecting an object that is within it
-            expect(screen.getByTestId('privilege-zones_details_zones-list_active-zones-item-1')).toBeInTheDocument();
-        });
-=======
         const objects = await screen.findByTestId('privilege-zones_details_members-list');
         const objectsListItems = await within(objects).findAllByRole('listitem');
         expect(objectsListItems.length).toBeGreaterThan(0);
->>>>>>> fcd782f8
 
         const object5 = await screen.findByText('tier-0-object-5');
         await user.click(object5);
@@ -150,17 +132,9 @@
             { route: `/${privilegeZonesPath}/${zonesPath}/1/${membersPath}/7/${detailsPath}` }
         );
 
-<<<<<<< HEAD
-        const selector7 = await screen.findByText('tier-0-selector-7');
-
-        const objects = await screen.findByTestId('privilege-zones_details_members-list');
-        const objectsListItems = within(objects).getAllByTestId('member-row');
-        // Selecting a selector will enable the Edit button from a disabled state
-=======
         const rules = await screen.findByTestId('privilege-zones_details_selectors-list');
         await within(rules).findAllByRole('listitem');
         const selector7 = within(rules).getByText('tier-0-selector-7');
->>>>>>> fcd782f8
 
         await user.click(selector7);
 
@@ -180,32 +154,6 @@
         );
 
         const selectors = await screen.findByTestId('privilege-zones_details_selectors-list');
-<<<<<<< HEAD
-        let selectorsListItems = await within(selectors).findAllByTestId('selector-row');
-
-        const objects = await screen.findByTestId('privilege-zones_details_members-list');
-        let objectsListItems = await within(objects).findAllByTestId('member-row');
-
-        longWait(async () => {
-            expect(screen.getByText('Zone-2')).toBeInTheDocument();
-            await user.click(screen.getByText('Zone-2'));
-
-            // This list rerenders with different list items so we have to grab those again
-            selectorsListItems = await within(selectors).findAllByTestId('selector-row');
-            selectorsListItems.forEach((li) => {
-                expect(li.childNodes).toHaveLength(1);
-            });
-
-            // This list rerenders with different list items so we have to grab those again
-            objectsListItems = await within(objects).findAllByTestId('member-row');
-            objectsListItems.forEach((li) => {
-                expect(li.childNodes).toHaveLength(1);
-            });
-
-            expect(
-                await screen.findByTestId('privilege-zones_details_zones-list_active-zones-item-3')
-            ).toBeInTheDocument();
-=======
         const selectorsListItems = await within(selectors).findAllByRole('listitem');
         selectorsListItems.forEach((li) => {
             expect(li.childNodes).toHaveLength(1);
@@ -215,7 +163,6 @@
         const objectsListItems = await within(objects).findAllByRole('listitem');
         objectsListItems.forEach((li) => {
             expect(li.childNodes).toHaveLength(1);
->>>>>>> fcd782f8
         });
 
         const zones = await screen.findByTestId('privilege-zones_details_zones-list');
