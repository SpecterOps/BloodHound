// Copyright 2025 Specter Ops, Inc.
//
// Licensed under the Apache License, Version 2.0
// you may not use this file except in compliance with the License.
// You may obtain a copy of the License at
//
//     http://www.apache.org/licenses/LICENSE-2.0
//
// Unless required by applicable law or agreed to in writing, software
// distributed under the License is distributed on an "AS IS" BASIS,
// WITHOUT WARRANTIES OR CONDITIONS OF ANY KIND, either express or implied.
// See the License for the specific language governing permissions and
// limitations under the License.
//
// SPDX-License-Identifier: Apache-2.0
// Copyright 2025 Specter Ops, Inc.
//
// Licensed under the Apache License, Version 2.0
// you may not use this file except in compliance with the License.
// You may obtain a copy of the License at
//
//     http://www.apache.org/licenses/LICENSE-2.0
//
// Unless required by applicable law or agreed to in writing, software
// distributed under the License is distributed on an "AS IS" BASIS,
// WITHOUT WARRANTIES OR CONDITIONS OF ANY KIND, either express or implied.
// See the License for the specific language governing permissions and
// limitations under the License.
//
// SPDX-License-Identifier: Apache-2.0

import userEvent from '@testing-library/user-event';
import { setupServer } from 'msw/node';
import { usePZPathParams } from '../../../hooks';
import { zoneHandlers } from '../../../mocks';
import { render, screen } from '../../../test-utils';
import { SelectedDetailsTabs } from './SelectedDetailsTabs';

const server = setupServer(...zoneHandlers);

vi.mock('../../../hooks/usePZParams/');
const mockedUsePathParams = vi.mocked(usePZPathParams);

beforeAll(() => server.listen());
afterEach(() => server.resetHandlers());
afterAll(() => server.close());

describe('Selected Details Tabs', async () => {
    it('renders Zone as first tab and is also the initially selected on first render in Zone View/Tab', async () => {
        mockedUsePathParams.mockReturnValue({
            tagId: '1',
            ruleId: undefined,
            memberId: undefined,
            tagTypeDisplay: 'Zone',
        } as any);
        render(<SelectedDetailsTabs />);

        const allTabs = await screen.findAllByRole('tab');
        const firstTab = allTabs[0];

        expect(firstTab).toHaveTextContent(/zone/i);
        expect(firstTab).toHaveAttribute('aria-selected', 'true');
        expect(firstTab).toHaveAttribute('data-state', 'active');
    });
    it('renders Label as first tab and is also the initially selected on first render in Labels View/Tab', async () => {
        mockedUsePathParams.mockReturnValue({
            tagId: '2',
            ruleId: undefined,
            memberId: undefined,
            tagTypeDisplay: 'Label',
        } as any);
        render(<SelectedDetailsTabs />);
<<<<<<< HEAD

        const allTabs = await screen.findAllByRole('tab');
        const firstTab = allTabs[0];

        expect(firstTab).toHaveTextContent(/label/i);
        expect(firstTab).toHaveAttribute('aria-selected', 'true');
        expect(firstTab).toHaveAttribute('data-state', 'active');
    });
    it('disables Rule and Object tabs if no ruleId and memberId', async () => {
        mockedUsePathParams.mockReturnValue({
            tagId: '1',
            ruleId: undefined,
            memberId: undefined,
            tagTypeDisplay: 'Zone',
        } as any);
        render(<SelectedDetailsTabs />);

        const allTabs = await screen.findAllByRole('tab');
        const ruleTab = allTabs[1];
        const objectTab = allTabs[2];

        expect(ruleTab).toHaveTextContent(/rule/i);
        expect(ruleTab).toHaveAttribute('data-disabled');
        expect(objectTab).toHaveTextContent(/object/i);
        expect(objectTab).toHaveAttribute('data-disabled');
    });
    it('switches tab to active/selected when clicked', async () => {
        mockedUsePathParams.mockReturnValue({
            tagId: '1',
            ruleId: '3',
            memberId: undefined,
            tagTypeDisplay: 'Zone',
        } as any);
        render(<SelectedDetailsTabs />);

        const allTabs = await screen.findAllByRole('tab');
        const zoneTab = allTabs[0];
        const ruleTab = allTabs[1];

        expect(ruleTab).toHaveTextContent(/rule/i);
        expect(ruleTab).not.toHaveAttribute('data-disabled');
        expect(ruleTab).toHaveAttribute('data-state', 'active');

        const user = userEvent.setup();
        await user.click(zoneTab);

        expect(zoneTab).toHaveAttribute('data-state', 'active');
    });
});
=======
        const firstTabTitle =  await screen.findByRole('tab', { name: /label/i });
        expect(firstTabTitle).toBeInTheDocument();
    });

    });

    // Other Tabs are disabled when no path params

    describe('Seleted Details Tabs - Params present', async () => {
        it('renders enabled Zone tab and disabled Rule and Object tabs', () => {
        mockedUsePathParams.mockReturnValue({
            tagId: '1',
            ruleId: undefined,
            memberId: undefined,
        } as any);

        render(<SelectedDetailsTabs />);

        const zoneTab =  screen.getAllByRole('tab')[0];
        const ruleTab =  screen.getByRole('tab', {name: /rule/i });
        const objectTab =  screen.getByRole('tab', {name: /object/i });

      expect(zoneTab).toBeEnabled();
      expect(ruleTab).toBeDisabled();
      expect(objectTab).toBeDisabled();
    });

      it('renders enabled Zone and Rule tabs and disabled Object tab', () => {
        mockedUsePathParams.mockReturnValue({
            tagId: '1',
            ruleId: '22',
            memberId: undefined,
        } as any);

        render(<SelectedDetailsTabs />);

        const zoneTab =  screen.getAllByRole('tab')[0];
        const ruleTab =  screen.getByRole('tab', {name: /rule/i });
        const objectTab =  screen.getByRole('tab', {name: /object/i });

      expect(zoneTab).toBeEnabled();
      expect(ruleTab).toBeEnabled();
      expect(objectTab).toBeDisabled();
    });
  
    it('renders enabled Zone and Object tabs and disabled Rule tab', () => {
        mockedUsePathParams.mockReturnValue({
            tagId: '1',
            ruleId: undefined,
            memberId: '22',
        } as any);

        render(<SelectedDetailsTabs />);
       
        const zoneTab =  screen.getAllByRole('tab')[0];
        const ruleTab =  screen.getByRole('tab', {name: /rule/i });
        const objectTab =  screen.getByRole('tab', {name: /object/i });

      expect(zoneTab).toBeEnabled();
      expect(ruleTab).toBeDisabled();
      expect(objectTab).toBeEnabled();
    });    
 })

>>>>>>> 52329d59
<|MERGE_RESOLUTION|>--- conflicted
+++ resolved
@@ -70,7 +70,6 @@
             tagTypeDisplay: 'Label',
         } as any);
         render(<SelectedDetailsTabs />);
-<<<<<<< HEAD
 
         const allTabs = await screen.findAllByRole('tab');
         const firstTab = allTabs[0];
@@ -120,14 +119,6 @@
         expect(zoneTab).toHaveAttribute('data-state', 'active');
     });
 });
-=======
-        const firstTabTitle =  await screen.findByRole('tab', { name: /label/i });
-        expect(firstTabTitle).toBeInTheDocument();
-    });
-
-    });
-
-    // Other Tabs are disabled when no path params
 
     describe('Seleted Details Tabs - Params present', async () => {
         it('renders enabled Zone tab and disabled Rule and Object tabs', () => {
@@ -185,4 +176,3 @@
     });    
  })
 
->>>>>>> 52329d59
