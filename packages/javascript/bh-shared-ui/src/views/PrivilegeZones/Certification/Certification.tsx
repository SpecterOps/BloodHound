// Copyright 2025 Specter Ops, Inc.
//
// Licensed under the Apache License, Version 2.0
// you may not use this file except in compliance with the License.
// You may obtain a copy of the License at
//
//     http://www.apache.org/licenses/LICENSE-2.0
//
// Unless required by applicable law or agreed to in writing, software
// distributed under the License is distributed on an "AS IS" BASIS,
// WITHOUT WARRANTIES OR CONDITIONS OF ANY KIND, either express or implied.
// See the License for the specific language governing permissions and
// limitations under the License.
//
// SPDX-License-Identifier: Apache-2.0
import { Button } from '@bloodhoundenterprise/doodleui';
import {
    AssetGroupTagCertificationRecord,
    CertificationManual,
    CertificationRevoked,
    CertificationType,
    CertificationTypeMap,
    UpdateCertificationRequest,
} from 'js-client-library';
import { DateTime } from 'luxon';
import { useCallback, useState } from 'react';
import { useInfiniteQuery, useMutation, useQuery, useQueryClient } from 'react-query';
import { DropdownOption, EntityInfoDataTable, EntityInfoPanel } from '../../../components';
import { useNotifications } from '../../../providers';
import { SelectedNode } from '../../../types';
import { EntityKinds, LuxonFormat, apiClient } from '../../../utils';
import CertificationTable from './CertificationTable';
import CertifyMembersConfirmDialog from './CertifyMembersConfirmDialog';
<<<<<<< HEAD
import EntitySelectorsInformation from '../Details/EntitySelectorsInformation';
=======
import { defaultFilterValues } from './constants';
import { ExtendedCertificationFilters } from './types';

const PAGE_SIZE = 15;

const createCertificationReqParams = (skip: number, limit: number, filters?: ExtendedCertificationFilters) => {
    const params = new URLSearchParams();
    params.append('skip', skip.toString());
    params.append('limit', PAGE_SIZE.toString());

    if (!filters) return params;

    if (filters.certificationStatus !== undefined) params.append('certified', `eq:${filters.certificationStatus}`);

    if (filters.objectType) params.append('primary_kind', `eq:${filters.objectType}`);

    if (filters.approvedBy) params.append('certified_by', `eq:${filters.approvedBy}`);

    const start =
        filters['start-date'] !== ''
            ? DateTime.fromFormat(filters['start-date'], LuxonFormat.ISO_8601).startOf('day').toISO()
            : DateTime.fromMillis(0).toISO();
    const end =
        filters['end-date'] !== ''
            ? DateTime.fromFormat(filters['end-date'], LuxonFormat.ISO_8601).endOf('day').toISO()
            : DateTime.now().toISO();

    if (start && end) {
        params.append('created_at', 'gte:' + start);
        params.append('created_at', 'lte:' + end);
    }

    return params;
};

const useAssetGroupTagsCertificationsQuery = (filters?: ExtendedCertificationFilters) => {
    return useInfiniteQuery<{
        count: number;
        data: { members: AssetGroupTagCertificationRecord[] };
        limit: number;
        skip: number;
    }>({
        queryKey: ['certifications', filters],
        queryFn: async ({ pageParam = 1 }) => {
            const skip = (pageParam - 1) * PAGE_SIZE;

            const params = createCertificationReqParams(skip, PAGE_SIZE, filters);

            const result = await apiClient.getAssetGroupTagsCertifications({ params });

            return result.data;
        },
        getNextPageParam: (lastPage) => {
            const nextPage = lastPage.skip / PAGE_SIZE + 2;

            if ((nextPage - 1) * PAGE_SIZE >= lastPage.count) {
                return undefined;
            }

            return nextPage;
        },
        getPreviousPageParam: (firstPage) => {
            if (firstPage.skip === 0) {
                return undefined;
            }

            return firstPage.skip / PAGE_SIZE - 1;
        },
        keepPreviousData: false,
    });
};
>>>>>>> b5ad4851

const Certification = () => {
    const [selectedTagId, setSelectedTagId] = useState<number | undefined>(undefined);
    const [selectedMemberId, setSelectedMemberId] = useState<number | undefined>(undefined);
    const [search, setSearch] = useState('');
    const [filters, setFilters] = useState<ExtendedCertificationFilters>(defaultFilterValues);
    const [selectedRows, setSelectedRows] = useState<number[]>([]);
    const [isDialogOpen, setIsDialogOpen] = useState(false);
    const [dropdownSelection, setDropdownSelection] =
        useState<(typeof CertificationTypeMap)[CertificationType]>('Pending');
    const [certifyAction, setCertifyAction] = useState<typeof CertificationRevoked | typeof CertificationManual>(
        CertificationManual
    );

    const queryClient = useQueryClient();

    const { addNotification } = useNotifications();

<<<<<<< HEAD
    const PAGE_SIZE = 50;

    const useAssetGroupTagsCertificationsQuery = (filters?: AssetGroupTagCertificationParams) => {
        return useInfiniteQuery<{
            count: number;
            data: { members: AssetGroupTagCertificationRecord[] };
            limit: number;
            skip: number;
        }>({
            queryKey: ['certifications', filters],
            queryFn: async ({ pageParam = 1 }) => {
                const skip = (pageParam - 1) * PAGE_SIZE;

                const result = await apiClient.getAssetGroupTagsCertifications(PAGE_SIZE, skip, filters);

                return result.data;
            },
            getNextPageParam: (lastPage) => {
                const nextPage = lastPage.skip / PAGE_SIZE + 2;

                if ((nextPage - 1) * PAGE_SIZE >= lastPage.count) {
                    return undefined;
                }

                return nextPage;
            },
            getPreviousPageParam: (firstPage) => {
                if (firstPage.skip === 0) {
                    return undefined;
                }

                return firstPage.skip / PAGE_SIZE - 1;
            },
            keepPreviousData: false,
        });
    };

=======
>>>>>>> b5ad4851
    const certifyMutation = useMutation({
        mutationFn: async (requestBody: UpdateCertificationRequest) => {
            return apiClient.updateAssetGroupTagCertification(requestBody);
        },
        onSuccess: () => {
            const certificationType = certifyAction === CertificationManual ? 'Certification' : 'Revocation';
            addNotification(
                `Selected ${certificationType} Successful`,
                `zone-management_update-certification_success`,
                {
                    anchorOrigin: { vertical: 'top', horizontal: 'right' },
                }
            );
            setSelectedRows([]);
            queryClient.invalidateQueries({ queryKey: ['certifications', filters] });
        },
        onError: (error: any) => {
            console.error(error);
            addNotification('There was an error updating certification', `zone-management_update-certification_error`, {
                anchorOrigin: { vertical: 'top', horizontal: 'right' },
            });
        },
    });

    const { data, isLoading, isFetching, isSuccess, fetchNextPage } = useAssetGroupTagsCertificationsQuery(filters);

    const memberQuery = useQuery({
        queryKey: ['privilege-zones', 'tags', selectedTagId, 'member', selectedMemberId],
        queryFn: async () => {
            if (!selectedTagId || !selectedMemberId) return undefined;
            return apiClient.getAssetGroupTagMemberInfo(selectedTagId, selectedMemberId).then((res) => {
                return res.data.data['member'];
            });
        },
        enabled: !!selectedTagId && !!selectedMemberId,
    });

    const createCertificationRequestBody = (
        action: typeof CertificationManual | typeof CertificationRevoked,
        objectIds: number[],
        withNote: boolean,
        note?: string
    ): UpdateCertificationRequest => {
        return {
            member_ids: objectIds,
            action: action,
            note: withNote ? note : undefined,
        };
    };

    const selectedNode: SelectedNode | null = memberQuery.data
        ? {
              id: memberQuery.data.object_id?.toString() ?? '',
              name: memberQuery.data.name ?? 'Unknown',
              type: memberQuery.data.primary_kind as EntityKinds,
          }
        : null;

    const showDialog = (action: typeof CertificationManual | typeof CertificationRevoked) => {
        setIsDialogOpen(true);
        setCertifyAction(action);
    };

    const filterByCertification = useCallback((dropdownSelection: DropdownOption) => {
        const certificationStatus = dropdownSelection.key as CertificationType;
        setFilters((prev) => ({ ...prev, certificationStatus }));
    }, []);

    const applyAdvancedFilters = useCallback((advancedFilters: Partial<ExtendedCertificationFilters>) => {
        setFilters((prev) => ({ ...prev, ...advancedFilters }));
    }, []);

    const handleConfirm = useCallback(
        (withNote: boolean, certifyNote?: string) => {
            setIsDialogOpen(false);
            const selectedMemberIds = selectedRows;
            if (selectedMemberIds.length === 0) {
                addNotification(
                    'Members must be selected for certification',
                    `privilege_zones_update-certification_no-members`,
                    {
                        anchorOrigin: { vertical: 'top', horizontal: 'right' },
                    }
                );
                return;
            }
            const requestBody = createCertificationRequestBody(certifyAction, selectedMemberIds, withNote, certifyNote);
            certifyMutation.mutate(requestBody);
        },
        [addNotification, certifyAction, certifyMutation, selectedRows]
    );

    return (
        <>
            <div className='flex gap-8 mt-4'>
                <div className='basis-2/3'>
                    <div className='flex gap-4 mb-4'>
                        <Button
                            onClick={() => showDialog(CertificationManual)}
                            disabled={dropdownSelection === 'Automatic Certification'}>
                            Certify
                        </Button>
                        <Button
                            variant='secondary'
                            onClick={() => showDialog(CertificationRevoked)}
                            disabled={dropdownSelection === 'Automatic Certification'}>
                            Revoke
                        </Button>
                    </div>

                    <CertificationTable
                        data={data}
                        filters={filters}
                        setFilters={setFilters}
                        search={search}
                        setSearch={setSearch}
                        onRowSelect={(row) => {
                            setSelectedMemberId(row?.id);
                            setSelectedTagId(row?.asset_group_tag_id);
                        }}
                        isLoading={isLoading}
                        isFetching={isFetching}
                        isSuccess={isSuccess}
                        fetchNextPage={fetchNextPage}
                        filterRows={filterByCertification}
                        applyAdvancedFilters={applyAdvancedFilters}
                        selectedRows={selectedRows}
                        setSelectedRows={setSelectedRows}
                        dropdownSelection={dropdownSelection}
                        setDropdownSelection={setDropdownSelection}
                    />
                </div>
                <div className='basis-1/3'>
                    <div className='w-[400px] max-w-[400px]'>
                        {memberQuery.data && selectedNode ? (
                            <EntityInfoPanel
                                DataTable={EntityInfoDataTable}
                                selectedNode={selectedNode}
                                additionalTables={[
                                    {
                                        sectionProps: { label: 'Selectors', id: memberQuery.data?.object_id },
                                        TableComponent: EntitySelectorsInformation,
                                    },
                                ]}
                            />
                        ) : (
                            <EntityInfoPanel DataTable={EntityInfoDataTable} selectedNode={null} />
                        )}
                    </div>
                </div>
            </div>
            {isDialogOpen && (
                <CertifyMembersConfirmDialog
                    open={isDialogOpen}
                    onClose={() => setIsDialogOpen(false)}
                    onConfirm={handleConfirm}
                />
            )}
        </>
    );
};

export default Certification;<|MERGE_RESOLUTION|>--- conflicted
+++ resolved
@@ -31,11 +31,9 @@
 import { EntityKinds, LuxonFormat, apiClient } from '../../../utils';
 import CertificationTable from './CertificationTable';
 import CertifyMembersConfirmDialog from './CertifyMembersConfirmDialog';
-<<<<<<< HEAD
-import EntitySelectorsInformation from '../Details/EntitySelectorsInformation';
-=======
 import { defaultFilterValues } from './constants';
 import { ExtendedCertificationFilters } from './types';
+import EntitySelectorsInformation from '../Details/EntitySelectorsInformation';
 
 const PAGE_SIZE = 15;
 
@@ -105,7 +103,6 @@
         keepPreviousData: false,
     });
 };
->>>>>>> b5ad4851
 
 const Certification = () => {
     const [selectedTagId, setSelectedTagId] = useState<number | undefined>(undefined);
@@ -124,46 +121,6 @@
 
     const { addNotification } = useNotifications();
 
-<<<<<<< HEAD
-    const PAGE_SIZE = 50;
-
-    const useAssetGroupTagsCertificationsQuery = (filters?: AssetGroupTagCertificationParams) => {
-        return useInfiniteQuery<{
-            count: number;
-            data: { members: AssetGroupTagCertificationRecord[] };
-            limit: number;
-            skip: number;
-        }>({
-            queryKey: ['certifications', filters],
-            queryFn: async ({ pageParam = 1 }) => {
-                const skip = (pageParam - 1) * PAGE_SIZE;
-
-                const result = await apiClient.getAssetGroupTagsCertifications(PAGE_SIZE, skip, filters);
-
-                return result.data;
-            },
-            getNextPageParam: (lastPage) => {
-                const nextPage = lastPage.skip / PAGE_SIZE + 2;
-
-                if ((nextPage - 1) * PAGE_SIZE >= lastPage.count) {
-                    return undefined;
-                }
-
-                return nextPage;
-            },
-            getPreviousPageParam: (firstPage) => {
-                if (firstPage.skip === 0) {
-                    return undefined;
-                }
-
-                return firstPage.skip / PAGE_SIZE - 1;
-            },
-            keepPreviousData: false,
-        });
-    };
-
-=======
->>>>>>> b5ad4851
     const certifyMutation = useMutation({
         mutationFn: async (requestBody: UpdateCertificationRequest) => {
             return apiClient.updateAssetGroupTagCertification(requestBody);
