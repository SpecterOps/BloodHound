--- conflicted
+++ resolved
@@ -44,23 +44,12 @@
 import { FC, useCallback, useEffect } from 'react';
 import { useForm } from 'react-hook-form';
 import { AppIcon, MaskedInput } from '../../../components';
-<<<<<<< HEAD
-import { CustomRangeError, END_DATE, LuxonFormat, START_DATE } from '../../../utils';
-import { AzureNodeKind, ActiveDirectoryNodeKind } from '../../../graphSchema';
 import { useGetUsersMinimal } from '../../../hooks/useGetUsers';
-
-type FilterFormValues = Partial<ExtendedCertificationFilters> & {
-    'start-date'?: string;
-    'end-date'?: string;
-};
-=======
 import { ActiveDirectoryNodeKind, AzureNodeKind } from '../../../graphSchema';
-import { useBloodHoundUsers } from '../../../hooks/useBloodHoundUsers';
 import { END_DATE, LuxonFormat, START_DATE } from '../../../utils';
 import { fromDate, getStartAndEndDateTimes, toDate, validateFormDates } from '../utils';
 import { defaultFilterValues } from './constants';
 import { FilterFormValues } from './types';
->>>>>>> b5ad4851
 
 interface FilterDialogProps {
     filters: FilterFormValues;
