--- conflicted
+++ resolved
@@ -131,11 +131,7 @@
                     role='textbox'>
                     <CypherEditor
                         className={cn(
-<<<<<<< HEAD
-                            'saturate-200 flex flex-col border-solid border border-neutral-5 bg-white dark:bg-[#002b36] rounded-lg min-h-64 overflow-auto grow-1',
-=======
                             '[&_.cm-content]:saturate-200 flex flex-col border-solid border border-neutral-5 bg-white dark:bg-[#002b36] rounded-lg min-h-64 overflow-auto grow-1',
->>>>>>> ddc0b2eb
                             {
                                 'bg-transparent [&_.cm-editor]:bg-transparent [&_.cm-editor_.cm-gutters]:bg-transparent [&_.cm-editor_.cm-gutters]:border-transparent dark:bg-transparent dark:[&_.cm-editor]:bg-transparent dark:[&_.cm-editor_.cm-gutters]:bg-transparent dark:[&_.cm-editor_.cm-gutters]:border-transparent':
                                     preview,
