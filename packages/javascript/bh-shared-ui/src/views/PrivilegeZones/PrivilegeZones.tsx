// Copyright 2025 Specter Ops, Inc.
//
// Licensed under the Apache License, Version 2.0
// you may not use this file except in compliance with the License.
// You may obtain a copy of the License at
//
//     http://www.apache.org/licenses/LICENSE-2.0
//
// Unless required by applicable law or agreed to in writing, software
// distributed under the License is distributed on an "AS IS" BASIS,
// WITHOUT WARRANTIES OR CONDITIONS OF ANY KIND, either express or implied.
// See the License for the specific language governing permissions and
// limitations under the License.
//
// SPDX-License-Identifier: Apache-2.0

import { Tabs, TabsList, TabsTrigger } from '@bloodhoundenterprise/doodleui';
import { CircularProgress } from '@mui/material';
import React, { FC, Suspense, useContext } from 'react';
import { Route, Routes, useLocation } from 'react-router-dom';
import { useHighestPrivilegeTagId, useOwnedTagId, usePZPathParams } from '../../hooks';
import {
    ROUTE_PZ_CERTIFICATIONS,
    ROUTE_PZ_HISTORY,
    ROUTE_PZ_LABEL_DETAILS,
    ROUTE_PZ_LABEL_MEMBER_DETAILS,
    ROUTE_PZ_LABEL_SELECTOR_DETAILS,
    ROUTE_PZ_LABEL_SELECTOR_MEMBER_DETAILS,
    ROUTE_PZ_LABEL_SUMMARY,
    ROUTE_PZ_ZONE_DETAILS,
    ROUTE_PZ_ZONE_MEMBER_DETAILS,
    ROUTE_PZ_ZONE_SELECTOR_DETAILS,
    ROUTE_PZ_ZONE_SELECTOR_MEMBER_DETAILS,
    ROUTE_PZ_ZONE_SUMMARY,
    Routable,
    certificationsPath,
    detailsPath,
    historyPath,
    labelsPath,
    privilegeZonesPath,
    savePath,
    summaryPath,
    zonesPath,
} from '../../routes';
import { cn, useAppNavigate } from '../../utils';
import DefaultRoot from './DefaultRoot';
import { PrivilegeZonesContext } from './PrivilegeZonesContext';

const Details = React.lazy(() => import('./Details'));
const Save = React.lazy(() => import('./Save'));
const History = React.lazy(() => import('./History'));

const detailsPaths = [
    ROUTE_PZ_ZONE_DETAILS,
    ROUTE_PZ_LABEL_DETAILS,
    ROUTE_PZ_ZONE_SELECTOR_DETAILS,
    ROUTE_PZ_LABEL_SELECTOR_DETAILS,
    ROUTE_PZ_ZONE_MEMBER_DETAILS,
    ROUTE_PZ_ZONE_SELECTOR_MEMBER_DETAILS,
    ROUTE_PZ_LABEL_MEMBER_DETAILS,
    ROUTE_PZ_LABEL_SELECTOR_MEMBER_DETAILS,
];

const summaryPaths = [ROUTE_PZ_ZONE_SUMMARY, ROUTE_PZ_LABEL_SUMMARY];
const historyPaths = [ROUTE_PZ_HISTORY];
const certificationsPaths = [ROUTE_PZ_CERTIFICATIONS];

const PrivilegeZones: FC = () => {
    const navigate = useAppNavigate();
    const location = useLocation();
    const ownedId = useOwnedTagId();
    const { tagId } = useHighestPrivilegeTagId();
    const { isCertificationsPage, isHistoryPage, tagType, isSummaryPage } = usePZPathParams();

    const context = useContext(PrivilegeZonesContext);
    if (!context) {
        throw new Error('PrivilegeZones must be used within a PrivilegeZonesContext.Provider');
    }
    const { savePaths, SupportLink, Summary, Certification } = context;

    const childRoutes: Routable[] = [
        ...detailsPaths.map((path) => {
            return { path, component: Details, authenticationRequired: true, navigation: true };
        }),
        ...savePaths.map((path) => {
            return { path, component: Save, authenticationRequired: true, navigation: true };
        }),
        ...historyPaths.map((path) => {
            return { path, component: History, authenticationRequired: true, navigation: true };
        }),
    ];

    if (Summary !== undefined) {
        childRoutes.push(
            ...summaryPaths.map((path) => {
                return { path, component: Summary, authenticationRequired: true, navigation: true };
            })
        );
    }

    if (Certification !== undefined) {
        childRoutes.push(
            ...certificationsPaths.map((path) => {
                return { path, component: Certification, authenticationRequired: true, navigation: true };
            })
        );
    }

    const tabValue = isCertificationsPage ? certificationsPath : isHistoryPage ? historyPath : tagType;

    return (
        <main>
            <div className='h-dvh min-w-full px-8'>
                <h1 className='text-4xl font-bold pt-8'>Privilege Zone Management</h1>
                <p className='mt-6'>
                    Use Privilege Zones to segment and organize assets based on sensitivity and access level.
                    <br />
                    {SupportLink && <SupportLink />}
                </p>
                <div className='flex flex-col h-[75vh]'>
                    <Tabs
                        defaultValue={zonesPath}
                        value={tabValue}
                        className={cn('w-full mt-4', { hidden: location.pathname.includes(savePath) })}
                        onValueChange={(value) => {
                            if (value === certificationsPath) {
                                return navigate(`/${privilegeZonesPath}/${certificationsPath}`, {
                                    discardQueryParams: true,
                                });
                            }
                            if (value === historyPath) {
                                return navigate(`/${privilegeZonesPath}/${historyPath}`, { discardQueryParams: true });
                            } else {
                                const path = isSummaryPage ? summaryPath : detailsPath;
                                const id = value === zonesPath ? tagId : ownedId;
                                navigate(`/${privilegeZonesPath}/${value}/${id}/${path}?environmentAggregation=all`);
                            }
                        }}>
                        <TabsList className='w-full flex justify-start'>
                            <TabsTrigger
                                // per https://github.com/radix-ui/primitives/issues/3013#issuecomment-2453054222
                                // aria-controls is optional, and default radix prop breaks accessibility
                                aria-controls={undefined}
                                value={zonesPath}
                                data-testid='privilege-zones_tab-list_zones-tab'>
                                Zones
                            </TabsTrigger>
                            <TabsTrigger
                                aria-controls={undefined}
                                value={labelsPath}
                                data-testid='privilege-zones_tab-list_labels-tab'>
                                Labels
                            </TabsTrigger>
<<<<<<< HEAD
                            <TabsTrigger
                                aria-controls={undefined}
                                value={historyPath}
                                data-testid='privilege-zones_tab-list_history-tab'>
=======
                            {Certification && (
                                <TabsTrigger
                                    value={certificationsPath}
                                    data-testid='privilege-zones_tab-list_certifications-tab'>
                                    Certifications
                                </TabsTrigger>
                            )}
                            <TabsTrigger value={historyPath} data-testid='privilege-zones_tab-list_history-tab'>
>>>>>>> 847b3616
                                History
                            </TabsTrigger>
                        </TabsList>
                    </Tabs>
                    <Suspense
                        fallback={
                            <div className='absolute inset-0 flex items-center justify-center'>
                                <CircularProgress color='primary' size={80} />
                            </div>
                        }>
                        <Routes>
                            {childRoutes.map((route) => {
                                return <Route path={route.path} element={<route.component />} key={route.path} />;
                            })}
                            <Route path='*' element={<DefaultRoot defaultPath={context.defaultPath} />} />
                        </Routes>
                    </Suspense>
                </div>
            </div>
        </main>
    );
};

export default PrivilegeZones;<|MERGE_RESOLUTION|>--- conflicted
+++ resolved
@@ -151,21 +151,15 @@
                                 data-testid='privilege-zones_tab-list_labels-tab'>
                                 Labels
                             </TabsTrigger>
-<<<<<<< HEAD
-                            <TabsTrigger
-                                aria-controls={undefined}
-                                value={historyPath}
-                                data-testid='privilege-zones_tab-list_history-tab'>
-=======
                             {Certification && (
                                 <TabsTrigger
+                                    aria-controls={undefined}
                                     value={certificationsPath}
                                     data-testid='privilege-zones_tab-list_certifications-tab'>
                                     Certifications
                                 </TabsTrigger>
                             )}
                             <TabsTrigger value={historyPath} data-testid='privilege-zones_tab-list_history-tab'>
->>>>>>> 847b3616
                                 History
                             </TabsTrigger>
                         </TabsList>
