--- conflicted
+++ resolved
@@ -15,11 +15,12 @@
 // SPDX-License-Identifier: Apache-2.0
 
 import { Button } from '@bloodhoundenterprise/doodleui';
-<<<<<<< HEAD
 import { AssetGroupTagTypeLabel, AssetGroupTagTypeOwned, AssetGroupTagTypeTier } from 'js-client-library';
 import { FC, useContext, useState } from 'react';
 import { UseQueryResult } from 'react-query';
-import { Link, useLocation, useParams } from 'react-router-dom';
+import { useLocation, useParams } from 'react-router-dom';
+import { AppLink } from '../../../components/Navigation';
+import { useHighestPrivilegeTagId } from '../../../hooks';
 import { SortOrder } from '../../../types';
 import { useAppNavigate } from '../../../utils';
 import { ZoneManagementContext } from '../ZoneManagementContext';
@@ -29,18 +30,7 @@
     useTagMembersInfiniteQuery,
     useTagsQuery,
 } from '../hooks';
-import { TIER_ZERO_ID, getTagUrlValue } from '../utils';
-=======
-import { AssetGroupTag, AssetGroupTagSelector } from 'js-client-library';
-import { FC, useContext } from 'react';
-import { UseQueryResult, useQuery } from 'react-query';
-import { useLocation, useParams } from 'react-router-dom';
-import { AppLink } from '../../../components/Navigation';
-import { useHighestPrivilegeTagId } from '../../../hooks';
-import { apiClient, useAppNavigate } from '../../../utils';
-import { ZoneManagementContext } from '../ZoneManagementContext';
 import { getTagUrlValue } from '../utils';
->>>>>>> 7fdab197
 import { DetailsList } from './DetailsList';
 import { MembersList } from './MembersList';
 import { SelectedDetails } from './SelectedDetails';
@@ -78,13 +68,12 @@
 const Details: FC = () => {
     const navigate = useAppNavigate();
     const location = useLocation();
-<<<<<<< HEAD
-    const { tierId = TIER_ZERO_ID, labelId, selectorId, memberId } = useParams();
+
     const [membersListSortOrder, setMembersListSortOrder] = useState<SortOrder>('asc');
-=======
+
     const { tagId: topTagId } = useHighestPrivilegeTagId();
     const { tierId = topTagId?.toString(), labelId, selectorId, memberId } = useParams();
->>>>>>> 7fdab197
+
     const tagId = labelId === undefined ? tierId : labelId;
 
     const context = useContext(ZoneManagementContext);
