--- conflicted
+++ resolved
@@ -92,11 +92,7 @@
             AssetGroupTag[]
         >;
 
-<<<<<<< HEAD
         render(<DetailsList title='Labels' listQuery={testQuery} selected={'1'} onSelect={() => {}} />);
-=======
-        render(<DetailsList title='Selectors' listQuery={testQuery} selected={'1'} onSelect={() => { }} />);
->>>>>>> c7d8fe48
 
         expect(screen.getAllByTestId('zone-management_labels-list_loading-skeleton')).toHaveLength(3);
     });
@@ -104,34 +100,20 @@
     it('handles data fetching errors', async () => {
         const testQuery = { isLoading: false, isError: true, data: [] } as unknown as UseQueryResult<AssetGroupTag[]>;
 
-<<<<<<< HEAD
         render(<DetailsList title='Labels' listQuery={testQuery} selected={'1'} onSelect={() => {}} />);
-=======
-        render(<DetailsList title='Selectors' listQuery={testQuery} selected={'1'} onSelect={() => { }} />);
->>>>>>> c7d8fe48
 
         expect(await screen.findByText('There was an error fetching this data')).toBeInTheDocument();
     });
 
-<<<<<<< HEAD
-=======
-    it('renders a sortable list for Selectors', async () => {
-        render(<DetailsList title='Selectors' listQuery={testQuery} selected={'1'} onSelect={() => { }} />);
-
-        expect(await screen.findByText('app-icon-sort-asc')).toBeInTheDocument();
-        expect(screen.queryByTestId('zone-management_details_selectors-list_static-order')).not.toBeInTheDocument();
-    });
-
->>>>>>> c7d8fe48
     it('renders a sortable list for Labels', async () => {
-        render(<DetailsList title='Labels' listQuery={testQuery} selected={'1'} onSelect={() => { }} />);
+        render(<DetailsList title='Labels' listQuery={testQuery} selected={'1'} onSelect={() => {}} />);
 
         expect(await screen.findByText('app-icon-sort-asc')).toBeInTheDocument();
         expect(screen.queryByTestId('zone-management_details_labels-list_static-order')).not.toBeInTheDocument();
     });
 
     it('renders a non sortable list for Tiers', async () => {
-        render(<DetailsList title='Tiers' listQuery={testQuery} selected={'1'} onSelect={() => { }} />);
+        render(<DetailsList title='Tiers' listQuery={testQuery} selected={'1'} onSelect={() => {}} />);
 
         expect(await screen.findByTestId('zone-management_details_tiers-list_static-order')).toBeInTheDocument();
         expect(screen.queryByText('app-icon-sort-empty')).not.toBeInTheDocument();
@@ -153,7 +135,7 @@
             })
         );
 
-        render(<DetailsList title='Tiers' listQuery={testQuery} selected={'1'} onSelect={() => { }} />);
+        render(<DetailsList title='Tiers' listQuery={testQuery} selected={'1'} onSelect={() => {}} />);
 
         const listItem = await screen.findByTestId('zone-management_details_tiers-list_item-2');
         expect(listItem).toBeInTheDocument();
@@ -169,7 +151,7 @@
             })
         );
 
-        render(<DetailsList title='Tiers' listQuery={testQuery} selected={'1'} onSelect={() => { }} />);
+        render(<DetailsList title='Tiers' listQuery={testQuery} selected={'1'} onSelect={() => {}} />);
 
         const listItem = screen.getByTestId('zone-management_details_tiers-list_item-2');
         expect(listItem).toBeInTheDocument();
@@ -185,7 +167,7 @@
             })
         );
 
-        render(<DetailsList title='Tiers' listQuery={testQuery} selected={'1'} onSelect={() => { }} />);
+        render(<DetailsList title='Tiers' listQuery={testQuery} selected={'1'} onSelect={() => {}} />);
 
         const listItem1 = screen.getByTestId('zone-management_details_tiers-list_item-1');
         expect(listItem1).toBeInTheDocument();
@@ -197,7 +179,7 @@
     });
 
     it('handles rendering a selected item', async () => {
-        render(<DetailsList title='Tiers' listQuery={testQuery} selected={'1'} onSelect={() => { }} />);
+        render(<DetailsList title='Tiers' listQuery={testQuery} selected={'1'} onSelect={() => {}} />);
 
         expect(await screen.findByTestId('zone-management_details_tiers-list_active-tiers-item-1')).toBeInTheDocument();
     });
