// Copyright 2025 Specter Ops, Inc.
//
// Licensed under the Apache License, Version 2.0
// you may not use this file except in compliance with the License.
// You may obtain a copy of the License at
//
//     http://www.apache.org/licenses/LICENSE-2.0
//
// Unless required by applicable law or agreed to in writing, software
// distributed under the License is distributed on an "AS IS" BASIS,
// WITHOUT WARRANTIES OR CONDITIONS OF ANY KIND, either express or implied.
// See the License for the specific language governing permissions and
// limitations under the License.
//
// SPDX-License-Identifier: Apache-2.0

import { AssetGroupTag, AssetGroupTagTypeTier, ConfigurationKey } from 'js-client-library';
import { rest } from 'msw';
import { setupServer } from 'msw/node';
import { UseQueryResult } from 'react-query';
import { render, screen, within } from '../../../test-utils';
import { DetailsList } from './DetailsList';

const testQuery = {
    isLoading: false,
    isError: false,
    isSuccess: true,
    data: [
        {
            name: 'a',
            id: 1,
            counts: { selectors: 3, members: 2 },
            type: AssetGroupTagTypeTier,
            kind_id: 1,
            position: 1,
            requireCertify: false,
            description: '',
            created: '',
            updated: '',
            deleted: false,
            analysis_enabled: true,
        },
        {
            name: 'b',
            id: 2,
            counts: { selectors: 3, members: 2 },
            type: AssetGroupTagTypeTier,
            kind_id: 1,
            position: 1,
            requireCertify: false,
            description: '',
            created: '',
            updated: '',
            deleted: false,
            analysis_enabled: false,
        },
        {
            name: 'c',
            id: 3,
            counts: { selectors: 3, members: 2 },
            type: AssetGroupTagTypeTier,
            kind_id: 1,
            position: 1,
            requireCertify: false,
            description: '',
            created: '',
            updated: '',
            deleted: false,
            analysis_enabled: false,
        },
    ],
} as unknown as UseQueryResult<AssetGroupTag[]>;

const configTrueResponse = {
    data: [
        {
            key: ConfigurationKey.Tiering,
            value: { multi_tier_analysis_enabled: true, tier_limit: 3, label_limit: 10 },
        },
    ],
};

const server = setupServer();

beforeAll(() => server.listen());
afterEach(() => server.resetHandlers());
afterAll(() => server.close());

describe('List', async () => {
    it('shows a loading view when data is fetching', async () => {
        const testQuery = { isLoading: true, isError: false, data: undefined } as unknown as UseQueryResult<
            AssetGroupTag[]
        >;

<<<<<<< HEAD
        render(<DetailsList title='Selectors' listQuery={testQuery} selected={'1'} onSelect={() => { }} />);
=======
        render(<DetailsList title='Labels' listQuery={testQuery} selected={'1'} onSelect={() => {}} />);
>>>>>>> 5e5fc46c

        expect(screen.getAllByTestId('zone-management_labels-list_loading-skeleton')).toHaveLength(3);
    });

    it('handles data fetching errors', async () => {
        const testQuery = { isLoading: false, isError: true, data: [] } as unknown as UseQueryResult<AssetGroupTag[]>;

<<<<<<< HEAD
        render(<DetailsList title='Selectors' listQuery={testQuery} selected={'1'} onSelect={() => { }} />);
=======
        render(<DetailsList title='Labels' listQuery={testQuery} selected={'1'} onSelect={() => {}} />);
>>>>>>> 5e5fc46c

        expect(await screen.findByText('There was an error fetching this data')).toBeInTheDocument();
    });

<<<<<<< HEAD
    it('renders a sortable list for Selectors', async () => {
        render(<DetailsList title='Selectors' listQuery={testQuery} selected={'1'} onSelect={() => { }} />);

        expect(await screen.findByText('app-icon-sort-asc')).toBeInTheDocument();
        expect(screen.queryByTestId('zone-management_details_selectors-list_static-order')).not.toBeInTheDocument();
    });

=======
>>>>>>> 5e5fc46c
    it('renders a sortable list for Labels', async () => {
        render(<DetailsList title='Labels' listQuery={testQuery} selected={'1'} onSelect={() => { }} />);

        expect(await screen.findByText('app-icon-sort-asc')).toBeInTheDocument();
        expect(screen.queryByTestId('zone-management_details_labels-list_static-order')).not.toBeInTheDocument();
    });

    it('renders a non sortable list for Tiers', async () => {
        render(<DetailsList title='Tiers' listQuery={testQuery} selected={'1'} onSelect={() => { }} />);

        expect(await screen.findByTestId('zone-management_details_tiers-list_static-order')).toBeInTheDocument();
        expect(screen.queryByText('app-icon-sort-empty')).not.toBeInTheDocument();
    });

    it('does not render tier icon tooltip when multi tier analysis is disabled', async () => {
        const configFalseResponse = {
            data: [
                {
                    key: ConfigurationKey.Tiering,
                    value: { multi_tier_analysis_enabled: false, tier_limit: 3, label_limit: 10 },
                },
            ],
        };

        server.use(
            rest.get('/api/v2/config', async (_, res, ctx) => {
                return res(ctx.json(configFalseResponse));
            })
        );

<<<<<<< HEAD
        render(<DetailsList title='Tiers' listQuery={testQuery} selected={'1'} onSelect={() => { }} />);
=======
        render(<DetailsList title='Tiers' listQuery={testQuery} selected={'1'} onSelect={() => {}} />);
>>>>>>> 5e5fc46c

        const listItem = await screen.findByTestId('zone-management_details_tiers-list_item-2');
        expect(listItem).toBeInTheDocument();

        const icon = within(listItem).queryByTestId('analysis_disabled_icon');
        expect(icon).not.toBeInTheDocument();
    });

    it('renders tier icon tooltip when multi tier analysis is enabled but tier analysis is off', async () => {
        server.use(
            rest.get('/api/v2/config', async (_, res, ctx) => {
                return res(ctx.json(configTrueResponse));
            })
        );

<<<<<<< HEAD
        render(<DetailsList title='Tiers' listQuery={testQuery} selected={'1'} onSelect={() => { }} />);
=======
        render(<DetailsList title='Tiers' listQuery={testQuery} selected={'1'} onSelect={() => {}} />);
>>>>>>> 5e5fc46c

        const listItem = screen.getByTestId('zone-management_details_tiers-list_item-2');
        expect(listItem).toBeInTheDocument();

        const icon = await within(listItem).findByTestId('analysis_disabled_icon');
        expect(icon).toBeInTheDocument();
    });

    it('does not render tier icon tooltip when multi tier analysis is enabled and tier analysis is on', async () => {
        server.use(
            rest.get('/api/v2/config', async (_, res, ctx) => {
                return res(ctx.json(configTrueResponse));
            })
        );

<<<<<<< HEAD
        render(<DetailsList title='Tiers' listQuery={testQuery} selected={'1'} onSelect={() => { }} />);
=======
        render(<DetailsList title='Tiers' listQuery={testQuery} selected={'1'} onSelect={() => {}} />);
>>>>>>> 5e5fc46c

        const listItem1 = screen.getByTestId('zone-management_details_tiers-list_item-1');
        expect(listItem1).toBeInTheDocument();
        expect(await within(listItem1).queryByTestId('analysis_disabled_icon')).not.toBeInTheDocument();

        const listItem2 = screen.getByTestId('zone-management_details_tiers-list_item-2');
        expect(listItem2).toBeInTheDocument();
        expect(await within(listItem2).findByTestId('analysis_disabled_icon')).toBeInTheDocument();
    });

    it('handles rendering a selected item', async () => {
        render(<DetailsList title='Tiers' listQuery={testQuery} selected={'1'} onSelect={() => { }} />);

        expect(await screen.findByTestId('zone-management_details_tiers-list_active-tiers-item-1')).toBeInTheDocument();
    });
});<|MERGE_RESOLUTION|>--- conflicted
+++ resolved
@@ -92,11 +92,7 @@
             AssetGroupTag[]
         >;
 
-<<<<<<< HEAD
-        render(<DetailsList title='Selectors' listQuery={testQuery} selected={'1'} onSelect={() => { }} />);
-=======
         render(<DetailsList title='Labels' listQuery={testQuery} selected={'1'} onSelect={() => {}} />);
->>>>>>> 5e5fc46c
 
         expect(screen.getAllByTestId('zone-management_labels-list_loading-skeleton')).toHaveLength(3);
     });
@@ -104,25 +100,11 @@
     it('handles data fetching errors', async () => {
         const testQuery = { isLoading: false, isError: true, data: [] } as unknown as UseQueryResult<AssetGroupTag[]>;
 
-<<<<<<< HEAD
-        render(<DetailsList title='Selectors' listQuery={testQuery} selected={'1'} onSelect={() => { }} />);
-=======
         render(<DetailsList title='Labels' listQuery={testQuery} selected={'1'} onSelect={() => {}} />);
->>>>>>> 5e5fc46c
 
         expect(await screen.findByText('There was an error fetching this data')).toBeInTheDocument();
     });
 
-<<<<<<< HEAD
-    it('renders a sortable list for Selectors', async () => {
-        render(<DetailsList title='Selectors' listQuery={testQuery} selected={'1'} onSelect={() => { }} />);
-
-        expect(await screen.findByText('app-icon-sort-asc')).toBeInTheDocument();
-        expect(screen.queryByTestId('zone-management_details_selectors-list_static-order')).not.toBeInTheDocument();
-    });
-
-=======
->>>>>>> 5e5fc46c
     it('renders a sortable list for Labels', async () => {
         render(<DetailsList title='Labels' listQuery={testQuery} selected={'1'} onSelect={() => { }} />);
 
@@ -153,11 +135,7 @@
             })
         );
 
-<<<<<<< HEAD
-        render(<DetailsList title='Tiers' listQuery={testQuery} selected={'1'} onSelect={() => { }} />);
-=======
         render(<DetailsList title='Tiers' listQuery={testQuery} selected={'1'} onSelect={() => {}} />);
->>>>>>> 5e5fc46c
 
         const listItem = await screen.findByTestId('zone-management_details_tiers-list_item-2');
         expect(listItem).toBeInTheDocument();
@@ -173,11 +151,7 @@
             })
         );
 
-<<<<<<< HEAD
-        render(<DetailsList title='Tiers' listQuery={testQuery} selected={'1'} onSelect={() => { }} />);
-=======
         render(<DetailsList title='Tiers' listQuery={testQuery} selected={'1'} onSelect={() => {}} />);
->>>>>>> 5e5fc46c
 
         const listItem = screen.getByTestId('zone-management_details_tiers-list_item-2');
         expect(listItem).toBeInTheDocument();
@@ -193,11 +167,7 @@
             })
         );
 
-<<<<<<< HEAD
-        render(<DetailsList title='Tiers' listQuery={testQuery} selected={'1'} onSelect={() => { }} />);
-=======
         render(<DetailsList title='Tiers' listQuery={testQuery} selected={'1'} onSelect={() => {}} />);
->>>>>>> 5e5fc46c
 
         const listItem1 = screen.getByTestId('zone-management_details_tiers-list_item-1');
         expect(listItem1).toBeInTheDocument();
