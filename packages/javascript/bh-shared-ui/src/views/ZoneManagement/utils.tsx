--- conflicted
+++ resolved
@@ -17,22 +17,13 @@
 import { Skeleton } from '@bloodhoundenterprise/doodleui';
 import { CSSProperties } from 'react';
 
-<<<<<<< HEAD
-=======
 export const TIER_ZERO_ID = '1';
 export const OWNED_ID = '2';
 
->>>>>>> 33316b86
 export const getTagUrlValue = (labelId: string | undefined) => {
     return labelId === undefined ? 'tier' : 'label';
 };
 
-<<<<<<< HEAD
-export const TIER_ZERO_ID = '1';
-export const OWNED_ID = '2';
-
-=======
->>>>>>> 33316b86
 export const ItemSkeleton = (title: string, key: number, height?: string, style?: CSSProperties) => {
     return (
         <li
