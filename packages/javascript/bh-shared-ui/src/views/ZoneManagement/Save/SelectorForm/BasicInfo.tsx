// Copyright 2025 Specter Ops, Inc.
//
// Licensed under the Apache License, Version 2.0
// you may not use this file except in compliance with the License.
// You may obtain a copy of the License at
//
//     http://www.apache.org/licenses/LICENSE-2.0
//
// Unless required by applicable law or agreed to in writing, software
// distributed under the License is distributed on an "AS IS" BASIS,
// WITHOUT WARRANTIES OR CONDITIONS OF ANY KIND, either express or implied.
// See the License for the specific language governing permissions and
// limitations under the License.
//
// SPDX-License-Identifier: Apache-2.0

import {
    Button,
    Card,
    CardContent,
    CardHeader,
    FormControl,
    FormDescription,
    FormField,
    FormItem,
    FormLabel,
    FormMessage,
    Input,
    Label,
    Select,
    SelectContent,
    SelectItem,
    SelectPortal,
    SelectTrigger,
    SelectValue,
    Skeleton,
    Switch,
    Textarea,
} from '@bloodhoundenterprise/doodleui';
<<<<<<< HEAD
import { AssetGroupTagSelectorAutoCertifyMap, SeedTypeCypher, SeedTypeObjectId, SeedTypesMap } from 'js-client-library';
import { FC, useCallback, useContext, useState } from 'react';
=======
import { SeedTypeCypher, SeedTypeObjectId, SeedTypesMap } from 'js-client-library';
import { FC, useCallback, useContext, useEffect, useState } from 'react';
>>>>>>> ac1022df
import { Control } from 'react-hook-form';
import { useQuery } from 'react-query';
import { useLocation, useParams } from 'react-router-dom';
import { DeleteConfirmationDialog } from '../../../../components';
import { useDeleteSelector } from '../../../../hooks/useAssetGroupTags';
import { useNotifications } from '../../../../providers';
import { apiClient, queriesAreLoadingOrErrored, useAppNavigate } from '../../../../utils';
import { getTagUrlValue } from '../../utils';
import { handleError } from '../utils';
import DeleteSelectorButton from './DeleteSelectorButton';
import SelectorFormContext from './SelectorFormContext';
import { SelectorFormInputs } from './types';

const BasicInfo: FC<{ control: Control<SelectorFormInputs, any, SelectorFormInputs> }> = ({ control }) => {
    const location = useLocation();
    const navigate = useAppNavigate();

    const { tierId = '', labelId, selectorId = '' } = useParams();
    const tagId = labelId === undefined ? tierId : labelId;

    const { dispatch, selectorType, selectorQuery } = useContext(SelectorFormContext);
    const receivedData = location.state;

    useEffect(() => {
        if (receivedData) {
            dispatch({ type: 'set-selector-type', selectorType: SeedTypeCypher });
        }
    }, []);

    const tagQuery = useQuery({
        queryKey: ['zone-management', 'tags', tagId],
        queryFn: async () => {
            const response = await apiClient.getAssetGroupTag(tagId);
            return response.data.data['tag'];
        },
        enabled: tagId !== '',
    });

    const { isLoading, isError } = queriesAreLoadingOrErrored(tagQuery, selectorQuery);

    const { addNotification } = useNotifications();

    const [deleteDialogOpen, setDeleteDialogOpen] = useState(false);

    const deleteSelectorMutation = useDeleteSelector();

    const handleDeleteSelector = useCallback(async () => {
        try {
            if (!tagId || !selectorId)
                throw new Error(`Missing required entity IDs; tagId: ${tagId} , selectorId: ${selectorId}`);

            await deleteSelectorMutation.mutateAsync({ tagId, selectorId });

            addNotification('Selector was deleted successfully!', undefined, {
                anchorOrigin: { vertical: 'top', horizontal: 'right' },
            });

            setDeleteDialogOpen(false);

            navigate(`/zone-management/details/${getTagUrlValue(labelId)}/${tagId}`);
        } catch (error) {
            handleError(error, 'deleting', 'selector', addNotification);
        }
    }, [tagId, labelId, selectorId, navigate, deleteSelectorMutation, addNotification]);

    const handleCancel = useCallback(() => setDeleteDialogOpen(false), []);

    if (isLoading) return <Skeleton />;
    if (isError) return <div>There was an error fetching the selector information.</div>;

    return (
        <div className={'max-lg:w-full w-96 h-[36rem] '}>
            <Card className={'p-3'}>
                <CardHeader className='text-xl font-bold'>Defining Selector</CardHeader>
                <CardContent>
                    {selectorId !== '' && (
                        <div className='mb-4'>
                            <FormField
                                control={control}
                                name='disabled'
                                render={({ field }) => (
                                    <FormItem>
                                        <FormLabel>Selector Status</FormLabel>
                                        <FormControl>
                                            <Switch
                                                {...field}
                                                value={''}
                                                data-testid='zone-management_save_selector-form_disable-switch'
                                                disabled={
                                                    selectorQuery.data === undefined
                                                        ? false
                                                        : !selectorQuery.data.allow_disable
                                                }
                                                checked={!field.value}
                                                onCheckedChange={(checked: boolean) => {
                                                    field.onChange(!checked);
                                                }}
                                            />
                                        </FormControl>
                                        <FormDescription>{!field.value ? 'Enabled' : 'Disabled'}</FormDescription>
                                        <FormMessage />
                                    </FormItem>
                                )}
                            />
                        </div>
                    )}
                    <p className='font-bold'>
                        {location.pathname.includes('label') ? 'Label' : 'Tier'}:{' '}
                        <span className='font-normal'>{tagQuery.data?.name}</span>
                    </p>
                    <div className='flex flex-col gap-6 mt-6'>
                        <div className='flex flex-col gap-6'>
                            <FormField
                                control={control}
                                name='name'
                                rules={{
                                    required: `Please provide a name for the Selector`,
                                }}
                                render={({ field }) => (
                                    <FormItem>
                                        <FormLabel>Name</FormLabel>
                                        <FormControl>
                                            <Input
                                                {...field}
                                                type='text'
                                                autoComplete='off'
                                                data-testid='zone-management_save_selector-form_name-input'
                                            />
                                        </FormControl>
                                        <FormMessage />
                                    </FormItem>
                                )}
                            />
                            <FormField
                                control={control}
                                name='description'
                                render={({ field }) => (
                                    <FormItem>
                                        <FormLabel>Description</FormLabel>
                                        <FormControl>
                                            <Textarea
                                                onChange={field.onChange}
                                                value={field.value}
                                                data-testid='zone-management_save_selector-form_description-input'
                                                placeholder='Description Input'
                                                rows={3}
                                            />
                                        </FormControl>
                                        <FormMessage />
                                    </FormItem>
                                )}
                            />

                            <div>
                                <Label className='text-base font-bold'>Selector Type</Label>
                                <Select
                                    data-testid='zone-management_save_selector-form_type-select'
                                    value={selectorType.toString()}
                                    onValueChange={(value: string) => {
                                        if (value === SeedTypeObjectId.toString()) {
                                            dispatch({ type: 'set-selector-type', selectorType: SeedTypeObjectId });
                                        } else if (value === SeedTypeCypher.toString()) {
                                            dispatch({ type: 'set-selector-type', selectorType: SeedTypeCypher });
                                        }
                                    }}>
                                    <SelectTrigger aria-label='select selector seed type'>
                                        <SelectValue placeholder='Choose a Selector Type' />
                                    </SelectTrigger>
                                    <SelectPortal>
                                        <SelectContent>
                                            {Object.entries(SeedTypesMap).map(([seedType, displayValue]) => (
                                                <SelectItem key={seedType} value={seedType}>
                                                    {displayValue}
                                                </SelectItem>
                                            ))}
                                        </SelectContent>
                                    </SelectPortal>
                                </Select>
                            </div>
                            <FormField
                                control={control}
                                name='auto_certify'
                                render={({ field }) => (
                                    <FormItem>
                                        <span className='flex'>
                                            <FormLabel aria-labelledby='auto_certify'>
                                                Automatic Certification
                                            </FormLabel>
                                        </span>
                                        <p className='text-xs [&>p]:mt-2'>
                                            Choose how new objects are certified.
                                            <p>
                                                <em>Initial members</em> - only the first set of objects in this
                                                selector are certified automatically.
                                            </p>
                                            <p>
                                                <em>All members</em> - every object, including those tied to initial
                                                members, is certified automatically.
                                            </p>
                                            <p>
                                                <em>Off</em> - all certification is manual.
                                            </p>
                                        </p>
                                        <Select
                                            data-testid='zone-management_save_selector-form_auto_certify-input'
                                            value={field.value?.toString()}
                                            onValueChange={field.onChange}
                                            defaultValue={field.value?.toString()}>
                                            <FormControl>
                                                <SelectTrigger>
                                                    <SelectValue placeholder='Off' {...field} />
                                                </SelectTrigger>
                                            </FormControl>
                                            <SelectPortal>
                                                <SelectContent>
                                                    {Object.entries(AssetGroupTagSelectorAutoCertifyMap).map(
                                                        ([autoCertifyOption, displayValue]) => (
                                                            <SelectItem
                                                                key={autoCertifyOption}
                                                                value={autoCertifyOption}>
                                                                {displayValue}
                                                            </SelectItem>
                                                        )
                                                    )}
                                                </SelectContent>
                                            </SelectPortal>
                                        </Select>
                                    </FormItem>
                                )}
                            />
                        </div>
                    </div>
                </CardContent>
            </Card>
            <div className='flex justify-end gap-2 mt-6'>
                <DeleteSelectorButton
                    selectorId={selectorId}
                    selectorData={selectorQuery.data}
                    onClick={() => {
                        setDeleteDialogOpen(true);
                    }}
                />
                <Button
                    data-testid='zone-management_save_selector-form_cancel-button'
                    variant={'secondary'}
                    onClick={() => navigate(-1)}>
                    Cancel
                </Button>
                <Button data-testid='zone-management_save_selector-form_save-button' variant={'primary'} type='submit'>
                    {selectorId === '' ? 'Save' : 'Save Edits'}
                </Button>
            </div>
            <DeleteConfirmationDialog
                open={deleteDialogOpen}
                itemName={selectorQuery.data?.name || 'Selector'}
                itemType='selector'
                onConfirm={handleDeleteSelector}
                onCancel={handleCancel}
            />
        </div>
    );
};

export default BasicInfo;<|MERGE_RESOLUTION|>--- conflicted
+++ resolved
@@ -37,13 +37,8 @@
     Switch,
     Textarea,
 } from '@bloodhoundenterprise/doodleui';
-<<<<<<< HEAD
 import { AssetGroupTagSelectorAutoCertifyMap, SeedTypeCypher, SeedTypeObjectId, SeedTypesMap } from 'js-client-library';
-import { FC, useCallback, useContext, useState } from 'react';
-=======
-import { SeedTypeCypher, SeedTypeObjectId, SeedTypesMap } from 'js-client-library';
-import { FC, useCallback, useContext, useEffect, useState } from 'react';
->>>>>>> ac1022df
+import { FC, useCallback, useContext, useEffect useState } from 'react';
 import { Control } from 'react-hook-form';
 import { useQuery } from 'react-query';
 import { useLocation, useParams } from 'react-router-dom';
