import { createColumnHelper, DataTable } from '@bloodhoundenterprise/doodleui';
import {
    CertificationAuto,
    CertificationManual,
    CertificationPending,
    CertificationRevoked,
    CertificationTypeMap,
    AssetGroupTagCertificationRecord,
} from 'js-client-library';
import { DateTime } from 'luxon';
import { FC, useCallback, useEffect, useMemo, useRef, useState } from 'react';
import { AppIcon, DropdownOption, DropdownSelector } from '../../../components';
import { useAssetGroupTags, useAvailableEnvironments } from '../../../hooks';
import { FilterDialog } from './FilterDialog';

type CertificationTableProps = {
    data: any;
    filters: any;
    setFilters: () => void;
    isLoading: boolean;
    isFetching: boolean;
    isSuccess: boolean;
    fetchNextPage: any;
    filterRows: (dropdownSelection: DropdownOption) => void;
    selectedRows: number[];
    setSelectedRows: any;
};

const CertificationTable: FC<CertificationTableProps> = ({
    data,
    filters,
    setFilters,
    isLoading,
    isFetching,
    isSuccess,
    fetchNextPage,
    filterRows,
    selectedRows,
    setSelectedRows,
}) => {
    const scrollRef = useRef<HTMLDivElement>(null);

    const [dropdownSelection, setDropdownSelection] = useState('Status');

    const { data: availableEnvironments = [] } = useAvailableEnvironments();
    const { data: assetGroupTags = [] } = useAssetGroupTags();

    const domainMap = useMemo(() => {
        const map = new Map<string, string>();
        for (const domain of availableEnvironments) {
            map.set(domain.id, domain.name);
        }
        return map;
    }, [availableEnvironments]);

    const tagMap = useMemo(() => {
        const map = new Map<number, string>();
        for (const tag of assetGroupTags) {
            map.set(tag.id, tag.name);
        }
        return map;
    }, [assetGroupTags]);

    const certificationsData = data ?? { pages: [{ count: 0, data: { members: [] } }] };
    const count = certificationsData.pages[0].count;
    const certificationsItemsRaw = certificationsData.pages.flatMap((item) => item.data.members);
    const totalFetched = certificationsItemsRaw.length;

    const certificationsItems = isSuccess
        ? certificationsItemsRaw.map((item: AssetGroupTagCertificationRecord) => {
              return {
                  ...item,
                  date: DateTime.fromISO(item.created_at).toFormat('MM-dd-yyyy'),
                  domainName: domainMap.get(item.environment_id) ?? 'Unknown',
                  zoneName: tagMap.get(item.asset_group_tag_id) ?? 'Unknown',
              };
          })
        : [];

    const fetchMoreOnBottomReached = useCallback(
        (containerRefElement?: HTMLDivElement | null) => {
            if (containerRefElement) {
                const { scrollHeight, scrollTop, clientHeight } = containerRefElement;
                //once the user has scrolled within 500px of the bottom of the table, fetch more data if we can
                if (scrollHeight - scrollTop - clientHeight < 500 && !isFetching && totalFetched < count) {
                    fetchNextPage();
                }
            }
        },
        [fetchNextPage, isFetching, totalFetched, count]
    );

    useEffect(() => {
        fetchMoreOnBottomReached(scrollRef.current);
    }, [fetchMoreOnBottomReached]);

<<<<<<< HEAD
    const allSelected = selectedRows.length === certificationsItems?.length;
=======
    const certificationsItems = isSuccess
        ? certificationsItemsRaw.map((item: any) => {
              return {
                  ...item,
                  date: DateTime.fromISO(item.created_at).toFormat('MM-dd-yyyy'),
                  domainName: domainMap.get(item.environment_id) ?? 'Unknown',
                  zoneName: tagMap.get(item.asset_group_tag_id) ?? 'Unknown',
              };
          })
        : [];

    const allSelected = certificationsItems?.length > 0 && selectedRows.length === certificationsItems?.length;
>>>>>>> 9ed68cc6
    const someSelected = selectedRows.length > 0 && !allSelected;

    const toggleAll = (checked: boolean) => {
        if (checked) {
            setSelectedRows(certificationsItems.map((row: any) => row.id));
        } else {
            setSelectedRows([]);
        }
    };

    const toggleRow = (checked: boolean, selectedId: number) => {
        if (checked) {
            setSelectedRows([...selectedRows, selectedId]);
        } else {
            setSelectedRows(selectedRows.filter((rowId: number) => rowId !== selectedId));
        }
    };

    const columnHelper = createColumnHelper<any>();

    const columns = [
        columnHelper.display({
            id: 'bulk-certify',
            header: () => (
                <div className='pl-8'>
                    <input
                        data-testid='certification-table-select-all'
                        type='checkbox'
                        checked={allSelected}
                        ref={(el) => {
                            if (el) el.indeterminate = someSelected;
                        }}
                        onChange={(event) => toggleAll(event.target.checked)}
                    />
                </div>
            ),
            cell: (info) => (
                <div className='pl-8'>
                    <input
                        type='checkbox'
                        data-testid={`certification-table-row-${info.row.original.id}`}
                        checked={selectedRows.includes(info.row.original.id)}
                        onChange={(event) => toggleRow(event.target.checked, info.row.original.id)}
                    />
                </div>
            ),
            size: 65,
        }),
        columnHelper.accessor('primary_kind', {
            header: 'Type',
            cell: (info) => <div className='text-primary dark:text-secondary-variant-2'>{info.getValue()}</div>,
            size: 100,
        }),
        columnHelper.accessor('name', {
            header: 'Member Name',
            cell: (info) => <div className='min-w-0 w-[150px] truncate'>{info.getValue()}</div>,
            size: 150,
        }),
        columnHelper.accessor('domainName', {
            header: 'Domain',
            cell: (info) => <div className='min-w-0 w-[150px] truncate'>{info.getValue()}</div>,
        }),
        columnHelper.accessor('zoneName', {
            header: 'Zone',
            cell: (info) => <div className='min-w-0 w-[150px] truncate'>{info.getValue()}</div>,
        }),
        columnHelper.accessor('date', {
            header: 'First Seen',
            cell: (info) => <div className='text-left'>{info.getValue()}</div>,
        }),
    ];

    type DataTableProps = React.ComponentProps<typeof DataTable>;

    const tableProps: DataTableProps['TableProps'] = {
        className: 'table-fixed',
        disableDefaultOverflowAuto: true,
    };

    const tableHeaderProps: DataTableProps['TableHeaderProps'] = {
        className: 'sticky top-0 z-10 shadow-sm text-base',
    };

    const tableHeadProps: DataTableProps['TableHeadProps'] = {
        className: 'pl-8 text-left',
    };

    const tableCellProps: DataTableProps['TableCellProps'] = {
        className: 'pl-8 text-left truncate group relative',
    };

    const virtualizationOptions: DataTableProps['virtualizationOptions'] = {
        estimateSize: () => 79,
    };

    const certOptions: DropdownOption[] = [
        CertificationPending,
        CertificationManual,
        CertificationAuto,
        CertificationRevoked,
    ].map((certType) => {
        return { key: certType, value: CertificationTypeMap[certType] };
    });

    return (
        <div className='bg-neutral-light-2 dark:bg-neutral-dark-2'>
            <div className='flex items-center px-8 py-4'>
                <h1 className='text-xl font-bold pr-4'>Certifications</h1>
                {count && <p>{`${count} pending`}</p>}
            </div>
            <div className='pl-8 flex justify-between'>
                <DropdownSelector
                    variant='transparent'
                    options={certOptions}
                    selectedText={
                        <span className='flex items-center gap-3'>
                            <AppIcon.CertStatus size={24} /> <p>{`${dropdownSelection}`}</p>
                        </span>
                    }
<<<<<<< HEAD
                    onChange={(_selectedCertificationType: DropdownOption) => {}}></DropdownSelector>
                <FilterDialog setFilters={setFilters} filters={filters} />
            </div>
            <div
                onScroll={(e) => fetchMoreOnBottomReached(e.currentTarget)}
                ref={scrollRef}
                className={`overflow-y-auto h-[calc(90vh_-_255px)] `}>
                <DataTable
                    data={certificationsItems ?? []}
                    TableHeaderProps={tableHeaderProps}
                    TableHeadProps={tableHeadProps}
                    TableProps={tableProps}
                    TableCellProps={tableCellProps}
                    columns={columns}
                    virtualizationOptions={virtualizationOptions}
                />
=======
                    onChange={(selectedCertificationType: DropdownOption) => {
                        setDropdownSelection(selectedCertificationType.value);
                        filterRows(selectedCertificationType);
                    }}></DropdownSelector>
>>>>>>> 9ed68cc6
            </div>
        </div>
    );
};

export default CertificationTable;<|MERGE_RESOLUTION|>--- conflicted
+++ resolved
@@ -94,22 +94,7 @@
         fetchMoreOnBottomReached(scrollRef.current);
     }, [fetchMoreOnBottomReached]);
 
-<<<<<<< HEAD
-    const allSelected = selectedRows.length === certificationsItems?.length;
-=======
-    const certificationsItems = isSuccess
-        ? certificationsItemsRaw.map((item: any) => {
-              return {
-                  ...item,
-                  date: DateTime.fromISO(item.created_at).toFormat('MM-dd-yyyy'),
-                  domainName: domainMap.get(item.environment_id) ?? 'Unknown',
-                  zoneName: tagMap.get(item.asset_group_tag_id) ?? 'Unknown',
-              };
-          })
-        : [];
-
     const allSelected = certificationsItems?.length > 0 && selectedRows.length === certificationsItems?.length;
->>>>>>> 9ed68cc6
     const someSelected = selectedRows.length > 0 && !allSelected;
 
     const toggleAll = (checked: boolean) => {
@@ -229,8 +214,10 @@
                             <AppIcon.CertStatus size={24} /> <p>{`${dropdownSelection}`}</p>
                         </span>
                     }
-<<<<<<< HEAD
-                    onChange={(_selectedCertificationType: DropdownOption) => {}}></DropdownSelector>
+                    onChange={(selectedCertificationType: DropdownOption) => {
+                        setDropdownSelection(selectedCertificationType.value);
+                        filterRows(selectedCertificationType);
+                    }}></DropdownSelector>
                 <FilterDialog setFilters={setFilters} filters={filters} />
             </div>
             <div
@@ -246,12 +233,6 @@
                     columns={columns}
                     virtualizationOptions={virtualizationOptions}
                 />
-=======
-                    onChange={(selectedCertificationType: DropdownOption) => {
-                        setDropdownSelection(selectedCertificationType.value);
-                        filterRows(selectedCertificationType);
-                    }}></DropdownSelector>
->>>>>>> 9ed68cc6
             </div>
         </div>
     );
