// Copyright 2023 Specter Ops, Inc.
//
// Licensed under the Apache License, Version 2.0
// you may not use this file except in compliance with the License.
// You may obtain a copy of the License at
//
//     http://www.apache.org/licenses/LICENSE-2.0
//
// Unless required by applicable law or agreed to in writing, software
// distributed under the License is distributed on an "AS IS" BASIS,
// WITHOUT WARRANTIES OR CONDITIONS OF ANY KIND, either express or implied.
// See the License for the specific language governing permissions and
// limitations under the License.
//
// SPDX-License-Identifier: Apache-2.0

import { Button } from '@bloodhoundenterprise/doodleui';
import { faCloud, faGlobe } from '@fortawesome/free-solid-svg-icons';
import { FontAwesomeIcon } from '@fortawesome/react-fontawesome';
import { Alert, Box, Divider, MenuItem, Popover, Skeleton, TextField, Tooltip, Typography } from '@mui/material';
<<<<<<< HEAD
import { useAvailableDomains } from '../../../hooks';
import React, { ReactNode, useState } from 'react';
import { Domain } from 'js-client-library';
import { DataSelectorValueTypes } from './types';
=======
import React, { ReactNode, useState } from 'react';
import { Domain, useAvailableDomains } from '../../../hooks';
>>>>>>> 177c3c18

const DataSelector: React.FC<{
    value: { type: DataSelectorValueTypes | null; id: string | null };
    errorMessage: ReactNode;
    onChange?: (newValue: { type: DataSelectorValueTypes; id: string | null }) => void;
    fullWidth?: boolean;
}> = ({ value, errorMessage, onChange = () => {}, fullWidth = false }) => {
    const [anchorEl, setAnchorEl] = useState(null);
    const [searchInput, setSearchInput] = useState<string>('');
    const { data, isLoading, isError } = useAvailableDomains();

    if (isLoading) return <Skeleton variant='rounded' height={36} width={256} />;

    if (isError) return <Alert severity='error'>{errorMessage}</Alert>;

    const handleClick = (event: any) => {
        setAnchorEl(event.currentTarget);
    };
    const handleClose = () => {
        setAnchorEl(null);
    };
    const open = Boolean(anchorEl);

    const filteredDomains = data?.filter((domain: Domain) =>
        domain.name.toLowerCase().includes(searchInput.toLowerCase())
    );

    let selectedDomainName: string;

    if (value.type === 'active-directory-platform') {
        selectedDomainName = 'All Active Directory Domains';
    } else if (value.type === 'azure-platform') {
        selectedDomainName = 'All Azure Tenants';
    } else {
        const selectedDomain: Domain | undefined = data?.find((domain: Domain) => domain.id === value.id);
        if (selectedDomain) {
            selectedDomainName = selectedDomain.name;
        } else {
            selectedDomainName = 'Unknown Domain or Tenant';
        }
    }

    return (
        <Box data-testid='data-selector' p={1}>
            <Button
                style={{
                    whiteSpace: 'nowrap',
                    overflow: 'hidden',
                    textOverflow: 'ellipsis',
                    display: 'block',
                    width: fullWidth ? '100%' : '',
                    textTransform: 'uppercase',
                }}
                onClick={handleClick}
                data-testid='data-quality_context-selector'>
                {selectedDomainName !== null ? selectedDomainName : 'Select Context'}
            </Button>
            <Popover
                open={open}
                anchorEl={anchorEl}
                onClose={handleClose}
                anchorOrigin={{
                    vertical: 'bottom',
                    horizontal: 'center',
                }}
                transformOrigin={{
                    vertical: 'top',
                    horizontal: 'center',
                }}
                data-testid='data-quality_context-selector-popover'>
                <Box display='flex' padding='0px 16px'>
                    <TextField
                        autoFocus={true}
                        value={searchInput}
                        onChange={(e) => {
                            setSearchInput(e.target.value);
                        }}
                        variant='standard'
                        fullWidth
                        label='Search'
                        data-testid={'data-quality_context-selector-search'}></TextField>
                </Box>
                {filteredDomains &&
                    filteredDomains
                        .sort((a: Domain, b: Domain) => {
                            return a.name.localeCompare(b.name);
                        })
                        .map((item: Domain) => {
                            return item.collected ? (
                                <MenuItem
                                    style={{
                                        display: 'flex',
                                        justifyContent: 'space-between',
                                        width: 450,
                                        maxWidth: 450,
                                    }}
                                    key={item.id}
                                    onClick={() => {
                                        onChange({ type: item.type, id: item.id });
                                        handleClose();
                                    }}>
                                    <Tooltip title={item.name}>
                                        <Typography
                                            style={{
                                                overflow: 'hidden',
                                                textTransform: 'uppercase',
                                                display: 'inline-block',
                                                textOverflow: 'ellipsis',
                                                maxWidth: 350,
                                            }}>
                                            {item.name}
                                        </Typography>
                                    </Tooltip>
                                    <FontAwesomeIcon
                                        style={{ width: '10%', alignSelf: 'center' }}
                                        icon={item.type === 'azure' ? faCloud : faGlobe}
                                        size='sm'
                                    />
                                </MenuItem>
                            ) : null;
                        })}
                <Divider />
                <MenuItem
                    style={{
                        display: 'flex',
                        justifyContent: 'space-between',
                    }}
                    onClick={() => {
                        onChange({ type: 'active-directory-platform', id: null });
                        handleClose();
                    }}>
                    All Active Directory Domains
                    <FontAwesomeIcon
                        style={{ width: '10%', alignSelf: 'center', marginLeft: '8px' }}
                        icon={faGlobe}
                        size='sm'
                    />
                </MenuItem>

                <MenuItem
                    style={{
                        display: 'flex',
                        justifyContent: 'space-between',
                    }}
                    onClick={() => {
                        onChange({ type: 'azure-platform', id: null });
                        handleClose();
                    }}>
                    All Azure Tenants
                    <FontAwesomeIcon
                        style={{ width: '10%', alignSelf: 'center', marginLeft: '8px' }}
                        icon={faCloud}
                        size='sm'
                    />
                </MenuItem>
            </Popover>
        </Box>
    );
};

export default DataSelector;<|MERGE_RESOLUTION|>--- conflicted
+++ resolved
@@ -18,15 +18,10 @@
 import { faCloud, faGlobe } from '@fortawesome/free-solid-svg-icons';
 import { FontAwesomeIcon } from '@fortawesome/react-fontawesome';
 import { Alert, Box, Divider, MenuItem, Popover, Skeleton, TextField, Tooltip, Typography } from '@mui/material';
-<<<<<<< HEAD
 import { useAvailableDomains } from '../../../hooks';
 import React, { ReactNode, useState } from 'react';
 import { Domain } from 'js-client-library';
 import { DataSelectorValueTypes } from './types';
-=======
-import React, { ReactNode, useState } from 'react';
-import { Domain, useAvailableDomains } from '../../../hooks';
->>>>>>> 177c3c18
 
 const DataSelector: React.FC<{
     value: { type: DataSelectorValueTypes | null; id: string | null };
