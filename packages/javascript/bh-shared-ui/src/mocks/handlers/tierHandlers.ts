// Copyright 2025 Specter Ops, Inc.
//
// Licensed under the Apache License, Version 2.0
// you may not use this file except in compliance with the License.
// You may obtain a copy of the License at
//
//     http://www.apache.org/licenses/LICENSE-2.0
//
// Unless required by applicable law or agreed to in writing, software
// distributed under the License is distributed on an "AS IS" BASIS,
// WITHOUT WARRANTIES OR CONDITIONS OF ANY KIND, either express or implied.
// See the License for the specific language governing permissions and
// limitations under the License.
//
// SPDX-License-Identifier: Apache-2.0

import { rest } from 'msw';
import * as tierMocks from '../factories/tierManagement';

const tierHandlers = [
    rest.get('/api/v2/features', async (_req, res, ctx) => {
        return res(
            ctx.json({
                data: [
                    {
                        id: 17,
                        key: 'tier_management_engine',
                        name: 'Tier Management Engine',
                        description: 'Updates the managed assets selector engine and the asset management page.',
                        enabled: true,
                        user_updatable: true,
                    },
                    {
                        id: 17,
                        key: 'dark_mode',
                        name: 'Dark Mode',
                        description: 'Best mode 😎',
                        enabled: true,
                        user_updatable: false,
                    },
                    {
                        key: 'back_button_support',
                        enabled: true,
                    },
                ],
            })
        );
    }),
    // GET Kinds
    rest.get('/api/v2/graphs/kinds', async (_req, res, ctx) => {
        return res(
            ctx.json({
                data: {},
            })
        );
    }),

    // GET Tags
    rest.get('/api/v2/asset-group-tags', async (_, res, ctx) => {
<<<<<<< HEAD
        return res(ctx.json({ data: { asset_group_tags: tierMocks.createAssetGroupTags(5) } }));
=======
        return res(ctx.json({ data: { tags: tierMocks.createAssetGroupTags(5) } }));
>>>>>>> c01a65f7
    }),

    // GET Tag
    rest.get('/api/v2/asset-group-tags/:tagId', async (req, res, ctx) => {
        const { tagId } = req.params;

<<<<<<< HEAD
        return res(ctx.json({ data: tierMocks.createAssetGroupTag(parseInt(tagId as string)) }));
=======
        return res(ctx.json({ data: { tag: tierMocks.createAssetGroupTag(parseInt(tagId as string)) } }));
>>>>>>> c01a65f7
    }),

    // GET Selectors
    rest.get('/api/v2/asset-group-tags/:tagId/selectors', async (req, res, ctx) => {
        const { tagId } = req.params;
        return res(ctx.json({ data: { selectors: tierMocks.createSelectors(10, parseInt(tagId as string)) } }));
    }),

    // GET Selector
    rest.get('/api/v2/asset-group-tags/:tagId/selectors/:selectorId', async (req, res, ctx) => {
        const { tagId, selectorId } = req.params;
        return res(
<<<<<<< HEAD
            ctx.json({ data: tierMocks.createSelector(parseInt(tagId as string), parseInt(selectorId as string)) })
=======
            ctx.json({
                data: { selector: tierMocks.createSelector(parseInt(tagId as string), parseInt(selectorId as string)) },
            })
>>>>>>> c01a65f7
        );
    }),

    // CREATE Selector
    rest.post('/api/v2/asset-group-tags/:tagId/selectors/:selectorId', async (_, res, ctx) => {
        return res(ctx.status(200));
    }),

    // PATCH Selector
    rest.patch('/api/v2/asset-group-tags/:tagId/selectors/:selectorId', async (_, res, ctx) => {
        return res(ctx.status(200));
<<<<<<< HEAD
    }),

    // DELETE Selector
    rest.delete('/api/v2/asset-group-tags/:tagId/selectors/:selectorId', async (_, res, ctx) => {
        return res(ctx.status(500, 'get rekt'));
    }),

=======
    }),

    // DELETE Selector
    rest.delete('/api/v2/asset-group-tags/:tagId/selectors/:selectorId', async (_, res, ctx) => {
        return res(ctx.status(500, 'get rekt'));
    }),

>>>>>>> c01a65f7
    // GET Members/Objects for Tag
    rest.get('/api/v2/asset-group-tags/:assetGroupId/members', async (req, res, ctx) => {
        const total = 3000;
        const url = new URL(req.url);
        const { assetGroupId, selectorId } = req.params;
        const skip = url.searchParams.get('skip');
        const limit = url.searchParams.get('limit');

        return res(
            ctx.json({
                data: {
                    members: tierMocks.createSelectorNodes(
                        parseInt(assetGroupId as string),
                        parseInt(selectorId as string),
                        parseInt(skip as string),
                        parseInt(limit as string),
                        total
                    ),
                },
                skip: skip,
                limit: limit,
                count: total,
            })
        );
    }),

    // GET Members/Objects for Selector
    rest.get('/api/v2/asset-group-tags/:assetGroupId/selectors/:selectorId/members*', async (req, res, ctx) => {
        const total = 2000;
        const { assetGroupId, selectorId } = req.params;
        const url = new URL(req.url);
        const skip = url.searchParams.get('skip');
        const limit = url.searchParams.get('limit');
        return res(
            ctx.json({
                data: {
                    members: tierMocks.createSelectorNodes(
                        parseInt(assetGroupId as string),
                        parseInt(selectorId as string),
                        parseInt(skip as string),
                        parseInt(limit as string),
                        total
                    ),
                },
                skip: skip,
                limit: limit,
                count: total,
            })
        );
    }),

    // GET Member counts
    rest.get('/api/v2/asset-group-tags/:tagId/members/counts', async (_, res, ctx) => {
        return res(ctx.json({ data: tierMocks.createAssetGroupMembersCount() }));
    }),

    // GET Selectors for Object/Member
    rest.get('/api/v2/asset-group-tags/:tagId/members/:memberId', async (req, res, ctx) => {
        const { tagId, memberId } = req.params;

        return res(
            ctx.json({
                data: {
                    member: tierMocks.createAssetGroupMemberInfo(tagId as string, memberId as string),
                },
            })
        );
    }),
];

export default tierHandlers;<|MERGE_RESOLUTION|>--- conflicted
+++ resolved
@@ -57,22 +57,14 @@
 
     // GET Tags
     rest.get('/api/v2/asset-group-tags', async (_, res, ctx) => {
-<<<<<<< HEAD
-        return res(ctx.json({ data: { asset_group_tags: tierMocks.createAssetGroupTags(5) } }));
-=======
         return res(ctx.json({ data: { tags: tierMocks.createAssetGroupTags(5) } }));
->>>>>>> c01a65f7
     }),
 
     // GET Tag
     rest.get('/api/v2/asset-group-tags/:tagId', async (req, res, ctx) => {
         const { tagId } = req.params;
 
-<<<<<<< HEAD
-        return res(ctx.json({ data: tierMocks.createAssetGroupTag(parseInt(tagId as string)) }));
-=======
         return res(ctx.json({ data: { tag: tierMocks.createAssetGroupTag(parseInt(tagId as string)) } }));
->>>>>>> c01a65f7
     }),
 
     // GET Selectors
@@ -85,13 +77,9 @@
     rest.get('/api/v2/asset-group-tags/:tagId/selectors/:selectorId', async (req, res, ctx) => {
         const { tagId, selectorId } = req.params;
         return res(
-<<<<<<< HEAD
-            ctx.json({ data: tierMocks.createSelector(parseInt(tagId as string), parseInt(selectorId as string)) })
-=======
             ctx.json({
                 data: { selector: tierMocks.createSelector(parseInt(tagId as string), parseInt(selectorId as string)) },
             })
->>>>>>> c01a65f7
         );
     }),
 
@@ -103,7 +91,6 @@
     // PATCH Selector
     rest.patch('/api/v2/asset-group-tags/:tagId/selectors/:selectorId', async (_, res, ctx) => {
         return res(ctx.status(200));
-<<<<<<< HEAD
     }),
 
     // DELETE Selector
@@ -111,15 +98,6 @@
         return res(ctx.status(500, 'get rekt'));
     }),
 
-=======
-    }),
-
-    // DELETE Selector
-    rest.delete('/api/v2/asset-group-tags/:tagId/selectors/:selectorId', async (_, res, ctx) => {
-        return res(ctx.status(500, 'get rekt'));
-    }),
-
->>>>>>> c01a65f7
     // GET Members/Objects for Tag
     rest.get('/api/v2/asset-group-tags/:assetGroupId/members', async (req, res, ctx) => {
         const total = 3000;
