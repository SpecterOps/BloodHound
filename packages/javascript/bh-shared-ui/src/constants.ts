// Copyright 2023 Specter Ops, Inc.
//
// Licensed under the Apache License, Version 2.0
// you may not use this file except in compliance with the License.
// You may obtain a copy of the License at
//
//     http://www.apache.org/licenses/LICENSE-2.0
//
// Unless required by applicable law or agreed to in writing, software
// distributed under the License is distributed on an "AS IS" BASIS,
// WITHOUT WARRANTIES OR CONDITIONS OF ANY KIND, either express or implied.
// See the License for the specific language governing permissions and
// limitations under the License.
//
// SPDX-License-Identifier: Apache-2.0

import { Theme } from '@mui/material';
import { addOpacityToHex } from './utils';

export const NODE_GRAPH_RENDER_LIMIT = 1000;

export const ZERO_VALUE_API_DATE = '0001-01-01T00:00:00Z';

export const TIER_ZERO_TAG = 'admin_tier_0';
export const TIER_ZERO_LABEL = 'High Value';

export const lightPalette = {
    primary: {
        main: '#33318F',
        dark: '#261F7A',
    },
    secondary: {
        main: '#1A30FF',
        dark: '#0524F0',
    },
    tertiary: {
        main: '#5CC791',
        dark: '#02C577',
    },
    color: {
        primary: '#1D1B20',
        links: '#1A30FF',
        error: '#B44641',
    },
    neutral: {
        primary: '#FFFFFF',
        secondary: '#F4F4F4',
        tertiary: '#E3E7EA',
        quaternary: '#DADEE1',
        quinary: '#CACFD3',
    },
    background: {
        paper: '#fafafa',
        default: '#e4e9eb',
    },
    low: 'rgb(255, 195, 15)',
    moderate: 'rgb(255, 97, 66)',
    high: 'rgb(205, 0, 117)',
    critical: 'rgb(76, 29, 143)',
};

export const darkPalette = {
    primary: {
        main: '#33318F',
        dark: '#261F7A',
    },
    secondary: {
        main: '#1A30FF',
        dark: '#0524F0',
    },
    tertiary: {
        main: '#5CC791',
        dark: '#02C577',
    },
    color: {
        primary: '#FFFFFF',
        links: '#99A3FF',
        error: '#E9827C',
    },
    neutral: {
        primary: '#121212',
        secondary: '#222222',
        tertiary: '#272727',
        quaternary: '#2C2C2C',
        quinary: '#2E2E2E',
    },
    background: {
        paper: '#211F26',
        default: '#121212',
    },
    low: 'rgb(255, 195, 15)',
    moderate: 'rgb(255, 97, 66)',
    high: 'rgb(205, 0, 117)',
    critical: 'rgb(76, 29, 143)',
};

export const typography: Partial<Theme['typography']> = {
    h1: {
        fontWeight: 400,
        fontSize: '1.8rem',
        lineHeight: 2,
        letterSpacing: 0,
    },
    h2: {
        fontWeight: 500,
        fontSize: '1.5rem',
        lineHeight: 1.5,
        letterSpacing: 0,
    },
    h3: {
        fontWeight: 500,
        fontSize: '1.2rem',
        lineHeight: 1.25,
        letterSpacing: 0,
    },
    h4: {
        fontWeight: 500,
        fontSize: '1.25rem',
        lineHeight: 1.5,
        letterSpacing: 0,
    },
    h5: {
        fontWeight: 700,
        fontSize: '1.125rem',
        lineHeight: 1.5,
        letterSpacing: 0.25,
    },
    h6: {
        fontWeight: 700,
        fontSize: '1.0rem',
        lineHeight: 1.5,
        letterSpacing: 0.25,
    },
};

export const components = (theme: Theme): Partial<Theme['components']> => ({
    MuiButton: {
        styleOverrides: {
            root: {
                borderRadius: 999, // capsule-shaped buttons
            },
        },
    },
    MuiAccordionSummary: {
        styleOverrides: {
            root: {
                flexDirection: 'row-reverse',
            },
            content: {
                marginRight: '4px',
            },
        },
    },
    MuiLink: {
        styleOverrides: {
            root: {
                color: theme.palette.color.links,
            },
        },
    },
    MuiInputLabel: {
        styleOverrides: {
            root: {
                '&.Mui-focused': {
                    color: theme.palette.color.links,
                },
            },
        },
    },
    MuiTextField: {
        styleOverrides: {
            root: {
                '&:hover .MuiInputBase-root .MuiOutlinedInput-notchedOutline': {
                    borderColor: theme.palette.color.links,
                },
                '& .MuiInputBase-root.Mui-focused .MuiOutlinedInput-notchedOutline': {
                    borderColor: theme.palette.color.links,
                }
            },
        }
    },
    MuiInput: {
        styleOverrides: {
            underline: {
                '&:after': {
                    borderBottom: `2px solid ${theme.palette.color.links}`,
                },
                '&:hover:not($disabled):not($focused):not($error):before': {
                    borderBottom: `2px solid ${theme.palette.color.links}`,
                },
            },
        },
    },
    MuiDialog: {
        styleOverrides: {
            root: {
                '& .MuiPaper-root': {
                    backgroundImage: 'unset',
                },
            },
        },
    },
    MuiPopover: {
        styleOverrides: {
            root: {
                '& .MuiPaper-root': {
                    backgroundImage: 'unset',
                },
            },
        },
    },
    MuiCheckbox: {
        styleOverrides: {
            root: {
                '& svg': {
<<<<<<< HEAD
                    color: theme.palette.color.links,
=======
                    color: palette.color.primary,
>>>>>>> 3388040b
                },
            },
        },
    },
    MuiTabs: {
        styleOverrides: {
            root: {
                '& .MuiTab-labelIcon': {
                    color: theme.palette.color.links,
                },
                '& .MuiTab-labelIcon.Mui-selected': {
                    color: theme.palette.color.links,
                },
                '& .MuiTab-labelIcon:not(.Mui-selected)': {
                    color: theme.palette.color.primary,
                },
                '& .MuiTabs-indicator': {
                    backgroundColor: theme.palette.color.links,
                },
            },
        },
    },
    MuiAlert: {
        styleOverrides: {
            root: {
                '&.MuiAlert-standardWarning': {
                    backgroundColor: addOpacityToHex(theme.palette.warning.main, 20)
                },
                '&.MuiAlert-standardInfo': {
                    backgroundColor: addOpacityToHex(theme.palette.info.main, 20)
                },
                '&.MuiAlert-standardError': {
                    color: theme.palette.error.contrastText,
                    backgroundColor: addOpacityToHex(theme.palette.error.main, 20)
                }
            }
        }
    }
});<|MERGE_RESOLUTION|>--- conflicted
+++ resolved
@@ -213,11 +213,7 @@
         styleOverrides: {
             root: {
                 '& svg': {
-<<<<<<< HEAD
-                    color: theme.palette.color.links,
-=======
-                    color: palette.color.primary,
->>>>>>> 3388040b
+                    color: theme.palette.color.primary,
                 },
             },
         },
