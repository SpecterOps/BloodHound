// Copyright 2023 Specter Ops, Inc.
//
// Licensed under the Apache License, Version 2.0
// you may not use this file except in compliance with the License.
// You may obtain a copy of the License at
//
//     http://www.apache.org/licenses/LICENSE-2.0
//
// Unless required by applicable law or agreed to in writing, software
// distributed under the License is distributed on an "AS IS" BASIS,
// WITHOUT WARRANTIES OR CONDITIONS OF ANY KIND, either express or implied.
// See the License for the specific language governing permissions and
// limitations under the License.
//
// SPDX-License-Identifier: Apache-2.0

import { Theme } from '@mui/material';
import { addOpacityToHex } from './utils/colors';

export const NODE_GRAPH_RENDER_LIMIT = 1000;

export const ZERO_VALUE_API_DATE = '0001-01-01T00:00:00Z';

export const TIER_ZERO_TAG = 'admin_tier_0';
export const TIER_ZERO_LABEL = 'High Value';

export const lightPalette = {
    primary: {
        main: '#33318F',
        dark: '#261F7A',
    },
    secondary: {
        main: '#1A30FF',
        dark: '#0524F0',
    },
    tertiary: {
        main: '#5CC791',
        dark: '#02C577',
    },
    color: {
        primary: '#1D1B20',
        links: '#1A30FF',
        error: '#B44641',
    },
    neutral: {
        primary: '#FFFFFF',
        secondary: '#F4F4F4',
        tertiary: '#E3E7EA',
        quaternary: '#DADEE1',
        quinary: '#CACFD3',
    },
    background: {
        paper: '#fafafa',
        default: '#e4e9eb',
    },
    low: 'rgb(255, 195, 15)',
    moderate: 'rgb(255, 97, 66)',
    high: 'rgb(205, 0, 117)',
    critical: 'rgb(76, 29, 143)',
};

export const darkPalette = {
    primary: {
        main: '#33318F',
        dark: '#261F7A',
    },
    secondary: {
        main: '#1A30FF',
        dark: '#0524F0',
    },
    tertiary: {
        main: '#5CC791',
        dark: '#02C577',
    },
    color: {
        primary: '#FFFFFF',
        links: '#99A3FF',
        error: '#E9827C',
    },
    neutral: {
        primary: '#121212',
        secondary: '#222222',
        tertiary: '#272727',
        quaternary: '#2C2C2C',
        quinary: '#2E2E2E',
    },
    background: {
        paper: '#211F26',
        default: '#121212',
    },
    low: 'rgb(255, 195, 15)',
    moderate: 'rgb(255, 97, 66)',
    high: 'rgb(205, 0, 117)',
    critical: 'rgb(76, 29, 143)',
};

export const typography: Partial<Theme['typography']> = {
    h1: {
        fontWeight: 400,
        fontSize: '1.8rem',
        lineHeight: 2,
        letterSpacing: 0,
    },
    h2: {
        fontWeight: 500,
        fontSize: '1.5rem',
        lineHeight: 1.5,
        letterSpacing: 0,
    },
    h3: {
        fontWeight: 500,
        fontSize: '1.2rem',
        lineHeight: 1.25,
        letterSpacing: 0,
    },
    h4: {
        fontWeight: 500,
        fontSize: '1.25rem',
        lineHeight: 1.5,
        letterSpacing: 0,
    },
    h5: {
        fontWeight: 700,
        fontSize: '1.125rem',
        lineHeight: 1.5,
        letterSpacing: 0.25,
    },
    h6: {
        fontWeight: 700,
        fontSize: '1.0rem',
        lineHeight: 1.5,
        letterSpacing: 0.25,
    },
};

export const components = (theme: Theme): Partial<Theme['components']> => ({
    MuiButton: {
        styleOverrides: {
            root: {
                borderRadius: 999, // capsule-shaped buttons
            },
        },
    },
    MuiAccordionSummary: {
        styleOverrides: {
            root: {
                flexDirection: 'row-reverse',
            },
            content: {
                marginRight: '4px',
            },
        },
    },
    MuiLink: {
        styleOverrides: {
            root: {
                color: theme.palette.color.links,
            },
        },
    },
    MuiInputLabel: {
        styleOverrides: {
            root: {
                '&.Mui-focused': {
                    color: theme.palette.color.links,
                },
            },
        },
    },
    MuiTextField: {
        styleOverrides: {
            root: {
                '&:hover .MuiInputBase-root .MuiOutlinedInput-notchedOutline': {
                    borderColor: theme.palette.color.links,
                },
                '& .MuiInputBase-root.Mui-focused .MuiOutlinedInput-notchedOutline': {
                    borderColor: theme.palette.color.links,
                },
            },
        },
    },
    MuiInput: {
        styleOverrides: {
            underline: {
                '&:after': {
                    borderBottom: `2px solid ${theme.palette.color.links}`,
                },
                '&:hover:not($disabled):not($focused):not($error):before': {
                    borderBottom: `2px solid ${theme.palette.color.links}`,
                },
            },
        },
    },
    MuiDialog: {
        defaultProps: {
            // Forces all MUI dialogs to render within the part of the component tree which recieves a "dark" class.
            // If not for this, any tailwind based components inside a dialog will not respect the current theme.
            // https://tailwindcss.com/docs/dark-mode#toggling-dark-mode-manually
            disablePortal: true,
        },
        styleOverrides: {
            root: {
                '& .MuiPaper-root': {
                    backgroundImage: 'unset',
                    backgroundColor: theme.palette.neutral.secondary,
                },
            },
        },
    },
    MuiDialogActions: {
        styleOverrides: {
            root: {
                padding: theme.spacing(2, 3),
            },
        },
    },
    MuiPopover: {
        styleOverrides: {
            root: {
                '& .MuiPaper-root': {
                    backgroundImage: 'unset',
                },
            },
        },
    },
    MuiCheckbox: {
        styleOverrides: {
            root: {
                '& svg': {
                    color: theme.palette.color.primary,
                },
            },
        },
    },
    MuiTabs: {
        styleOverrides: {
            root: {
                '& .MuiTab-labelIcon': {
                    color: theme.palette.color.links,
                },
                '& .MuiButtonBase-root.Mui-selected': {
                    color: theme.palette.color.links,
                },
                '& .MuiTab-labelIcon:not(.Mui-selected)': {
                    color: theme.palette.color.primary,
                },
                '& .MuiTabs-indicator': {
                    backgroundColor: theme.palette.color.links,
                },
                '& .Mui-selected > svg': {
                    color: theme.palette.color.links,
                },
                '& :not(.Mui-selected) > svg': {
                    color: theme.palette.color.primary,
                },
            },
        },
    },
    MuiAlert: {
        styleOverrides: {
            root: {
                '&.MuiAlert-standardWarning': {
                    backgroundColor: addOpacityToHex(theme.palette.warning.main, 20),
                },
                '&.MuiAlert-standardInfo': {
                    backgroundColor: addOpacityToHex(theme.palette.info.main, 20),
                },
                '&.MuiAlert-standardError': {
                    backgroundColor: addOpacityToHex(theme.palette.error.main, 20),
                },
            },
        },
    },
    MuiLinearProgress: {
        styleOverrides: {
            root: {
                backgroundColor: addOpacityToHex(theme.palette.primary.main, 40),
                '& .MuiLinearProgress-barColorPrimary': {
                    backgroundColor: theme.palette.primary.main,
                },
            },
        },
    },
    MuiTableContainer: {
        styleOverrides: {
            root: {
<<<<<<< HEAD
                backgroundImage: 'unset'
            }
        }
=======
                backgroundImage: 'unset',
            },
        },
>>>>>>> 5fd60af0
    },
    MuiPaper: {
        styleOverrides: {
            root: {
<<<<<<< HEAD
                backgroundImage: 'unset'
            }
        }
    }
=======
                backgroundImage: 'unset',
            },
        },
    },
>>>>>>> 5fd60af0
});<|MERGE_RESOLUTION|>--- conflicted
+++ resolved
@@ -284,28 +284,15 @@
     MuiTableContainer: {
         styleOverrides: {
             root: {
-<<<<<<< HEAD
-                backgroundImage: 'unset'
-            }
-        }
-=======
                 backgroundImage: 'unset',
             },
         },
->>>>>>> 5fd60af0
     },
     MuiPaper: {
         styleOverrides: {
             root: {
-<<<<<<< HEAD
-                backgroundImage: 'unset'
-            }
-        }
-    }
-=======
                 backgroundImage: 'unset',
             },
         },
     },
->>>>>>> 5fd60af0
 });