--- conflicted
+++ resolved
@@ -26,11 +26,8 @@
         "@reduxjs/toolkit": "^1.9.5",
         "clsx": "^1.1.1",
         "dompurify": "^2.3.0",
-<<<<<<< HEAD
         "downshift": "^6.1.7",
-=======
         "js-client-library": "workspace:*",
->>>>>>> 51347c5a
         "luxon": "^3.3.0",
         "memoize-one": "^6.0.0",
         "notistack": "^2.0.5",
