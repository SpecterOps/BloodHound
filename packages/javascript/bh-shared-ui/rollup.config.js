--- conflicted
+++ resolved
@@ -72,16 +72,6 @@
         'react-window',
         'react-window-infinite-loader',
         'react/jsx-runtime',
-<<<<<<< HEAD
-        'lodash',
-        'luxon',
-        'downshift',
-        'notistack',
-        'react-query',
-        'js-client-library',
-        'js-file-download',
-=======
->>>>>>> 3c7117e9
         'swagger-ui-react',
         'swagger-ui-react/swagger-ui.css',
         'tailwind-merge',
