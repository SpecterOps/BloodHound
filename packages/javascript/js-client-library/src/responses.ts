// Copyright 2023 Specter Ops, Inc.
//
// Licensed under the Apache License, Version 2.0
// you may not use this file except in compliance with the License.
// You may obtain a copy of the License at
//
//     http://www.apache.org/licenses/LICENSE-2.0
//
// Unless required by applicable law or agreed to in writing, software
// distributed under the License is distributed on an "AS IS" BASIS,
// WITHOUT WARRANTIES OR CONDITIONS OF ANY KIND, either express or implied.
// See the License for the specific language governing permissions and
// limitations under the License.
//
// SPDX-License-Identifier: Apache-2.0

import {
    AssetGroupTag,
<<<<<<< HEAD
    AssetGroupTagMemberInfo,
    AssetGroupTagSelector,
    AssetGroupTagSelectorNode,
=======
    AssetGroupTagSelector,
    AssetGroupTagSelectorNode,
    CollectorManifest,
    CommunityCollectorType,
    EnterpriseCollectorType,
>>>>>>> 5425d6bd
    GraphData,
} from './types';
import { ConfigurationPayload } from './utils/config';

export type BasicResponse<T> = {
    data: T;
};

export type TimeWindowedResponse<T> = BasicResponse<T> & {
    start: string;
    end: string;
};

export type PaginatedResponse<T> = Partial<TimeWindowedResponse<T>> &
    Required<BasicResponse<T>> & {
        count: number;
        limit: number;
        skip: number;
    };

type TimestampFields = {
    created_at: string;
    updated_at: string;
    deleted_at: {
        Time: string;
        Valid: boolean;
    };
};

export type Environment = {
    type: 'active-directory' | 'azure';
    impactValue: number;
    name: string;
    id: string;
    collected: boolean;
};

export type GraphResponse = BasicResponse<GraphData>;

export type ActiveDirectoryQualityStat = TimestampFields & {
    users: number;
    computers: number;
    groups: number;
    ous: number;
    gpos: number;
    aiacas: number;
    rootcas: number;
    enterprisecas: number;
    ntauthstores: number;
    certtemplates: number;
    issuancepolicies: number;
    acls: number;
    relationships: number;
    sessions: number;
    local_group_completeness: number;
    session_completeness: number;
    containers?: number;
    domains?: number;
};

export type ActiveDirectoryDataQualityResponse = PaginatedResponse<ActiveDirectoryQualityStat[]>;

export type AzureDataQualityStat = TimestampFields & {
    run_id: string;
    relationships: number;
    users: number;
    groups: number;
    apps: number;
    service_principals: number;
    devices: number;
    management_groups: number;
    subscriptions: number;
    resource_groups: number;
    vms: number;
    key_vaults: number;
    automation_accounts: number;
    container_registries: number;
    function_apps: number;
    logic_apps: number;
    managed_clusters: number;
    vm_scale_sets: number;
    web_apps: number;
    tenants?: number;
    tenantid?: string;
};

export type AzureDataQualityResponse = PaginatedResponse<AzureDataQualityStat[]>;

type PostureStat = TimestampFields & {
    domain_sid: string;
    exposure_index: number;
    tier_zero_count: number;
    critical_risk_count: number;
    id: number;
};

export type PostureResponse = PaginatedResponse<PostureStat[]>;

type PostureFindingTrend = {
    environment_id: string;
    finding: string;
    finding_count_start: number;
    finding_count_end: number;
    finding_count_increase: number;
    finding_count_decrease: number;
    composite_risk: number;
    display_title: string;
    display_type: string;
};

export type PostureFindingTrendsResponse = TimeWindowedResponse<{
    findings: PostureFindingTrend[];
    total_finding_count_start: number;
    total_finding_count_end: number;
}>;

export type PostureHistoryData = {
    date: string;
    value: number;
};

export type PostureHistoryResponse = TimeWindowedResponse<PostureHistoryData[]> & {
    data_type: string;
};

type DatapipeStatus = {
    status: 'idle' | 'ingesting' | 'analyzing' | 'purging';
    last_complete_analysis_at: string;
    updated_at: string;
};

export type DatapipeStatusResponse = BasicResponse<DatapipeStatus>;

export type AuthToken = TimestampFields & {
    hmac_method: string;
    id: string;
    last_access: string;
    name: string;
    user_id: string;
};

export type ListAuthTokensResponse = BasicResponse<{ tokens: AuthToken[] }>;

export type NewAuthToken = AuthToken & {
    key: string;
};

export type CreateAuthTokenResponse = BasicResponse<NewAuthToken>;

export type AssetGroupLabelResponse = BasicResponse<{ asset_group_labels: AssetGroupTag[] }>;
export type AssetGroupSelectorResponse = BasicResponse<{ selectors: AssetGroupTagSelector[] }>;
export type AssetGroupMemberResponse = PaginatedResponse<{ members: AssetGroupTagSelectorNode[] }>;
export type AssetGroupMemberInfoResponse = PaginatedResponse<{ member: AssetGroupTagMemberInfo }>;

export type AssetGroupSelector = TimestampFields & {
    id: number;
    asset_group_id: number;
    name: string;
    selector: string;
    system_selector: boolean;
};

export type AssetGroup = TimestampFields & {
    id: number;
    name: string;
    tag: string;
    member_count: number;
    system_group: boolean;
    Selectors: AssetGroupSelector[];
};

export type AssetGroupMember = {
    asset_group_id: number;
    custom_member: boolean;
    environment_id: string;
    environment_kind: string;
    kinds: string[];
    name: string;
    object_id: string;
    primary_kind: string;
};

export type AssetGroupMemberCounts = {
    total_count: number;
    counts: Record<AssetGroupMember['primary_kind'], number>;
};

export type AssetGroupResponse = BasicResponse<{ asset_groups: AssetGroup[] }>;

export type AssetGroupMembersResponse = PaginatedResponse<{ members: AssetGroupMember[] }>;

export type AssetGroupMemberCountsResponse = BasicResponse<AssetGroupMemberCounts>;

export type SavedQuery = {
    id: number;
    name: string;
    query: string;
    user_id: string;
};

export type FileIngestJob = TimestampFields & {
    user_id: string;
    user_email_address: string;
    status: number;
    status_message: string;
    start_time: string;
    end_time: string;
    last_ingest: string;
    id: number;
};

export type ListFileIngestJobsResponse = PaginatedResponse<FileIngestJob[]>;

export type ListFileTypesForIngestResponse = BasicResponse<string[]>;

export type StartFileIngestResponse = BasicResponse<FileIngestJob>;

export type UploadFileToIngestResponse = null;

export type EndFileIngestResponse = null;

export type ConfigurationWithMetadata<T> = TimestampFields &
    T & {
        name: string;
        description: string;
        id: number;
    };

export type GetConfigurationResponse = BasicResponse<ConfigurationWithMetadata<ConfigurationPayload>[]>;

export type UpdateConfigurationResponse = BasicResponse<ConfigurationPayload>;

export type GetCollectorsResponse = BasicResponse<{
    latest: string;
    versions: {
        version: string;
        sha256sum: string;
        deprecated: boolean;
    }[];
}>;

export type GetCommunityCollectorsResponse = BasicResponse<Record<CommunityCollectorType, CollectorManifest[]>>;

export type GetEnterpriseCollectorsResponse = BasicResponse<Record<EnterpriseCollectorType, CollectorManifest[]>>;<|MERGE_RESOLUTION|>--- conflicted
+++ resolved
@@ -16,17 +16,12 @@
 
 import {
     AssetGroupTag,
-<<<<<<< HEAD
     AssetGroupTagMemberInfo,
-    AssetGroupTagSelector,
-    AssetGroupTagSelectorNode,
-=======
     AssetGroupTagSelector,
     AssetGroupTagSelectorNode,
     CollectorManifest,
     CommunityCollectorType,
     EnterpriseCollectorType,
->>>>>>> 5425d6bd
     GraphData,
 } from './types';
 import { ConfigurationPayload } from './utils/config';
