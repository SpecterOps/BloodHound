// Copyright 2023 Specter Ops, Inc.
//
// Licensed under the Apache License, Version 2.0
// you may not use this file except in compliance with the License.
// You may obtain a copy of the License at
//
//     http://www.apache.org/licenses/LICENSE-2.0
//
// Unless required by applicable law or agreed to in writing, software
// distributed under the License is distributed on an "AS IS" BASIS,
// WITHOUT WARRANTIES OR CONDITIONS OF ANY KIND, either express or implied.
// See the License for the specific language governing permissions and
// limitations under the License.
//
// SPDX-License-Identifier: Apache-2.0

<<<<<<< HEAD
import { AssetGroupTag, AssetGroupTagMemberInfo, AssetGroupTagSelector, AssetGroupTagSelectorNode } from './types';
=======
import { AssetGroupTag, AssetGroupTagSelector, AssetGroupTagSelectorNode, GraphData } from './types';
>>>>>>> 1ef65fab
import { ConfigurationPayload } from './utils/config';

export type BasicResponse<T> = {
    data: T;
};

export type TimeWindowedResponse<T> = BasicResponse<T> & {
    start: string;
    end: string;
};

export type PaginatedResponse<T> = Partial<TimeWindowedResponse<T>> &
    Required<BasicResponse<T>> & {
        count: number;
        limit: number;
        skip: number;
    };

type TimestampFields = {
    created_at: string;
    updated_at: string;
    deleted_at: {
        Time: string;
        Valid: boolean;
    };
};

export type Environment = {
    type: 'active-directory' | 'azure';
    impactValue: number;
    name: string;
    id: string;
    collected: boolean;
};

export type GraphResponse = BasicResponse<GraphData>;

export type ActiveDirectoryQualityStat = TimestampFields & {
    users: number;
    computers: number;
    groups: number;
    ous: number;
    gpos: number;
    aiacas: number;
    rootcas: number;
    enterprisecas: number;
    ntauthstores: number;
    certtemplates: number;
    issuancepolicies: number;
    acls: number;
    relationships: number;
    sessions: number;
    local_group_completeness: number;
    session_completeness: number;
    containers?: number;
    domains?: number;
};

export type ActiveDirectoryDataQualityResponse = PaginatedResponse<ActiveDirectoryQualityStat[]>;

export type AzureDataQualityStat = TimestampFields & {
    run_id: string;
    relationships: number;
    users: number;
    groups: number;
    apps: number;
    service_principals: number;
    devices: number;
    management_groups: number;
    subscriptions: number;
    resource_groups: number;
    vms: number;
    key_vaults: number;
    automation_accounts: number;
    container_registries: number;
    function_apps: number;
    logic_apps: number;
    managed_clusters: number;
    vm_scale_sets: number;
    web_apps: number;
    tenants?: number;
    tenantid?: string;
};

export type AzureDataQualityResponse = PaginatedResponse<AzureDataQualityStat[]>;

type PostureStat = TimestampFields & {
    domain_sid: string;
    exposure_index: number;
    tier_zero_count: number;
    critical_risk_count: number;
    id: number;
};

export type PostureResponse = PaginatedResponse<PostureStat[]>;

type PostureFindingTrend = {
    environment_id: string;
    finding: string;
    finding_count_start: number;
    finding_count_end: number;
    finding_count_increase: number;
    finding_count_decrease: number;
    composite_risk: number;
    display_title: string;
    display_type: string;
};

export type PostureFindingTrendsResponse = TimeWindowedResponse<{
    findings: PostureFindingTrend[];
    total_finding_count_start: number;
    total_finding_count_end: number;
}>;

export type PostureHistoryData = {
    date: string;
    value: number;
};

export type PostureHistoryResponse = TimeWindowedResponse<PostureHistoryData[]> & {
    data_type: string;
};

type DatapipeStatus = {
    status: 'idle' | 'ingesting' | 'analyzing' | 'purging';
    last_complete_analysis_at: string;
    updated_at: string;
};

export type DatapipeStatusResponse = BasicResponse<DatapipeStatus>;

export type AuthToken = TimestampFields & {
    hmac_method: string;
    id: string;
    last_access: string;
    name: string;
    user_id: string;
};

export type ListAuthTokensResponse = BasicResponse<{ tokens: AuthToken[] }>;

export type NewAuthToken = AuthToken & {
    key: string;
};

export type CreateAuthTokenResponse = BasicResponse<NewAuthToken>;

export type AssetGroupLabelResponse = BasicResponse<{ asset_group_labels: AssetGroupTag[] }>;
export type AssetGroupSelectorResponse = BasicResponse<{ selectors: AssetGroupTagSelector[] }>;
export type AssetGroupMemberResponse = PaginatedResponse<{ members: AssetGroupTagSelectorNode[] }>;
export type AssetGroupMemberInfoResponse = PaginatedResponse<{ member: AssetGroupTagMemberInfo[] }>;

export type AssetGroupSelector = TimestampFields & {
    id: number;
    asset_group_id: number;
    name: string;
    selector: string;
    system_selector: boolean;
};

export type AssetGroup = TimestampFields & {
    id: number;
    name: string;
    tag: string;
    member_count: number;
    system_group: boolean;
    Selectors: AssetGroupSelector[];
};

export type AssetGroupMember = {
    asset_group_id: number;
    custom_member: boolean;
    environment_id: string;
    environment_kind: string;
    kinds: string[];
    name: string;
    object_id: string;
    primary_kind: string;
};

export type AssetGroupMemberCounts = {
    total_count: number;
    counts: Record<AssetGroupMember['primary_kind'], number>;
};

export type AssetGroupResponse = BasicResponse<{ asset_groups: AssetGroup[] }>;

export type AssetGroupMembersResponse = PaginatedResponse<{ members: AssetGroupMember[] }>;

export type AssetGroupMemberCountsResponse = BasicResponse<AssetGroupMemberCounts>;

export type SavedQuery = {
    id: number;
    name: string;
    query: string;
    user_id: string;
};

export type FileIngestJob = TimestampFields & {
    user_id: string;
    user_email_address: string;
    status: number;
    status_message: string;
    start_time: string;
    end_time: string;
    last_ingest: string;
    id: number;
};

export type ListFileIngestJobsResponse = PaginatedResponse<FileIngestJob[]>;

export type ListFileTypesForIngestResponse = BasicResponse<string[]>;

export type StartFileIngestResponse = BasicResponse<FileIngestJob>;

export type UploadFileToIngestResponse = null;

export type EndFileIngestResponse = null;

export type ConfigurationWithMetadata<T> = TimestampFields &
    T & {
        name: string;
        description: string;
        id: number;
    };

export type GetConfigurationResponse = BasicResponse<ConfigurationWithMetadata<ConfigurationPayload>[]>;

export type UpdateConfigurationResponse = BasicResponse<ConfigurationPayload>;<|MERGE_RESOLUTION|>--- conflicted
+++ resolved
@@ -14,11 +14,13 @@
 //
 // SPDX-License-Identifier: Apache-2.0
 
-<<<<<<< HEAD
-import { AssetGroupTag, AssetGroupTagMemberInfo, AssetGroupTagSelector, AssetGroupTagSelectorNode } from './types';
-=======
-import { AssetGroupTag, AssetGroupTagSelector, AssetGroupTagSelectorNode, GraphData } from './types';
->>>>>>> 1ef65fab
+import {
+    AssetGroupTag,
+    AssetGroupTagMemberInfo,
+    AssetGroupTagSelector,
+    AssetGroupTagSelectorNode,
+    GraphData,
+} from './types';
 import { ConfigurationPayload } from './utils/config';
 
 export type BasicResponse<T> = {
