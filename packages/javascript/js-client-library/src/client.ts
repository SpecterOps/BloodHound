--- conflicted
+++ resolved
@@ -16,7 +16,6 @@
 
 import axios, { AxiosInstance } from 'axios';
 import * as types from './types';
-<<<<<<< HEAD
 import {
     BasicResponse,
     CreateAuthTokenResponse,
@@ -25,9 +24,6 @@
     PostureResponse,
     SavedQuery,
 } from './responses';
-=======
-import { BasicResponse, CreateAuthTokenResponse, ListAuthTokensResponse, PostureResponse } from './responses';
->>>>>>> b246c88e
 
 class BHEAPIClient {
     baseClient: AxiosInstance;
