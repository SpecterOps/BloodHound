--- conflicted
+++ resolved
@@ -108,11 +108,7 @@
 	ADCSESC9b                       = graph.StringKind("ADCSESC9b")
 	ADCSESC10a                      = graph.StringKind("ADCSESC10a")
 	ADCSESC10b                      = graph.StringKind("ADCSESC10b")
-<<<<<<< HEAD
-	ExtendedByPolicy                = graph.StringKind("ExtendedByPolicy")
-=======
 	ADCSESC13                       = graph.StringKind("ADCSESC13")
->>>>>>> cf7a09ad
 )
 
 type Property string
@@ -650,11 +646,7 @@
 	return []graph.Kind{Entity, User, Computer, Group, GPO, OU, Container, Domain, LocalGroup, LocalUser, AIACA, RootCA, EnterpriseCA, NTAuthStore, CertTemplate, IssuancePolicy}
 }
 func Relationships() []graph.Kind {
-<<<<<<< HEAD
-	return []graph.Kind{Owns, GenericAll, GenericWrite, WriteOwner, WriteDACL, MemberOf, ForceChangePassword, AllExtendedRights, AddMember, HasSession, Contains, GPLink, AllowedToDelegate, GetChanges, GetChangesAll, GetChangesInFilteredSet, TrustedBy, AllowedToAct, AdminTo, CanPSRemote, CanRDP, ExecuteDCOM, HasSIDHistory, AddSelf, DCSync, ReadLAPSPassword, ReadGMSAPassword, DumpSMSAPassword, SQLAdmin, AddAllowedToAct, WriteSPN, AddKeyCredentialLink, LocalToComputer, MemberOfLocalGroup, RemoteInteractiveLogonPrivilege, SyncLAPSPassword, WriteAccountRestrictions, RootCAFor, DCFor, PublishedTo, ManageCertificates, ManageCA, DelegatedEnrollmentAgent, Enroll, HostsCAService, WritePKIEnrollmentFlag, WritePKINameFlag, NTAuthStoreFor, TrustedForNTAuth, EnterpriseCAFor, CanAbuseUPNCertMapping, CanAbuseWeakCertBinding, IssuedSignedBy, GoldenCert, EnrollOnBehalfOf, ADCSESC1, ADCSESC3, ADCSESC4, ADCSESC5, ADCSESC6a, ADCSESC6b, ADCSESC7, ADCSESC9a, ADCSESC9b, ADCSESC10a, ADCSESC10b, ExtendedByPolicy}
-=======
 	return []graph.Kind{Owns, GenericAll, GenericWrite, WriteOwner, WriteDACL, MemberOf, ForceChangePassword, AllExtendedRights, AddMember, HasSession, Contains, GPLink, AllowedToDelegate, GetChanges, GetChangesAll, GetChangesInFilteredSet, TrustedBy, AllowedToAct, AdminTo, CanPSRemote, CanRDP, ExecuteDCOM, HasSIDHistory, AddSelf, DCSync, ReadLAPSPassword, ReadGMSAPassword, DumpSMSAPassword, SQLAdmin, AddAllowedToAct, WriteSPN, AddKeyCredentialLink, LocalToComputer, MemberOfLocalGroup, RemoteInteractiveLogonPrivilege, SyncLAPSPassword, WriteAccountRestrictions, RootCAFor, DCFor, PublishedTo, ManageCertificates, ManageCA, DelegatedEnrollmentAgent, Enroll, HostsCAService, WritePKIEnrollmentFlag, WritePKINameFlag, NTAuthStoreFor, TrustedForNTAuth, EnterpriseCAFor, CanAbuseUPNCertMapping, CanAbuseWeakCertBinding, IssuedSignedBy, GoldenCert, EnrollOnBehalfOf, OIDGroupLink, ADCSESC1, ADCSESC3, ADCSESC4, ADCSESC5, ADCSESC6a, ADCSESC6b, ADCSESC7, ADCSESC9a, ADCSESC9b, ADCSESC10a, ADCSESC10b, ADCSESC13}
->>>>>>> cf7a09ad
 }
 func ACLRelationships() []graph.Kind {
 	return []graph.Kind{AllExtendedRights, ForceChangePassword, AddMember, AddAllowedToAct, GenericAll, WriteDACL, WriteOwner, GenericWrite, ReadLAPSPassword, ReadGMSAPassword, Owns, AddSelf, WriteSPN, AddKeyCredentialLink, GetChanges, GetChangesAll, GetChangesInFilteredSet, WriteAccountRestrictions, SyncLAPSPassword, DCSync, ManageCertificates, ManageCA, Enroll, WritePKIEnrollmentFlag, WritePKINameFlag}
