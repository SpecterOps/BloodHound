--- conflicted
+++ resolved
@@ -33,17 +33,10 @@
 	github.com/jackc/pgx/v4 v4.18.3 // indirect
 	github.com/lib/pq v1.10.9 // indirect
 	github.com/pmezard/go-difflib v1.0.0 // indirect
-<<<<<<< HEAD
-	github.com/rogpeppe/go-internal v1.10.0 // indirect
-	golang.org/x/crypto v0.31.0 // indirect
-	golang.org/x/exp v0.0.0-20230515195305-f3d0a9c9a5cc // indirect
-	golang.org/x/net v0.27.0 // indirect
-=======
 	golang.org/x/crypto v0.31.0 // indirect
 	golang.org/x/exp v0.0.0-20230515195305-f3d0a9c9a5cc // indirect
 	golang.org/x/mod v0.21.0 // indirect
 	golang.org/x/net v0.33.0 // indirect
->>>>>>> 4f5d10e4
 	golang.org/x/text v0.21.0 // indirect
 	gopkg.in/check.v1 v1.0.0-20201130134442-10cb98267c6c // indirect
 	gopkg.in/yaml.v3 v3.0.1 // indirect
