--- conflicted
+++ resolved
@@ -46,33 +46,6 @@
 		if innerAuthenticatedUsersCache, err := FetchAuthUsersMappedToDomains(tx); err != nil {
 			return err
 		} else {
-<<<<<<< HEAD
-			if ldapSigningCache, err := FetchLDAPSigningCache(ctx, db); err != nil {
-				return err
-			} else {
-				// Fetch all nodes where the type is Computer
-				return tx.Nodes().Filter(query.Kind(query.Node(), ad.Computer)).Fetch(func(cursor graph.Cursor[*graph.Node]) error {
-					for computer := range cursor.Chan() {
-						innerComputer := computer
-
-						if domain, err := innerComputer.Properties.Get(ad.Domain.String()).String(); err != nil {
-							continue
-						} else if authenticatedUserID, ok := authenticatedUsersCache[domain]; !ok {
-							continue
-						} else if err := operation.Operation.SubmitReader(func(ctx context.Context, tx graph.Transaction, outC chan<- analysis.CreatePostRelationshipJob) error {
-							return PostCoerceAndRelayNTLMToSMB(tx, outC, groupExpansions, innerComputer, authenticatedUserID)
-						}); err != nil {
-							slog.WarnContext(ctx, fmt.Sprintf("Post processing failed for %s: %v", ad.CoerceAndRelayNTLMToSMB, err))
-							// Additional analysis may occur if one of our analysis errors
-							continue
-						} else if err = operation.Operation.SubmitReader(func(ctx context.Context, tx graph.Transaction, outC chan<- analysis.CreatePostRelationshipJob) error {
-							return PostCoerceAndRelayNTLMToLDAP(outC, innerComputer, authenticatedUserID, ldapSigningCache)
-						}); err != nil {
-							slog.WarnContext(ctx, fmt.Sprintf("Post processing failed for %s: %v", ad.CoerceAndRelayNTLMToLDAP, err))
-							continue
-						}
-					}
-=======
 			authenticatedUsersCache = innerAuthenticatedUsersCache
 			// Fetch all nodes where the type is Computer
 			return tx.Nodes().Filter(query.Kind(query.Node(), ad.Computer)).Fetch(func(cursor graph.Cursor[*graph.Node]) error {
@@ -90,6 +63,14 @@
 					}); err != nil {
 						slog.WarnContext(ctx, fmt.Sprintf("Post processing failed for %s: %v", ad.CoerceAndRelayNTLMToSMB, err))
 						// Additional analysis may occur if one of our analysis errors
+						continue
+					} else if ldapSigningCache, err := FetchLDAPSigningCache(ctx, db); err != nil {
+						slog.WarnContext(ctx, fmt.Sprintf("Fetching LDAP Signing Cache failed: %v", err))
+						continue
+					} else if err = operation.Operation.SubmitReader(func(ctx context.Context, tx graph.Transaction, outC chan<- analysis.CreatePostRelationshipJob) error {
+						return PostCoerceAndRelayNTLMToLDAP(outC, innerComputer, authenticatedUserID, ldapSigningCache)
+					}); err != nil {
+						slog.WarnContext(ctx, fmt.Sprintf("Post processing failed for %s: %v", ad.CoerceAndRelayNTLMToLDAP, err))
 						continue
 					}
 
@@ -101,11 +82,9 @@
 						adcsComputerCache[domain].Add(innerComputer.ID.Uint64())
 					}
 				}
->>>>>>> 9da7f72d
-
-					return cursor.Error()
-				})
-			}
+
+				return cursor.Error()
+			})
 		}
 	})
 	if err != nil {
@@ -131,26 +110,26 @@
 			enterpriseCA := outerEnterpriseCA
 			operation.Operation.SubmitReader(func(ctx context.Context, tx graph.Transaction, outC chan<- analysis.CreatePostRelationshipJob) error {
 				if publishedCertTemplates := adcsCache.GetPublishedTemplateCache(enterpriseCA.ID); len(publishedCertTemplates) == 0 {
-					//If this enterprise CA has no published templates, then there's no reason to check further
+					// If this enterprise CA has no published templates, then there's no reason to check further
 					return nil
 				} else if !adcsCache.DoesCAChainProperlyToDomain(enterpriseCA, domain) {
-					//If the CA doesn't chain up to the domain properly then its invalid
+					// If the CA doesn't chain up to the domain properly then its invalid
 					return nil
 				} else if ecaValid, err := isEnterpriseCAValidForADCS(enterpriseCA); err != nil {
 					slog.ErrorContext(ctx, fmt.Sprintf("Error validating EnterpriseCA %d for ADCS relay: %v", enterpriseCA.ID, err))
 					return nil
 				} else if !ecaValid {
-					//Check some prereqs on the enterprise CA. If the enterprise CA is invalid, we can fast skip it
+					// Check some prereqs on the enterprise CA. If the enterprise CA is invalid, we can fast skip it
 					return nil
 				} else if domainsid, err := domain.Properties.Get(ad.DomainSID.String()).String(); err != nil {
 					slog.WarnContext(ctx, fmt.Sprintf("Error getting domainsid for domain %d: %v", domain.ID, err))
 					return nil
 				} else if authUsersGroup, ok := authUsersCache[domainsid]; !ok {
-					//If we cant find an auth users group for this domain then we're not going to be able to make an edge regardless
+					// If we cant find an auth users group for this domain then we're not going to be able to make an edge regardless
 					slog.WarnContext(ctx, fmt.Sprintf("Unable to find auth users group for domain %s", domainsid))
 					return nil
 				} else {
-					//If auth users doesn't have enroll rights here than it's not valid either. Unroll enrollers into a slice and check if auth users is in it
+					// If auth users doesn't have enroll rights here than it's not valid either. Unroll enrollers into a slice and check if auth users is in it
 					ecaEnrollers := adcsCache.GetEnterpriseCAEnrollers(enterpriseCA.ID)
 					authUsersHasEnrollmentRights := false
 					for _, l := range ecaEnrollers {
