--- conflicted
+++ resolved
@@ -705,15 +705,12 @@
 			}
 		} else if edge.Kind == ad.ADCSESC1 {
 			if results, err := GetADCSESC1EdgeComposition(ctx, db, edge); err != nil {
-<<<<<<< HEAD
 				return err
 			} else {
 				pathSet = results
 			}
 		} else if edge.Kind == ad.ADCSESC3 {
 			if results, err := GetADCSESC3EdgeCompositionN(ctx, db, edge); err != nil {
-=======
->>>>>>> 34f278b7
 				return err
 			} else {
 				pathSet = results
@@ -723,7 +720,6 @@
 	})
 }
 
-<<<<<<< HEAD
 var (
 	esc3EdgeCompSegment1Kinds      = graph.Kinds{ad.GenericAll, ad.Enroll, ad.AllExtendedRights, ad.MemberOf}
 	esc3EdgeCompPath1Segment2Kinds = graph.Kinds{ad.PublishedTo, ad.IssuedSignedBy, ad.EnterpriseCAFor, ad.RootCAFor}
@@ -731,9 +727,6 @@
 )
 
 func ADCSESC3Path1Pattern(domainId graph.ID, enterpriseCAs cardinality.Duplex[uint32]) traversal.PatternContinuation {
-=======
-func ADCSESC1Path1Pattern(domainID graph.ID) traversal.PatternContinuation {
->>>>>>> 34f278b7
 	return traversal.NewPattern().
 		Outbound(query.And(
 			query.Kind(query.Relationship(), ad.MemberOf),
@@ -742,7 +735,6 @@
 		Outbound(query.And(
 			query.KindIn(query.Relationship(), ad.GenericAll, ad.Enroll, ad.AllExtendedRights),
 			query.Kind(query.End(), ad.CertTemplate),
-<<<<<<< HEAD
 			query.And(
 				query.Equals(query.EndProperty(ad.RequiresManagerApproval.String()), false),
 				query.Or(
@@ -751,31 +743,12 @@
 						query.GreaterThan(query.EndProperty(ad.SchemaVersion.String()), 1),
 						query.Equals(query.EndProperty(ad.AuthorizedSignatures.String()), 0),
 					),
-=======
-			query.Or(
-				query.And(
-					query.Equals(query.EndProperty(ad.RequiresManagerApproval.String()), false),
-					query.GreaterThan(query.EndProperty(ad.SchemaVersion.String()), 1),
-					query.Equals(query.EndProperty(ad.AuthorizedSignatures.String()), 0),
-					query.Equals(query.EndProperty(ad.AuthenticationEnabled.String()), true),
-					query.Equals(query.EndProperty(ad.EnrolleeSuppliesSubject.String()), true),
-				),
-				query.And(
-					query.Equals(query.EndProperty(ad.RequiresManagerApproval.String()), false),
-					query.Equals(query.EndProperty(ad.SchemaVersion.String()), 1),
-					query.Equals(query.EndProperty(ad.AuthenticationEnabled.String()), true),
-					query.Equals(query.EndProperty(ad.EnrolleeSuppliesSubject.String()), true),
->>>>>>> 34f278b7
 				),
 			),
 		)).
 		Outbound(query.And(
-<<<<<<< HEAD
 			query.KindIn(query.Relationship(), ad.PublishedTo),
 			query.InIDs(query.End(), cardinality.DuplexToGraphIDs(enterpriseCAs)...),
-=======
-			query.KindIn(query.Relationship(), ad.PublishedTo, ad.IssuedSignedBy),
->>>>>>> 34f278b7
 			query.Kind(query.End(), ad.EnterpriseCA),
 		)).
 		Outbound(query.And(
@@ -784,7 +757,6 @@
 		)).
 		Outbound(query.And(
 			query.KindIn(query.Relationship(), ad.RootCAFor),
-<<<<<<< HEAD
 			query.Equals(query.EndID(), domainId),
 		))
 }
@@ -1002,330 +974,6 @@
 			pathSet = paths
 			return nil
 		}
-	})
-}
-
-func GetADCSESC3EdgeComposition(ctx context.Context, db graph.Database, edge *graph.Relationship) (graph.PathSet, error) {
-	/*
-		MATCH p1 = (x)-[:MemberOf|GenericAll|Enroll|AllExtendedRights]->(ct1:CertTemplate)-[PublishedTo]->(eca1:EnterpriseCA)-[:IssuedSignedBy|EnterpriseCAFor*1..]->(rca:RootCA)-[:RootCAFor]->(d:Domain)
-		WHERE x.objectid = "<principal objectid>"
-		WHERE d.objectid = "<domain objectid>">
-		AND ct1.requiresmanagerapproval = false
-		AND ct1.schemaversion = 1 OR (ct1.schemaversion > 1 AND ct1.authorizedsignatures = 0)
-		MATCH p2 = (x)-[:GenericAll|Enroll|AllExtendedRights]->(ct2:CertTemplate)-[PublishedTo]->(eca2:EnterpriseCA)-[:TrustedForNTAuth]->(:NTAuthStore)-[:NTAuthStoreFor]->(d)
-		WHERE ct2.authenticationenabled = true
-		AND ct2.requiresmanagerapproval = false
-		MATCH p3 = (ct1)-[:EnrollOnBehalfOf]->(ct2)
-		MATCH p4 = (x)-[:Enroll|MemberOf*..]->(eca1)
-		MATCH p5 = (x)-[:Enroll|MemberOf*..]->(eca2)
-		RETURN p1,p2,p3,p4,p5
-
-
-		Additionally, if eca2.enrollmentagentrestrictionscollected == true AND eca2.hasenrollmentagentrestrictions == true then we should include an additional path:
-		MATCH p6 = (x)-[:DelegatedEnrollmentAgent]->(ct2)
-	*/
-
-	var (
-		paths           graph.PathSet
-		traversalInst   = traversal.New(db, analysis.MaximumDatabaseParallelWorkers)
-		traversalBitmap = cardinality.NewBitmap32()
-		ct1Nodes        = cardinality.NewBitmap32()
-		ct2Nodes        = cardinality.NewBitmap32()
-		ecaNodes        = cardinality.NewBitmap32()
-		p6CTNodes       = cardinality.NewBitmap32()
-	)
-
-	if err := traversalInst.BreadthFirst(ctx, traversal.Plan{
-		Root: graph.NewNode(edge.StartID, graph.NewProperties(), ad.Entity),
-		Driver: func(ctx context.Context, tx graph.Transaction, segment *graph.PathSegment) ([]*graph.PathSegment, error) {
-			var (
-				criteria = []graph.Criteria{
-					query.Equals(query.StartID(), segment.Node.ID),
-				}
-				sawControlRel = false
-			)
-
-			// Don't revisit nodes
-			if !traversalBitmap.CheckedAdd(segment.Node.ID.Uint32()) {
-				return nil, nil
-			}
-
-			var (
-				path = segment.Path()
-			)
-
-			// Walk the path to check for a control relationship
-			path.Walk(func(start, end *graph.Node, relationship *graph.Relationship) bool {
-				sawControlRel = relationship.Kind.Is(ad.ACLRelationships()...)
-				return !sawControlRel
-			})
-
-			// Swap query criteria depending on the of the traversal
-			if sawControlRel {
-				// Don't expand this path any further
-				if segment.Edge.Kind.Is(ad.MemberOf) {
-					return nil, nil
-				}
-
-				// Switch to expanding ADCS kinds
-				criteria = append(criteria, query.KindIn(query.Relationship(), esc3EdgeCompPath1Segment2Kinds...))
-			} else {
-				// Expand membership and ACL kinds
-				criteria = append(criteria, query.KindIn(query.Relationship(), esc3EdgeCompSegment1Kinds...))
-			}
-
-			// Is this node the terminal node?
-			if segment.Node.ID == edge.EndID {
-				// Add the path
-				paths.AddPath(path)
-
-				path.Walk(func(start, end *graph.Node, relationship *graph.Relationship) bool {
-					// Capture the cert template nodes
-					if end.Kinds.ContainsOneOf(ad.CertTemplate) {
-						ct1Nodes.Add(end.ID.Uint32())
-					}
-
-					// Capture the enterprise CA nodes
-					if end.Kinds.ContainsOneOf(ad.EnterpriseCA) {
-						ecaNodes.Add(end.ID.Uint32())
-					}
-
-					return true
-				})
-
-				return nil, nil
-			}
-
-			// Is this node a cert template?
-			if segment.Node.Kinds.ContainsOneOf(ad.CertTemplate) && !isStartCertTemplateValidESC3(segment.Node) {
-				return nil, nil
-			}
-
-			var (
-				nextSegments []*graph.PathSegment
-				nextQuery    = tx.Relationships().Filter(query.And(criteria...))
-			)
-
-			// Order by relationship ID so that skip and limit behave somewhat predictably - cost of this is pretty
-			// small even for large result sets
-			nextQuery.OrderBy(query.Order(query.Identity(query.Relationship()), query.Ascending()))
-
-			return nextSegments, nextQuery.FetchDirection(graph.DirectionInbound, func(cursor graph.Cursor[graph.DirectionalResult]) error {
-				for next := range cursor.Chan() {
-					nextSegments = append(nextSegments, segment.Descend(next.Node, next.Relationship))
-				}
-
-				return cursor.Error()
-			})
-		},
-	}); err != nil {
-		return nil, err
-	}
-
-	traversalBitmap.Clear()
-
-	if err := traversalInst.BreadthFirst(ctx, traversal.Plan{
-		Root: graph.NewNode(edge.StartID, graph.NewProperties(), ad.Entity),
-		Driver: func(ctx context.Context, tx graph.Transaction, segment *graph.PathSegment) ([]*graph.PathSegment, error) {
-			var (
-				criteria = []graph.Criteria{
-					query.Equals(query.StartID(), segment.Node.ID),
-				}
-				sawControlRel = false
-			)
-
-			// Don't revisit nodes
-			if !traversalBitmap.CheckedAdd(segment.Node.ID.Uint32()) {
-				return nil, nil
-			}
-
-			var (
-				path = segment.Path()
-			)
-
-			// Walk the path to check for a control relationship
-			path.Walk(func(start, end *graph.Node, relationship *graph.Relationship) bool {
-				sawControlRel = relationship.Kind.Is(ad.ACLRelationships()...)
-				return !sawControlRel
-			})
-
-			// Swap query criteria depending on the of the traversal
-			if sawControlRel {
-				// Don't expand this path any further
-				if segment.Edge.Kind.Is(ad.MemberOf) {
-					return nil, nil
-				}
-
-				// Switch to expanding ADCS kinds
-				criteria = append(criteria, query.KindIn(query.Relationship(), esc3EdgeCompPath2Segment2Kinds...))
-			} else {
-				// Expand membership and ACL kinds
-				criteria = append(criteria, query.KindIn(query.Relationship(), esc3EdgeCompSegment1Kinds...))
-			}
-
-			// Is this node the terminal node?
-			if segment.Node.ID == edge.EndID {
-				// Add the path
-				paths.AddPath(path)
-
-				path.Walk(func(start, end *graph.Node, relationship *graph.Relationship) bool {
-					// Capture the cert template nodes
-					if end.Kinds.ContainsOneOf(ad.CertTemplate) {
-						ct2Nodes.Add(end.ID.Uint32())
-					}
-
-					// Capture the enterprise CA nodes
-					if end.Kinds.ContainsOneOf(ad.EnterpriseCA) {
-						ecaNodes.Add(end.ID.Uint32())
-
-						// In addition, to account for P6 we must track CertTemplates that are published to ECA nodes with certain conditions
-						if collected, err := end.Properties.Get(ad.EnrollmentAgentRestrictionsCollected.String()).Bool(); err != nil {
-							log.Errorf("error getting enrollmentagentcollected for eca2 %d: %w", end.ID, err)
-						} else if hasRestrictions, err := end.Properties.Get(ad.HasEnrollmentAgentRestrictions.String()).Bool(); err != nil {
-							log.Errorf("error getting hasenrollmentagentrestrictions for ca %d: %w", end.ID, err)
-						} else if collected && hasRestrictions {
-							// The start node here MUST be a CertTemplate as it is the only node kind that can traverse PublishedTo to an EnterpriseCA
-							p6CTNodes.Add(start.ID.Uint32())
-						}
-					}
-
-					return true
-				})
-
-				return nil, nil
-			}
-
-			// Is this node a cert template?
-			if segment.Node.Kinds.ContainsOneOf(ad.CertTemplate) && !isEndCertTemplateValidESC3(segment.Node) {
-				return nil, nil
-			}
-
-			var (
-				nextSegments []*graph.PathSegment
-				nextQuery    = tx.Relationships().Filter(query.And(criteria...))
-			)
-
-			// Order by relationship ID so that skip and limit behave somewhat predictably - cost of this is pretty
-			// small even for large result sets
-			nextQuery.OrderBy(query.Order(query.Identity(query.Relationship()), query.Ascending()))
-
-			return nextSegments, nextQuery.FetchDirection(graph.DirectionInbound, func(cursor graph.Cursor[graph.DirectionalResult]) error {
-				for next := range cursor.Chan() {
-					nextSegments = append(nextSegments, segment.Descend(next.Node, next.Relationship))
-				}
-
-				return cursor.Error()
-			})
-		},
-	}); err != nil {
-		return nil, err
-	}
-
-	if err := traversalInst.BreadthFirst(ctx, traversal.Plan{
-		Root: graph.NewNode(edge.StartID, graph.NewProperties(), ad.Entity),
-		Driver: func(ctx context.Context, tx graph.Transaction, segment *graph.PathSegment) ([]*graph.PathSegment, error) {
-			if ecaNodes.Contains(segment.Node.ID.Uint32()) {
-				// We reached one of the ECA nodes
-				paths.AddPath(segment.Path())
-				return nil, nil
-			}
-
-			var (
-				nextSegments []*graph.PathSegment
-				nextQuery    = tx.Relationships().Filter(query.And(
-					query.Equals(query.StartID(), segment.Node.ID),
-					query.KindIn(query.Relationship(), ad.Enroll, ad.MemberOf),
-				))
-			)
-
-			// Order by relationship ID so that skip and limit behave somewhat predictably - cost of this is pretty
-			// small even for large result sets
-			nextQuery.OrderBy(query.Order(query.Identity(query.Relationship()), query.Ascending()))
-
-			return nextSegments, nextQuery.FetchDirection(graph.DirectionInbound, func(cursor graph.Cursor[graph.DirectionalResult]) error {
-				for next := range cursor.Chan() {
-					nextSegments = append(nextSegments, segment.Descend(next.Node, next.Relationship))
-				}
-
-				return cursor.Error()
-			})
-		},
-	}); err != nil {
-		return nil, err
-	}
-
-	return paths, db.ReadTransaction(ctx, func(tx graph.Transaction) error {
-		if templateEscalationPaths, err := ops.FetchPathSet(tx, tx.Relationships().Filter(query.And(
-			query.InIDs(query.StartID(), cardinality.DuplexToGraphIDs(ct1Nodes)...),
-			query.Kind(query.Relationship(), ad.EnrollOnBehalfOf),
-			query.InIDs(query.EndID(), cardinality.DuplexToGraphIDs(ct2Nodes)...),
-		))); err != nil {
-			return err
-		} else {
-			paths.AddPathSet(templateEscalationPaths)
-		}
-
-		if p6CTNodes.Cardinality() > 0 {
-			if delegatedEnrollmentEscalationPaths, err := ops.FetchPathSet(tx, tx.Relationships().Filter(query.And(
-				query.Equals(query.StartID(), edge.StartID),
-				query.Kind(query.Relationship(), ad.DelegatedEnrollmentAgent),
-				query.InIDs(query.EndID(), cardinality.DuplexToGraphIDs(p6CTNodes)...),
-			))); err != nil {
-				return err
-			} else {
-				paths.AddPathSet(delegatedEnrollmentEscalationPaths)
-			}
-=======
-			query.Equals(query.EndID(), domainID),
-		))
-}
-
-func ADCSESC1Path2Pattern(domainID graph.ID, enterpriseCAs cardinality.Duplex[uint32]) traversal.PatternContinuation {
-	return traversal.NewPattern().
-		Outbound(query.And(
-			query.Kind(query.Relationship(), ad.MemberOf),
-			query.Kind(query.End(), ad.Group),
-		)).
-		Outbound(query.And(
-			query.KindIn(query.Relationship(), ad.Enroll),
-			query.InIDs(query.EndID(), cardinality.DuplexToGraphIDs(enterpriseCAs)...),
-		)).
-		Outbound(query.And(
-			query.KindIn(query.Relationship(), ad.TrustedForNTAuth),
-			query.Kind(query.End(), ad.NTAuthStore),
-		)).
-		Outbound(query.And(
-			query.KindIn(query.Relationship(), ad.NTAuthStoreFor),
-			query.Equals(query.EndID(), domainID),
-		))
-}
-
-func GetADCSESC1EdgeComposition(ctx context.Context, db graph.Database, edge *graph.Relationship) (graph.PathSet, error) {
-	var (
-		startNode *graph.Node
-
-		traversalInst      = traversal.New(db, analysis.MaximumDatabaseParallelWorkers)
-		paths              = graph.PathSet{}
-		candidateSegments  = map[graph.ID][]*graph.PathSegment{}
-		path1EnterpriseCAs = cardinality.NewBitmap32()
-		path2EnterpriseCAs = cardinality.NewBitmap32()
-		lock               = &sync.Mutex{}
-	)
-
-	if err := db.ReadTransaction(ctx, func(tx graph.Transaction) error {
-		if node, err := ops.FetchNode(tx, edge.StartID); err != nil {
-			return err
-		} else {
-			startNode = node
-			return nil
->>>>>>> 34f278b7
-		}
-	}); err != nil {
-		return nil, err
-	}
-
-<<<<<<< HEAD
-		return nil
 	})
 }
 
@@ -1407,7 +1055,10 @@
 			startNode = node
 			return nil
 		}
-=======
+	}); err != nil {
+		return nil, err
+	}
+
 	if err := traversalInst.BreadthFirst(ctx, traversal.Plan{
 		Root: startNode,
 		Driver: ADCSESC1Path1Pattern(edge.EndID).Do(func(terminal *graph.PathSegment) error {
@@ -1423,39 +1074,10 @@
 
 			return nil
 		}),
->>>>>>> 34f278b7
 	}); err != nil {
 		return nil, err
 	}
 
-	if err := traversalInst.BreadthFirst(ctx, traversal.Plan{
-		Root: startNode,
-<<<<<<< HEAD
-		Driver: ADCSESC1Path1Pattern(edge.EndID).Do(func(terminal *graph.PathSegment) error {
-=======
-		Driver: ADCSESC1Path2Pattern(edge.EndID, path1EnterpriseCAs).Do(func(terminal *graph.PathSegment) error {
->>>>>>> 34f278b7
-			// Find the CA and track it before stuffing this path into the candidates
-			enterpriseCANode := terminal.Search(func(nextSegment *graph.PathSegment) bool {
-				return nextSegment.Node.Kinds.ContainsOneOf(ad.EnterpriseCA)
-			})
-
-			lock.Lock()
-			candidateSegments[enterpriseCANode.ID] = append(candidateSegments[enterpriseCANode.ID], terminal)
-<<<<<<< HEAD
-			path1EnterpriseCAs.Add(enterpriseCANode.ID.Uint32())
-=======
-			path2EnterpriseCAs.Add(enterpriseCANode.ID.Uint32())
->>>>>>> 34f278b7
-			lock.Unlock()
-
-			return nil
-		}),
-	}); err != nil {
-		return nil, err
-	}
-
-<<<<<<< HEAD
 	if err := traversalInst.BreadthFirst(ctx, traversal.Plan{
 		Root: startNode,
 		Driver: ADCSESC1Path2Pattern(edge.EndID, path1EnterpriseCAs).Do(func(terminal *graph.PathSegment) error {
@@ -1475,8 +1097,6 @@
 		return nil, err
 	}
 
-=======
->>>>>>> 34f278b7
 	// Intersect the CAs and take only those seen in both paths
 	path1EnterpriseCAs.And(path2EnterpriseCAs)
 
