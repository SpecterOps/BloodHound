--- conflicted
+++ resolved
@@ -558,19 +558,14 @@
 			} else {
 				pathSet = results
 			}
-<<<<<<< HEAD
+		} else if edge.Kind == ad.ADCSESC9b {
+			if results, err := GetADCSESC9bEdgeComposition(ctx, db, edge); err != nil {
+				return err
+			} else {
+				pathSet = results
+			}
 		} else if edge.Kind == ad.ADCSESC10a || edge.Kind == ad.ADCSESC10b {
 			if results, err := GetADCSESC10EdgeComposition(ctx, db, edge); err != nil {
-=======
-		} else if edge.Kind == ad.ADCSESC9b {
-			if results, err := GetADCSESC9bEdgeComposition(ctx, db, edge); err != nil {
-				return err
-			} else {
-				pathSet = results
-			}
-		} else if edge.Kind == ad.ADCSESC10a {
-			if results, err := GetADCSESC10aEdgeComposition(ctx, db, edge); err != nil {
->>>>>>> bb4ec2c0
 				return err
 			} else {
 				pathSet = results
@@ -578,1366 +573,4 @@
 		}
 		return nil
 	})
-<<<<<<< HEAD
-=======
-}
-
-func ADCSESC3Path1Pattern(domainId graph.ID, enterpriseCAs cardinality.Duplex[uint32]) traversal.PatternContinuation {
-	return traversal.NewPattern().
-		OutboundWithDepth(0, 0, query.And(
-			query.Kind(query.Relationship(), ad.MemberOf),
-			query.Kind(query.End(), ad.Group),
-		)).
-		Outbound(query.And(
-			query.KindIn(query.Relationship(), ad.GenericAll, ad.Enroll, ad.AllExtendedRights),
-			query.Kind(query.End(), ad.CertTemplate),
-			query.And(
-				query.Equals(query.EndProperty(ad.RequiresManagerApproval.String()), false),
-				query.Or(
-					query.Equals(query.EndProperty(ad.SchemaVersion.String()), 1),
-					query.And(
-						query.GreaterThan(query.EndProperty(ad.SchemaVersion.String()), 1),
-						query.Equals(query.EndProperty(ad.AuthorizedSignatures.String()), 0),
-					),
-				),
-			),
-		)).
-		Outbound(query.And(
-			query.KindIn(query.Relationship(), ad.PublishedTo),
-			query.InIDs(query.End(), cardinality.DuplexToGraphIDs(enterpriseCAs)...),
-			query.Kind(query.End(), ad.EnterpriseCA),
-		)).
-		Outbound(query.And(
-			query.KindIn(query.Relationship(), ad.IssuedSignedBy, ad.EnterpriseCAFor),
-			query.Kind(query.End(), ad.RootCA),
-		)).
-		Outbound(query.And(
-			query.KindIn(query.Relationship(), ad.RootCAFor),
-			query.Equals(query.EndID(), domainId),
-		))
-}
-
-func ADCSESC3Path2Pattern(domainId graph.ID, enterpriseCAs, candidateTemplates cardinality.Duplex[uint32]) traversal.PatternContinuation {
-	return traversal.NewPattern().
-		OutboundWithDepth(0, 0, query.And(
-			query.Kind(query.Relationship(), ad.MemberOf),
-			query.Kind(query.End(), ad.Group),
-		)).
-		Outbound(query.And(
-			query.KindIn(query.Relationship(), ad.GenericAll, ad.Enroll, ad.AllExtendedRights),
-			query.KindIn(query.End(), ad.CertTemplate),
-			query.Equals(query.EndProperty(ad.AuthenticationEnabled.String()), true),
-			query.Equals(query.EndProperty(ad.RequiresManagerApproval.String()), false),
-			query.InIDs(query.EndID(), cardinality.DuplexToGraphIDs(candidateTemplates)...),
-		)).
-		Outbound(query.And(
-			query.KindIn(query.Relationship(), ad.PublishedTo),
-			query.KindIn(query.End(), ad.EnterpriseCA),
-			query.InIDs(query.End(), cardinality.DuplexToGraphIDs(enterpriseCAs)...))).
-		Outbound(query.And(
-			query.KindIn(query.Relationship(), ad.TrustedForNTAuth),
-			query.Kind(query.End(), ad.NTAuthStore),
-		)).
-		Outbound(query.And(
-			query.KindIn(query.Relationship(), ad.NTAuthStoreFor),
-			query.Equals(query.EndID(), domainId),
-		))
-}
-
-func ADCSESC3Path3Pattern() traversal.PatternContinuation {
-	return traversal.NewPattern().
-		OutboundWithDepth(0, 0, query.And(
-			query.Kind(query.Relationship(), ad.MemberOf),
-			query.Kind(query.End(), ad.Group),
-		)).
-		Outbound(query.And(
-			query.KindIn(query.End(), ad.EnterpriseCA),
-			query.KindIn(query.Relationship(), ad.Enroll),
-		))
-}
-
-func ADCSESC6aPath1Pattern() traversal.PatternContinuation {
-	return traversal.NewPattern().
-		OutboundWithDepth(0, 0, query.And(
-			query.Kind(query.Relationship(), ad.MemberOf),
-			query.Kind(query.End(), ad.Group),
-		)).
-		Outbound(query.And(
-			query.KindIn(query.End(), ad.EnterpriseCA),
-			query.Equals(query.EndProperty(ad.IsUserSpecifiesSanEnabled.String()), true),
-			query.KindIn(query.Relationship(), ad.Enroll),
-		))
-}
-
-func ADCSESC6aPath2Pattern(domainId graph.ID, enterpriseCAs cardinality.Duplex[uint32]) traversal.PatternContinuation {
-	return traversal.NewPattern().
-		OutboundWithDepth(0, 0, query.And(
-			query.Kind(query.Relationship(), ad.MemberOf),
-			query.Kind(query.End(), ad.Group),
-		)).
-		Outbound(query.And(
-			query.KindIn(query.Relationship(), ad.GenericAll, ad.Enroll, ad.AllExtendedRights),
-			query.Kind(query.End(), ad.CertTemplate),
-			query.And(
-				query.Equals(query.EndProperty(ad.RequiresManagerApproval.String()), false),
-				query.Equals(query.EndProperty(ad.NoSecurityExtension.String()), true),
-				query.Equals(query.EndProperty(ad.AuthenticationEnabled.String()), true),
-				query.Or(
-					query.Equals(query.EndProperty(ad.SchemaVersion.String()), 1),
-					query.And(
-						query.GreaterThan(query.EndProperty(ad.SchemaVersion.String()), 1),
-						query.Equals(query.EndProperty(ad.AuthorizedSignatures.String()), 0),
-					),
-				),
-			),
-		)).
-		Outbound(query.And(
-			query.KindIn(query.Relationship(), ad.PublishedTo),
-			query.InIDs(query.End(), cardinality.DuplexToGraphIDs(enterpriseCAs)...),
-			query.Kind(query.End(), ad.EnterpriseCA),
-		)).
-		Outbound(query.And(
-			query.KindIn(query.Relationship(), ad.IssuedSignedBy, ad.EnterpriseCAFor),
-			query.Kind(query.End(), ad.RootCA),
-		)).
-		Outbound(query.And(
-			query.KindIn(query.Relationship(), ad.RootCAFor),
-			query.Equals(query.EndID(), domainId),
-		))
-}
-
-func ADCSESC6aPath3Pattern(domainId graph.ID, enterpriseCAs, candidateTemplates cardinality.Duplex[uint32]) traversal.PatternContinuation {
-	return traversal.NewPattern().
-		OutboundWithDepth(0, 0, query.And(
-			query.Kind(query.Relationship(), ad.MemberOf),
-			query.Kind(query.End(), ad.Group),
-		)).
-		Outbound(query.And(
-			query.KindIn(query.Relationship(), ad.GenericAll, ad.Enroll, ad.AllExtendedRights),
-			query.KindIn(query.End(), ad.CertTemplate),
-			query.InIDs(query.EndID(), cardinality.DuplexToGraphIDs(candidateTemplates)...),
-		)).
-		Outbound(query.And(
-			query.KindIn(query.Relationship(), ad.PublishedTo),
-			query.KindIn(query.End(), ad.EnterpriseCA),
-			query.InIDs(query.End(), cardinality.DuplexToGraphIDs(enterpriseCAs)...))).
-		Outbound(query.And(
-			query.KindIn(query.Relationship(), ad.TrustedForNTAuth),
-			query.Kind(query.End(), ad.NTAuthStore),
-		)).
-		Outbound(query.And(
-			query.KindIn(query.Relationship(), ad.NTAuthStoreFor),
-			query.Equals(query.EndID(), domainId),
-		))
-}
-
-func ADCSESC6aPath4Pattern(domainId graph.ID, enterpriseCAs cardinality.Duplex[uint32]) traversal.PatternContinuation {
-	return traversal.NewPattern().
-		OutboundWithDepth(0, 0, query.And(
-			query.Kind(query.Relationship(), ad.MemberOf),
-			query.Kind(query.End(), ad.Group),
-		)).
-		Outbound(query.And(
-			query.KindIn(query.Relationship(), ad.Enroll),
-			query.KindIn(query.End(), ad.EnterpriseCA),
-			query.InIDs(query.End(), cardinality.DuplexToGraphIDs(enterpriseCAs)...),
-		)).
-		Outbound(query.And(
-			query.KindIn(query.Relationship(), ad.CanAbuseWeakCertBinding),
-			query.KindIn(query.End(), ad.Computer),
-		)).
-		Outbound(query.And(
-			query.KindIn(query.Relationship(), ad.DCFor, ad.TrustedBy),
-			query.Equals(query.EndID(), domainId),
-		))
-}
-
-func GetADCSESC6aEdgeComposition(ctx context.Context, db graph.Database, edge *graph.Relationship) (graph.PathSet, error) {
-	var (
-		closureErr           error
-		startNode            *graph.Node
-		traversalInst        = traversal.New(db, analysis.MaximumDatabaseParallelWorkers)
-		lock                 = &sync.Mutex{}
-		paths                = graph.PathSet{}
-		certTemplateSegments = map[graph.ID][]*graph.PathSegment{}
-		enterpriseCASegments = map[graph.ID][]*graph.PathSegment{}
-		certTemplates        = cardinality.NewBitmap32()
-		enterpriseCAs        = cardinality.NewBitmap32()
-		path1EnterpriseCAs   = cardinality.NewBitmap32()
-	)
-
-	if err := db.ReadTransaction(ctx, func(tx graph.Transaction) error {
-		if node, err := ops.FetchNode(tx, edge.StartID); err != nil {
-			return err
-		} else {
-			startNode = node
-			return nil
-		}
-	}); err != nil {
-		return nil, err
-	}
-
-	if err := traversalInst.BreadthFirst(ctx, traversal.Plan{
-		Root: startNode,
-		Driver: ADCSESC6aPath1Pattern().Do(func(terminal *graph.PathSegment) error {
-			enterpriseCA := terminal.Search(func(nextSegment *graph.PathSegment) bool {
-				return nextSegment.Node.Kinds.ContainsOneOf(ad.EnterpriseCA)
-			})
-
-			lock.Lock()
-			path1EnterpriseCAs.Add(enterpriseCA.ID.Uint32())
-			lock.Unlock()
-
-			return nil
-		}),
-	}); err != nil {
-		return nil, err
-	}
-
-	if err := traversalInst.BreadthFirst(ctx, traversal.Plan{
-		Root: startNode,
-		Driver: ADCSESC6aPath2Pattern(edge.EndID, path1EnterpriseCAs).Do(func(terminal *graph.PathSegment) error {
-			certTemplate := terminal.Search(func(nextSegment *graph.PathSegment) bool {
-				return nextSegment.Node.Kinds.ContainsOneOf(ad.CertTemplate)
-			})
-
-			lock.Lock()
-			certTemplateSegments[certTemplate.ID] = append(certTemplateSegments[certTemplate.ID], terminal)
-			certTemplates.Add(certTemplate.ID.Uint32())
-			lock.Unlock()
-
-			return nil
-		})}); err != nil {
-		return nil, err
-	}
-
-	if err := traversalInst.BreadthFirst(ctx, traversal.Plan{
-		Root: startNode,
-		Driver: ADCSESC6aPath3Pattern(edge.EndID, path1EnterpriseCAs, certTemplates).Do(func(terminal *graph.PathSegment) error {
-			certTemplate := terminal.Search(func(nextSegment *graph.PathSegment) bool {
-				return nextSegment.Node.Kinds.ContainsOneOf(ad.CertTemplate)
-			})
-
-			lock.Lock()
-			certTemplateSegments[certTemplate.ID] = append(certTemplateSegments[certTemplate.ID], terminal)
-			certTemplates.Add(certTemplate.ID.Uint32())
-			lock.Unlock()
-
-			return nil
-		})}); err != nil {
-		return nil, err
-	}
-
-	if err := traversalInst.BreadthFirst(ctx, traversal.Plan{
-		Root: startNode,
-		Driver: ADCSESC6aPath4Pattern(edge.EndID, path1EnterpriseCAs).Do(func(terminal *graph.PathSegment) error {
-			enterpriseCA := terminal.Search(func(nextSegment *graph.PathSegment) bool {
-				return nextSegment.Node.Kinds.ContainsOneOf(ad.EnterpriseCA)
-			})
-
-			lock.Lock()
-			paths.AddPath(terminal.Path())
-			enterpriseCASegments[enterpriseCA.ID] = append(enterpriseCASegments[enterpriseCA.ID], terminal)
-			enterpriseCAs.Add(enterpriseCA.ID.Uint32())
-			lock.Unlock()
-
-			return nil
-		}),
-	}); err != nil {
-		return nil, err
-	}
-
-	email, err := startNode.Properties.Get(common.Email.String()).String()
-	if err != nil {
-		log.Warnf("unable to access property %s for node with id %d: %v", common.Email.String(), startNode.ID, err)
-	}
-
-	certTemplates.Each(func(value uint32) bool {
-		var certTemplate *graph.Node
-
-		if err := db.ReadTransaction(ctx, func(tx graph.Transaction) error {
-			if node, err := ops.FetchNode(tx, graph.ID(value)); err != nil {
-				return err
-			} else {
-				certTemplate = node
-				return nil
-			}
-		}); err != nil {
-			closureErr = fmt.Errorf("could not fetch cert template node: %w", err)
-			return false
-		}
-
-		schemaVersion, err := certTemplate.Properties.Get(ad.SchemaVersion.String()).Float64()
-		if err != nil {
-			log.Warnf("unable to access property %s for certTemplate with id %d: %v", ad.SchemaVersion.String(), certTemplate.ID, err)
-		}
-		subjectAltRequireEmail, err := certTemplate.Properties.Get(ad.SubjectAltRequireEmail.String()).Bool()
-		if err != nil {
-			log.Warnf("unable to access property %s for certTemplate with id %d: %v", ad.SubjectAltRequireEmail.String(), certTemplate.ID, err)
-		}
-		subjectRequireEmail, err := certTemplate.Properties.Get(ad.SubjectRequireEmail.String()).Bool()
-		if err != nil {
-			log.Warnf("unable to access property %s for certTemplate with id %d: %v", ad.SubjectRequireEmail.String(), certTemplate.ID, err)
-		}
-		subjectAltRequireDNS, err := certTemplate.Properties.Get(ad.SubjectAltRequireDNS.String()).Bool()
-		if err != nil {
-			log.Warnf("unable to access property %s for certTemplate with id %d: %v", ad.SubjectAltRequireDNS.String(), certTemplate.ID, err)
-		}
-		subjectAltRequireDomainDNS, err := certTemplate.Properties.Get(ad.SubjectAltRequireDomainDNS.String()).Bool()
-		if err != nil {
-			log.Warnf("unable to access property %s for certTemplate with id %d: %v", ad.SubjectAltRequireDomainDNS.String(), certTemplate.ID, err)
-		}
-
-		for _, segment := range certTemplateSegments[graph.ID(value)] {
-			if startNode.Kinds.ContainsOneOf(ad.User) {
-				if subjectAltRequireDNS || subjectAltRequireDomainDNS {
-					continue
-				} else if email == "" && !((!subjectAltRequireEmail && !subjectRequireEmail) || schemaVersion == 1) {
-					continue
-				} else {
-					log.Infof("Found ESC6a Path: %s", graph.FormatPathSegment(segment))
-					paths.AddPath(segment.Path())
-				}
-			} else if startNode.Kinds.ContainsOneOf(ad.Computer) {
-				if email == "" && !((!subjectAltRequireEmail && !subjectRequireEmail) || schemaVersion == 1) {
-					continue
-				} else {
-					log.Infof("Found ESC6a Path: %s", graph.FormatPathSegment(segment))
-					paths.AddPath(segment.Path())
-				}
-			} else {
-				log.Infof("Found ESC6a Path: %s", graph.FormatPathSegment(segment))
-				paths.AddPath(segment.Path())
-			}
-
-		}
-
-		return true
-	})
-
-	if closureErr != nil {
-		return paths, closureErr
-	}
-
-	if paths.Len() > 0 {
-		enterpriseCAs.Each(func(value uint32) bool {
-			for _, segment := range enterpriseCASegments[graph.ID(value)] {
-				paths.AddPath(segment.Path())
-			}
-			return true
-		})
-	}
-
-	return paths, nil
-}
-
-func GetADCSESC3EdgeComposition(ctx context.Context, db graph.Database, edge *graph.Relationship) (graph.PathSet, error) {
-	var (
-		startNode *graph.Node
-
-		traversalInst           = traversal.New(db, analysis.MaximumDatabaseParallelWorkers)
-		paths                   = graph.PathSet{}
-		path1CandidateSegments  = map[graph.ID][]*graph.PathSegment{}
-		path2CandidateSegments  = map[graph.ID][]*graph.PathSegment{}
-		lock                    = &sync.Mutex{}
-		path1CertTemplates      = cardinality.NewBitmap32()
-		path2CertTemplates      = cardinality.NewBitmap32()
-		enterpriseCANodes       = cardinality.NewBitmap32()
-		enterpriseCASegments    = map[graph.ID][]*graph.PathSegment{}
-		path2CandidateTemplates = cardinality.NewBitmap32()
-		enrollOnBehalfOfPaths   graph.PathSet
-	)
-
-	if err := db.ReadTransaction(ctx, func(tx graph.Transaction) error {
-		if node, err := ops.FetchNode(tx, edge.StartID); err != nil {
-			return err
-		} else {
-			startNode = node
-			return nil
-		}
-	}); err != nil {
-		return nil, err
-	}
-
-	//Start by fetching all EnterpriseCA nodes that our user has Enroll rights on via group membership or directly (P4/P5)
-	if err := traversalInst.BreadthFirst(ctx, traversal.Plan{
-		Root: startNode,
-		Driver: ADCSESC3Path3Pattern().Do(func(terminal *graph.PathSegment) error {
-			enterpriseCANode := terminal.Search(func(nextSegment *graph.PathSegment) bool {
-				return nextSegment.Node.Kinds.ContainsOneOf(ad.EnterpriseCA)
-			})
-
-			lock.Lock()
-			enterpriseCASegments[enterpriseCANode.ID] = append(enterpriseCASegments[enterpriseCANode.ID], terminal)
-			enterpriseCANodes.Add(enterpriseCANode.ID.Uint32())
-			lock.Unlock()
-
-			return nil
-		}),
-	}); err != nil {
-		return nil, err
-	}
-
-	//Use the enterprise CA nodes we gathered to filter the first set of paths for P1
-	if err := traversalInst.BreadthFirst(ctx, traversal.Plan{
-		Root: startNode,
-		Driver: ADCSESC3Path1Pattern(edge.EndID, enterpriseCANodes).Do(func(terminal *graph.PathSegment) error {
-			certTemplateNode := terminal.Search(func(nextSegment *graph.PathSegment) bool {
-				return nextSegment.Node.Kinds.ContainsOneOf(ad.CertTemplate)
-			})
-
-			lock.Lock()
-			path1CandidateSegments[certTemplateNode.ID] = append(path1CandidateSegments[certTemplateNode.ID], terminal)
-			path1CertTemplates.Add(certTemplateNode.ID.Uint32())
-			lock.Unlock()
-
-			return nil
-		})}); err != nil {
-		return nil, err
-	}
-
-	//Find all cert templates we have EnrollOnBehalfOf from our first group of templates to prefilter again
-	if err := db.ReadTransaction(ctx, func(tx graph.Transaction) error {
-		if p, err := ops.FetchPathSet(tx.Relationships().Filter(
-			query.And(
-				query.InIDs(query.StartID(), cardinality.DuplexToGraphIDs(path1CertTemplates)...),
-				query.KindIn(query.Relationship(), ad.EnrollOnBehalfOf),
-				query.KindIn(query.End(), ad.CertTemplate)),
-		)); err != nil {
-			return err
-		} else {
-			enrollOnBehalfOfPaths = p
-			return nil
-		}
-	}); err != nil {
-		return nil, err
-	}
-
-	for _, path := range enrollOnBehalfOfPaths {
-		path2CandidateTemplates.Add(path.Terminal().ID.Uint32())
-	}
-
-	//Use our enterprise ca + candidate templates as filters for the third query (P2)
-	if err := traversalInst.BreadthFirst(ctx, traversal.Plan{
-		Root: startNode,
-		Driver: ADCSESC3Path2Pattern(edge.EndID, enterpriseCANodes, path2CandidateTemplates).Do(func(terminal *graph.PathSegment) error {
-			certTemplateNode := terminal.Search(func(nextSegment *graph.PathSegment) bool {
-				return nextSegment.Node.Kinds.ContainsOneOf(ad.CertTemplate)
-			})
-
-			lock.Lock()
-			path2CandidateSegments[certTemplateNode.ID] = append(path2CandidateSegments[certTemplateNode.ID], terminal)
-			path2CertTemplates.Add(certTemplateNode.ID.Uint32())
-			lock.Unlock()
-
-			return nil
-		})}); err != nil {
-		return nil, err
-	}
-
-	//EnrollOnBehalfOf is used to join P1 and P2, so we'll use it as the key
-	for _, p3 := range enrollOnBehalfOfPaths {
-		ct1 := p3.Root()
-		ct2 := p3.Terminal()
-
-		if !path1CertTemplates.Contains(ct1.ID.Uint32()) {
-			continue
-		}
-
-		if !path2CertTemplates.Contains(ct2.ID.Uint32()) {
-			continue
-		}
-
-		p1paths := path1CandidateSegments[ct1.ID]
-		p2paths := path2CandidateSegments[ct2.ID]
-
-		for _, p1 := range p1paths {
-			eca1 := p1.Search(func(nextSegment *graph.PathSegment) bool {
-				return nextSegment.Node.Kinds.ContainsOneOf(ad.EnterpriseCA) && enterpriseCANodes.Contains(nextSegment.Node.ID.Uint32())
-			})
-
-			for _, p2 := range p2paths {
-				eca2 := p2.Search(func(nextSegment *graph.PathSegment) bool {
-					return nextSegment.Node.Kinds.ContainsOneOf(ad.EnterpriseCA) && enterpriseCANodes.Contains(nextSegment.Node.ID.Uint32())
-				})
-
-				for _, p4 := range enterpriseCASegments[eca1.ID] {
-					paths.AddPath(p4.Path())
-				}
-
-				for _, p5 := range enterpriseCASegments[eca2.ID] {
-					paths.AddPath(p5.Path())
-				}
-
-				paths.AddPath(p3)
-				paths.AddPath(p1.Path())
-				paths.AddPath(p2.Path())
-
-				if collected, err := eca2.Properties.Get(ad.EnrollmentAgentRestrictionsCollected.String()).Bool(); err != nil {
-					log.Errorf("error getting enrollmentagentcollected for eca2 %d: %v", eca2.ID, err)
-				} else if hasRestrictions, err := eca2.Properties.Get(ad.HasEnrollmentAgentRestrictions.String()).Bool(); err != nil {
-					log.Errorf("error getting hasenrollmentagentrestrictions for ca %d: %v", eca2.ID, err)
-				} else if collected && hasRestrictions {
-					if p6, err := getDelegatedEnrollmentAgentPath(ctx, startNode, ct2, db); err != nil {
-						log.Infof("Error getting p6 for composition: %v", err)
-					} else {
-						paths.AddPathSet(p6)
-					}
-				}
-			}
-		}
-	}
-
-	return paths, nil
-}
-
-func getDelegatedEnrollmentAgentPath(ctx context.Context, startNode, certTemplate2 *graph.Node, db graph.Database) (graph.PathSet, error) {
-	var pathSet graph.PathSet
-
-	return pathSet, db.ReadTransaction(ctx, func(tx graph.Transaction) error {
-		if paths, err := ops.FetchPathSet(tx.Relationships().Filter(query.And(
-			query.InIDs(query.StartID(), startNode.ID),
-			query.InIDs(query.EndID(), certTemplate2.ID),
-			query.KindIn(query.Relationship(), ad.DelegatedEnrollmentAgent),
-		))); err != nil {
-			return err
-		} else {
-			pathSet = paths
-			return nil
-		}
-	})
-}
-
-func ADCSESC1Path1Pattern(domainID graph.ID) traversal.PatternContinuation {
-	return traversal.NewPattern().
-		OutboundWithDepth(0, 0, query.And(
-			query.Kind(query.Relationship(), ad.MemberOf),
-			query.Kind(query.End(), ad.Group),
-		)).
-		Outbound(query.And(
-			query.KindIn(query.Relationship(), ad.GenericAll, ad.Enroll, ad.AllExtendedRights),
-			query.Kind(query.End(), ad.CertTemplate),
-			query.Or(
-				query.And(
-					query.Equals(query.EndProperty(ad.RequiresManagerApproval.String()), false),
-					query.GreaterThan(query.EndProperty(ad.SchemaVersion.String()), 1),
-					query.Equals(query.EndProperty(ad.AuthorizedSignatures.String()), 0),
-					query.Equals(query.EndProperty(ad.AuthenticationEnabled.String()), true),
-					query.Equals(query.EndProperty(ad.EnrolleeSuppliesSubject.String()), true),
-				),
-				query.And(
-					query.Equals(query.EndProperty(ad.RequiresManagerApproval.String()), false),
-					query.Equals(query.EndProperty(ad.SchemaVersion.String()), 1),
-					query.Equals(query.EndProperty(ad.AuthenticationEnabled.String()), true),
-					query.Equals(query.EndProperty(ad.EnrolleeSuppliesSubject.String()), true),
-				),
-			),
-		)).
-		Outbound(query.And(
-			query.KindIn(query.Relationship(), ad.PublishedTo, ad.IssuedSignedBy),
-			query.Kind(query.End(), ad.EnterpriseCA),
-		)).
-		Outbound(query.And(
-			query.KindIn(query.Relationship(), ad.IssuedSignedBy, ad.EnterpriseCAFor),
-			query.Kind(query.End(), ad.RootCA),
-		)).
-		Outbound(query.And(
-			query.KindIn(query.Relationship(), ad.RootCAFor),
-			query.Equals(query.EndID(), domainID),
-		))
-}
-
-func ADCSESC1Path2Pattern(domainID graph.ID, enterpriseCAs cardinality.Duplex[uint32]) traversal.PatternContinuation {
-	return traversal.NewPattern().
-		OutboundWithDepth(0, 0, query.And(
-			query.Kind(query.Relationship(), ad.MemberOf),
-			query.Kind(query.End(), ad.Group),
-		)).
-		Outbound(query.And(
-			query.KindIn(query.Relationship(), ad.Enroll),
-			query.InIDs(query.EndID(), cardinality.DuplexToGraphIDs(enterpriseCAs)...),
-		)).
-		Outbound(query.And(
-			query.KindIn(query.Relationship(), ad.TrustedForNTAuth),
-			query.Kind(query.End(), ad.NTAuthStore),
-		)).
-		Outbound(query.And(
-			query.KindIn(query.Relationship(), ad.NTAuthStoreFor),
-			query.Equals(query.EndID(), domainID),
-		))
-}
-
-func GetADCSESC1EdgeComposition(ctx context.Context, db graph.Database, edge *graph.Relationship) (graph.PathSet, error) {
-	var (
-		startNode *graph.Node
-
-		traversalInst      = traversal.New(db, analysis.MaximumDatabaseParallelWorkers)
-		paths              = graph.PathSet{}
-		candidateSegments  = map[graph.ID][]*graph.PathSegment{}
-		path1EnterpriseCAs = cardinality.NewBitmap32()
-		path2EnterpriseCAs = cardinality.NewBitmap32()
-		lock               = &sync.Mutex{}
-	)
-
-	if err := db.ReadTransaction(ctx, func(tx graph.Transaction) error {
-		if node, err := ops.FetchNode(tx, edge.StartID); err != nil {
-			return err
-		} else {
-			startNode = node
-			return nil
-		}
-	}); err != nil {
-		return nil, err
-	}
-
-	if err := traversalInst.BreadthFirst(ctx, traversal.Plan{
-		Root: startNode,
-		Driver: ADCSESC1Path1Pattern(edge.EndID).Do(func(terminal *graph.PathSegment) error {
-			// Find the CA and track it before stuffing this path into the candidates
-			enterpriseCANode := terminal.Search(func(nextSegment *graph.PathSegment) bool {
-				return nextSegment.Node.Kinds.ContainsOneOf(ad.EnterpriseCA)
-			})
-
-			lock.Lock()
-			candidateSegments[enterpriseCANode.ID] = append(candidateSegments[enterpriseCANode.ID], terminal)
-			path1EnterpriseCAs.Add(enterpriseCANode.ID.Uint32())
-			lock.Unlock()
-
-			return nil
-		}),
-	}); err != nil {
-		return nil, err
-	}
-
-	if err := traversalInst.BreadthFirst(ctx, traversal.Plan{
-		Root: startNode,
-		Driver: ADCSESC1Path2Pattern(edge.EndID, path1EnterpriseCAs).Do(func(terminal *graph.PathSegment) error {
-			// Find the CA and track it before stuffing this path into the candidates
-			enterpriseCANode := terminal.Search(func(nextSegment *graph.PathSegment) bool {
-				return nextSegment.Node.Kinds.ContainsOneOf(ad.EnterpriseCA)
-			})
-
-			lock.Lock()
-			candidateSegments[enterpriseCANode.ID] = append(candidateSegments[enterpriseCANode.ID], terminal)
-			path2EnterpriseCAs.Add(enterpriseCANode.ID.Uint32())
-			lock.Unlock()
-
-			return nil
-		}),
-	}); err != nil {
-		return nil, err
-	}
-
-	// Intersect the CAs and take only those seen in both paths
-	path1EnterpriseCAs.And(path2EnterpriseCAs)
-
-	// Render paths from the segments
-	path1EnterpriseCAs.Each(func(value uint32) bool {
-		for _, segment := range candidateSegments[graph.ID(value)] {
-			paths.AddPath(segment.Path())
-		}
-
-		return true
-	})
-
-	return paths, nil
-}
-
-func getGoldenCertEdgeComposition(tx graph.Transaction, edge *graph.Relationship) (graph.PathSet, error) {
-	finalPaths := graph.NewPathSet()
-	//Grab the start node (computer) as well as the target domain node
-	if startNode, targetDomainNode, err := ops.FetchRelationshipNodes(tx, edge); err != nil {
-		return finalPaths, err
-	} else {
-		//Find hosted enterprise CA
-		if ecaPaths, err := ops.FetchPathSet(tx.Relationships().Filter(query.And(
-			query.Equals(query.StartID(), startNode.ID),
-			query.KindIn(query.End(), ad.EnterpriseCA),
-			query.KindIn(query.Relationship(), ad.HostsCAService),
-		))); err != nil {
-			log.Errorf("error getting hostscaservice edge to enterprise ca for computer %d : %v", startNode.ID, err)
-		} else {
-			for _, ecaPath := range ecaPaths {
-				eca := ecaPath.Terminal()
-				if chainToRootCAPaths, err := FetchEnterpriseCAsCertChainPathToDomain(tx, eca, targetDomainNode); err != nil {
-					log.Errorf("error getting eca %d path to domain %d: %v", eca.ID, targetDomainNode.ID, err)
-				} else if chainToRootCAPaths.Len() == 0 {
-					continue
-				} else if trustedForAuthPaths, err := FetchEnterpriseCAsTrustedForAuthPathToDomain(tx, eca, targetDomainNode); err != nil {
-					log.Errorf("error getting eca %d path to domain %d via trusted for auth: %v", eca.ID, targetDomainNode.ID, err)
-				} else if trustedForAuthPaths.Len() == 0 {
-					continue
-				} else {
-					finalPaths.AddPath(ecaPath)
-					finalPaths.AddPathSet(chainToRootCAPaths)
-					finalPaths.AddPathSet(trustedForAuthPaths)
-				}
-			}
-		}
-
-		return finalPaths, nil
-	}
-}
-
-func adcsESC9aPath1Pattern(domainID graph.ID) traversal.PatternContinuation {
-	return traversal.NewPattern().
-		OutboundWithDepth(
-			1, 1,
-			query.And(
-				query.KindIn(query.Relationship(), ad.GenericWrite, ad.GenericAll, ad.Owns, ad.WriteOwner, ad.WriteDACL),
-				query.KindIn(query.End(), ad.Computer, ad.User),
-			),
-		).
-		OutboundWithDepth(
-			0, 0,
-			query.And(
-				query.Kind(query.Relationship(), ad.MemberOf),
-				query.Kind(query.End(), ad.Group),
-			),
-		).
-		Outbound(
-			query.And(
-				query.KindIn(query.Relationship(), ad.GenericAll, ad.Enroll, ad.AllExtendedRights),
-				query.Kind(query.End(), ad.CertTemplate),
-				query.Equals(query.EndProperty(ad.RequiresManagerApproval.String()), false),
-				query.Equals(query.EndProperty(ad.AuthenticationEnabled.String()), true),
-				query.Equals(query.EndProperty(ad.NoSecurityExtension.String()), true),
-				query.Equals(query.EndProperty(ad.EnrolleeSuppliesSubject.String()), false),
-				query.Or(
-					query.Equals(query.EndProperty(ad.SubjectAltRequireUPN.String()), true),
-					query.Equals(query.EndProperty(ad.SubjectAltRequireSPN.String()), true),
-				),
-				query.Or(
-					query.Equals(query.EndProperty(ad.SchemaVersion.String()), 1),
-					query.And(
-						query.GreaterThan(query.EndProperty(ad.SchemaVersion.String()), 1),
-						query.Equals(query.EndProperty(ad.AuthorizedSignatures.String()), 0),
-					),
-				),
-			),
-		).
-		Outbound(query.And(
-			query.KindIn(query.Relationship(), ad.PublishedTo, ad.IssuedSignedBy),
-			query.Kind(query.End(), ad.EnterpriseCA),
-		)).
-		Outbound(query.And(
-			query.KindIn(query.Relationship(), ad.IssuedSignedBy, ad.EnterpriseCAFor),
-			query.Kind(query.End(), ad.RootCA),
-		)).
-		Outbound(query.And(
-			query.KindIn(query.Relationship(), ad.RootCAFor),
-			query.Equals(query.EndID(), domainID),
-		))
-}
-
-func adcsESC9APath2Pattern(caNodes []graph.ID, domainId graph.ID) traversal.PatternContinuation {
-	return traversal.NewPattern().
-		OutboundWithDepth(0, 0, query.And(
-			query.Kind(query.Relationship(), ad.MemberOf),
-			query.Kind(query.End(), ad.Group),
-		)).
-		Outbound(query.And(
-			query.Kind(query.Relationship(), ad.Enroll),
-			query.InIDs(query.End(), caNodes...),
-		)).
-		Outbound(query.And(
-			query.KindIn(query.Relationship(), ad.TrustedForNTAuth),
-			query.Kind(query.End(), ad.NTAuthStore),
-		)).
-		Outbound(query.And(
-			query.KindIn(query.Relationship(), ad.NTAuthStoreFor),
-			query.Equals(query.EndID(), domainId),
-		))
-}
-
-func adcsESC9APath3Pattern(caIDs []graph.ID) traversal.PatternContinuation {
-	return traversal.NewPattern().
-		Inbound(
-			query.KindIn(query.Relationship(), ad.DCFor, ad.TrustedBy),
-		).
-		Inbound(query.And(
-			query.Kind(query.Relationship(), ad.CanAbuseWeakCertBinding),
-			query.InIDs(query.StartID(), caIDs...),
-		))
-}
-
-func GetADCSESC9aEdgeComposition(ctx context.Context, db graph.Database, edge *graph.Relationship) (graph.PathSet, error) {
-	/*
-		MATCH (n {objectid:'S-1-5-21-3933516454-2894985453-2515407000-500'})-[:ADCSESC9a]->(d:Domain {objectid:'S-1-5-21-3933516454-2894985453-2515407000'})
-		OPTIONAL MATCH p1 = (n)-[:GenericAll|GenericWrite|Owns|WriteOwner|WriteDacl]->(m)-[:MemberOf*0..]->()-[:GenericAll|Enroll|AllExtendedRights]->(ct)-[:PublishedTo]->(ca)-[:IssuedSignedBy|EnterpriseCAFor|RootCAFor*1..]->(d)
-		WHERE ct.requiresmanagerapproval = false
-		AND ct.authenticationenabled = true
-		AND ct.nosecurityextension = true
-		AND ct.enrolleesuppliessubject = false
-		AND (ct.subjectaltrequireupn = true OR ct.subjectaltrequirespn = true)
-		AND (
-		(ct.schemaversion > 1 AND ct.authorizedsignatures = 0)
-		OR ct.schemaversion = 1
-		)
-		AND (
-		m:Computer
-		OR (m:User AND ct.subjectaltrequiredns = false AND ct.subjectaltrequiredomaindns = false)
-		)
-		OPTIONAL MATCH p2 = (m)-[:MemberOf*0..]->()-[:Enroll]->(ca)-[:TrustedForNTAuth]->(nt)-[:NTAuthStoreFor]->(d)
-		OPTIONAL MATCH p3 = (ca)-[:CanAbuseWeakCertBinding|DCFor|TrustedBy*1..]->(d)
-		RETURN p1,p2,p3
-	*/
-
-	var (
-		startNode *graph.Node
-		endNode   *graph.Node
-
-		traversalInst          = traversal.New(db, analysis.MaximumDatabaseParallelWorkers)
-		paths                  = graph.PathSet{}
-		path1CandidateSegments = map[graph.ID][]*graph.PathSegment{}
-		victimCANodes          = map[graph.ID][]graph.ID{}
-		path2CandidateSegments = map[graph.ID][]*graph.PathSegment{}
-		path3CandidateSegments = map[graph.ID][]*graph.PathSegment{}
-		p2canodes              = make([]graph.ID, 0)
-		nodeMap                = map[graph.ID]*graph.Node{}
-		lock                   = &sync.Mutex{}
-	)
-
-	if err := db.ReadTransaction(ctx, func(tx graph.Transaction) error {
-		var err error
-		if startNode, err = ops.FetchNode(tx, edge.StartID); err != nil {
-			return err
-		} else if endNode, err = ops.FetchNode(tx, edge.EndID); err != nil {
-			return err
-		} else {
-			return nil
-		}
-	}); err != nil {
-		return nil, err
-	}
-
-	//Fully manifest p1
-	if err := traversalInst.BreadthFirst(ctx, traversal.Plan{
-		Root: startNode,
-		Driver: adcsESC9aPath1Pattern(edge.EndID).Do(func(terminal *graph.PathSegment) error {
-			victimNode := terminal.Search(func(nextSegment *graph.PathSegment) bool {
-				return nextSegment.Depth() == 1
-			})
-
-			if victimNode.Kinds.ContainsOneOf(ad.User) {
-				certTemplate := terminal.Search(func(nextSegment *graph.PathSegment) bool {
-					return nextSegment.Node.Kinds.ContainsOneOf(ad.CertTemplate)
-				})
-
-				if !certTemplateValidForUserVictim(certTemplate) {
-					return nil
-				}
-			}
-
-			caNode := terminal.Search(func(nextSegment *graph.PathSegment) bool {
-				return nextSegment.Node.Kinds.ContainsOneOf(ad.EnterpriseCA)
-			})
-
-			lock.Lock()
-			path1CandidateSegments[victimNode.ID] = append(path1CandidateSegments[victimNode.ID], terminal)
-			nodeMap[victimNode.ID] = victimNode
-			victimCANodes[victimNode.ID] = append(victimCANodes[victimNode.ID], caNode.ID)
-			lock.Unlock()
-
-			return nil
-		}),
-	}); err != nil {
-		return nil, err
-	}
-
-	for victim, p1CANodes := range victimCANodes {
-		if err := traversalInst.BreadthFirst(ctx, traversal.Plan{
-			Root: nodeMap[victim],
-			Driver: adcsESC9APath2Pattern(p1CANodes, edge.EndID).Do(func(terminal *graph.PathSegment) error {
-				caNode := terminal.Search(func(nextSegment *graph.PathSegment) bool {
-					return nextSegment.Node.Kinds.ContainsOneOf(ad.EnterpriseCA)
-				})
-
-				lock.Lock()
-				path2CandidateSegments[caNode.ID] = append(path2CandidateSegments[caNode.ID], terminal)
-				p2canodes = append(p2canodes, caNode.ID)
-				lock.Unlock()
-
-				return nil
-			}),
-		}); err != nil {
-			return nil, err
-		}
-	}
-
-	if len(p2canodes) > 0 {
-		if err := traversalInst.BreadthFirst(ctx, traversal.Plan{
-			Root: endNode,
-			Driver: adcsESC9APath3Pattern(p2canodes).Do(func(terminal *graph.PathSegment) error {
-				caNode := terminal.Search(func(nextSegment *graph.PathSegment) bool {
-					return nextSegment.Node.Kinds.ContainsOneOf(ad.EnterpriseCA)
-				})
-
-				lock.Lock()
-				path3CandidateSegments[caNode.ID] = append(path3CandidateSegments[caNode.ID], terminal)
-				lock.Unlock()
-				return nil
-			}),
-		}); err != nil {
-			return nil, err
-		}
-	}
-
-	for _, p1paths := range path1CandidateSegments {
-		for _, p1path := range p1paths {
-			caNode := p1path.Search(func(nextSegment *graph.PathSegment) bool {
-				return nextSegment.Node.Kinds.ContainsOneOf(ad.EnterpriseCA)
-			})
-
-			if p2segments, ok := path2CandidateSegments[caNode.ID]; !ok {
-				continue
-			} else if p3segments, ok := path3CandidateSegments[caNode.ID]; !ok {
-				continue
-			} else {
-				paths.AddPath(p1path.Path())
-				for _, p2 := range p2segments {
-					paths.AddPath(p2.Path())
-				}
-
-				for _, p3 := range p3segments {
-					paths.AddPath(p3.Path())
-				}
-			}
-		}
-	}
-
-	return paths, nil
-}
-
-func certTemplateValidForUserVictim(certTemplate *graph.Node) bool {
-	if subjectAltRequireDNS, err := certTemplate.Properties.Get(ad.SubjectAltRequireDNS.String()).Bool(); err != nil {
-		return false
-	} else if subjectAltRequireDNS {
-		return false
-	} else if subjectAltRequireDomainDNS, err := certTemplate.Properties.Get(ad.SubjectAltRequireDomainDNS.String()).Bool(); err != nil {
-		return false
-	} else if subjectAltRequireDomainDNS {
-		return false
-	} else {
-		return true
-	}
-}
-
-func adcsESC9bPath1Pattern(domainID graph.ID) traversal.PatternContinuation {
-	return traversal.NewPattern().
-		OutboundWithDepth(
-			1, 1,
-			query.And(
-				query.KindIn(query.Relationship(), ad.GenericWrite, ad.GenericAll, ad.Owns, ad.WriteOwner, ad.WriteDACL),
-				query.KindIn(query.End(), ad.Computer),
-			),
-		).
-		OutboundWithDepth(
-			0, 0,
-			query.And(
-				query.Kind(query.Relationship(), ad.MemberOf),
-				query.Kind(query.End(), ad.Group),
-			),
-		).
-		Outbound(
-			query.And(
-				query.KindIn(query.Relationship(), ad.GenericAll, ad.Enroll, ad.AllExtendedRights),
-				query.Kind(query.End(), ad.CertTemplate),
-				query.Equals(query.EndProperty(ad.RequiresManagerApproval.String()), false),
-				query.Equals(query.EndProperty(ad.AuthenticationEnabled.String()), true),
-				query.Equals(query.EndProperty(ad.NoSecurityExtension.String()), true),
-				query.Equals(query.EndProperty(ad.EnrolleeSuppliesSubject.String()), false),
-				query.Equals(query.EndProperty(ad.SubjectAltRequireDNS.String()), true),
-				query.Or(
-					query.Equals(query.EndProperty(ad.SchemaVersion.String()), 1),
-					query.And(
-						query.GreaterThan(query.EndProperty(ad.SchemaVersion.String()), 1),
-						query.Equals(query.EndProperty(ad.AuthorizedSignatures.String()), 0),
-					),
-				),
-			),
-		).
-		Outbound(query.And(
-			query.KindIn(query.Relationship(), ad.PublishedTo, ad.IssuedSignedBy),
-			query.Kind(query.End(), ad.EnterpriseCA),
-		)).
-		Outbound(query.And(
-			query.KindIn(query.Relationship(), ad.IssuedSignedBy, ad.EnterpriseCAFor),
-			query.Kind(query.End(), ad.RootCA),
-		)).
-		Outbound(query.And(
-			query.KindIn(query.Relationship(), ad.RootCAFor),
-			query.Equals(query.EndID(), domainID),
-		))
-}
-
-func adcsESC9bPath2Pattern(caNodes []graph.ID, domainId graph.ID) traversal.PatternContinuation {
-	return traversal.NewPattern().
-		OutboundWithDepth(0, 0, query.And(
-			query.Kind(query.Relationship(), ad.MemberOf),
-			query.Kind(query.End(), ad.Group),
-		)).
-		Outbound(query.And(
-			query.Kind(query.Relationship(), ad.Enroll),
-			query.InIDs(query.End(), caNodes...),
-		)).
-		Outbound(query.And(
-			query.KindIn(query.Relationship(), ad.TrustedForNTAuth),
-			query.Kind(query.End(), ad.NTAuthStore),
-		)).
-		Outbound(query.And(
-			query.KindIn(query.Relationship(), ad.NTAuthStoreFor),
-			query.Equals(query.EndID(), domainId),
-		))
-}
-
-func adcsESC9bPath3Pattern(caIDs []graph.ID) traversal.PatternContinuation {
-	return traversal.NewPattern().
-		Inbound(
-			query.KindIn(query.Relationship(), ad.DCFor, ad.TrustedBy),
-		).
-		Inbound(query.And(
-			query.Kind(query.Relationship(), ad.CanAbuseWeakCertBinding),
-			query.InIDs(query.StartID(), caIDs...),
-		))
-}
-
-func GetADCSESC9bEdgeComposition(ctx context.Context, db graph.Database, edge *graph.Relationship) (graph.PathSet, error) {
-	/*
-		MATCH (n {objectid:'S-1-5-21-3933516454-2894985453-2515407000-500'})-[:ADCSESC9b]->(d:Domain {objectid:'S-1-5-21-3933516454-2894985453-2515407000'})
-		OPTIONAL MATCH p1 = (n)-[:GenericAll|GenericWrite|Owns|WriteOwner|WriteDacl]->(m:Computer)-[:MemberOf*0..]->()-[:GenericAll|Enroll|AllExtendedRights]->(ct)-[:PublishedTo]->(ca)-[:IssuedSignedBy|EnterpriseCAFor|RootCAFor*1..]->(d)
-		WHERE ct.requiresmanagerapproval = false
-		AND ct.authenticationenabled = true
-		AND ct.nosecurityextension = true
-		AND ct.enrolleesuppliessubject = False
-		AND ct.subjectaltrequiredns = true
-		AND (
-			(ct.schemaversion > 1 AND ct.authorizedsignatures = 0)
-			OR ct.schemaversion = 1
-		)
-		OPTIONAL MATCH p2 = (m)-[:MemberOf*0..]->()-[:Enroll]->(ca)-[:TrustedForNTAuth]->(nt)-[:NTAuthStoreFor]->(d)
-		OPTIONAL MATCH p3 = (ca)-[:CanAbuseWeakCertBinding|DCFor|TrustedBy*1..]->(d)
-		RETURN p1,p2,p3
-	*/
-
-	var (
-		startNode *graph.Node
-		endNode   *graph.Node
-
-		traversalInst          = traversal.New(db, analysis.MaximumDatabaseParallelWorkers)
-		paths                  = graph.PathSet{}
-		path1CandidateSegments = map[graph.ID][]*graph.PathSegment{}
-		victimCANodes          = map[graph.ID][]graph.ID{}
-		path2CandidateSegments = map[graph.ID][]*graph.PathSegment{}
-		path3CandidateSegments = map[graph.ID][]*graph.PathSegment{}
-		p2canodes              = make([]graph.ID, 0)
-		nodeMap                = map[graph.ID]*graph.Node{}
-		lock                   = &sync.Mutex{}
-	)
-
-	if err := db.ReadTransaction(ctx, func(tx graph.Transaction) error {
-		var err error
-		if startNode, err = ops.FetchNode(tx, edge.StartID); err != nil {
-			return err
-		} else if endNode, err = ops.FetchNode(tx, edge.EndID); err != nil {
-			return err
-		} else {
-			return nil
-		}
-	}); err != nil {
-		return nil, err
-	}
-
-	if err := traversalInst.BreadthFirst(ctx, traversal.Plan{
-		Root: startNode,
-		Driver: adcsESC9bPath1Pattern(edge.EndID).Do(func(terminal *graph.PathSegment) error {
-			victimNode := terminal.Search(func(nextSegment *graph.PathSegment) bool {
-				return nextSegment.Depth() == 1
-			})
-
-			caNode := terminal.Search(func(nextSegment *graph.PathSegment) bool {
-				return nextSegment.Node.Kinds.ContainsOneOf(ad.EnterpriseCA)
-			})
-
-			lock.Lock()
-			path1CandidateSegments[victimNode.ID] = append(path1CandidateSegments[victimNode.ID], terminal)
-			nodeMap[victimNode.ID] = victimNode
-			victimCANodes[victimNode.ID] = append(victimCANodes[victimNode.ID], caNode.ID)
-			lock.Unlock()
-
-			return nil
-		}),
-	}); err != nil {
-		return nil, err
-	}
-
-	for victim, p1CANodes := range victimCANodes {
-		if err := traversalInst.BreadthFirst(ctx, traversal.Plan{
-			Root: nodeMap[victim],
-			Driver: adcsESC9bPath2Pattern(p1CANodes, edge.EndID).Do(func(terminal *graph.PathSegment) error {
-				caNode := terminal.Search(func(nextSegment *graph.PathSegment) bool {
-					return nextSegment.Node.Kinds.ContainsOneOf(ad.EnterpriseCA)
-				})
-
-				lock.Lock()
-				path2CandidateSegments[caNode.ID] = append(path2CandidateSegments[caNode.ID], terminal)
-				p2canodes = append(p2canodes, caNode.ID)
-				lock.Unlock()
-
-				return nil
-			}),
-		}); err != nil {
-			return nil, err
-		}
-	}
-
-	if len(p2canodes) > 0 {
-		if err := traversalInst.BreadthFirst(ctx, traversal.Plan{
-			Root: endNode,
-			Driver: adcsESC9bPath3Pattern(p2canodes).Do(func(terminal *graph.PathSegment) error {
-				caNode := terminal.Search(func(nextSegment *graph.PathSegment) bool {
-					return nextSegment.Node.Kinds.ContainsOneOf(ad.EnterpriseCA)
-				})
-
-				lock.Lock()
-				path3CandidateSegments[caNode.ID] = append(path3CandidateSegments[caNode.ID], terminal)
-				lock.Unlock()
-				return nil
-			}),
-		}); err != nil {
-			return nil, err
-		}
-	}
-
-	for _, p1paths := range path1CandidateSegments {
-		for _, p1path := range p1paths {
-			caNode := p1path.Search(func(nextSegment *graph.PathSegment) bool {
-				return nextSegment.Node.Kinds.ContainsOneOf(ad.EnterpriseCA)
-			})
-
-			if p2segments, ok := path2CandidateSegments[caNode.ID]; !ok {
-				continue
-			} else if p3segments, ok := path3CandidateSegments[caNode.ID]; !ok {
-				continue
-			} else {
-				paths.AddPath(p1path.Path())
-				for _, p2 := range p2segments {
-					paths.AddPath(p2.Path())
-				}
-
-				for _, p3 := range p3segments {
-					paths.AddPath(p3.Path())
-				}
-			}
-		}
-	}
-
-	return paths, nil
-}
-
-func adcsESC10aPath1Pattern(domainID graph.ID) traversal.PatternContinuation {
-	return traversal.NewPattern().
-		OutboundWithDepth(
-			1, 1,
-			query.And(
-				query.KindIn(query.Relationship(), ad.GenericWrite, ad.GenericAll, ad.Owns, ad.WriteOwner, ad.WriteDACL),
-				query.KindIn(query.End(), ad.Computer, ad.User),
-			),
-		).
-		OutboundWithDepth(
-			0, 0,
-			query.And(
-				query.Kind(query.Relationship(), ad.MemberOf),
-				query.Kind(query.End(), ad.Group),
-			),
-		).
-		Outbound(
-			query.And(
-				query.KindIn(query.Relationship(), ad.GenericAll, ad.Enroll, ad.AllExtendedRights),
-				query.Kind(query.End(), ad.CertTemplate),
-				query.Equals(query.EndProperty(ad.RequiresManagerApproval.String()), false),
-				query.Equals(query.EndProperty(ad.AuthenticationEnabled.String()), true),
-				query.Equals(query.EndProperty(ad.EnrolleeSuppliesSubject.String()), false),
-				query.Or(
-					query.Equals(query.EndProperty(ad.SubjectAltRequireUPN.String()), true),
-					query.Equals(query.EndProperty(ad.SubjectAltRequireSPN.String()), true),
-				),
-				query.Or(
-					query.Equals(query.EndProperty(ad.SchemaVersion.String()), 1),
-					query.And(
-						query.GreaterThan(query.EndProperty(ad.SchemaVersion.String()), 1),
-						query.Equals(query.EndProperty(ad.AuthorizedSignatures.String()), 0),
-					),
-				),
-			),
-		).
-		Outbound(query.And(
-			query.KindIn(query.Relationship(), ad.PublishedTo, ad.IssuedSignedBy),
-			query.Kind(query.End(), ad.EnterpriseCA),
-		)).
-		Outbound(query.And(
-			query.KindIn(query.Relationship(), ad.IssuedSignedBy, ad.EnterpriseCAFor),
-			query.Kind(query.End(), ad.RootCA),
-		)).
-		Outbound(query.And(
-			query.KindIn(query.Relationship(), ad.RootCAFor),
-			query.Equals(query.EndID(), domainID),
-		))
-}
-
-func adcsESC10APath3Pattern(caIDs []graph.ID) traversal.PatternContinuation {
-	return traversal.NewPattern().
-		Inbound(
-			query.KindIn(query.Relationship(), ad.DCFor, ad.TrustedBy),
-		).
-		Inbound(query.And(
-			query.Kind(query.Relationship(), ad.CanAbuseUPNCertMapping),
-			query.InIDs(query.StartID(), caIDs...),
-		))
-}
-
-func GetADCSESC10aEdgeComposition(ctx context.Context, db graph.Database, edge *graph.Relationship) (graph.PathSet, error) {
-	/*MATCH (n {objectid:'S-1-5-21-3933516454-2894985453-2515407000-500'})-[:ADCSESC10a]->(d:Domain {objectid:'S-1-5-21-3933516454-2894985453-2515407000'})
-	OPTIONAL MATCH p1 = (n)-[:GenericAll|GenericWrite|Owns|WriteOwner|WriteDacl]->(m)-[:MemberOf*0..]->()-[:GenericAll|Enroll|AllExtendedRights]->(ct)-[:PublishedTo]->(ca)-[:IssuedSignedBy|EnterpriseCAFor|RootCAFor*1..]->(d)
-	WHERE ct.requiresmanagerapproval = false
-	  AND ct.authenticationenabled = true
-	  AND ct.enrolleesuppliessubject = false
-	  AND (ct.subjectaltrequireupn = true OR ct.subjectaltrequirespn = true)
-	  AND (
-	    (ct.schemaversion > 1 AND ct.authorizedsignatures = 0)
-	    OR ct.schemaversion = 1
-	  )
-	  AND (
-	    m:Computer
-	    OR (m:User AND ct.subjectaltrequiredns = false AND ct.subjectaltrequiredomaindns = false)
-	  )
-	OPTIONAL MATCH p2 = (m)-[:MemberOf*0..]->()-[:Enroll]->(ca)-[:TrustedForNTAuth]->(nt)-[:NTAuthStoreFor]->(d)
-	OPTIONAL MATCH p3 = (ca)-[:CanAbuseUPNCertMapping|DCFor|TrustedBy*1..]->(d)
-	RETURN p1,p2,p3*/
-	var (
-		startNode *graph.Node
-		endNode   *graph.Node
-
-		traversalInst          = traversal.New(db, analysis.MaximumDatabaseParallelWorkers)
-		paths                  = graph.PathSet{}
-		path1CandidateSegments = map[graph.ID][]*graph.PathSegment{}
-		victimCANodes          = map[graph.ID][]graph.ID{}
-		path2CandidateSegments = map[graph.ID][]*graph.PathSegment{}
-		path3CandidateSegments = map[graph.ID][]*graph.PathSegment{}
-		p2canodes              = make([]graph.ID, 0)
-		nodeMap                = map[graph.ID]*graph.Node{}
-		lock                   = &sync.Mutex{}
-	)
-
-	if err := db.ReadTransaction(ctx, func(tx graph.Transaction) error {
-		var err error
-		if startNode, err = ops.FetchNode(tx, edge.StartID); err != nil {
-			return err
-		} else if endNode, err = ops.FetchNode(tx, edge.EndID); err != nil {
-			return err
-		} else {
-			return nil
-		}
-	}); err != nil {
-		return nil, err
-	}
-
-	//Fully manifest p1
-	if err := traversalInst.BreadthFirst(ctx, traversal.Plan{
-		Root: startNode,
-		Driver: adcsESC10aPath1Pattern(edge.EndID).Do(func(terminal *graph.PathSegment) error {
-			victimNode := terminal.Search(func(nextSegment *graph.PathSegment) bool {
-				return nextSegment.Depth() == 1
-			})
-
-			if victimNode.Kinds.ContainsOneOf(ad.User) {
-				certTemplate := terminal.Search(func(nextSegment *graph.PathSegment) bool {
-					return nextSegment.Node.Kinds.ContainsOneOf(ad.CertTemplate)
-				})
-
-				if !certTemplateValidForUserVictim(certTemplate) {
-					return nil
-				}
-			}
-
-			caNode := terminal.Search(func(nextSegment *graph.PathSegment) bool {
-				return nextSegment.Node.Kinds.ContainsOneOf(ad.EnterpriseCA)
-			})
-
-			lock.Lock()
-			path1CandidateSegments[victimNode.ID] = append(path1CandidateSegments[victimNode.ID], terminal)
-			nodeMap[victimNode.ID] = victimNode
-			victimCANodes[victimNode.ID] = append(victimCANodes[victimNode.ID], caNode.ID)
-			lock.Unlock()
-
-			return nil
-		}),
-	}); err != nil {
-		return nil, err
-	}
-
-	//We can re-use p2 from ESC9a, since they're the same
-	for victim, p1CANodes := range victimCANodes {
-		if err := traversalInst.BreadthFirst(ctx, traversal.Plan{
-			Root: nodeMap[victim],
-			Driver: adcsESC9APath2Pattern(p1CANodes, edge.EndID).Do(func(terminal *graph.PathSegment) error {
-				caNode := terminal.Search(func(nextSegment *graph.PathSegment) bool {
-					return nextSegment.Node.Kinds.ContainsOneOf(ad.EnterpriseCA)
-				})
-
-				lock.Lock()
-				path2CandidateSegments[caNode.ID] = append(path2CandidateSegments[caNode.ID], terminal)
-				p2canodes = append(p2canodes, caNode.ID)
-				lock.Unlock()
-
-				return nil
-			}),
-		}); err != nil {
-			return nil, err
-		}
-	}
-
-	if len(p2canodes) > 0 {
-		if err := traversalInst.BreadthFirst(ctx, traversal.Plan{
-			Root: endNode,
-			Driver: adcsESC10APath3Pattern(p2canodes).Do(func(terminal *graph.PathSegment) error {
-				caNode := terminal.Search(func(nextSegment *graph.PathSegment) bool {
-					return nextSegment.Node.Kinds.ContainsOneOf(ad.EnterpriseCA)
-				})
-
-				lock.Lock()
-				path3CandidateSegments[caNode.ID] = append(path3CandidateSegments[caNode.ID], terminal)
-				lock.Unlock()
-				return nil
-			}),
-		}); err != nil {
-			return nil, err
-		}
-	}
-
-	for _, p1paths := range path1CandidateSegments {
-		for _, p1path := range p1paths {
-			caNode := p1path.Search(func(nextSegment *graph.PathSegment) bool {
-				return nextSegment.Node.Kinds.ContainsOneOf(ad.EnterpriseCA)
-			})
-
-			if p2segments, ok := path2CandidateSegments[caNode.ID]; !ok {
-				continue
-			} else if p3segments, ok := path3CandidateSegments[caNode.ID]; !ok {
-				continue
-			} else {
-				paths.AddPath(p1path.Path())
-				for _, p2 := range p2segments {
-					paths.AddPath(p2.Path())
-				}
-
-				for _, p3 := range p3segments {
-					paths.AddPath(p3.Path())
-				}
-			}
-		}
-	}
-
-	return paths, nil
->>>>>>> bb4ec2c0
 }