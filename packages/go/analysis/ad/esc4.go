// Copyright 2024 Specter Ops, Inc.
//
// Licensed under the Apache License, Version 2.0
// you may not use this file except in compliance with the License.
// You may obtain a copy of the License at
//
//     http://www.apache.org/licenses/LICENSE-2.0
//
// Unless required by applicable law or agreed to in writing, software
// distributed under the License is distributed on an "AS IS" BASIS,
// WITHOUT WARRANTIES OR CONDITIONS OF ANY KIND, either express or implied.
// See the License for the specific language governing permissions and
// limitations under the License.
//
// SPDX-License-Identifier: Apache-2.0

package ad

import (
	"context"
	"sync"

	"github.com/specterops/bloodhound/analysis"
	"github.com/specterops/bloodhound/analysis/impact"
	"github.com/specterops/bloodhound/dawgs/cardinality"
	"github.com/specterops/bloodhound/dawgs/graph"
	"github.com/specterops/bloodhound/dawgs/ops"
	"github.com/specterops/bloodhound/dawgs/query"
	"github.com/specterops/bloodhound/dawgs/traversal"
	"github.com/specterops/bloodhound/dawgs/util/channels"
	"github.com/specterops/bloodhound/graphschema/ad"
	"github.com/specterops/bloodhound/log"
)

func PostADCSESC4(ctx context.Context, tx graph.Transaction, outC chan<- analysis.CreatePostRelationshipJob, groupExpansions impact.PathAggregator, enterpriseCA, domain *graph.Node, cache ADCSCache) error {
	// 1.
	principals := cardinality.NewBitmap32()

	// 2. iterate certtemplates that have an outbound `PublishedTo` edge to eca
	for _, certTemplate := range cache.PublishedTemplateCache[enterpriseCA.ID] {
		if principalsWithGenericWrite, err := FetchPrincipalsWithGenericWriteOnCertTemplate(tx, certTemplate); err != nil {
			log.Warnf("Error fetching principals with %s on cert template: %v", ad.GenericWrite, err)
		} else if principalsWithEnrollOrAllExtendedRights, err := FetchPrincipalsWithEnrollOrAllExtendedRightsOnCertTemplate(tx, certTemplate); err != nil {
			log.Warnf("Error fetching principals with %s or %s on cert template: %v", ad.Enroll, ad.AllExtendedRights, err)
		} else if principalsWithPKINameFlag, err := FetchPrincipalsWithWritePKINameFlagOnCertTemplate(tx, certTemplate); err != nil {
			log.Warnf("Error fetching principals with %s on cert template: %v", ad.WritePKINameFlag, err)
		} else if principalsWithPKIEnrollmentFlag, err := FetchPrincipalsWithWritePKIEnrollmentFlagOnCertTemplate(tx, certTemplate); err != nil {
			log.Warnf("Error fetching principals with %s on cert template: %v", ad.WritePKIEnrollmentFlag, err)
		} else if enrolleeSuppliesSubject, err := certTemplate.Properties.Get(string(ad.EnrolleeSuppliesSubject)).Bool(); err != nil {
			log.Warnf("Error fetching %s property on cert template: %v", ad.EnrolleeSuppliesSubject, err)
		} else if requiresManagerApproval, err := certTemplate.Properties.Get(string(ad.RequiresManagerApproval)).Bool(); err != nil {
			log.Warnf("Error fetching %s property on cert template: %v", ad.RequiresManagerApproval, err)
		} else {

			// 2a. principals that control the cert template
			principals.Or(
				CalculateCrossProductNodeSets(
					groupExpansions,
					cache.EnterpriseCAEnrollers[enterpriseCA.ID],
					cache.CertTemplateControllers[certTemplate.ID],
				))

			// 2b. principals with `Enroll/AllExtendedRights` + `Generic Write` combination on the cert template
			principals.Or(
				CalculateCrossProductNodeSets(
					groupExpansions,
					cache.EnterpriseCAEnrollers[enterpriseCA.ID],
					principalsWithGenericWrite.Slice(),
					principalsWithEnrollOrAllExtendedRights.Slice(),
				),
			)

			// 2c. kick out early if cert template does meet conditions for ESC4
			if valid, err := isCertTemplateValidForESC4(certTemplate); err != nil {
				log.Warnf("Error validating cert template %d: %v", certTemplate.ID, err)
				continue
			} else if !valid {
				continue
			}

			// 2d. principals with `Enroll/AllExtendedRights` + `WritePKINameFlag` + `WritePKIEnrollmentFlag` on the cert template
			principals.Or(
				CalculateCrossProductNodeSets(
					groupExpansions,
					cache.EnterpriseCAEnrollers[enterpriseCA.ID],
					principalsWithEnrollOrAllExtendedRights.Slice(),
					principalsWithPKINameFlag.Slice(),
					principalsWithPKIEnrollmentFlag.Slice(),
				),
			)

			// 2e.
			if enrolleeSuppliesSubject {
				principals.Or(
					CalculateCrossProductNodeSets(
						groupExpansions,
						cache.EnterpriseCAEnrollers[enterpriseCA.ID],
						principalsWithEnrollOrAllExtendedRights.Slice(),
						principalsWithPKIEnrollmentFlag.Slice(),
					),
				)
			}

			// 2f.
			if !requiresManagerApproval {
				principals.Or(
					CalculateCrossProductNodeSets(
						groupExpansions,
						cache.EnterpriseCAEnrollers[enterpriseCA.ID],
						principalsWithEnrollOrAllExtendedRights.Slice(),
						principalsWithPKINameFlag.Slice(),
					),
				)
			}
		}
	}

	principals.Each(func(value uint32) bool {
		channels.Submit(ctx, outC, analysis.CreatePostRelationshipJob{
			FromID: graph.ID(value),
			ToID:   domain.ID,
			Kind:   ad.ADCSESC4,
		})
		return true
	})

	return nil
}

func isCertTemplateValidForESC4(ct *graph.Node) (bool, error) {
	if authenticationEnabled, err := ct.Properties.Get(ad.AuthenticationEnabled.String()).Bool(); err != nil {
		return false, err
	} else if !authenticationEnabled {
		return false, nil
	} else if schemaVersion, err := ct.Properties.Get(ad.SchemaVersion.String()).Float64(); err != nil {
		return false, err
	} else if authorizedSignatures, err := ct.Properties.Get(ad.AuthorizedSignatures.String()).Float64(); err != nil {
		return false, err
	} else if schemaVersion > 1 && authorizedSignatures > 0 {
		return false, nil
	} else {
		return true, nil
	}
}

func FetchPrincipalsWithGenericWriteOnCertTemplate(tx graph.Transaction, certTemplate *graph.Node) (graph.NodeSet, error) {
	if nodes, err := ops.FetchStartNodes(tx.Relationships().Filterf(
		func() graph.Criteria {
			return query.And(
				query.Equals(query.EndID(), certTemplate.ID),
				query.Kind(query.Relationship(), ad.GenericWrite),
			)
		},
	)); err != nil {
		return nil, err
	} else {
		return nodes, nil
	}
}

func FetchPrincipalsWithEnrollOrAllExtendedRightsOnCertTemplate(tx graph.Transaction, certTemplate *graph.Node) (graph.NodeSet, error) {
	if nodes, err := ops.FetchStartNodes(
		tx.Relationships().Filterf(
			func() graph.Criteria {
				return query.And(
					query.Equals(query.EndID(), certTemplate.ID),
					query.Or(
						query.Kind(query.Relationship(), ad.Enroll),
						query.Kind(query.Relationship(), ad.AllExtendedRights),
					),
				)
			},
		)); err != nil {
		return nil, err
	} else {
		return nodes, nil
	}
}

func FetchPrincipalsWithWritePKINameFlagOnCertTemplate(tx graph.Transaction, certTemplate *graph.Node) (graph.NodeSet, error) {
	if nodes, err := ops.FetchStartNodes(
		tx.Relationships().Filterf(
			func() graph.Criteria {
				return query.And(
					query.Equals(query.EndID(), certTemplate.ID),
					query.Kind(query.Relationship(), ad.WritePKINameFlag),
				)
			},
		)); err != nil {
		return nil, err
	} else {
		return nodes, nil
	}
}

func FetchPrincipalsWithWritePKIEnrollmentFlagOnCertTemplate(tx graph.Transaction, certTemplate *graph.Node) (graph.NodeSet, error) {
	if nodes, err := ops.FetchStartNodes(
		tx.Relationships().Filterf(
			func() graph.Criteria {
				return query.And(
					query.Equals(query.EndID(), certTemplate.ID),
					query.Kind(query.Relationship(), ad.WritePKIEnrollmentFlag),
				)
			},
		)); err != nil {
		return nil, err
	} else {
		return nodes, nil
	}
}

// composition: p1
func findPathsToDomainThroughCertTemplateWithGenericAll(
	ctx context.Context,
	db graph.Database,
	startNode *graph.Node,
	domainID graph.ID,
	enrollAndNTAuthECAs cardinality.Duplex[uint32],
) (map[graph.ID][]*graph.PathSegment, cardinality.Duplex[uint32], error) {

	var (
		traversalInst = traversal.New(db, analysis.MaximumDatabaseParallelWorkers)
		lock          = &sync.Mutex{}

		certTemplateSegments = map[graph.ID][]*graph.PathSegment{}
		certTemplates        = cardinality.NewBitmap32()
	)

	// p1: use the enterpriseCA nodes to gather the set of cert templates with an inbound `GenericAll`
	if err := traversalInst.BreadthFirst(ctx, traversal.Plan{
		Root: startNode,
		Driver: certTemplateWithPrivelegesToDomainTraversal(
			[]graph.Kind{ad.GenericAll, ad.Owns, ad.WriteOwner, ad.WriteDACL},
			domainID,
			enrollAndNTAuthECAs,
		).Do(
			func(terminal *graph.PathSegment) error {

				certTemplate := terminal.Search(
					func(nextSegment *graph.PathSegment) bool {
						return nextSegment.Node.Kinds.ContainsOneOf(ad.CertTemplate)
					},
				)

				lock.Lock()

				certTemplateSegments[certTemplate.ID] = append(certTemplateSegments[certTemplate.ID], terminal)
				certTemplates.Add(certTemplate.ID.Uint32())

				lock.Unlock()

				return nil
			}),
	}); err != nil {
		return certTemplateSegments, certTemplates, err
	} else {
		return certTemplateSegments, certTemplates, nil
	}
}

// composition: p3 + p4
func findPathsToDomainThroughCertTemplateWithGenericWrite(
	ctx context.Context,
	db graph.Database,
	startNode *graph.Node,
	domainID graph.ID,
	enrollAndNTAuthECAs cardinality.Duplex[uint32],
) (map[graph.ID][]*graph.PathSegment, cardinality.Duplex[uint32], error) {

	var (
		inboundEdgeToCertTemplate = ad.GenericWrite
		criteriaForCertTemplate   graph.Criteria // there aren't any!
	)

	return traversalToDomainThroughCertTemplate(ctx, db, startNode, domainID, enrollAndNTAuthECAs, inboundEdgeToCertTemplate, criteriaForCertTemplate)
}

// composition: p6 + p7
func findPathsToDomainThroughCertTemplateWithWritePKINameFlag(
	ctx context.Context,
	db graph.Database,
	startNode *graph.Node,
	domainID graph.ID,
	enrollAndNTAuthECAs cardinality.Duplex[uint32],
) (map[graph.ID][]*graph.PathSegment, cardinality.Duplex[uint32], error) {

	var (
		inboundEdgeToCertTemplate = ad.WritePKINameFlag
		criteriaForCertTemplate   = query.And(
			query.Equals(query.EndProperty(ad.RequiresManagerApproval.String()), false),
			query.Equals(query.EndProperty(ad.AuthenticationEnabled.String()), true),
			query.Or(
				query.Equals(query.EndProperty(ad.AuthorizedSignatures.String()), 0),
				query.Equals(query.EndProperty(ad.SchemaVersion.String()), 1),
			),
		)
	)

	return traversalToDomainThroughCertTemplate(ctx, db, startNode, domainID, enrollAndNTAuthECAs, inboundEdgeToCertTemplate, criteriaForCertTemplate)

}

// composition: p9 + p10
func findPathsToDomainThroughCertTemplateWithWritePKIEnrollmentFlag(
	ctx context.Context,
	db graph.Database,
	startNode *graph.Node,
	domainID graph.ID,
	enrollAndNTAuthECAs cardinality.Duplex[uint32],
) (map[graph.ID][]*graph.PathSegment, cardinality.Duplex[uint32], error) {

	var (
		inboundEdgeToCertTemplate = ad.WritePKIEnrollmentFlag
		criteriaForCertTemplate   = query.And(
			query.Equals(query.EndProperty(ad.EnrolleeSuppliesSubject.String()), true),
			query.Equals(query.EndProperty(ad.AuthenticationEnabled.String()), true),
			query.Or(
				query.Equals(query.EndProperty(ad.AuthorizedSignatures.String()), 0),
				query.Equals(query.EndProperty(ad.SchemaVersion.String()), 1),
			),
		)
	)

	return traversalToDomainThroughCertTemplate(ctx, db, startNode, domainID, enrollAndNTAuthECAs, inboundEdgeToCertTemplate, criteriaForCertTemplate)

}

func traversalToDomainThroughCertTemplate(
	ctx context.Context,
	db graph.Database,
	startNode *graph.Node,
	domainID graph.ID,
	enrollAndNTAuthECAs cardinality.Duplex[uint32],
	inboundEdgeToCertTemplate graph.Kind,
	criteriaForCertTemplate graph.Criteria,
) (map[graph.ID][]*graph.PathSegment, cardinality.Duplex[uint32], error) {

	var (
		traversalInst = traversal.New(db, analysis.MaximumDatabaseParallelWorkers)
		lock          = &sync.Mutex{}

		certTemplateSegments = map[graph.ID][]*graph.PathSegment{}
		certTemplates        = cardinality.NewBitmap32()
	)

	if err := traversalInst.BreadthFirst(ctx, traversal.Plan{
		Root: startNode,
		Driver: certTemplateWithPrivelegesToDomainTraversal([]graph.Kind{inboundEdgeToCertTemplate}, domainID, enrollAndNTAuthECAs).Do(
			func(terminal *graph.PathSegment) error {

				certTemplate := terminal.Search(
					func(nextSegment *graph.PathSegment) bool {
						return nextSegment.Node.Kinds.ContainsOneOf(ad.CertTemplate)
					},
				)

				lock.Lock()
				certTemplateSegments[certTemplate.ID] = append(certTemplateSegments[certTemplate.ID], terminal)
				certTemplates.Add(certTemplate.ID.Uint32())
				lock.Unlock()

				return nil
			}),
	}); err != nil {
		return certTemplateSegments, certTemplates, err
	}

	if err := traversalInst.BreadthFirst(ctx, traversal.Plan{
		Root: startNode,
		Driver: certTemplateWithEnrollmentRightsTraversal(certTemplates, criteriaForCertTemplate).Do(
			func(terminal *graph.PathSegment) error {

				certTemplate := terminal.Search(
					func(nextSegment *graph.PathSegment) bool {
						return nextSegment.Node.Kinds.ContainsOneOf(ad.CertTemplate)
					},
				)

				lock.Lock()
				certTemplateSegments[certTemplate.ID] = append(certTemplateSegments[certTemplate.ID], terminal)
				lock.Unlock()

				return nil
			}),
	}); err != nil {
		return certTemplateSegments, certTemplates, err
	}

	return certTemplateSegments, certTemplates, nil
}

// composition: p12, p13, p14
func findPathsToDomainThroughCertTemplateWithBothPKIFlags(
	ctx context.Context,
	db graph.Database,
	startNode *graph.Node,
	domainID graph.ID,
	enrollAndNTAuthECAs cardinality.Duplex[uint32],
) (map[graph.ID][]*graph.PathSegment, cardinality.Duplex[uint32], error) {

	var (
		traversalInst = traversal.New(db, analysis.MaximumDatabaseParallelWorkers)
		lock          = &sync.Mutex{}

		certTemplateSegments = map[graph.ID][]*graph.PathSegment{}
		certTemplates        = cardinality.NewBitmap32()
	)

	// p9: use the enterpriseCA nodes to gather the set of cert templates with an inbound `WritePKIEnrollmentFlag`
	if err := traversalInst.BreadthFirst(ctx, traversal.Plan{
		Root: startNode,
		Driver: certTemplateWithPrivelegesToDomainTraversal([]graph.Kind{ad.WritePKIEnrollmentFlag}, domainID, enrollAndNTAuthECAs).Do(
			func(terminal *graph.PathSegment) error {

				certTemplate := terminal.Search(
					func(nextSegment *graph.PathSegment) bool {
						return nextSegment.Node.Kinds.ContainsOneOf(ad.CertTemplate)
					},
				)

				lock.Lock()
				certTemplateSegments[certTemplate.ID] = append(certTemplateSegments[certTemplate.ID], terminal)
				certTemplates.Add(certTemplate.ID.Uint32())
				lock.Unlock()

				return nil
			}),
	}); err != nil {
		return certTemplateSegments, certTemplates, err
	}

	// p10: (reuse p4 logic): find cert templates that have an inbound `Enroll` OR `AllExtendedRights` edge
	if err := traversalInst.BreadthFirst(ctx, traversal.Plan{
		Root: startNode,
		Driver: certTemplateWithEnrollmentRightsTraversal(certTemplates, nil).Do(
			func(terminal *graph.PathSegment) error {

				certTemplate := terminal.Search(
					func(nextSegment *graph.PathSegment) bool {
						return nextSegment.Node.Kinds.ContainsOneOf(ad.CertTemplate)
					},
				)

				lock.Lock()
				certTemplateSegments[certTemplate.ID] = append(certTemplateSegments[certTemplate.ID], terminal)
				lock.Unlock()

				return nil
			}),
	}); err != nil {
		return certTemplateSegments, certTemplates, err
	}

	// p14: find cert templates with valid combination of properties that has an inbound `WritePKIName` edge
	if err := traversalInst.BreadthFirst(ctx, traversal.Plan{
		Root: startNode,
		Driver: certTemplateWithPKINameFlagTraversal(certTemplates).Do(
			func(terminal *graph.PathSegment) error {

				certTemplate := terminal.Search(
					func(nextSegment *graph.PathSegment) bool {
						return nextSegment.Node.Kinds.ContainsOneOf(ad.CertTemplate)
					},
				)

				lock.Lock()
				certTemplateSegments[certTemplate.ID] = append(certTemplateSegments[certTemplate.ID], terminal)
				lock.Unlock()

				return nil
			}),
	}); err != nil {
		return certTemplateSegments, certTemplates, err
	}

	return certTemplateSegments, certTemplates, nil
}

// composition: p2, p5, p8, p11, p15
func findPathToDomainThroughEnterpriseCAsTrustedForNTAuth(
	ctx context.Context,
	db graph.Database,
	startNode *graph.Node,
	domainID graph.ID,
) (
	map[graph.ID][]*graph.PathSegment,
	cardinality.Duplex[uint32],
	error,
) {
	var (
		traversalInst = traversal.New(db, analysis.MaximumDatabaseParallelWorkers)
		lock          = &sync.Mutex{}

		enrollAndNTAuthECASegments = map[graph.ID][]*graph.PathSegment{}
		enrollAndNTAuthECAs        = cardinality.NewBitmap32()
	)

	if err := traversalInst.BreadthFirst(ctx,
		traversal.Plan{
			Root: startNode,
			Driver: ntAuthStoreToDomainTraversal(domainID).Do(
				func(terminal *graph.PathSegment) error {
					enterpriseCA := terminal.Search(
						func(nextSegment *graph.PathSegment) bool {
							return nextSegment.Node.Kinds.ContainsOneOf(ad.EnterpriseCA)
						})

					lock.Lock()
					enrollAndNTAuthECAs.Add(enterpriseCA.ID.Uint32())
					enrollAndNTAuthECASegments[enterpriseCA.ID] = append(enrollAndNTAuthECASegments[enterpriseCA.ID], terminal)
					lock.Unlock()

					return nil
				}),
		},
	); err != nil {
		return enrollAndNTAuthECASegments, enrollAndNTAuthECAs, err
	}
	return enrollAndNTAuthECASegments, enrollAndNTAuthECAs, nil

}

func GetADCSESC4EdgeComposition(ctx context.Context, db graph.Database, edge *graph.Relationship) (graph.PathSet, error) {
	/*
		// 2a
		MATCH p1 = (n1)-[:MemberOf*0..]->()-[:GenericAll|Owns|WriteOwner|WriteDacl]->(ct)-[:PublishedTo]->(ca)-[:IssuedSignedBy|EnterpriseCAFor|RootCAFor*1..]->(d)
		MATCH p2 = (n1)-[:MemberOf*0..]->()-[:Enroll]->(ca)-[:TrustedForNTAuth]->(nt)-[:NTAuthStoreFor]->(d)

		// 2b
		MATCH p3 = (n2)-[:MemberOf*0..]->()-[:GenericWrite]->(ct2)-[:PublishedTo]->(ca2)-[:IssuedSignedBy|EnterpriseCAFor|RootCAFor*1..]->(d)
		MATCH p4 = (n2)-[:MemberOf*0..]->()-[:Enroll|AllExtendedRights]->(ct2)
		MATCH p5 = (n2)-[:MemberOf*0..]->()-[:Enroll]->(ca2)-[:TrustedForNTAuth]->(nt)-[:NTAuthStoreFor]->(d)

		// 2d
		MATCH p6 = (n3)-[:MemberOf*0..]->()-[:WritePKINameFlag]->(ct3)-[:PublishedTo]->(ca3)-[:IssuedSignedBy|EnterpriseCAFor|RootCAFor*1..]->(d)
		MATCH p7 = (n3)-[:MemberOf*0..]->()-[:Enroll|AllExtendedRights]->(ct3)
		WHERE ct3.requiresmanagerapproval = false
		  AND ct3.authenticationenabled = true
		  AND (
		    ct3.authorizedsignatures = 0 OR ct3.schemaversion = 1
		  )
		MATCH p8 = (n3)-[:MemberOf*0..]->()-[:Enroll]->(ca3)-[:TrustedForNTAuth]->(nt)-[:NTAuthStoreFor]->(d)

		// 2e
		MATCH p9 = (n4)-[:MemberOf*0..]->()-[:WritePKIEnrollmentFlag]->(ct4)-[:PublishedTo]->(ca4)-[:IssuedSignedBy|EnterpriseCAFor|RootCAFor*1..]->(d)
		MATCH p10 = (n4)-[:MemberOf*0..]->()-[:Enroll|AllExtendedRights]->(ct4)
		WHERE ct4.enrolleesuppliessubject = true
		  AND ct4.authenticationenabled = true
		  AND (
		    ct4.authorizedsignatures = 0 OR ct4.schemaversion = 1
		  )
		MATCH p11 = (n4)-[:MemberOf*0..]->()-[:Enroll]->(ca4)-[:TrustedForNTAuth]->(nt)-[:NTAuthStoreFor]->(d)

		// 2f
		MATCH p12 = (n5)-[:MemberOf*0..]->()-[:WritePKIEnrollmentFlag]->(ct5)-[:PublishedTo]->(ca5)-[:IssuedSignedBy|EnterpriseCAFor|RootCAFor*1..]->(d)
		MATCH p13 = (n5)-[:MemberOf*0..]->()-[:Enroll|AllExtendedRights]->(ct5)
		MATCH p14 = (n5)-[:MemberOf*0..]->()-[:WritePKINameFlag]->(ct5)
		WHERE ct5.authenticationenabled = true
		  AND (
		    ct5.authorizedsignatures = 0 OR ct5.schemaversion = 1
		  )
		MATCH p15 = (n5)-[:MemberOf*0..]->()-[:Enroll]->(ca5)-[:TrustedForNTAuth]->(nt)-[:NTAuthStoreFor]->(d)


		RETURN p1,p2,p3,p4,p5,p6,p7,p8,p9,p10,p11,p12,p13,p14,p15
	*/

	var (
		startNode           *graph.Node
		enrollAndNTAuthECAs cardinality.Duplex[uint32]
		domainID            = edge.EndID
		paths               = graph.PathSet{}

		enrollAndNTAuthECASegments = map[graph.ID][]*graph.PathSegment{}
		finalECAs                  = cardinality.NewBitmap32()
	)

	// hydrate the start node
	if err := db.ReadTransaction(ctx, func(tx graph.Transaction) error {
		if node, err := ops.FetchNode(tx, edge.StartID); err != nil {
			return err
		} else {
			startNode = node
			return nil
		}
	}); err != nil {
		return nil, err
	}

	// p2, p5, p8, p11, p15: these pattern parts use same logic. find the paths to domain like: (eca) -> (nt auth store)-> (domain)
	if paths, ecaIDs, err := findPathToDomainThroughEnterpriseCAsTrustedForNTAuth(ctx, db, startNode, domainID); err != nil {
		return nil, err
	} else {
		enrollAndNTAuthECASegments = paths
		enrollAndNTAuthECAs = ecaIDs
	}

	// p1, p2
	if pathsToDomain, certTemplateIDs, err := findPathsToDomainThroughCertTemplateWithGenericAll(ctx, db, startNode, domainID, enrollAndNTAuthECAs); err != nil {
		return nil, err
	} else {
		certTemplateIDs.Each(
			func(value uint32) bool {
				// add the paths which satisfy p1-p2 requirements
				for _, segment := range pathsToDomain[graph.ID(value)] {
					paths.AddPath(segment.Path())

					// add the ECA where the template is published (first ECA in the path in case of multi-tier hierarchy) to final list of ECAs
					segment.Path().Walk(func(start, end *graph.Node, relationship *graph.Relationship) bool {
						if end.Kinds.ContainsOneOf(ad.EnterpriseCA) {
							finalECAs.Add(end.ID.Uint32())
							return false
						}
						return true
					})
				}

				return true
			},
		)
	}

	// p3, p4, p5
	if pathsToDomain, certTemplateIDs, err := findPathsToDomainThroughCertTemplateWithGenericWrite(ctx, db, startNode, domainID, enrollAndNTAuthECAs); err != nil {
		return nil, err
	} else {
		certTemplateIDs.Each(
			func(value uint32) bool {
				// add the paths which satisfy p3, p4, and p5 requirements
				for _, segment := range pathsToDomain[graph.ID(value)] {
					paths.AddPath(segment.Path())

					// add the ECA where the template is published (first ECA in the path in case of multi-tier hierarchy) to final list of ECAs
					segment.Path().Walk(func(start, end *graph.Node, relationship *graph.Relationship) bool {
						if end.Kinds.ContainsOneOf(ad.EnterpriseCA) {
							finalECAs.Add(end.ID.Uint32())
							return false
						}
						return true
					})
				}

				return true
			},
		)
	}

	// p6, p7, p8
	if pathsToDomain, certTemplateIDs, err := findPathsToDomainThroughCertTemplateWithWritePKINameFlag(ctx, db, startNode, domainID, enrollAndNTAuthECAs); err != nil {
		return nil, err
	} else {
		certTemplateIDs.Each(
			func(value uint32) bool {
				// add the paths which satisfy p6, p7, and p8 requirements
				for _, segment := range pathsToDomain[graph.ID(value)] {
					paths.AddPath(segment.Path())

					// add the ECA where the template is published (first ECA in the path in case of multi-tier hierarchy) to final list of ECAs
					segment.Path().Walk(func(start, end *graph.Node, relationship *graph.Relationship) bool {
						if end.Kinds.ContainsOneOf(ad.EnterpriseCA) {
							finalECAs.Add(end.ID.Uint32())
							return false
						}
						return true
					})
				}

				return true
			},
		)
	}

	// p9, p10, p11
	if pathsToDomain, certTemplateIDs, err := findPathsToDomainThroughCertTemplateWithWritePKIEnrollmentFlag(ctx, db, startNode, domainID, enrollAndNTAuthECAs); err != nil {
		return nil, err
	} else {
		certTemplateIDs.Each(
			func(value uint32) bool {
				// add the paths which satisfy p9, p10, and p11 requirements
				for _, segment := range pathsToDomain[graph.ID(value)] {
					paths.AddPath(segment.Path())

					// add the ECA where the template is published (first ECA in the path in case of multi-tier hierarchy) to final list of ECAs
					segment.Path().Walk(func(start, end *graph.Node, relationship *graph.Relationship) bool {
						if end.Kinds.ContainsOneOf(ad.EnterpriseCA) {
							finalECAs.Add(end.ID.Uint32())
							return false
						}
						return true
					})
				}

				return true
			},
		)
	}

	// p12, p13, p14, p15
	if pathsToDomain, certTemplateIDs, err := findPathsToDomainThroughCertTemplateWithBothPKIFlags(ctx, db, startNode, domainID, enrollAndNTAuthECAs); err != nil {
		return nil, err
	} else {
		certTemplateIDs.Each(
			func(value uint32) bool {
				// add the paths which satisfy p12, p13, p14, p15 requirements
				for _, segment := range pathsToDomain[graph.ID(value)] {
					paths.AddPath(segment.Path())

					// add the ECA where the template is published (first ECA in the path in case of multi-tier hierarchy) to final list of ECAs
					segment.Path().Walk(func(start, end *graph.Node, relationship *graph.Relationship) bool {
						if end.Kinds.ContainsOneOf(ad.EnterpriseCA) {
							finalECAs.Add(end.ID.Uint32())
							return false
						}
						return true
					})
				}

				return true
			},
		)
	}

	// if we have found paths already, materialize the paths we found from the enterprise CAs -> NTAuthStore -> Domain
	if paths.Len() > 0 {
		finalECAs.Each(
			func(value uint32) bool {
				for _, segment := range enrollAndNTAuthECASegments[graph.ID(value)] {
					paths.AddPath(segment.Path())
				}
				return true
			})
	}

	return paths, nil
}

func ntAuthStoreToDomainTraversal(domainId graph.ID) traversal.PatternContinuation {
	return traversal.NewPattern().
		OutboundWithDepth(0, 0,
			query.And(
				query.Kind(query.Relationship(), ad.MemberOf),
				query.Kind(query.End(), ad.Group),
			)).
		Outbound(
			query.And(
				query.KindIn(query.Relationship(), ad.Enroll),
				query.KindIn(query.End(), ad.EnterpriseCA),
			)).
		Outbound(
			query.And(
				query.KindIn(query.Relationship(), ad.TrustedForNTAuth),
				query.Kind(query.End(), ad.NTAuthStore),
			)).
		Outbound(
			query.And(
				query.KindIn(query.Relationship(), ad.NTAuthStoreFor),
				query.Equals(query.EndID(), domainId),
			))
}

// This traversal goes from principal -> domain via a cert template that has an inbound edge(s) corresponding to whatever `priveleges` are provided
func certTemplateWithPrivelegesToDomainTraversal(priveleges graph.Kinds, domainID graph.ID, enrollAndNTAuthECAs cardinality.Duplex[uint32]) traversal.PatternContinuation {
	return traversal.NewPattern().
		OutboundWithDepth(0, 0,
			query.And(
				query.Kind(query.Relationship(), ad.MemberOf),
				query.Kind(query.End(), ad.Group),
			)).
		Outbound(
			query.And(
				query.KindIn(query.Relationship(), priveleges...),
				query.Kind(query.End(), ad.CertTemplate),
			)).
		Outbound(query.And(
			query.KindIn(query.Relationship(), ad.PublishedTo),
			query.InIDs(query.End(), cardinality.DuplexToGraphIDs(enrollAndNTAuthECAs)...),
			query.Kind(query.End(), ad.EnterpriseCA),
		)).
		OutboundWithDepth(0, 0, query.And(
<<<<<<< HEAD
			query.KindIn(query.Relationship(), ad.IssuedSignedBy, ad.EnterpriseCAFor),
			query.KindIn(query.End(), ad.EnterpriseCA, ad.AIACA),
			)).
		Outbound(query.And(
			query.KindIn(query.Relationship(), ad.IssuedSignedBy, ad.EnterpriseCAFor),
			query.Kind(query.End(), ad.RootCA),
=======
			query.Kind(query.Relationship(), ad.IssuedSignedBy),
			query.Kind(query.End(), ad.EnterpriseCA),
		)).
		Outbound(
			query.And(
				query.KindIn(query.Relationship(), ad.IssuedSignedBy, ad.EnterpriseCAFor),
				query.Kind(query.End(), ad.RootCA),
>>>>>>> 582ee9bb
			)).
		Outbound(
			query.And(
				query.KindIn(query.Relationship(), ad.RootCAFor),
				query.Equals(query.EndID(), domainID),
			))
}

func certTemplateWithEnrollmentRightsTraversal(certTemplates cardinality.Duplex[uint32], criteria graph.Criteria) traversal.PatternContinuation {
	// start with outbound group membership of any depth
	initialTraversal := traversal.NewPattern().
		OutboundWithDepth(0, 0,
			query.And(
				query.Kind(query.Relationship(), ad.MemberOf),
				query.Kind(query.End(), ad.Group),
			))

	if criteria == nil {
		return initialTraversal.Outbound(
			query.And(
				query.KindIn(query.Relationship(), ad.Enroll, ad.AllExtendedRights),
				query.InIDs(query.End(), cardinality.DuplexToGraphIDs(certTemplates)...),
			))
	} else {
		return initialTraversal.Outbound(
			query.And(
				query.KindIn(query.Relationship(), ad.Enroll, ad.AllExtendedRights),
				query.InIDs(query.End(), cardinality.DuplexToGraphIDs(certTemplates)...),
				criteria,
			))
	}
}

func certTemplateWithPKINameFlagTraversal(certTemplates cardinality.Duplex[uint32]) traversal.PatternContinuation {
	return traversal.NewPattern().
		OutboundWithDepth(0, 0,
			query.And(
				query.Kind(query.Relationship(), ad.MemberOf),
				query.Kind(query.End(), ad.Group),
			)).
		Outbound(
			query.And(
				query.KindIn(query.Relationship(), ad.WritePKINameFlag),
				query.InIDs(query.End(), cardinality.DuplexToGraphIDs(certTemplates)...),
				// ct.authenticationenabled == true
				query.Equals(query.EndProperty(ad.AuthenticationEnabled.String()), true),
				query.Or(
					// ct.authorizedsignatures == 0
					query.Equals(query.EndProperty(ad.AuthorizedSignatures.String()), 0),
					// ct.schemaversion == 1
					query.Equals(query.EndProperty(ad.SchemaVersion.String()), 1),
				),
			))
}<|MERGE_RESOLUTION|>--- conflicted
+++ resolved
@@ -777,22 +777,12 @@
 			query.Kind(query.End(), ad.EnterpriseCA),
 		)).
 		OutboundWithDepth(0, 0, query.And(
-<<<<<<< HEAD
 			query.KindIn(query.Relationship(), ad.IssuedSignedBy, ad.EnterpriseCAFor),
 			query.KindIn(query.End(), ad.EnterpriseCA, ad.AIACA),
 			)).
 		Outbound(query.And(
 			query.KindIn(query.Relationship(), ad.IssuedSignedBy, ad.EnterpriseCAFor),
 			query.Kind(query.End(), ad.RootCA),
-=======
-			query.Kind(query.Relationship(), ad.IssuedSignedBy),
-			query.Kind(query.End(), ad.EnterpriseCA),
-		)).
-		Outbound(
-			query.And(
-				query.KindIn(query.Relationship(), ad.IssuedSignedBy, ad.EnterpriseCAFor),
-				query.Kind(query.End(), ad.RootCA),
->>>>>>> 582ee9bb
 			)).
 		Outbound(
 			query.And(
