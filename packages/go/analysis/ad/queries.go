// Copyright 2023 Specter Ops, Inc.
//
// Licensed under the Apache License, Version 2.0
// you may not use this file except in compliance with the License.
// You may obtain a copy of the License at
//
//     http://www.apache.org/licenses/LICENSE-2.0
//
// Unless required by applicable law or agreed to in writing, software
// distributed under the License is distributed on an "AS IS" BASIS,
// WITHOUT WARRANTIES OR CONDITIONS OF ANY KIND, either express or implied.
// See the License for the specific language governing permissions and
// limitations under the License.
//
// SPDX-License-Identifier: Apache-2.0

package ad

import (
	"context"
	"strings"
	"time"

	"github.com/specterops/bloodhound/dawgs/graphcache"
	"github.com/specterops/bloodhound/log"

	"github.com/RoaringBitmap/roaring/roaring64"
	"github.com/specterops/bloodhound/analysis"
	"github.com/specterops/bloodhound/dawgs/cardinality"
	"github.com/specterops/bloodhound/dawgs/graph"
	"github.com/specterops/bloodhound/dawgs/ops"
	"github.com/specterops/bloodhound/dawgs/query"
	"github.com/specterops/bloodhound/dawgs/traversal"
	"github.com/specterops/bloodhound/graphschema/ad"
	"github.com/specterops/bloodhound/graphschema/common"
)

func FetchGraphDBTierZeroTaggedAssets(tx graph.Transaction, domainSID string) (graph.NodeSet, error) {
	if nodeSet, err := ops.FetchNodeSet(tx.Nodes().Filterf(func() graph.Criteria {
		return query.And(
			query.Kind(query.Node(), ad.Entity),
			query.Equals(query.NodeProperty(ad.DomainSID.String()), domainSID),
			query.StringContains(query.NodeProperty(common.SystemTags.String()), ad.AdminTierZero),
		)
	})); err != nil {
		return nil, err
	} else {
		return nodeSet, nil
	}
}

func FetchAllEnforcedGPOs(tx graph.Transaction, targets graph.NodeSet) (graph.NodeSet, error) {
	enforcedGPOs := graph.NewNodeSet()

	for _, attackPathRoot := range targets {
		if enforced, err := FetchEnforcedGPOs(tx, attackPathRoot, 0, 0); err != nil {
			return nil, err
		} else {
			enforcedGPOs.AddSet(enforced)
		}
	}

	return enforcedGPOs, nil
}

func FetchAllDomains(ctx context.Context, db graph.Database) (graph.NodeSet, error) {
	var (
		nodes graph.NodeSet
		err   error
	)

	return nodes, db.ReadTransaction(ctx, func(tx graph.Transaction) error {
		nodes, err = ops.FetchNodeSet(tx.Nodes().Filterf(func() graph.Criteria {
			return query.Kind(query.Node(), ad.Domain)
		}))

		return err
	})
}

func FetchActiveDirectoryTierZeroRoots(tx graph.Transaction, domain *graph.Node) (graph.NodeSet, error) {
	log.Infof("Fetching tier zero nodes for domain %d", domain.ID)
	defer log.Measure(log.LevelInfo, "Finished fetching tier zero nodes for domain %d", domain.ID)()

	if domainSID, err := domain.Properties.Get(common.ObjectID.String()).String(); err != nil {
		return nil, err
	} else {
		attackPathRoots := graph.NewNodeSet()

		// Add the domain as one of the critical path roots
		attackPathRoots.Add(domain)

		// Pull in custom tier zero tagged assets
		if customTierZeroNodes, err := FetchGraphDBTierZeroTaggedAssets(tx, domainSID); err != nil {
			return nil, err
		} else {
			attackPathRoots.AddSet(customTierZeroNodes)
		}

		// Pull in well known tier zero nodes by SID suffix
		if wellKnownTierZeroNodes, err := FetchWellKnownTierZeroEntities(tx, domainSID); err != nil {
			return nil, err
		} else {
			attackPathRoots.AddSet(wellKnownTierZeroNodes)
		}

		// Pull in all group members of attack path roots
		if allGroupMembers, err := FetchAllGroupMembers(tx, attackPathRoots); err != nil {
			return nil, err
		} else {
			attackPathRoots.AddSet(allGroupMembers)
		}

		// Add all enforced GPO nodes to the attack path roots
		if enforcedGPOs, err := FetchAllEnforcedGPOs(tx, attackPathRoots); err != nil {
			return nil, err
		} else {
			attackPathRoots.AddSet(enforcedGPOs)
		}

		// Find all next-tier assets
		return attackPathRoots, nil
	}
}

func FetchCollectedDomains(tx graph.Transaction) (graph.NodeSet, error) {
	return ops.FetchNodeSet(tx.Nodes().Filterf(func() graph.Criteria {
		return query.And(
			query.Kind(query.Node(), ad.Domain),
			query.Equals(query.NodeProperty(common.Collected.String()), true),
		)
	}))
}

func GetCollectedDomains(ctx context.Context, db graph.Database) (graph.NodeSet, error) {
	var domains graph.NodeSet

	return domains, db.ReadTransaction(ctx, func(tx graph.Transaction) error {
		if innerDomains, err := FetchCollectedDomains(tx); err != nil {
			return err
		} else {
			domains = innerDomains
			return nil
		}
	})
}

func getGPOLinks(tx graph.Transaction, node *graph.Node) ([]*graph.Relationship, error) {
	if gpLinks, err := ops.FetchRelationships(tx.Relationships().Filterf(func() graph.Criteria {
		return query.And(
			query.Equals(query.StartID(), node.ID),
			query.Kind(query.Relationship(), ad.GPLink),
			query.KindIn(query.End(), ad.Domain, ad.OU),
		)
	})); err != nil {
		return nil, err
	} else {
		return gpLinks, nil
	}
}

func CreateGPOAffectedIntermediariesListDelegate(candidateFilter ops.NodeFilter) analysis.ListDelegate {
	return func(tx graph.Transaction, node *graph.Node, skip, limit int) (graph.NodeSet, error) {
		nodeSet := graph.NewNodeSet()

		if gpLinks, err := getGPOLinks(tx, node); err != nil {
			return nil, err
		} else {
			for _, rel := range gpLinks {
				enforced, err := rel.Properties.Get(ad.Enforced.String()).Bool()
				if err != nil {
					//Its possible the property isn't here, so lets set enforced to false and let it roll
					enforced = false
				}

				if _, end, err := ops.FetchRelationshipNodes(tx, rel); err != nil {
					return nil, err
				} else {
					var descentFilter ops.SegmentFilter

					// Set our descent filter based on enforcement status
					if !enforced {
						descentFilter = BlocksInheritanceDescentFilter
					}

					if nodes, err := ops.AcyclicTraverseNodes(tx, ops.TraversalPlan{
						Root:          end,
						Direction:     graph.DirectionOutbound,
						BranchQuery:   FilterContainsRelationship,
						DescentFilter: descentFilter,
						Skip:          skip,
						Limit:         limit,
					}, candidateFilter); err != nil {
						return nil, err
					} else {
						nodeSet.AddSet(nodes)
					}
				}
			}

			return nodeSet, nil
		}
	}
}

func FetchGPOAffectedTierZeroPathDelegate(tx graph.Transaction, node *graph.Node) (graph.PathSet, error) {
	pathSet := graph.NewPathSet()

	if gpLinks, err := getGPOLinks(tx, node); err != nil {
		return nil, err
	} else {
		for _, rel := range gpLinks {
			enforced, err := rel.Properties.Get(ad.Enforced.String()).Bool()
			if err != nil {
				//Its possible the property isn't here, so lets set enforced to false and let it roll
				enforced = false
			}

			if _, end, err := ops.FetchRelationshipNodes(tx, rel); err != nil {
				return nil, err
			} else {
				var descentFilter ops.SegmentFilter

				// Set our descent filter based on enforcement status
				if !enforced {
					descentFilter = BlocksInheritanceDescentFilter
				}

				if paths, err := ops.TraverseIntermediaryPaths(tx, ops.TraversalPlan{
					Root:          end,
					Direction:     graph.DirectionOutbound,
					BranchQuery:   FilterContainsRelationship,
					DescentFilter: descentFilter,
					PathFilter: func(ctx *ops.TraversalContext, segment *graph.PathSegment) bool {
						if systemTags, err := segment.Node.Properties.Get(ad.AdminTierZero).String(); err != nil {
							return false
						} else {
							return strings.Contains(systemTags, ad.AdminTierZero)
						}
					},
				}, SelectGPOTierZeroCandidateFilter); err != nil {
					return nil, err
				} else {
					if paths.Len() > 0 {
						pathSet.AddPathSet(paths)
						pathSet.AddPath(graph.Path{
							Nodes: []*graph.Node{
								node,
								end,
							},

							Edges: []*graph.Relationship{
								rel,
							},
						})
					}
				}
			}
		}

		return pathSet, nil
	}
}

func FetchGPOAffectedContainerPaths(tx graph.Transaction, node *graph.Node) (graph.PathSet, error) {
	pathSet := graph.NewPathSet()

	if gpLinks, err := getGPOLinks(tx, node); err != nil {
		return nil, err
	} else {
		for _, rel := range gpLinks {
			enforced, err := rel.Properties.Get(ad.Enforced.String()).Bool()
			if err != nil {
				//Its possible the property isn't here, so lets set enforced to false and let it roll
				enforced = false
			}

			if _, end, err := ops.FetchRelationshipNodes(tx, rel); err != nil {
				return nil, err
			} else {
				var descentFilter ops.SegmentFilter

				// Set our descent filter based on enforcement status
				if !enforced {
					descentFilter = BlocksInheritanceDescentFilter
				}

				pathSet.AddPath(graph.Path{
					Nodes: []*graph.Node{node, end},
					Edges: []*graph.Relationship{rel},
				})

				if paths, err := ops.TraversePaths(tx, ops.TraversalPlan{
					Root:        end,
					Direction:   graph.DirectionOutbound,
					BranchQuery: FilterContainsRelationship,
					DescentFilter: func(ctx *ops.TraversalContext, segment *graph.PathSegment) bool {
						if !segment.Node.Kinds.ContainsOneOf(ad.OU, ad.Container, ad.Domain) {
							return false
						} else if descentFilter != nil {
							return descentFilter(ctx, segment)
						} else {
							return true
						}
					},
				}); err != nil {
					return nil, err
				} else {
					if paths.Len() > 0 {
						pathSet.AddPathSet(paths)
					}
				}
			}
		}

		return pathSet, nil
	}
}

func CreateGPOAffectedIntermediariesPathDelegate(targetKinds ...graph.Kind) analysis.PathDelegate {
	return func(tx graph.Transaction, node *graph.Node) (graph.PathSet, error) {
		pathSet := graph.NewPathSet()

		if gpLinks, err := getGPOLinks(tx, node); err != nil {
			return nil, err
		} else {
			for _, rel := range gpLinks {
				// It's possible the property isn't here, so lets set enforced to false and let it roll
				enforced, _ := rel.Properties.GetOrDefault(ad.Enforced.String(), false).Bool()

				if end, err := ops.FetchNode(tx, rel.EndID); err != nil {
					return nil, err
				} else if paths, err := ops.TraversePaths(tx, ops.TraversalPlan{
					Root:        end,
					Direction:   graph.DirectionOutbound,
					BranchQuery: FilterContainsRelationship,
					DescentFilter: func(ctx *ops.TraversalContext, segment *graph.PathSegment) bool {
						if !enforced {
							return BlocksInheritanceDescentFilter(ctx, segment)
						}

						return true
					},
					PathFilter: func(ctx *ops.TraversalContext, segment *graph.PathSegment) bool {
						return len(targetKinds) == 0 || segment.Node.Kinds.ContainsOneOf(targetKinds...)
					},
				}); err != nil {
					return nil, err
				} else if paths.Len() > 0 {
					pathSet.AddPathSet(paths)
					pathSet.AddPath(graph.Path{
						Nodes: []*graph.Node{node, end},
						Edges: []*graph.Relationship{rel},
					})
				}
			}

			return pathSet, nil
		}
	}
}

func FetchEnforcedGPOs(tx graph.Transaction, target *graph.Node, skip, limit int) (graph.NodeSet, error) {
	enforcedGPOs := graph.NewNodeSet()

	if err := ops.Traversal(tx, ops.TraversalPlan{
		Root:      target,
		Direction: graph.DirectionInbound,
		BranchQuery: func() graph.Criteria {
			return query.And(
				query.KindIn(query.Start(), ad.Domain, ad.OU, ad.GPO),
				query.KindIn(query.Relationship(), ad.Contains, ad.GPLink),
			)
		},
		Skip:  skip,
		Limit: limit,
	}, func(ctx *ops.TraversalContext, segment *graph.PathSegment) error {
		// Does this path terminate at a GPO that we haven't seen as a previously enforced GPO?
		if segment.Node.Kinds.ContainsOneOf(ad.GPO) && !enforcedGPOs.Contains(segment.Node) {
			gpLinkRelationship := segment.Edge

			// Check if the GPLink relationship is enforced
			if gpLinkEnforced, _ := gpLinkRelationship.Properties.GetOrDefault(ad.Enforced.String(), false).Bool(); gpLinkEnforced {
				if ctx.LimitSkipTracker.ShouldCollect() {
					// Add this GPO right away as enforced and exit
					enforcedGPOs.Add(segment.Node)
				}
			} else {
				// Assume that the GPO is enforced at the start
				isGPOEnforced := true
				lastNodeBlocks := false

				// Walk the GPO path to see if any of the nodes between the GPO and the enforcement target block GPO
				// inheritance. This walk starts at the GPO and moves down, with end being the GPO to start
				segment.Path().WalkReverse(func(start, end *graph.Node, relationship *graph.Relationship) bool {
					if !start.Kinds.ContainsOneOf(ad.OU, ad.Domain) {
						// If we run into anything that isn't an OU or a Domain node then we're done checking for
						// inheritance blocking
						return false
					} else if lastNodeBlocks && start.Kinds.ContainsOneOf(ad.OU) {
						//If the previous node blocks inheritance, and we've hit an OU, then the GPO is not enforced on this path, and we don't need to check any further
						isGPOEnforced = false
						return false
					}

					// Check to see if this node in the Domain and OU contains path blocks GPO inheritance
					if blocksInheritance, _ := start.Properties.GetOrDefault(ad.BlocksInheritance.String(), false).Bool(); blocksInheritance {
						// If this Domain or OU node blocks inheritance then we're done walking this GPO enforcement
						// path
						lastNodeBlocks = true
						return true
					}

					// Continue walking the path otherwise
					return true
				})

				// If the GPO is still marked as enforced, meaning that the Domain node nor any of the OU nodes blocked
				// inheritance of it
				if isGPOEnforced {
					if ctx.LimitSkipTracker.ShouldCollect() {
						enforcedGPOs.Add(segment.Node)
					}
				}
			}
		}

		return nil
	}); err != nil {
		return nil, err
	} else {
		return enforcedGPOs, nil
	}
}

func CreateOUContainedListDelegate(kind graph.Kind) analysis.ListDelegate {
	return func(tx graph.Transaction, node *graph.Node, skip, limit int) (graph.NodeSet, error) {
		return ops.AcyclicTraverseTerminals(tx, ops.TraversalPlan{
			Root:      node,
			Direction: graph.DirectionOutbound,
			BranchQuery: func() graph.Criteria {
				return query.And(
					query.Kind(query.Relationship(), ad.Contains),
				)
			},
			PathFilter: func(ctx *ops.TraversalContext, segment *graph.PathSegment) bool {
				return segment.Node.Kinds.ContainsOneOf(kind)
			},
			Skip:  skip,
			Limit: limit,
		})
	}
}

func CreateOUContainedPathDelegate(kind graph.Kind) analysis.PathDelegate {
	return func(tx graph.Transaction, node *graph.Node) (graph.PathSet, error) {
		return ops.TraversePaths(tx, ops.TraversalPlan{
			Root:      node,
			Direction: graph.DirectionOutbound,
			BranchQuery: func() graph.Criteria {
				return query.And(
					query.Kind(query.Relationship(), ad.Contains),
				)
			},
			PathFilter: func(ctx *ops.TraversalContext, segment *graph.PathSegment) bool {
				return segment.Node.Kinds.ContainsOneOf(kind)
			},
		})
	}
}

func CreateDomainTrustListDelegate(direction graph.Direction) analysis.ListDelegate {
	return func(tx graph.Transaction, node *graph.Node, skip, limit int) (graph.NodeSet, error) {
		return ops.AcyclicTraverseNodes(tx, ops.TraversalPlan{
			Root:      node,
			Direction: direction,
			BranchQuery: func() graph.Criteria {
				return query.Kind(query.Relationship(), ad.TrustedBy)
			},
			Skip:  skip,
			Limit: limit,
		}, func(candidate *graph.Node) bool {
			return candidate.Kinds.ContainsOneOf(ad.Domain) && candidate.ID != node.ID
		})
	}
}

func CreateDomainTrustPathDelegate(direction graph.Direction) analysis.PathDelegate {
	return func(tx graph.Transaction, node *graph.Node) (graph.PathSet, error) {
		return ops.TraversePaths(tx, ops.TraversalPlan{
			Root:      node,
			Direction: direction,
			BranchQuery: func() graph.Criteria {
				return query.Kind(query.Relationship(), ad.TrustedBy)
			},
		})
	}
}

func CreateDomainContainedEntityListDelegate(kind graph.Kind) analysis.ListDelegate {
	return func(tx graph.Transaction, node *graph.Node, skip, limit int) (graph.NodeSet, error) {
		if domainSid, err := node.Properties.Get(ad.DomainSID.String()).String(); err != nil {
			return nil, err
		} else {
			return ops.FetchNodeSet(tx.Nodes().Filterf(func() graph.Criteria {
				return query.And(
					query.Kind(query.Node(), kind),
					query.Equals(query.NodeProperty(ad.DomainSID.String()), domainSid),
				)
			}))
		}
	}
}

func FetchDCSyncers(tx graph.Transaction, node *graph.Node, skip, limit int) (graph.NodeSet, error) {
	if nodes, err := ops.FetchStartNodes(tx.Relationships().Filterf(func() graph.Criteria {
		return query.And(
			query.Equals(query.EndID(), node.ID),
			query.Kind(query.Relationship(), ad.DCSync),
		)
	})); err != nil {
		return nil, err
	} else {
		return graph.SortAndSliceNodeSet(nodes, skip, limit), nil
	}

}

func FetchDCSyncerPaths(tx graph.Transaction, node *graph.Node) (graph.PathSet, error) {
	if dcSyncerNodes, err := ops.FetchStartNodes(tx.Relationships().Filterf(func() graph.Criteria {
		return query.And(
			query.Equals(query.EndID(), node.ID),
			query.Kind(query.Relationship(), ad.DCSync),
		)
	})); err != nil {
		return nil, err
	} else {
		pathSet := graph.NewPathSet()

		for _, dcsyncer := range dcSyncerNodes {
			if paths, err := ops.TraversePaths(tx, ops.TraversalPlan{
				Root:      dcsyncer,
				Direction: graph.DirectionOutbound,
				BranchQuery: func() graph.Criteria {
					return query.KindIn(query.Relationship(), ad.MemberOf, ad.GetChanges, ad.GetChangesAll)
				},
				PathFilter: func(ctx *ops.TraversalContext, segment *graph.PathSegment) bool {
					return segment.Node.Kinds.ContainsOneOf(ad.Domain)
				},
			}); err != nil {
				return nil, err
			} else {
				pathSet.AddPathSet(paths)
			}
		}

		return pathSet, nil
	}
}

func FetchForeignGPOControllers(tx graph.Transaction, node *graph.Node, skip, limit int) (graph.NodeSet, error) {
	if domainSID, err := node.Properties.Get(ad.DomainSID.String()).String(); err != nil {
		return nil, err
	} else if gpoIDs, err := ops.FetchNodeIDs(tx.Nodes().Filterf(func() graph.Criteria {
		return query.And(
			query.Kind(query.Node(), ad.GPO),
			query.Equals(query.NodeProperty(ad.DomainSID.String()), domainSID),
		)
	})); err != nil {
		return nil, err
	} else {
		if directControllers, err := ops.FetchStartNodes(tx.Relationships().Filterf(func() graph.Criteria {
			return query.And(
				query.InIDs(query.EndID(), gpoIDs...),
				query.KindIn(query.Relationship(), ad.ACLRelationships()...),
				query.Not(query.Equals(query.StartProperty(ad.DomainSID.String()), domainSID)),
			)
		})); err != nil {
			return nil, err
		} else if groups, err := ops.FetchStartNodes(tx.Relationships().Filterf(func() graph.Criteria {
			return query.And(
				query.Kind(query.Start(), ad.Group),
				query.KindIn(query.Relationship(), ad.ACLRelationships()...),
				query.Equals(query.EndProperty(ad.DomainSID.String()), domainSID),
				query.Kind(query.End(), ad.GPO),
			)
		})); err != nil {
			return nil, err
		} else {
			nodeSet := graph.NewNodeSet()

			for _, group := range groups {
				if nodes, err := ops.AcyclicTraverseTerminals(tx, ops.TraversalPlan{
					Root:      group,
					Direction: graph.DirectionInbound,
					BranchQuery: func() graph.Criteria {
						return query.Or(
							query.Kind(query.Start(), ad.Group),
							query.Not(query.Equals(query.StartProperty(ad.DomainSID.String()), domainSID)),
						)
					},
				}); err != nil {
					return nil, err
				} else {
					nodeSet.AddSet(nodes)
				}
			}

			nodeSet.AddSet(directControllers)
			return graph.SortAndSliceNodeSet(nodeSet, skip, limit), nil
		}
	}
}

func FetchForeignGPOControllerPaths(tx graph.Transaction, node *graph.Node) (graph.PathSet, error) {
	if domainSID, err := node.Properties.Get(ad.DomainSID.String()).String(); err != nil {
		return nil, err
	} else if gpoIDs, err := ops.FetchNodeIDs(tx.Nodes().Filterf(func() graph.Criteria {
		return query.And(
			query.Kind(query.Node(), ad.GPO),
			query.Equals(query.NodeProperty(ad.DomainSID.String()), domainSID),
		)
	})); err != nil {
		return nil, err
	} else {
		if directControllers, err := ops.FetchPathSet(tx, tx.Relationships().Filterf(func() graph.Criteria {
			return query.And(
				query.InIDs(query.EndID(), gpoIDs...),
				query.KindIn(query.Relationship(), ad.ACLRelationships()...),
				query.Not(query.Equals(query.StartProperty(ad.DomainSID.String()), domainSID)),
			)
		})); err != nil {
			return nil, err
		} else if groups, err := ops.FetchStartNodes(tx.Relationships().Filterf(func() graph.Criteria {
			return query.And(
				query.Kind(query.Start(), ad.Group),
				query.KindIn(query.Relationship(), ad.ACLRelationships()...),
				query.Equals(query.EndProperty(ad.DomainSID.String()), domainSID),
				query.Kind(query.End(), ad.GPO),
			)
		})); err != nil {
			return nil, err
		} else {
			pathSet := graph.NewPathSet()
			for _, group := range groups {
				if paths, err := ops.TraversePaths(tx, ops.TraversalPlan{
					Root:      group,
					Direction: graph.DirectionInbound,
					BranchQuery: func() graph.Criteria {
						return query.Or(
							query.Kind(query.Start(), ad.Group),
							query.Not(query.Equals(query.StartProperty(ad.DomainSID.String()), domainSID)),
						)
					},
				}); err != nil {
					return nil, err
				} else {
					pathSet.AddPathSet(paths)
				}
			}

			pathSet.AddPathSet(directControllers)
			return pathSet, nil
		}
	}
}

func FetchForeignAdmins(tx graph.Transaction, node *graph.Node, skip, limit int) (graph.NodeSet, error) {
	if domainSid, err := node.Properties.Get(ad.DomainSID.String()).String(); err != nil {
		return nil, err
	} else {
		if directAdmins, err := ops.FetchStartNodes(tx.Relationships().Filterf(func() graph.Criteria {
			return query.And(
				query.Kind(query.End(), ad.Computer),
				query.Kind(query.Relationship(), ad.AdminTo),
				query.Equals(query.EndProperty(ad.DomainSID.String()), domainSid),
				query.Not(query.Equals(query.StartProperty(ad.DomainSID.String()), domainSid)),
			)
		})); err != nil {
			return nil, err
		} else if groups, err := ops.FetchStartNodes(tx.Relationships().Filterf(func() graph.Criteria {
			return query.And(
				query.Kind(query.Start(), ad.Group),
				query.Kind(query.Relationship(), ad.AdminTo),
				query.Equals(query.EndProperty(ad.DomainSID.String()), domainSid),
				query.Kind(query.End(), ad.Computer),
			)
		})); err != nil {
			return nil, err
		} else {
			nodeSet := graph.NewNodeSet()

			for _, group := range groups {
				if nodes, err := ops.AcyclicTraverseTerminals(tx, ops.TraversalPlan{
					Root:      group,
					Direction: graph.DirectionInbound,
					BranchQuery: func() graph.Criteria {
						return query.Or(
							query.Kind(query.Start(), ad.Group),
							query.Not(query.Equals(query.StartProperty(ad.DomainSID.String()), domainSid)),
						)
					},
				}); err != nil {
					return nil, err
				} else {
					nodeSet.AddSet(nodes)
				}
			}

			nodeSet.AddSet(directAdmins)
			return graph.SortAndSliceNodeSet(nodeSet, skip, limit), nil
		}
	}
}

func FetchForeignAdminPaths(tx graph.Transaction, node *graph.Node) (graph.PathSet, error) {
	if domainSid, err := node.Properties.Get(ad.DomainSID.String()).String(); err != nil {
		return nil, err
	} else {
		if directAdmins, err := ops.FetchPathSet(tx, tx.Relationships().Filterf(func() graph.Criteria {
			return query.And(
				query.Kind(query.End(), ad.Computer),
				query.Kind(query.Relationship(), ad.AdminTo),
				query.Equals(query.EndProperty(ad.DomainSID.String()), domainSid),
				query.Not(query.Equals(query.StartProperty(ad.DomainSID.String()), domainSid)),
			)
		})); err != nil {
			return nil, err
		} else if groups, err := ops.FetchStartNodes(tx.Relationships().Filterf(func() graph.Criteria {
			return query.And(
				query.Kind(query.Start(), ad.Group),
				query.Kind(query.Relationship(), ad.AdminTo),
				query.Equals(query.EndProperty(ad.DomainSID.String()), domainSid),
				query.Kind(query.End(), ad.Computer),
			)
		})); err != nil {
			return nil, err
		} else {
			pathSet := graph.NewPathSet()

			for _, group := range groups {
				if paths, err := ops.TraversePaths(tx, ops.TraversalPlan{
					Root:      group,
					Direction: graph.DirectionInbound,
					BranchQuery: func() graph.Criteria {
						return query.Or(
							query.Kind(query.Start(), ad.Group),
							query.Not(query.Equals(query.StartProperty(ad.DomainSID.String()), domainSid)),
						)
					},
				}); err != nil {
					return nil, err
				} else {
					pathSet.AddPathSet(paths)
				}
			}

			pathSet.AddPathSet(directAdmins)
			return pathSet, nil
		}
	}
}

// TODO: This query appears to be slow
func CreateForeignEntityMembershipListDelegate(kind graph.Kind) analysis.ListDelegate {
	return func(tx graph.Transaction, node *graph.Node, skip, limit int) (graph.NodeSet, error) {
		foreignNodes := graph.NewNodeSet()
		if domainSid, err := node.Properties.Get(ad.DomainSID.String()).String(); err != nil {
			return nil, err
		} else if nodes, err := ops.FetchNodes(tx.Nodes().Filterf(func() graph.Criteria {
			return query.And(
				query.Kind(query.Node(), ad.Group),
				query.Equals(query.NodeProperty(ad.DomainSID.String()), domainSid),
			)
		})); err != nil {
			return nil, err
		} else {
			for _, node := range nodes {
				if n, err := ops.AcyclicTraverseNodes(tx, ops.TraversalPlan{
					Root:      node,
					Direction: graph.DirectionInbound,
					BranchQuery: func() graph.Criteria {
						return query.Kind(query.Relationship(), ad.MemberOf)
					},
				}, func(node *graph.Node) bool {
					if !node.Kinds.ContainsOneOf(kind) {
						return false
					} else if s, err := node.Properties.Get(ad.DomainSID.String()).String(); err != nil {
						return false
					} else if s == domainSid {
						return false
					} else {
						return true
					}
				}); err != nil {
					return nil, err
				} else {
					foreignNodes.AddSet(n)
				}
			}

			return graph.SortAndSliceNodeSet(foreignNodes, skip, limit), nil
		}
	}
}

func CreateForeignEntityMembershipPathDelegate(kind graph.Kind) analysis.PathDelegate {
	return func(tx graph.Transaction, node *graph.Node) (graph.PathSet, error) {
		foreignPaths := graph.NewPathSet()

		if domainSid, err := node.Properties.Get(ad.DomainSID.String()).String(); err != nil {
			return nil, err
		} else if nodes, err := ops.FetchNodes(tx.Nodes().Filterf(func() graph.Criteria {
			return query.And(
				query.Kind(query.Node(), ad.Group),
				query.Equals(query.NodeProperty(ad.DomainSID.String()), domainSid),
			)
		})); err != nil {
			return nil, err
		} else {
			for _, node := range nodes {
				if n, err := ops.TraverseIntermediaryPaths(tx, ops.TraversalPlan{
					Root:      node,
					Direction: graph.DirectionInbound,
					BranchQuery: func() graph.Criteria {
						return query.Kind(query.Relationship(), ad.MemberOf)
					},
				}, func(node *graph.Node) bool {
					if !node.Kinds.ContainsOneOf(kind) {
						return false
					} else if s, err := node.Properties.Get(ad.DomainSID.String()).String(); err != nil {
						return false
					} else if s == domainSid {
						return false
					} else {
						return true
					}
				}); err != nil {
					return nil, err
				} else {
					foreignPaths.AddPathSet(n)
				}
			}

			return foreignPaths, nil
		}
	}
}

func FetchEntityLinkedGPOList(tx graph.Transaction, node *graph.Node, skip, limit int) (graph.NodeSet, error) {
	return ops.AcyclicTraverseTerminals(tx, ops.TraversalPlan{
		Root:      node,
		Direction: graph.DirectionInbound,
		BranchQuery: func() graph.Criteria {
			return query.And(
				query.Kind(query.Relationship(), ad.GPLink),
				query.Kind(query.Start(), ad.GPO),
			)
		},
		Skip:  skip,
		Limit: limit,
	})
}

func FetchEntityLinkedGPOPaths(tx graph.Transaction, node *graph.Node) (graph.PathSet, error) {
	return ops.TraversePaths(tx, ops.TraversalPlan{
		Root:      node,
		Direction: graph.DirectionInbound,
		BranchQuery: func() graph.Criteria {
			return query.And(
				query.Kind(query.Relationship(), ad.GPLink),
				query.Kind(query.Start(), ad.GPO),
			)
		},
	})
}

func CreateInboundLocalGroupListDelegate(edge graph.Kind) analysis.ListDelegate {
	return func(tx graph.Transaction, node *graph.Node, skip, limit int) (graph.NodeSet, error) {
		return ops.AcyclicTraverseTerminals(tx, ops.TraversalPlan{
			Root:      node,
			Direction: graph.DirectionInbound,
			BranchQuery: func() graph.Criteria {
				return query.KindIn(query.Relationship(), ad.MemberOf, edge)
			},
			DescentFilter: func(ctx *ops.TraversalContext, segment *graph.PathSegment) bool {
				if segment.Depth() > 1 && segment.Trunk.Node.Kinds.ContainsOneOf(ad.Computer, ad.User) {
					return false
				}

				return true
			},
			Skip:  skip,
			Limit: limit,
		})
	}
}

func CreateInboundLocalGroupPathDelegate(edge graph.Kind) analysis.PathDelegate {
	return func(tx graph.Transaction, node *graph.Node) (graph.PathSet, error) {
		return ops.TraversePaths(tx, ops.TraversalPlan{
			Root:      node,
			Direction: graph.DirectionInbound,
			BranchQuery: func() graph.Criteria {
				return query.KindIn(query.Relationship(), ad.MemberOf, edge)
			},
			DescentFilter: func(ctx *ops.TraversalContext, segment *graph.PathSegment) bool {
				if segment.Depth() > 1 && segment.Trunk.Node.Kinds.ContainsOneOf(ad.Computer, ad.User) {
					return false
				}

				return true
			},
		})
	}
}

func CreateOutboundLocalGroupListDelegate(edge graph.Kind) analysis.ListDelegate {
	return func(tx graph.Transaction, node *graph.Node, skip, limit int) (graph.NodeSet, error) {
		return ops.AcyclicTraverseTerminals(tx, ops.TraversalPlan{
			Root:      node,
			Direction: graph.DirectionOutbound,
			BranchQuery: func() graph.Criteria {
				return query.KindIn(query.Relationship(), ad.MemberOf, edge)
			},
			DescentFilter: func(ctx *ops.TraversalContext, segment *graph.PathSegment) bool {
				if segment.Depth() > 1 && segment.Trunk.Node.Kinds.ContainsOneOf(ad.Computer) {
					return false
				}

				return true
			},
			PathFilter: func(ctx *ops.TraversalContext, segment *graph.PathSegment) bool {
				return segment.Node.Kinds.ContainsOneOf(ad.Computer)
			},
		})
	}
}

func CreateOutboundLocalGroupPathDelegate(edge graph.Kind) analysis.PathDelegate {
	return func(tx graph.Transaction, node *graph.Node) (graph.PathSet, error) {
		return ops.TraversePaths(tx, ops.TraversalPlan{
			Root:      node,
			Direction: graph.DirectionOutbound,
			BranchQuery: func() graph.Criteria {
				return query.KindIn(query.Relationship(), ad.MemberOf, edge)
			},
			DescentFilter: func(ctx *ops.TraversalContext, segment *graph.PathSegment) bool {
				if segment.Depth() > 1 && segment.Trunk.Node.Kinds.ContainsOneOf(ad.Computer) {
					return false
				}

				return true
			},
			PathFilter: func(ctx *ops.TraversalContext, segment *graph.PathSegment) bool {
				return segment.Node.Kinds.ContainsOneOf(ad.Computer)
			},
		})
	}
}

func CreateSQLAdminPathDelegate(direction graph.Direction) analysis.PathDelegate {
	return func(tx graph.Transaction, node *graph.Node) (graph.PathSet, error) {
		return ops.TraversePaths(tx, ops.TraversalPlan{
			Root:      node,
			Direction: direction,
			BranchQuery: func() graph.Criteria {
				return query.Kind(query.Relationship(), ad.SQLAdmin)
			},
		})
	}
}

func CreateSQLAdminListDelegate(direction graph.Direction) analysis.ListDelegate {
	return func(tx graph.Transaction, node *graph.Node, skip, limit int) (graph.NodeSet, error) {
		return ops.AcyclicTraverseTerminals(tx, ops.TraversalPlan{
			Root:      node,
			Direction: direction,
			BranchQuery: func() graph.Criteria {
				return query.Kind(query.Relationship(), ad.SQLAdmin)
			},
			Skip:  skip,
			Limit: limit,
		})
	}
}

func CreateConstrainedDelegationPathDelegate(direction graph.Direction) analysis.PathDelegate {
	return func(tx graph.Transaction, node *graph.Node) (graph.PathSet, error) {
		return ops.TraversePaths(tx, ops.TraversalPlan{
			Root:      node,
			Direction: direction,
			BranchQuery: func() graph.Criteria {
				return query.Kind(query.Relationship(), ad.AllowedToDelegate)
			},
		})
	}
}

func CreateConstrainedDelegationListDelegate(direction graph.Direction) analysis.ListDelegate {
	return func(tx graph.Transaction, node *graph.Node, skip, limit int) (graph.NodeSet, error) {
		return ops.AcyclicTraverseTerminals(tx, ops.TraversalPlan{
			Root:      node,
			Direction: direction,
			BranchQuery: func() graph.Criteria {
				return query.Kind(query.Relationship(), ad.AllowedToDelegate)
			},
			Skip:  skip,
			Limit: limit,
		})
	}
}

func FetchGroupSessions(tx graph.Transaction, node *graph.Node, skip, limit int) (graph.NodeSet, error) {
	return ops.AcyclicTraverseTerminals(tx, ops.TraversalPlan{
		Root:      node,
		Direction: graph.DirectionInbound,
		BranchQuery: func() graph.Criteria {
			return query.KindIn(query.Relationship(), ad.HasSession, ad.MemberOf)
		},
		DescentFilter: func(ctx *ops.TraversalContext, segment *graph.PathSegment) bool {
			return !(segment.Depth() > 1 && segment.Trunk.Edge.Kind.Is(ad.HasSession))
		},
		Skip:  skip,
		Limit: limit,
		PathFilter: func(ctx *ops.TraversalContext, segment *graph.PathSegment) bool {
			return segment.Node.Kinds.ContainsOneOf(ad.Computer)
		},
	})
}

func FetchGroupSessionPaths(tx graph.Transaction, node *graph.Node) (graph.PathSet, error) {
	return ops.TraversePaths(tx, ops.TraversalPlan{
		Root:      node,
		Direction: graph.DirectionInbound,
		BranchQuery: func() graph.Criteria {
			return query.KindIn(query.Relationship(), ad.HasSession, ad.MemberOf)
		},
		DescentFilter: func(ctx *ops.TraversalContext, segment *graph.PathSegment) bool {
			return !(segment.Depth() > 1 && segment.Trunk.Edge.Kind.Is(ad.HasSession))
		},
		PathFilter: func(ctx *ops.TraversalContext, segment *graph.PathSegment) bool {
			return segment.Node.Kinds.ContainsOneOf(ad.Computer)
		},
	})
}

func FetchUserSessionPaths(tx graph.Transaction, node *graph.Node) (graph.PathSet, error) {
	return ops.TraversePaths(tx, ops.TraversalPlan{
		Root:        node,
		Direction:   graph.DirectionInbound,
		BranchQuery: FilterSessions,
	})
}

func FetchUserSessions(tx graph.Transaction, node *graph.Node, skip, limit int) (graph.NodeSet, error) {
	return ops.AcyclicTraverseTerminals(tx, ops.TraversalPlan{
		Root:        node,
		Direction:   graph.DirectionInbound,
		BranchQuery: FilterSessions,
		Skip:        skip,
		Limit:       limit,
	})
}

func FetchComputerSessionPaths(tx graph.Transaction, node *graph.Node) (graph.PathSet, error) {
	return ops.TraversePaths(tx, ops.TraversalPlan{
		Root:        node,
		Direction:   graph.DirectionOutbound,
		BranchQuery: FilterSessions,
	})
}

func FetchComputerSessions(tx graph.Transaction, node *graph.Node, skip, limit int) (graph.NodeSet, error) {
	return ops.AcyclicTraverseTerminals(tx, ops.TraversalPlan{
		Root:        node,
		Direction:   graph.DirectionOutbound,
		BranchQuery: FilterSessions,
		Skip:        skip,
		Limit:       limit,
	})
}

func FetchEntityGroupMembershipPaths(tx graph.Transaction, node *graph.Node) (graph.PathSet, error) {
	return ops.TraversePaths(tx, ops.TraversalPlan{
		Root:        node,
		Direction:   graph.DirectionOutbound,
		BranchQuery: FilterGroupMembership,
	})
}

func FetchEntityGroupMembership(tx graph.Transaction, root *graph.Node, skip, limit int) (graph.NodeSet, error) {
	return ops.AcyclicTraverseNodes(tx, ops.TraversalPlan{
		Root:        root,
		Direction:   graph.DirectionOutbound,
		Skip:        skip,
		Limit:       limit,
		BranchQuery: FilterGroupMembership,
	}, func(node *graph.Node) bool {
		return node.ID != root.ID
	})
}

func FetchInboundADEntityControllerPaths(ctx context.Context, db graph.Database, node *graph.Node) (graph.PathSet, error) {
	var (
		traversalInstance = traversal.New(db, analysis.MaximumDatabaseParallelWorkers)
		collector         = traversal.NewPathCollector()
	)

	if err := traversalInstance.BreadthFirst(ctx, traversal.Plan{
		Root: node,
		Driver: traversal.LightweightDriver(
			graph.DirectionInbound,
			graphcache.New(),
			query.KindIn(query.Relationship(), append(ad.ACLRelationships(), ad.MemberOf)...),
			InboundControllerPaths(),
			func(next *graph.PathSegment) {
				if IsValidInboundControllerPath(next) {
					collector.Add(next.Path())
				}
			},
		),
	}); err != nil {
		return nil, err
	}

	return collector.Paths, collector.PopulateNodeProperties(ctx, db, common.Name.String(), common.ObjectID.String(), common.SystemTags.String())
}

func FetchInboundADEntityControllers(ctx context.Context, db graph.Database, node *graph.Node, skip, limit int) (graph.NodeSet, error) {
	var (
		traversalInstance = traversal.New(db, analysis.MaximumDatabaseParallelWorkers)
		collector         = traversal.NewNodeCollector()
	)

	if err := traversalInstance.BreadthFirst(ctx, traversal.Plan{
		Root: node,
		Driver: traversal.LightweightDriver(
			graph.DirectionInbound,
			graphcache.New(),
			query.KindIn(query.Relationship(), append(ad.ACLRelationships(), ad.MemberOf)...),
			InboundControllerNodes(collector, skip, limit),
		),
	}); err != nil {
		return nil, err
	}

	return collector.Nodes, collector.PopulateProperties(ctx, db, common.Name.String(), common.ObjectID.String(), common.SystemTags.String())
}

func FetchOutboundADEntityControlPaths(ctx context.Context, db graph.Database, node *graph.Node) (graph.PathSet, error) {
	var (
		traversalInstance = traversal.New(db, analysis.MaximumDatabaseParallelWorkers)
		collector         = traversal.NewPathCollector()
	)

	if err := traversalInstance.BreadthFirst(ctx, traversal.Plan{
		Root: node,
		Driver: traversal.LightweightDriver(
			graph.DirectionOutbound,
			graphcache.New(),
			query.KindIn(query.Relationship(), append(ad.ACLRelationships(), ad.MemberOf)...),
			OutboundControlledPaths(collector),
		),
	}); err != nil {
		return nil, err
	}

	return collector.Paths, collector.PopulateNodeProperties(ctx, db, common.Name.String(), common.ObjectID.String(), common.SystemTags.String())
}

func FetchOutboundADEntityControl(ctx context.Context, db graph.Database, node *graph.Node, skip, limit int) (graph.NodeSet, error) {
	var (
		traversalInstance = traversal.New(db, analysis.MaximumDatabaseParallelWorkers)
		collector         = traversal.NewNodeCollector()
	)

	if err := traversalInstance.BreadthFirst(ctx, traversal.Plan{
		Root: node,
		Driver: traversal.LightweightDriver(
			graph.DirectionOutbound,
			graphcache.New(),
			query.KindIn(query.Relationship(), append(ad.ACLRelationships(), ad.MemberOf)...),
			OutboundControlledNodes(collector, skip, limit),
		),
	}); err != nil {
		return nil, err
	}

	return collector.Nodes, collector.PopulateProperties(ctx, db, common.Name.String(), common.ObjectID.String(), common.SystemTags.String())
}

func FetchGroupMemberPaths(tx graph.Transaction, node *graph.Node) (graph.PathSet, error) {
	return ops.TraversePaths(tx, ops.TraversalPlan{
		Root:        node,
		Direction:   graph.DirectionInbound,
		BranchQuery: FilterGroupMembers,
	})
}

func FetchGroupMembers(tx graph.Transaction, root *graph.Node, skip, limit int) (graph.NodeSet, error) {
	return ops.AcyclicTraverseNodes(tx, ops.TraversalPlan{
		Root:        root,
		Direction:   graph.DirectionInbound,
		Skip:        skip,
		Limit:       limit,
		BranchQuery: FilterGroupMembership,
	}, func(node *graph.Node) bool {
		return node.ID != root.ID
	})
}

const (
	windows    = "WINDOWS"
	ninetyDays = time.Hour * 24 * 90
)

func FetchLocalGroupCompleteness(tx graph.Transaction, domainSIDs ...string) (float64, error) {
	completeness := float64(0)

	if computers, err := ops.FetchNodeSet(tx.Nodes().Filterf(func() graph.Criteria {
		filters := []graph.Criteria{
			query.Kind(query.Node(), ad.Computer),
			query.StringContains(query.NodeProperty(common.OperatingSystem.String()), windows),
			query.Exists(query.NodeProperty(common.PasswordLastSet.String())),
		}

		if len(domainSIDs) > 0 {
			filters = append(filters, query.In(query.NodeProperty(ad.DomainSID.String()), domainSIDs))
		}

		return query.And(filters...)
	})); err != nil {
		return completeness, err
	} else {
		mostRecentPasswordLastSetTime := time.Unix(0, 0)

		for _, computer := range computers {
			if passwordLastSet, err := computer.Properties.Get(common.PasswordLastSet.String()).Time(); err != nil {
				return completeness, err
			} else if passwordLastSet.After(mostRecentPasswordLastSetTime) {
				mostRecentPasswordLastSetTime = passwordLastSet
			}
		}

		activityThreshold := mostRecentPasswordLastSetTime.Add(-ninetyDays)

		for _, computer := range computers {
			if passwordLastSet, err := computer.Properties.Get(common.PasswordLastSet.String()).Time(); err != nil {
				return completeness, err
			} else if passwordLastSet.Before(activityThreshold) {
				computers.Remove(computer.ID)
			}
		}

		if computers.Len() == 0 {
			return 0, nil
		}

		var (
			activeComputerCount           = float64(computers.Len())
			activeComputerCountWithAdmins = float64(0)
			computerBmp                   = cardinality.NewBitmap32()
		)

		if err := tx.Relationships().Filterf(func() graph.Criteria {
			return query.And(
				query.KindIn(query.Relationship(), ad.AdminTo, ad.CanRDP, ad.CanPSRemote, ad.ExecuteDCOM),
				query.InIDs(query.EndID(), computers.IDs()...),
			)
		}).Fetch(func(cursor graph.Cursor[*graph.Relationship]) error {
			for rel := range cursor.Chan() {
				computerBmp.Add(rel.EndID.Uint32())
			}

			return nil
		}); err != nil {
			return completeness, err
		} else {
			activeComputerCountWithAdmins += float64(computerBmp.Cardinality())
		}

		return activeComputerCountWithAdmins / activeComputerCount, nil
	}
}

func FetchUserSessionCompleteness(tx graph.Transaction, domainSIDs ...string) (float64, error) {
	completeness := float64(0)

	if users, err := ops.FetchNodeSet(tx.Nodes().Filterf(func() graph.Criteria {
		filters := []graph.Criteria{
			query.Kind(query.Node(), ad.User),
			query.Exists(query.NodeProperty(ad.LastLogonTimestamp.String())),
		}

		if len(domainSIDs) > 0 {
			filters = append(filters, query.Equals(query.NodeProperty(ad.DomainSID.String()), domainSIDs[0]))
		}

		return query.And(filters...)
	})); err != nil {
		return completeness, err
	} else {
		mostRecentLogonTimestamp := time.Unix(0, 0)

		for _, user := range users {
			if userLastLogonTimestamp, err := user.Properties.Get(ad.LastLogonTimestamp.String()).Time(); err != nil {
				return completeness, err
			} else if userLastLogonTimestamp.After(mostRecentLogonTimestamp) {
				mostRecentLogonTimestamp = userLastLogonTimestamp
			}
		}

		activityThreshold := mostRecentLogonTimestamp.Add(-ninetyDays)

		for _, user := range users {
			if userLastLogonTimestamp, err := user.Properties.Get(ad.LastLogonTimestamp.String()).Time(); err != nil {
				return completeness, err
			} else if userLastLogonTimestamp.Before(activityThreshold) {
				users.Remove(user.ID)
			}
		}

		if users.Len() == 0 {
			return 0, nil
		}

		var (
			activeUserCount             = float64(users.Len())
			activeUserCountWithSessions = float64(0)
			userBmp                     = roaring64.NewBitmap()
		)

		if err := tx.Relationships().Filterf(func() graph.Criteria {
			return query.And(
				// Only computers may have a HasSession relationship to the user so no need to filter on start kind
				query.Kind(query.Relationship(), ad.HasSession),
				query.InIDs(query.EndID(), users.IDs()...),
			)
		}).Fetch(func(cursor graph.Cursor[*graph.Relationship]) error {
			for rel := range cursor.Chan() {
				userBmp.Add(rel.EndID.Uint64())
			}

			return nil
		}); err != nil {
			return completeness, err
		} else {
			activeUserCountWithSessions += float64(userBmp.GetCardinality())
		}

		return activeUserCountWithSessions / activeUserCount, nil
	}
}

func FetchAllGroupMembers(tx graph.Transaction, targets graph.NodeSet) (graph.NodeSet, error) {
	allGroupMembers := graph.NewNodeSet()

	for _, target := range targets {
		if target.Kinds.ContainsOneOf(ad.Group) {
			if groupMembers, err := FetchGroupMembers(tx, target, 0, 0); err != nil {
				return nil, err
			} else {
				allGroupMembers.AddSet(groupMembers)
			}
		}
	}

	return allGroupMembers, nil
}

func FetchDomainTierZeroAssets(tx graph.Transaction, domain *graph.Node) (graph.NodeSet, error) {
	domainSID, _ := domain.Properties.GetOrDefault(ad.DomainSID.String(), "").String()

	return ops.FetchNodeSet(tx.Nodes().Filterf(func() graph.Criteria {
		return query.And(
			query.Kind(query.Node(), ad.Entity),
			query.Equals(query.NodeProperty(ad.DomainSID.String()), domainSID),
			query.StringContains(query.NodeProperty(common.SystemTags.String()), ad.AdminTierZero),
		)
	}))
}

func FetchCertTemplatesPublishedToCA(tx graph.Transaction, ca *graph.Node) (graph.NodeSet, error) {
	return ops.FetchStartNodes(tx.Relationships().Filterf(func() graph.Criteria {
		return query.And(
			query.Equals(query.EndID(), ca.ID),
			query.Kind(query.Relationship(), ad.PublishedTo),
			query.Kind(query.Start(), ad.CertTemplate),
		)
	}))
}

func FetchEnterpriseCAsCertChainPathToDomain(tx graph.Transaction, enterpriseCA, domain *graph.Node) (graph.PathSet, error) {
	return ops.TraversePaths(tx, ops.TraversalPlan{
		Root:      enterpriseCA,
		Direction: graph.DirectionOutbound,
		BranchQuery: func() graph.Criteria {
			return query.KindIn(query.Relationship(), ad.IssuedSignedBy, ad.EnterpriseCAFor, ad.RootCAFor)
		},
		DescentFilter: func(ctx *ops.TraversalContext, segment *graph.PathSegment) bool {
			return !segment.Trunk.Node.Kinds.ContainsOneOf(ad.Domain)
		},
		PathFilter: func(ctx *ops.TraversalContext, segment *graph.PathSegment) bool {
			return segment.Node.ID == domain.ID
		},
	})
}

<<<<<<< HEAD
func FetchEnterpriseCAsAuthStorePathToDomain(tx graph.Transaction, enterpriseCA, domain *graph.Node) (graph.PathSet, error) {
=======
func FetchEnterpriseCAsTrustedForAuthPathToDomain(tx graph.Transaction, enterpriseCA, domain *graph.Node) (graph.PathSet, error) {
>>>>>>> 2d9137bb
	return ops.TraversePaths(tx, ops.TraversalPlan{
		Root:      enterpriseCA,
		Direction: graph.DirectionOutbound,
		BranchQuery: func() graph.Criteria {
			return query.KindIn(query.Relationship(), ad.TrustedForNTAuth, ad.NTAuthStoreFor)
		},
<<<<<<< HEAD
		DescentFilter: func(ctx *ops.TraversalContext, segment *graph.PathSegment) bool {
			return !segment.Trunk.Node.Kinds.ContainsOneOf(ad.Domain)
		},
=======
>>>>>>> 2d9137bb
		PathFilter: func(ctx *ops.TraversalContext, segment *graph.PathSegment) bool {
			return segment.Node.ID == domain.ID
		},
	})
}

func FetchHostsCAServiceComputers(tx graph.Transaction, enterpriseCA *graph.Node) (graph.NodeSet, error) {
	return ops.FetchStartNodes(tx.Relationships().Filter(
		query.And(
			query.Kind(query.Start(), ad.Computer),
			query.Kind(query.Relationship(), ad.HostsCAService),
			query.Equals(query.EndID(), enterpriseCA.ID),
		)))
}

func FetchEnterpriseCAsTrustedForNTAuthToDomain(tx graph.Transaction, domain *graph.Node) (graph.NodeSet, error) {
	return ops.AcyclicTraverseTerminals(tx, ops.TraversalPlan{
		Root:      domain,
		Direction: graph.DirectionInbound,
		BranchQuery: func() graph.Criteria {
			return query.KindIn(query.Relationship(), ad.TrustedForNTAuth, ad.NTAuthStoreFor)
		},
		DescentFilter: func(ctx *ops.TraversalContext, segment *graph.PathSegment) bool {
			depth := segment.Depth()
			if depth == 1 && !segment.Edge.Kind.Is(ad.NTAuthStoreFor) {
				return false
			} else if depth == 2 && !segment.Edge.Kind.Is(ad.TrustedForNTAuth) {
				return false
			} else {
				return true
			}
		},
		PathFilter: func(ctx *ops.TraversalContext, segment *graph.PathSegment) bool {
			return segment.Node.Kinds.ContainsOneOf(ad.EnterpriseCA)
		},
	})
}

func FetchEnterpriseCAsRootCAForPathToDomain(tx graph.Transaction, domain *graph.Node) (graph.NodeSet, error) {
	return ops.AcyclicTraverseTerminals(tx, ops.TraversalPlan{
		Root:      domain,
		Direction: graph.DirectionInbound,
		BranchQuery: func() graph.Criteria {
			return query.KindIn(query.Relationship(), ad.IssuedSignedBy, ad.EnterpriseCAFor, ad.RootCAFor)
		},
		DescentFilter: func(ctx *ops.TraversalContext, segment *graph.PathSegment) bool {
			depth := segment.Depth()
			if depth == 1 && !segment.Edge.Kind.Is(ad.RootCAFor) {
				return false
			} else if depth == 2 && !segment.Edge.Kind.Is(ad.EnterpriseCAFor) {
				return false
			} else if depth == 3 && !segment.Edge.Kind.Is(ad.IssuedSignedBy) {
				return false
			} else {
				return true
			}
		},
		PathFilter: func(ctx *ops.TraversalContext, segment *graph.PathSegment) bool {
			return segment.Node.Kinds.ContainsOneOf(ad.EnterpriseCA)
		},
	})
}

func DoesCertTemplateLinkToDomain(tx graph.Transaction, certTemplate, domainNode *graph.Node) (bool, error) {
	if pathSet, err := FetchCertTemplatePathToDomain(tx, certTemplate, domainNode); err != nil {
		return false, err
	} else {
		return pathSet.Len() > 0, nil
	}
}

func FetchCertTemplatePathToDomain(tx graph.Transaction, certTemplate, domain *graph.Node) (graph.PathSet, error) {
	var (
		paths = graph.NewPathSet()
	)

	return paths, tx.Relationships().Filter(
		query.And(
			query.Equals(query.StartID(), certTemplate.ID),
			query.KindIn(query.Relationship(), ad.PublishedTo, ad.IssuedSignedBy, ad.EnterpriseCAFor, ad.RootCAFor),
			query.Equals(query.EndID(), domain.ID),
		),
	).FetchAllShortestPaths(func(cursor graph.Cursor[graph.Path]) error {
		for path := range cursor.Chan() {
			paths.AddPath(path)
		}

		return cursor.Error()
	})
}

func FetchCertTemplateCAs(tx graph.Transaction, certTemplate *graph.Node) (graph.NodeSet, error) {
	return ops.FetchEndNodes(tx.Relationships().Filter(
		query.And(
			query.Equals(query.StartID(), certTemplate.ID),
			query.KindIn(query.Relationship(), ad.PublishedTo),
			query.KindIn(query.End(), ad.EnterpriseCA),
		),
	))
}<|MERGE_RESOLUTION|>--- conflicted
+++ resolved
@@ -1407,23 +1407,13 @@
 	})
 }
 
-<<<<<<< HEAD
-func FetchEnterpriseCAsAuthStorePathToDomain(tx graph.Transaction, enterpriseCA, domain *graph.Node) (graph.PathSet, error) {
-=======
 func FetchEnterpriseCAsTrustedForAuthPathToDomain(tx graph.Transaction, enterpriseCA, domain *graph.Node) (graph.PathSet, error) {
->>>>>>> 2d9137bb
 	return ops.TraversePaths(tx, ops.TraversalPlan{
 		Root:      enterpriseCA,
 		Direction: graph.DirectionOutbound,
 		BranchQuery: func() graph.Criteria {
 			return query.KindIn(query.Relationship(), ad.TrustedForNTAuth, ad.NTAuthStoreFor)
 		},
-<<<<<<< HEAD
-		DescentFilter: func(ctx *ops.TraversalContext, segment *graph.PathSegment) bool {
-			return !segment.Trunk.Node.Kinds.ContainsOneOf(ad.Domain)
-		},
-=======
->>>>>>> 2d9137bb
 		PathFilter: func(ctx *ops.TraversalContext, segment *graph.PathSegment) bool {
 			return segment.Node.ID == domain.ID
 		},
