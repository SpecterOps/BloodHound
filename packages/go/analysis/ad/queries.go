// Copyright 2023 Specter Ops, Inc.
//
// Licensed under the Apache License, Version 2.0
// you may not use this file except in compliance with the License.
// You may obtain a copy of the License at
//
//     http://www.apache.org/licenses/LICENSE-2.0
//
// Unless required by applicable law or agreed to in writing, software
// distributed under the License is distributed on an "AS IS" BASIS,
// WITHOUT WARRANTIES OR CONDITIONS OF ANY KIND, either express or implied.
// See the License for the specific language governing permissions and
// limitations under the License.
//
// SPDX-License-Identifier: Apache-2.0

package ad

import (
	"context"
	"strings"
	"time"

	"github.com/specterops/bloodhound/dawgs/graphcache"
	"github.com/specterops/bloodhound/log"

	"github.com/RoaringBitmap/roaring/roaring64"
	"github.com/specterops/bloodhound/analysis"
	"github.com/specterops/bloodhound/dawgs/cardinality"
	"github.com/specterops/bloodhound/dawgs/graph"
	"github.com/specterops/bloodhound/dawgs/ops"
	"github.com/specterops/bloodhound/dawgs/query"
	"github.com/specterops/bloodhound/dawgs/traversal"
	"github.com/specterops/bloodhound/graphschema/ad"
	"github.com/specterops/bloodhound/graphschema/common"
)

func FetchGraphDBTierZeroTaggedAssets(tx graph.Transaction, domainSID string) (graph.NodeSet, error) {
	if nodeSet, err := ops.FetchNodeSet(tx.Nodes().Filterf(func() graph.Criteria {
		return query.And(
			query.Kind(query.Node(), ad.Entity),
			query.Equals(query.NodeProperty(ad.DomainSID.String()), domainSID),
			query.StringContains(query.NodeProperty(common.SystemTags.String()), ad.AdminTierZero),
		)
	})); err != nil {
		return nil, err
	} else {
		return nodeSet, nil
	}
}

func FetchAllEnforcedGPOs(tx graph.Transaction, targets graph.NodeSet) (graph.NodeSet, error) {
	enforcedGPOs := graph.NewNodeSet()

	for _, attackPathRoot := range targets {
		if enforced, err := FetchEnforcedGPOs(tx, attackPathRoot, 0, 0); err != nil {
			return nil, err
		} else {
			enforcedGPOs.AddSet(enforced)
		}
	}

	return enforcedGPOs, nil
}

func FetchAllDomains(ctx context.Context, db graph.Database) (graph.NodeSet, error) {
	var (
		nodes graph.NodeSet
		err   error
	)

	return nodes, db.ReadTransaction(ctx, func(tx graph.Transaction) error {
		nodes, err = ops.FetchNodeSet(tx.Nodes().Filterf(func() graph.Criteria {
			return query.Kind(query.Node(), ad.Domain)
		}))

		return err
	})
}

func FetchActiveDirectoryTierZeroRoots(tx graph.Transaction, domain *graph.Node) (graph.NodeSet, error) {
	log.Infof("Fetching tier zero nodes for domain %d", domain.ID)
	defer log.Measure(log.LevelInfo, "Finished fetching tier zero nodes for domain %d", domain.ID)()

	if domainSID, err := domain.Properties.Get(common.ObjectID.String()).String(); err != nil {
		return nil, err
	} else {
		attackPathRoots := graph.NewNodeSet()

		// Add the domain as one of the critical path roots
		attackPathRoots.Add(domain)

		// Pull in custom tier zero tagged assets
		if customTierZeroNodes, err := FetchGraphDBTierZeroTaggedAssets(tx, domainSID); err != nil {
			return nil, err
		} else {
			attackPathRoots.AddSet(customTierZeroNodes)
		}

		// Pull in well known tier zero nodes by SID suffix
		if wellKnownTierZeroNodes, err := FetchWellKnownTierZeroEntities(tx, domainSID); err != nil {
			return nil, err
		} else {
			attackPathRoots.AddSet(wellKnownTierZeroNodes)
		}

		// Pull in all group members of attack path roots
		if allGroupMembers, err := FetchAllGroupMembers(tx, attackPathRoots); err != nil {
			return nil, err
		} else {
			attackPathRoots.AddSet(allGroupMembers)
		}

		// Add all enforced GPO nodes to the attack path roots
		if enforcedGPOs, err := FetchAllEnforcedGPOs(tx, attackPathRoots); err != nil {
			return nil, err
		} else {
			attackPathRoots.AddSet(enforcedGPOs)
		}

		// Find all next-tier assets
		return attackPathRoots, nil
	}
}

func FetchCollectedDomains(tx graph.Transaction) (graph.NodeSet, error) {
	return ops.FetchNodeSet(tx.Nodes().Filterf(func() graph.Criteria {
		return query.And(
			query.Kind(query.Node(), ad.Domain),
			query.Equals(query.NodeProperty(common.Collected.String()), true),
		)
	}))
}

func GetCollectedDomains(ctx context.Context, db graph.Database) (graph.NodeSet, error) {
	var domains graph.NodeSet

	return domains, db.ReadTransaction(ctx, func(tx graph.Transaction) error {
		if innerDomains, err := FetchCollectedDomains(tx); err != nil {
			return err
		} else {
			domains = innerDomains
			return nil
		}
	})
}

func getGPOLinks(tx graph.Transaction, node *graph.Node) ([]*graph.Relationship, error) {
	if gpLinks, err := ops.FetchRelationships(tx.Relationships().Filterf(func() graph.Criteria {
		return query.And(
			query.Equals(query.StartID(), node.ID),
			query.Kind(query.Relationship(), ad.GPLink),
			query.KindIn(query.End(), ad.Domain, ad.OU),
		)
	})); err != nil {
		return nil, err
	} else {
		return gpLinks, nil
	}
}

func CreateGPOAffectedIntermediariesListDelegate(candidateFilter ops.NodeFilter) analysis.ListDelegate {
	return func(tx graph.Transaction, node *graph.Node, skip, limit int) (graph.NodeSet, error) {
		nodeSet := graph.NewNodeSet()

		if gpLinks, err := getGPOLinks(tx, node); err != nil {
			return nil, err
		} else {
			for _, rel := range gpLinks {
				enforced, err := rel.Properties.Get(ad.Enforced.String()).Bool()
				if err != nil {
					//Its possible the property isn't here, so lets set enforced to false and let it roll
					enforced = false
				}

				if _, end, err := ops.FetchRelationshipNodes(tx, rel); err != nil {
					return nil, err
				} else {
					var descentFilter ops.SegmentFilter

					// Set our descent filter based on enforcement status
					if !enforced {
						descentFilter = BlocksInheritanceDescentFilter
					}

					if nodes, err := ops.AcyclicTraverseNodes(tx, ops.TraversalPlan{
						Root:          end,
						Direction:     graph.DirectionOutbound,
						BranchQuery:   FilterContainsRelationship,
						DescentFilter: descentFilter,
						Skip:          skip,
						Limit:         limit,
					}, candidateFilter); err != nil {
						return nil, err
					} else {
						nodeSet.AddSet(nodes)
					}
				}
			}

			return nodeSet, nil
		}
	}
}

func FetchGPOAffectedTierZeroPathDelegate(tx graph.Transaction, node *graph.Node) (graph.PathSet, error) {
	pathSet := graph.NewPathSet()

	if gpLinks, err := getGPOLinks(tx, node); err != nil {
		return nil, err
	} else {
		for _, rel := range gpLinks {
			enforced, err := rel.Properties.Get(ad.Enforced.String()).Bool()
			if err != nil {
				//Its possible the property isn't here, so lets set enforced to false and let it roll
				enforced = false
			}

			if _, end, err := ops.FetchRelationshipNodes(tx, rel); err != nil {
				return nil, err
			} else {
				var descentFilter ops.SegmentFilter

				// Set our descent filter based on enforcement status
				if !enforced {
					descentFilter = BlocksInheritanceDescentFilter
				}

				if paths, err := ops.TraverseIntermediaryPaths(tx, ops.TraversalPlan{
					Root:          end,
					Direction:     graph.DirectionOutbound,
					BranchQuery:   FilterContainsRelationship,
					DescentFilter: descentFilter,
					PathFilter: func(ctx *ops.TraversalContext, segment *graph.PathSegment) bool {
						if systemTags, err := segment.Node.Properties.Get(ad.AdminTierZero).String(); err != nil {
							return false
						} else {
							return strings.Contains(systemTags, ad.AdminTierZero)
						}
					},
				}, SelectGPOTierZeroCandidateFilter); err != nil {
					return nil, err
				} else {
					if paths.Len() > 0 {
						pathSet.AddPathSet(paths)
						pathSet.AddPath(graph.Path{
							Nodes: []*graph.Node{
								node,
								end,
							},

							Edges: []*graph.Relationship{
								rel,
							},
						})
					}
				}
			}
		}

		return pathSet, nil
	}
}

func FetchGPOAffectedContainerPaths(tx graph.Transaction, node *graph.Node) (graph.PathSet, error) {
	pathSet := graph.NewPathSet()

	if gpLinks, err := getGPOLinks(tx, node); err != nil {
		return nil, err
	} else {
		for _, rel := range gpLinks {
			enforced, err := rel.Properties.Get(ad.Enforced.String()).Bool()
			if err != nil {
				//Its possible the property isn't here, so lets set enforced to false and let it roll
				enforced = false
			}

			if _, end, err := ops.FetchRelationshipNodes(tx, rel); err != nil {
				return nil, err
			} else {
				var descentFilter ops.SegmentFilter

				// Set our descent filter based on enforcement status
				if !enforced {
					descentFilter = BlocksInheritanceDescentFilter
				}

				pathSet.AddPath(graph.Path{
					Nodes: []*graph.Node{node, end},
					Edges: []*graph.Relationship{rel},
				})

				if paths, err := ops.TraversePaths(tx, ops.TraversalPlan{
					Root:        end,
					Direction:   graph.DirectionOutbound,
					BranchQuery: FilterContainsRelationship,
					DescentFilter: func(ctx *ops.TraversalContext, segment *graph.PathSegment) bool {
						if !segment.Node.Kinds.ContainsOneOf(ad.OU, ad.Container, ad.Domain) {
							return false
						} else if descentFilter != nil {
							return descentFilter(ctx, segment)
						} else {
							return true
						}
					},
				}); err != nil {
					return nil, err
				} else {
					if paths.Len() > 0 {
						pathSet.AddPathSet(paths)
					}
				}
			}
		}

		return pathSet, nil
	}
}

func CreateGPOAffectedIntermediariesPathDelegate(targetKinds ...graph.Kind) analysis.PathDelegate {
	return func(tx graph.Transaction, node *graph.Node) (graph.PathSet, error) {
		pathSet := graph.NewPathSet()

		if gpLinks, err := getGPOLinks(tx, node); err != nil {
			return nil, err
		} else {
			for _, rel := range gpLinks {
				// It's possible the property isn't here, so lets set enforced to false and let it roll
				enforced, _ := rel.Properties.GetOrDefault(ad.Enforced.String(), false).Bool()

				if end, err := ops.FetchNode(tx, rel.EndID); err != nil {
					return nil, err
				} else if paths, err := ops.TraversePaths(tx, ops.TraversalPlan{
					Root:        end,
					Direction:   graph.DirectionOutbound,
					BranchQuery: FilterContainsRelationship,
					DescentFilter: func(ctx *ops.TraversalContext, segment *graph.PathSegment) bool {
						if !enforced {
							return BlocksInheritanceDescentFilter(ctx, segment)
						}

						return true
					},
					PathFilter: func(ctx *ops.TraversalContext, segment *graph.PathSegment) bool {
						return len(targetKinds) == 0 || segment.Node.Kinds.ContainsOneOf(targetKinds...)
					},
				}); err != nil {
					return nil, err
				} else if paths.Len() > 0 {
					pathSet.AddPathSet(paths)
					pathSet.AddPath(graph.Path{
						Nodes: []*graph.Node{node, end},
						Edges: []*graph.Relationship{rel},
					})
				}
			}

			return pathSet, nil
		}
	}
}

func FetchEnforcedGPOs(tx graph.Transaction, target *graph.Node, skip, limit int) (graph.NodeSet, error) {
	enforcedGPOs := graph.NewNodeSet()

	if err := ops.Traversal(tx, ops.TraversalPlan{
		Root:      target,
		Direction: graph.DirectionInbound,
		BranchQuery: func() graph.Criteria {
			return query.And(
				query.KindIn(query.Start(), ad.Domain, ad.OU, ad.GPO),
				query.KindIn(query.Relationship(), ad.Contains, ad.GPLink),
			)
		},
		Skip:  skip,
		Limit: limit,
	}, func(ctx *ops.TraversalContext, segment *graph.PathSegment) error {
		// Does this path terminate at a GPO that we haven't seen as a previously enforced GPO?
		if segment.Node.Kinds.ContainsOneOf(ad.GPO) && !enforcedGPOs.Contains(segment.Node) {
			gpLinkRelationship := segment.Edge

			// Check if the GPLink relationship is enforced
			if gpLinkEnforced, _ := gpLinkRelationship.Properties.GetOrDefault(ad.Enforced.String(), false).Bool(); gpLinkEnforced {
				if ctx.LimitSkipTracker.ShouldCollect() {
					// Add this GPO right away as enforced and exit
					enforcedGPOs.Add(segment.Node)
				}
			} else {
				// Assume that the GPO is enforced at the start
				isGPOEnforced := true
				lastNodeBlocks := false

				// Walk the GPO path to see if any of the nodes between the GPO and the enforcement target block GPO
				// inheritance. This walk starts at the GPO and moves down, with end being the GPO to start
				segment.Path().WalkReverse(func(start, end *graph.Node, relationship *graph.Relationship) bool {
					if !start.Kinds.ContainsOneOf(ad.OU, ad.Domain) {
						// If we run into anything that isn't an OU or a Domain node then we're done checking for
						// inheritance blocking
						return false
					} else if lastNodeBlocks && start.Kinds.ContainsOneOf(ad.OU) {
						//If the previous node blocks inheritance, and we've hit an OU, then the GPO is not enforced on this path, and we don't need to check any further
						isGPOEnforced = false
						return false
					}

					// Check to see if this node in the Domain and OU contains path blocks GPO inheritance
					if blocksInheritance, _ := start.Properties.GetOrDefault(ad.BlocksInheritance.String(), false).Bool(); blocksInheritance {
						// If this Domain or OU node blocks inheritance then we're done walking this GPO enforcement
						// path
						lastNodeBlocks = true
						return true
					}

					// Continue walking the path otherwise
					return true
				})

				// If the GPO is still marked as enforced, meaning that the Domain node nor any of the OU nodes blocked
				// inheritance of it
				if isGPOEnforced {
					if ctx.LimitSkipTracker.ShouldCollect() {
						enforcedGPOs.Add(segment.Node)
					}
				}
			}
		}

		return nil
	}); err != nil {
		return nil, err
	} else {
		return enforcedGPOs, nil
	}
}

func CreateOUContainedListDelegate(kind graph.Kind) analysis.ListDelegate {
	return func(tx graph.Transaction, node *graph.Node, skip, limit int) (graph.NodeSet, error) {
		return ops.AcyclicTraverseTerminals(tx, ops.TraversalPlan{
			Root:      node,
			Direction: graph.DirectionOutbound,
			BranchQuery: func() graph.Criteria {
				return query.And(
					query.Kind(query.Relationship(), ad.Contains),
				)
			},
			PathFilter: func(ctx *ops.TraversalContext, segment *graph.PathSegment) bool {
				return segment.Node.Kinds.ContainsOneOf(kind)
			},
			Skip:  skip,
			Limit: limit,
		})
	}
}

func CreateOUContainedPathDelegate(kind graph.Kind) analysis.PathDelegate {
	return func(tx graph.Transaction, node *graph.Node) (graph.PathSet, error) {
		return ops.TraversePaths(tx, ops.TraversalPlan{
			Root:      node,
			Direction: graph.DirectionOutbound,
			BranchQuery: func() graph.Criteria {
				return query.And(
					query.Kind(query.Relationship(), ad.Contains),
				)
			},
			PathFilter: func(ctx *ops.TraversalContext, segment *graph.PathSegment) bool {
				return segment.Node.Kinds.ContainsOneOf(kind)
			},
		})
	}
}

func CreateDomainTrustListDelegate(direction graph.Direction) analysis.ListDelegate {
	return func(tx graph.Transaction, node *graph.Node, skip, limit int) (graph.NodeSet, error) {
		return ops.AcyclicTraverseNodes(tx, ops.TraversalPlan{
			Root:      node,
			Direction: direction,
			BranchQuery: func() graph.Criteria {
				return query.Kind(query.Relationship(), ad.TrustedBy)
			},
			Skip:  skip,
			Limit: limit,
		}, func(candidate *graph.Node) bool {
			return candidate.Kinds.ContainsOneOf(ad.Domain) && candidate.ID != node.ID
		})
	}
}

func CreateDomainTrustPathDelegate(direction graph.Direction) analysis.PathDelegate {
	return func(tx graph.Transaction, node *graph.Node) (graph.PathSet, error) {
		return ops.TraversePaths(tx, ops.TraversalPlan{
			Root:      node,
			Direction: direction,
			BranchQuery: func() graph.Criteria {
				return query.Kind(query.Relationship(), ad.TrustedBy)
			},
		})
	}
}

func CreateDomainContainedEntityListDelegate(kind graph.Kind) analysis.ListDelegate {
	return func(tx graph.Transaction, node *graph.Node, skip, limit int) (graph.NodeSet, error) {
		if domainSid, err := node.Properties.Get(ad.DomainSID.String()).String(); err != nil {
			return nil, err
		} else {
			return ops.FetchNodeSet(tx.Nodes().Filterf(func() graph.Criteria {
				return query.And(
					query.Kind(query.Node(), kind),
					query.Equals(query.NodeProperty(ad.DomainSID.String()), domainSid),
				)
			}))
		}
	}
}

func FetchDCSyncers(tx graph.Transaction, node *graph.Node, skip, limit int) (graph.NodeSet, error) {
	if nodes, err := ops.FetchStartNodes(tx.Relationships().Filterf(func() graph.Criteria {
		return query.And(
			query.Equals(query.EndID(), node.ID),
			query.Kind(query.Relationship(), ad.DCSync),
		)
	})); err != nil {
		return nil, err
	} else {
		return graph.SortAndSliceNodeSet(nodes, skip, limit), nil
	}

}

func FetchDCSyncerPaths(tx graph.Transaction, node *graph.Node) (graph.PathSet, error) {
	if dcSyncerNodes, err := ops.FetchStartNodes(tx.Relationships().Filterf(func() graph.Criteria {
		return query.And(
			query.Equals(query.EndID(), node.ID),
			query.Kind(query.Relationship(), ad.DCSync),
		)
	})); err != nil {
		return nil, err
	} else {
		pathSet := graph.NewPathSet()

		for _, dcsyncer := range dcSyncerNodes {
			if paths, err := ops.TraversePaths(tx, ops.TraversalPlan{
				Root:      dcsyncer,
				Direction: graph.DirectionOutbound,
				BranchQuery: func() graph.Criteria {
					return query.KindIn(query.Relationship(), ad.MemberOf, ad.GetChanges, ad.GetChangesAll)
				},
				PathFilter: func(ctx *ops.TraversalContext, segment *graph.PathSegment) bool {
					return segment.Node.Kinds.ContainsOneOf(ad.Domain)
				},
			}); err != nil {
				return nil, err
			} else {
				pathSet.AddPathSet(paths)
			}
		}

		return pathSet, nil
	}
}

func FetchForeignGPOControllers(tx graph.Transaction, node *graph.Node, skip, limit int) (graph.NodeSet, error) {
	if domainSID, err := node.Properties.Get(ad.DomainSID.String()).String(); err != nil {
		return nil, err
	} else if gpoIDs, err := ops.FetchNodeIDs(tx.Nodes().Filterf(func() graph.Criteria {
		return query.And(
			query.Kind(query.Node(), ad.GPO),
			query.Equals(query.NodeProperty(ad.DomainSID.String()), domainSID),
		)
	})); err != nil {
		return nil, err
	} else {
		if directControllers, err := ops.FetchStartNodes(tx.Relationships().Filterf(func() graph.Criteria {
			return query.And(
				query.InIDs(query.EndID(), gpoIDs...),
				query.KindIn(query.Relationship(), ad.ACLRelationships()...),
				query.Not(query.Equals(query.StartProperty(ad.DomainSID.String()), domainSID)),
			)
		})); err != nil {
			return nil, err
		} else if groups, err := ops.FetchStartNodes(tx.Relationships().Filterf(func() graph.Criteria {
			return query.And(
				query.Kind(query.Start(), ad.Group),
				query.KindIn(query.Relationship(), ad.ACLRelationships()...),
				query.Equals(query.EndProperty(ad.DomainSID.String()), domainSID),
				query.Kind(query.End(), ad.GPO),
			)
		})); err != nil {
			return nil, err
		} else {
			nodeSet := graph.NewNodeSet()

			for _, group := range groups {
				if nodes, err := ops.AcyclicTraverseTerminals(tx, ops.TraversalPlan{
					Root:      group,
					Direction: graph.DirectionInbound,
					BranchQuery: func() graph.Criteria {
						return query.Or(
							query.Kind(query.Start(), ad.Group),
							query.Not(query.Equals(query.StartProperty(ad.DomainSID.String()), domainSID)),
						)
					},
				}); err != nil {
					return nil, err
				} else {
					nodeSet.AddSet(nodes)
				}
			}

			nodeSet.AddSet(directControllers)
			return graph.SortAndSliceNodeSet(nodeSet, skip, limit), nil
		}
	}
}

func FetchForeignGPOControllerPaths(tx graph.Transaction, node *graph.Node) (graph.PathSet, error) {
	if domainSID, err := node.Properties.Get(ad.DomainSID.String()).String(); err != nil {
		return nil, err
	} else if gpoIDs, err := ops.FetchNodeIDs(tx.Nodes().Filterf(func() graph.Criteria {
		return query.And(
			query.Kind(query.Node(), ad.GPO),
			query.Equals(query.NodeProperty(ad.DomainSID.String()), domainSID),
		)
	})); err != nil {
		return nil, err
	} else {
		if directControllers, err := ops.FetchPathSet(tx, tx.Relationships().Filterf(func() graph.Criteria {
			return query.And(
				query.InIDs(query.EndID(), gpoIDs...),
				query.KindIn(query.Relationship(), ad.ACLRelationships()...),
				query.Not(query.Equals(query.StartProperty(ad.DomainSID.String()), domainSID)),
			)
		})); err != nil {
			return nil, err
		} else if groups, err := ops.FetchStartNodes(tx.Relationships().Filterf(func() graph.Criteria {
			return query.And(
				query.Kind(query.Start(), ad.Group),
				query.KindIn(query.Relationship(), ad.ACLRelationships()...),
				query.Equals(query.EndProperty(ad.DomainSID.String()), domainSID),
				query.Kind(query.End(), ad.GPO),
			)
		})); err != nil {
			return nil, err
		} else {
			pathSet := graph.NewPathSet()
			for _, group := range groups {
				if paths, err := ops.TraversePaths(tx, ops.TraversalPlan{
					Root:      group,
					Direction: graph.DirectionInbound,
					BranchQuery: func() graph.Criteria {
						return query.Or(
							query.Kind(query.Start(), ad.Group),
							query.Not(query.Equals(query.StartProperty(ad.DomainSID.String()), domainSID)),
						)
					},
				}); err != nil {
					return nil, err
				} else {
					pathSet.AddPathSet(paths)
				}
			}

			pathSet.AddPathSet(directControllers)
			return pathSet, nil
		}
	}
}

func FetchForeignAdmins(tx graph.Transaction, node *graph.Node, skip, limit int) (graph.NodeSet, error) {
	if domainSid, err := node.Properties.Get(ad.DomainSID.String()).String(); err != nil {
		return nil, err
	} else {
		if directAdmins, err := ops.FetchStartNodes(tx.Relationships().Filterf(func() graph.Criteria {
			return query.And(
				query.Kind(query.End(), ad.Computer),
				query.Kind(query.Relationship(), ad.AdminTo),
				query.Equals(query.EndProperty(ad.DomainSID.String()), domainSid),
				query.Not(query.Equals(query.StartProperty(ad.DomainSID.String()), domainSid)),
			)
		})); err != nil {
			return nil, err
		} else if groups, err := ops.FetchStartNodes(tx.Relationships().Filterf(func() graph.Criteria {
			return query.And(
				query.Kind(query.Start(), ad.Group),
				query.Kind(query.Relationship(), ad.AdminTo),
				query.Equals(query.EndProperty(ad.DomainSID.String()), domainSid),
				query.Kind(query.End(), ad.Computer),
			)
		})); err != nil {
			return nil, err
		} else {
			nodeSet := graph.NewNodeSet()

			for _, group := range groups {
				if nodes, err := ops.AcyclicTraverseTerminals(tx, ops.TraversalPlan{
					Root:      group,
					Direction: graph.DirectionInbound,
					BranchQuery: func() graph.Criteria {
						return query.Or(
							query.Kind(query.Start(), ad.Group),
							query.Not(query.Equals(query.StartProperty(ad.DomainSID.String()), domainSid)),
						)
					},
				}); err != nil {
					return nil, err
				} else {
					nodeSet.AddSet(nodes)
				}
			}

			nodeSet.AddSet(directAdmins)
			return graph.SortAndSliceNodeSet(nodeSet, skip, limit), nil
		}
	}
}

func FetchForeignAdminPaths(tx graph.Transaction, node *graph.Node) (graph.PathSet, error) {
	if domainSid, err := node.Properties.Get(ad.DomainSID.String()).String(); err != nil {
		return nil, err
	} else {
		if directAdmins, err := ops.FetchPathSet(tx, tx.Relationships().Filterf(func() graph.Criteria {
			return query.And(
				query.Kind(query.End(), ad.Computer),
				query.Kind(query.Relationship(), ad.AdminTo),
				query.Equals(query.EndProperty(ad.DomainSID.String()), domainSid),
				query.Not(query.Equals(query.StartProperty(ad.DomainSID.String()), domainSid)),
			)
		})); err != nil {
			return nil, err
		} else if groups, err := ops.FetchStartNodes(tx.Relationships().Filterf(func() graph.Criteria {
			return query.And(
				query.Kind(query.Start(), ad.Group),
				query.Kind(query.Relationship(), ad.AdminTo),
				query.Equals(query.EndProperty(ad.DomainSID.String()), domainSid),
				query.Kind(query.End(), ad.Computer),
			)
		})); err != nil {
			return nil, err
		} else {
			pathSet := graph.NewPathSet()

			for _, group := range groups {
				if paths, err := ops.TraversePaths(tx, ops.TraversalPlan{
					Root:      group,
					Direction: graph.DirectionInbound,
					BranchQuery: func() graph.Criteria {
						return query.Or(
							query.Kind(query.Start(), ad.Group),
							query.Not(query.Equals(query.StartProperty(ad.DomainSID.String()), domainSid)),
						)
					},
				}); err != nil {
					return nil, err
				} else {
					pathSet.AddPathSet(paths)
				}
			}

			pathSet.AddPathSet(directAdmins)
			return pathSet, nil
		}
	}
}

// TODO: This query appears to be slow
func CreateForeignEntityMembershipListDelegate(kind graph.Kind) analysis.ListDelegate {
	return func(tx graph.Transaction, node *graph.Node, skip, limit int) (graph.NodeSet, error) {
		foreignNodes := graph.NewNodeSet()
		if domainSid, err := node.Properties.Get(ad.DomainSID.String()).String(); err != nil {
			return nil, err
		} else if nodes, err := ops.FetchNodes(tx.Nodes().Filterf(func() graph.Criteria {
			return query.And(
				query.Kind(query.Node(), ad.Group),
				query.Equals(query.NodeProperty(ad.DomainSID.String()), domainSid),
			)
		})); err != nil {
			return nil, err
		} else {
			for _, node := range nodes {
				if n, err := ops.AcyclicTraverseNodes(tx, ops.TraversalPlan{
					Root:      node,
					Direction: graph.DirectionInbound,
					BranchQuery: func() graph.Criteria {
						return query.Kind(query.Relationship(), ad.MemberOf)
					},
				}, func(node *graph.Node) bool {
					if !node.Kinds.ContainsOneOf(kind) {
						return false
					} else if s, err := node.Properties.Get(ad.DomainSID.String()).String(); err != nil {
						return false
					} else if s == domainSid {
						return false
					} else {
						return true
					}
				}); err != nil {
					return nil, err
				} else {
					foreignNodes.AddSet(n)
				}
			}

			return graph.SortAndSliceNodeSet(foreignNodes, skip, limit), nil
		}
	}
}

func CreateForeignEntityMembershipPathDelegate(kind graph.Kind) analysis.PathDelegate {
	return func(tx graph.Transaction, node *graph.Node) (graph.PathSet, error) {
		foreignPaths := graph.NewPathSet()

		if domainSid, err := node.Properties.Get(ad.DomainSID.String()).String(); err != nil {
			return nil, err
		} else if nodes, err := ops.FetchNodes(tx.Nodes().Filterf(func() graph.Criteria {
			return query.And(
				query.Kind(query.Node(), ad.Group),
				query.Equals(query.NodeProperty(ad.DomainSID.String()), domainSid),
			)
		})); err != nil {
			return nil, err
		} else {
			for _, node := range nodes {
				if n, err := ops.TraverseIntermediaryPaths(tx, ops.TraversalPlan{
					Root:      node,
					Direction: graph.DirectionInbound,
					BranchQuery: func() graph.Criteria {
						return query.Kind(query.Relationship(), ad.MemberOf)
					},
				}, func(node *graph.Node) bool {
					if !node.Kinds.ContainsOneOf(kind) {
						return false
					} else if s, err := node.Properties.Get(ad.DomainSID.String()).String(); err != nil {
						return false
					} else if s == domainSid {
						return false
					} else {
						return true
					}
				}); err != nil {
					return nil, err
				} else {
					foreignPaths.AddPathSet(n)
				}
			}

			return foreignPaths, nil
		}
	}
}

func FetchEntityLinkedGPOList(tx graph.Transaction, node *graph.Node, skip, limit int) (graph.NodeSet, error) {
	return ops.AcyclicTraverseTerminals(tx, ops.TraversalPlan{
		Root:      node,
		Direction: graph.DirectionInbound,
		BranchQuery: func() graph.Criteria {
			return query.And(
				query.Kind(query.Relationship(), ad.GPLink),
				query.Kind(query.Start(), ad.GPO),
			)
		},
		Skip:  skip,
		Limit: limit,
	})
}

func FetchEntityLinkedGPOPaths(tx graph.Transaction, node *graph.Node) (graph.PathSet, error) {
	return ops.TraversePaths(tx, ops.TraversalPlan{
		Root:      node,
		Direction: graph.DirectionInbound,
		BranchQuery: func() graph.Criteria {
			return query.And(
				query.Kind(query.Relationship(), ad.GPLink),
				query.Kind(query.Start(), ad.GPO),
			)
		},
	})
}

func CreateInboundLocalGroupListDelegate(edge graph.Kind) analysis.ListDelegate {
	return func(tx graph.Transaction, node *graph.Node, skip, limit int) (graph.NodeSet, error) {
		return ops.AcyclicTraverseTerminals(tx, ops.TraversalPlan{
			Root:      node,
			Direction: graph.DirectionInbound,
			BranchQuery: func() graph.Criteria {
				return query.KindIn(query.Relationship(), ad.MemberOf, edge)
			},
			DescentFilter: func(ctx *ops.TraversalContext, segment *graph.PathSegment) bool {
				if segment.Depth() > 1 && segment.Trunk.Node.Kinds.ContainsOneOf(ad.Computer, ad.User) {
					return false
				}

				return true
			},
			Skip:  skip,
			Limit: limit,
		})
	}
}

func CreateInboundLocalGroupPathDelegate(edge graph.Kind) analysis.PathDelegate {
	return func(tx graph.Transaction, node *graph.Node) (graph.PathSet, error) {
		return ops.TraversePaths(tx, ops.TraversalPlan{
			Root:      node,
			Direction: graph.DirectionInbound,
			BranchQuery: func() graph.Criteria {
				return query.KindIn(query.Relationship(), ad.MemberOf, edge)
			},
			DescentFilter: func(ctx *ops.TraversalContext, segment *graph.PathSegment) bool {
				if segment.Depth() > 1 && segment.Trunk.Node.Kinds.ContainsOneOf(ad.Computer, ad.User) {
					return false
				}

				return true
			},
		})
	}
}

func CreateOutboundLocalGroupListDelegate(edge graph.Kind) analysis.ListDelegate {
	return func(tx graph.Transaction, node *graph.Node, skip, limit int) (graph.NodeSet, error) {
		return ops.AcyclicTraverseTerminals(tx, ops.TraversalPlan{
			Root:      node,
			Direction: graph.DirectionOutbound,
			BranchQuery: func() graph.Criteria {
				return query.KindIn(query.Relationship(), ad.MemberOf, edge)
			},
			DescentFilter: func(ctx *ops.TraversalContext, segment *graph.PathSegment) bool {
				if segment.Depth() > 1 && segment.Trunk.Node.Kinds.ContainsOneOf(ad.Computer) {
					return false
				}

				return true
			},
			PathFilter: func(ctx *ops.TraversalContext, segment *graph.PathSegment) bool {
				return segment.Node.Kinds.ContainsOneOf(ad.Computer)
			},
		})
	}
}

func CreateOutboundLocalGroupPathDelegate(edge graph.Kind) analysis.PathDelegate {
	return func(tx graph.Transaction, node *graph.Node) (graph.PathSet, error) {
		return ops.TraversePaths(tx, ops.TraversalPlan{
			Root:      node,
			Direction: graph.DirectionOutbound,
			BranchQuery: func() graph.Criteria {
				return query.KindIn(query.Relationship(), ad.MemberOf, edge)
			},
			DescentFilter: func(ctx *ops.TraversalContext, segment *graph.PathSegment) bool {
				if segment.Depth() > 1 && segment.Trunk.Node.Kinds.ContainsOneOf(ad.Computer) {
					return false
				}

				return true
			},
			PathFilter: func(ctx *ops.TraversalContext, segment *graph.PathSegment) bool {
				return segment.Node.Kinds.ContainsOneOf(ad.Computer)
			},
		})
	}
}

func CreateSQLAdminPathDelegate(direction graph.Direction) analysis.PathDelegate {
	return func(tx graph.Transaction, node *graph.Node) (graph.PathSet, error) {
		return ops.TraversePaths(tx, ops.TraversalPlan{
			Root:      node,
			Direction: direction,
			BranchQuery: func() graph.Criteria {
				return query.Kind(query.Relationship(), ad.SQLAdmin)
			},
		})
	}
}

func CreateSQLAdminListDelegate(direction graph.Direction) analysis.ListDelegate {
	return func(tx graph.Transaction, node *graph.Node, skip, limit int) (graph.NodeSet, error) {
		return ops.AcyclicTraverseTerminals(tx, ops.TraversalPlan{
			Root:      node,
			Direction: direction,
			BranchQuery: func() graph.Criteria {
				return query.Kind(query.Relationship(), ad.SQLAdmin)
			},
			Skip:  skip,
			Limit: limit,
		})
	}
}

func CreateConstrainedDelegationPathDelegate(direction graph.Direction) analysis.PathDelegate {
	return func(tx graph.Transaction, node *graph.Node) (graph.PathSet, error) {
		return ops.TraversePaths(tx, ops.TraversalPlan{
			Root:      node,
			Direction: direction,
			BranchQuery: func() graph.Criteria {
				return query.Kind(query.Relationship(), ad.AllowedToDelegate)
			},
		})
	}
}

func CreateConstrainedDelegationListDelegate(direction graph.Direction) analysis.ListDelegate {
	return func(tx graph.Transaction, node *graph.Node, skip, limit int) (graph.NodeSet, error) {
		return ops.AcyclicTraverseTerminals(tx, ops.TraversalPlan{
			Root:      node,
			Direction: direction,
			BranchQuery: func() graph.Criteria {
				return query.Kind(query.Relationship(), ad.AllowedToDelegate)
			},
			Skip:  skip,
			Limit: limit,
		})
	}
}

func FetchGroupSessions(tx graph.Transaction, node *graph.Node, skip, limit int) (graph.NodeSet, error) {
	return ops.AcyclicTraverseTerminals(tx, ops.TraversalPlan{
		Root:      node,
		Direction: graph.DirectionInbound,
		BranchQuery: func() graph.Criteria {
			return query.KindIn(query.Relationship(), ad.HasSession, ad.MemberOf)
		},
		DescentFilter: func(ctx *ops.TraversalContext, segment *graph.PathSegment) bool {
			return !(segment.Depth() > 1 && segment.Trunk.Edge.Kind.Is(ad.HasSession))
		},
		Skip:  skip,
		Limit: limit,
		PathFilter: func(ctx *ops.TraversalContext, segment *graph.PathSegment) bool {
			return segment.Node.Kinds.ContainsOneOf(ad.Computer)
		},
	})
}

func FetchGroupSessionPaths(tx graph.Transaction, node *graph.Node) (graph.PathSet, error) {
	return ops.TraversePaths(tx, ops.TraversalPlan{
		Root:      node,
		Direction: graph.DirectionInbound,
		BranchQuery: func() graph.Criteria {
			return query.KindIn(query.Relationship(), ad.HasSession, ad.MemberOf)
		},
		DescentFilter: func(ctx *ops.TraversalContext, segment *graph.PathSegment) bool {
			return !(segment.Depth() > 1 && segment.Trunk.Edge.Kind.Is(ad.HasSession))
		},
		PathFilter: func(ctx *ops.TraversalContext, segment *graph.PathSegment) bool {
			return segment.Node.Kinds.ContainsOneOf(ad.Computer)
		},
	})
}

func FetchUserSessionPaths(tx graph.Transaction, node *graph.Node) (graph.PathSet, error) {
	return ops.TraversePaths(tx, ops.TraversalPlan{
		Root:        node,
		Direction:   graph.DirectionInbound,
		BranchQuery: FilterSessions,
	})
}

func FetchUserSessions(tx graph.Transaction, node *graph.Node, skip, limit int) (graph.NodeSet, error) {
	return ops.AcyclicTraverseTerminals(tx, ops.TraversalPlan{
		Root:        node,
		Direction:   graph.DirectionInbound,
		BranchQuery: FilterSessions,
		Skip:        skip,
		Limit:       limit,
	})
}

func FetchComputerSessionPaths(tx graph.Transaction, node *graph.Node) (graph.PathSet, error) {
	return ops.TraversePaths(tx, ops.TraversalPlan{
		Root:        node,
		Direction:   graph.DirectionOutbound,
		BranchQuery: FilterSessions,
	})
}

func FetchComputerSessions(tx graph.Transaction, node *graph.Node, skip, limit int) (graph.NodeSet, error) {
	return ops.AcyclicTraverseTerminals(tx, ops.TraversalPlan{
		Root:        node,
		Direction:   graph.DirectionOutbound,
		BranchQuery: FilterSessions,
		Skip:        skip,
		Limit:       limit,
	})
}

func FetchEntityGroupMembershipPaths(tx graph.Transaction, node *graph.Node) (graph.PathSet, error) {
	return ops.TraversePaths(tx, ops.TraversalPlan{
		Root:        node,
		Direction:   graph.DirectionOutbound,
		BranchQuery: FilterGroupMembership,
	})
}

func FetchEntityGroupMembership(tx graph.Transaction, root *graph.Node, skip, limit int) (graph.NodeSet, error) {
	return ops.AcyclicTraverseNodes(tx, ops.TraversalPlan{
		Root:        root,
		Direction:   graph.DirectionOutbound,
		Skip:        skip,
		Limit:       limit,
		BranchQuery: FilterGroupMembership,
	}, func(node *graph.Node) bool {
		return node.ID != root.ID
	})
}

func FetchInboundADEntityControllerPaths(ctx context.Context, db graph.Database, node *graph.Node) (graph.PathSet, error) {
	var (
		traversalInstance = traversal.New(db, analysis.MaximumDatabaseParallelWorkers)
		collector         = traversal.NewPathCollector()
	)

	if err := traversalInstance.BreadthFirst(ctx, traversal.Plan{
		Root: node,
		Driver: traversal.LightweightDriver(
			graph.DirectionInbound,
			graphcache.New(),
			query.KindIn(query.Relationship(), append(ad.ACLRelationships(), ad.MemberOf)...),
			InboundControllerPaths(),
			func(next *graph.PathSegment) {
				if IsValidInboundControllerPath(next) {
					collector.Add(next.Path())
				}
			},
		),
	}); err != nil {
		return nil, err
	}

	return collector.Paths, collector.PopulateNodeProperties(ctx, db, common.Name.String(), common.ObjectID.String(), common.SystemTags.String())
}

func FetchInboundADEntityControllers(ctx context.Context, db graph.Database, node *graph.Node, skip, limit int) (graph.NodeSet, error) {
	var (
		traversalInstance = traversal.New(db, analysis.MaximumDatabaseParallelWorkers)
		collector         = traversal.NewNodeCollector()
	)

	if err := traversalInstance.BreadthFirst(ctx, traversal.Plan{
		Root: node,
		Driver: traversal.LightweightDriver(
			graph.DirectionInbound,
			graphcache.New(),
			query.KindIn(query.Relationship(), append(ad.ACLRelationships(), ad.MemberOf)...),
			InboundControllerNodes(collector, skip, limit),
		),
	}); err != nil {
		return nil, err
	}

	return collector.Nodes, collector.PopulateProperties(ctx, db, common.Name.String(), common.ObjectID.String(), common.SystemTags.String())
}

func FetchOutboundADEntityControlPaths(ctx context.Context, db graph.Database, node *graph.Node) (graph.PathSet, error) {
	var (
		traversalInstance = traversal.New(db, analysis.MaximumDatabaseParallelWorkers)
		collector         = traversal.NewPathCollector()
	)

	if err := traversalInstance.BreadthFirst(ctx, traversal.Plan{
		Root: node,
		Driver: traversal.LightweightDriver(
			graph.DirectionOutbound,
			graphcache.New(),
			query.KindIn(query.Relationship(), append(ad.ACLRelationships(), ad.MemberOf)...),
			OutboundControlledPaths(collector),
		),
	}); err != nil {
		return nil, err
	}

	return collector.Paths, collector.PopulateNodeProperties(ctx, db, common.Name.String(), common.ObjectID.String(), common.SystemTags.String())
}

func FetchOutboundADEntityControl(ctx context.Context, db graph.Database, node *graph.Node, skip, limit int) (graph.NodeSet, error) {
	var (
		traversalInstance = traversal.New(db, analysis.MaximumDatabaseParallelWorkers)
		collector         = traversal.NewNodeCollector()
	)

	if err := traversalInstance.BreadthFirst(ctx, traversal.Plan{
		Root: node,
		Driver: traversal.LightweightDriver(
			graph.DirectionOutbound,
			graphcache.New(),
			query.KindIn(query.Relationship(), append(ad.ACLRelationships(), ad.MemberOf)...),
			OutboundControlledNodes(collector, skip, limit),
		),
	}); err != nil {
		return nil, err
	}

	return collector.Nodes, collector.PopulateProperties(ctx, db, common.Name.String(), common.ObjectID.String(), common.SystemTags.String())
}

func FetchGroupMemberPaths(tx graph.Transaction, node *graph.Node) (graph.PathSet, error) {
	return ops.TraversePaths(tx, ops.TraversalPlan{
		Root:        node,
		Direction:   graph.DirectionInbound,
		BranchQuery: FilterGroupMembers,
	})
}

func FetchGroupMembers(tx graph.Transaction, root *graph.Node, skip, limit int) (graph.NodeSet, error) {
	return ops.AcyclicTraverseNodes(tx, ops.TraversalPlan{
		Root:        root,
		Direction:   graph.DirectionInbound,
		Skip:        skip,
		Limit:       limit,
		BranchQuery: FilterGroupMembership,
	}, func(node *graph.Node) bool {
		return node.ID != root.ID
	})
}

const (
	windows    = "WINDOWS"
	ninetyDays = time.Hour * 24 * 90
)

func FetchLocalGroupCompleteness(tx graph.Transaction, domainSIDs ...string) (float64, error) {
	completeness := float64(0)

	if computers, err := ops.FetchNodeSet(tx.Nodes().Filterf(func() graph.Criteria {
		filters := []graph.Criteria{
			query.Kind(query.Node(), ad.Computer),
			query.StringContains(query.NodeProperty(common.OperatingSystem.String()), windows),
			query.Exists(query.NodeProperty(common.PasswordLastSet.String())),
		}

		if len(domainSIDs) > 0 {
			filters = append(filters, query.In(query.NodeProperty(ad.DomainSID.String()), domainSIDs))
		}

		return query.And(filters...)
	})); err != nil {
		return completeness, err
	} else {
		mostRecentPasswordLastSetTime := time.Unix(0, 0)

		for _, computer := range computers {
			if passwordLastSet, err := computer.Properties.Get(common.PasswordLastSet.String()).Time(); err != nil {
				return completeness, err
			} else if passwordLastSet.After(mostRecentPasswordLastSetTime) {
				mostRecentPasswordLastSetTime = passwordLastSet
			}
		}

		activityThreshold := mostRecentPasswordLastSetTime.Add(-ninetyDays)

		for _, computer := range computers {
			if passwordLastSet, err := computer.Properties.Get(common.PasswordLastSet.String()).Time(); err != nil {
				return completeness, err
			} else if passwordLastSet.Before(activityThreshold) {
				computers.Remove(computer.ID)
			}
		}

		if computers.Len() == 0 {
			return 0, nil
		}

		var (
			activeComputerCount           = float64(computers.Len())
			activeComputerCountWithAdmins = float64(0)
			computerBmp                   = cardinality.NewBitmap32()
		)

		if err := tx.Relationships().Filterf(func() graph.Criteria {
			return query.And(
				query.KindIn(query.Relationship(), ad.AdminTo, ad.CanRDP, ad.CanPSRemote, ad.ExecuteDCOM),
				query.InIDs(query.EndID(), computers.IDs()...),
			)
		}).Fetch(func(cursor graph.Cursor[*graph.Relationship]) error {
			for rel := range cursor.Chan() {
				computerBmp.Add(rel.EndID.Uint32())
			}

			return nil
		}); err != nil {
			return completeness, err
		} else {
			activeComputerCountWithAdmins += float64(computerBmp.Cardinality())
		}

		return activeComputerCountWithAdmins / activeComputerCount, nil
	}
}

func FetchUserSessionCompleteness(tx graph.Transaction, domainSIDs ...string) (float64, error) {
	completeness := float64(0)

	if users, err := ops.FetchNodeSet(tx.Nodes().Filterf(func() graph.Criteria {
		filters := []graph.Criteria{
			query.Kind(query.Node(), ad.User),
			query.Exists(query.NodeProperty(ad.LastLogonTimestamp.String())),
		}

		if len(domainSIDs) > 0 {
			filters = append(filters, query.Equals(query.NodeProperty(ad.DomainSID.String()), domainSIDs[0]))
		}

		return query.And(filters...)
	})); err != nil {
		return completeness, err
	} else {
		mostRecentLogonTimestamp := time.Unix(0, 0)

		for _, user := range users {
			if userLastLogonTimestamp, err := user.Properties.Get(ad.LastLogonTimestamp.String()).Time(); err != nil {
				return completeness, err
			} else if userLastLogonTimestamp.After(mostRecentLogonTimestamp) {
				mostRecentLogonTimestamp = userLastLogonTimestamp
			}
		}

		activityThreshold := mostRecentLogonTimestamp.Add(-ninetyDays)

		for _, user := range users {
			if userLastLogonTimestamp, err := user.Properties.Get(ad.LastLogonTimestamp.String()).Time(); err != nil {
				return completeness, err
			} else if userLastLogonTimestamp.Before(activityThreshold) {
				users.Remove(user.ID)
			}
		}

		if users.Len() == 0 {
			return 0, nil
		}

		var (
			activeUserCount             = float64(users.Len())
			activeUserCountWithSessions = float64(0)
			userBmp                     = roaring64.NewBitmap()
		)

		if err := tx.Relationships().Filterf(func() graph.Criteria {
			return query.And(
				// Only computers may have a HasSession relationship to the user so no need to filter on start kind
				query.Kind(query.Relationship(), ad.HasSession),
				query.InIDs(query.EndID(), users.IDs()...),
			)
		}).Fetch(func(cursor graph.Cursor[*graph.Relationship]) error {
			for rel := range cursor.Chan() {
				userBmp.Add(rel.EndID.Uint64())
			}

			return nil
		}); err != nil {
			return completeness, err
		} else {
			activeUserCountWithSessions += float64(userBmp.GetCardinality())
		}

		return activeUserCountWithSessions / activeUserCount, nil
	}
}

func FetchAllGroupMembers(tx graph.Transaction, targets graph.NodeSet) (graph.NodeSet, error) {
	allGroupMembers := graph.NewNodeSet()

	for _, target := range targets {
		if target.Kinds.ContainsOneOf(ad.Group) {
			if groupMembers, err := FetchGroupMembers(tx, target, 0, 0); err != nil {
				return nil, err
			} else {
				allGroupMembers.AddSet(groupMembers)
			}
		}
	}

	return allGroupMembers, nil
}

func FetchDomainTierZeroAssets(tx graph.Transaction, domain *graph.Node) (graph.NodeSet, error) {
	domainSID, _ := domain.Properties.GetOrDefault(ad.DomainSID.String(), "").String()

	return ops.FetchNodeSet(tx.Nodes().Filterf(func() graph.Criteria {
		return query.And(
			query.Kind(query.Node(), ad.Entity),
			query.Equals(query.NodeProperty(ad.DomainSID.String()), domainSID),
			query.StringContains(query.NodeProperty(common.SystemTags.String()), ad.AdminTierZero),
		)
	}))
}

func FetchCertTemplatesPublishedToCA(tx graph.Transaction, ca *graph.Node) (graph.NodeSet, error) {
	return ops.FetchStartNodes(tx.Relationships().Filterf(func() graph.Criteria {
		return query.And(
			query.Equals(query.EndID(), ca.ID),
			query.Kind(query.Relationship(), ad.PublishedTo),
			query.Kind(query.Start(), ad.CertTemplate),
		)
	}))
}

func FetchEnterpriseCAsCertChainPathToDomain(tx graph.Transaction, enterpriseCA, domain *graph.Node) (graph.PathSet, error) {
	return ops.TraversePaths(tx, ops.TraversalPlan{
		Root:      enterpriseCA,
		Direction: graph.DirectionOutbound,
		BranchQuery: func() graph.Criteria {
			return query.KindIn(query.Relationship(), ad.IssuedSignedBy, ad.EnterpriseCAFor, ad.RootCAFor)
		},
		DescentFilter: func(ctx *ops.TraversalContext, segment *graph.PathSegment) bool {
			return !segment.Trunk.Node.Kinds.ContainsOneOf(ad.Domain)
		},
		PathFilter: func(ctx *ops.TraversalContext, segment *graph.PathSegment) bool {
			return segment.Node.ID == domain.ID
		},
	})
}

<<<<<<< HEAD
func DoesCertTemplateLinkToDomain(tx graph.Transaction, certTemplate, domainNode *graph.Node) (bool, error) {
=======
func FetchHostsCAServiceComputers(tx graph.Transaction, enterpriseCA *graph.Node) (graph.NodeSet, error) {
	return ops.FetchStartNodes(tx.Relationships().Filter(
		query.And(
			query.Kind(query.Start(), ad.Computer),
			query.Kind(query.Relationship(), ad.HostsCAService),
			query.Equals(query.EndID(), enterpriseCA.ID),
		)))
}

func FetchEnterpriseCAsTrustedForNTAuthPathToDomain(tx graph.Transaction, domain *graph.Node) (graph.NodeSet, error) {
	return ops.AcyclicTraverseTerminals(tx, ops.TraversalPlan{
		Root:      domain,
		Direction: graph.DirectionInbound,
		BranchQuery: func() graph.Criteria {
			return query.KindIn(query.Relationship(), ad.TrustedForNTAuth, ad.NTAuthStoreFor)
		},
		DescentFilter: func(ctx *ops.TraversalContext, segment *graph.PathSegment) bool {
			depth := segment.Depth()
			if depth == 1 && !segment.Edge.Kind.Is(ad.NTAuthStoreFor) {
				return false
			} else if depth == 2 && !segment.Edge.Kind.Is(ad.TrustedForNTAuth) {
				return false
			} else {
				return true
			}
		},
		PathFilter: func(ctx *ops.TraversalContext, segment *graph.PathSegment) bool {
			return segment.Node.Kinds.ContainsOneOf(ad.EnterpriseCA)
		},
	})
}

func DoesCertTemplateLinkToDomain(tx graph.Transaction, certTemplate graph.Node, domainNode graph.Node) (bool, error) {
>>>>>>> 41156028
	if pathSet, err := FetchCertTemplatePathToDomain(tx, certTemplate, domainNode); err != nil {
		return false, err
	} else {
		return pathSet.Len() > 0, nil
	}
}

func FetchCertTemplatePathToDomain(tx graph.Transaction, certTemplate, domain *graph.Node) (graph.PathSet, error) {
	var (
		paths = graph.NewPathSet()
	)

	return paths, tx.Relationships().Filter(
		query.And(
			query.Equals(query.StartID(), certTemplate.ID),
			query.KindIn(query.Relationship(), ad.PublishedTo, ad.IssuedSignedBy, ad.EnterpriseCAFor, ad.RootCAFor),
			query.Equals(query.EndID(), domain.ID),
		),
	).FetchAllShortestPaths(func(cursor graph.Cursor[graph.Path]) error {
		for path := range cursor.Chan() {
			paths.AddPath(path)
		}

		return cursor.Error()
	})
}<|MERGE_RESOLUTION|>--- conflicted
+++ resolved
@@ -1407,9 +1407,6 @@
 	})
 }
 
-<<<<<<< HEAD
-func DoesCertTemplateLinkToDomain(tx graph.Transaction, certTemplate, domainNode *graph.Node) (bool, error) {
-=======
 func FetchHostsCAServiceComputers(tx graph.Transaction, enterpriseCA *graph.Node) (graph.NodeSet, error) {
 	return ops.FetchStartNodes(tx.Relationships().Filter(
 		query.And(
@@ -1442,8 +1439,7 @@
 	})
 }
 
-func DoesCertTemplateLinkToDomain(tx graph.Transaction, certTemplate graph.Node, domainNode graph.Node) (bool, error) {
->>>>>>> 41156028
+func DoesCertTemplateLinkToDomain(tx graph.Transaction, certTemplate, domainNode *graph.Node) (bool, error) {
 	if pathSet, err := FetchCertTemplatePathToDomain(tx, certTemplate, domainNode); err != nil {
 		return false, err
 	} else {
