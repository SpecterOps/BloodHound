--- conflicted
+++ resolved
@@ -474,18 +474,19 @@
 					})
 
 					operation.Operation.SubmitReader(func(ctx context.Context, tx graph.Transaction, outC chan<- analysis.CreatePostRelationshipJob) error {
-<<<<<<< HEAD
+						if err := PostADCSESC6a(ctx, tx, outC, groupExpansions, innerEnterpriseCA, innerDomain, cache); err != nil {
+							log.Errorf("failed post processing for %s: %v", ad.ADCSESC6a.String(), err)
+						}
+						return nil
+					})
+
+					operation.Operation.SubmitReader(func(ctx context.Context, tx graph.Transaction, outC chan<- analysis.CreatePostRelationshipJob) error {
 						if err := PostADCSESC9a(ctx, tx, outC, groupExpansions, innerEnterpriseCA, innerDomain, cache); err != nil {
 							log.Errorf("failed post processing for %s: %v", ad.ADCSESC3.String(), err)
 						} else {
 							return nil
 						}
 
-=======
-						if err := PostADCSESC6a(ctx, tx, outC, groupExpansions, innerEnterpriseCA, innerDomain, cache); err != nil {
-							log.Errorf("failed post processing for %s: %v", ad.ADCSESC6a.String(), err)
-						}
->>>>>>> 0399f595
 						return nil
 					})
 				}
