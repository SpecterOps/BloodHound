--- conflicted
+++ resolved
@@ -44,40 +44,19 @@
 		return &analysis.AtomicPostProcessingStats{}, fmt.Errorf("failed building ADCS cache: %w", err)
 	} else if step1Stats, err := postADCSPreProcessStep1(ctx, db, cache.GetEnterpriseCertAuthorities(), rootCertAuthorities, aiaCertAuthorities, cache.GetCertTemplates()); err != nil {
 		return &analysis.AtomicPostProcessingStats{}, fmt.Errorf("failed adcs pre-processing step 1: %w", err)
-<<<<<<< HEAD
 	} else if step2Stats, err := postADCSPreProcessStep2(ctx, db, cache.GetCertTemplates()); err != nil {
 		return &analysis.AtomicPostProcessingStats{}, fmt.Errorf("failed adcs pre-processing step 2: %w", err)
 	} else {
 		operation := analysis.NewPostRelationshipOperation(ctx, db, "ADCS Post Processing")
 
-		operation.Stats.Merge(step1Stats)
-		operation.Stats.Merge(step2Stats)
+			operation.Stats.Merge(step1Stats)
+			operation.Stats.Merge(step2Stats)
 
 		for _, domain := range cache.GetDomains() {
 			innerDomain := domain
 
 			for _, enterpriseCA := range cache.GetEnterpriseCertAuthorities() {
 				innerEnterpriseCA := enterpriseCA
-=======
-	} else {
-		var cache = NewADCSCache()
-		cache.BuildCache(ctx, db, enterpriseCertAuthorities, certTemplates, domains)
-
-		if step2Stats, err := postADCSPreProcessStep2(ctx, db, domains, enterpriseCertAuthorities, certTemplates, cache); err != nil {
-			return &analysis.AtomicPostProcessingStats{}, fmt.Errorf("failed adcs pre-processing step 2: %w", err)
-		} else {
-
-			operation := analysis.NewPostRelationshipOperation(ctx, db, "ADCS Post Processing")
-
-			operation.Stats.Merge(step1Stats)
-			operation.Stats.Merge(step2Stats)
-
-			for _, domain := range domains {
-				innerDomain := domain
->>>>>>> 6baeecb6
-
-				for _, enterpriseCA := range enterpriseCertAuthorities {
-					innerEnterpriseCA := enterpriseCA
 
 					if cache.DoesCAChainProperlyToDomain(innerEnterpriseCA, innerDomain) {
 						processEnterpriseCAWithValidCertChainToDomain(innerEnterpriseCA, innerDomain, groupExpansions, cache, operation)
