--- conflicted
+++ resolved
@@ -243,7 +243,6 @@
 	}
 }
 
-<<<<<<< HEAD
 func PostEnrollOnBehalfOf(certTemplates []*graph.Node, operation analysis.StatTrackedOperation[analysis.CreatePostRelationshipJob]) error {
 	versionOneTemplates := make([]*graph.Node, 0)
 	versionTwoTemplates := make([]*graph.Node, 0)
@@ -419,8 +418,6 @@
 	}
 }
 
-=======
->>>>>>> c358cb6e
 func PostADCS(ctx context.Context, db graph.Database, groupExpansions impact.PathAggregator, adcsEnabled bool) (*analysis.AtomicPostProcessingStats, error) {
 	if !adcsEnabled {
 		return &analysis.AtomicPostProcessingStats{}, nil
@@ -537,7 +534,6 @@
 		}
 	}
 	return nil
-<<<<<<< HEAD
 }
 
 func PostTrustedForNTAuth(ctx context.Context, db graph.Database, operation analysis.StatTrackedOperation[analysis.CreatePostRelationshipJob]) error {
@@ -677,6 +673,4 @@
 			),
 		)
 	}))
-=======
->>>>>>> c358cb6e
 }