// Copyright 2023 Specter Ops, Inc.
//
// Licensed under the Apache License, Version 2.0
// you may not use this file except in compliance with the License.
// You may obtain a copy of the License at
//
//     http://www.apache.org/licenses/LICENSE-2.0
//
// Unless required by applicable law or agreed to in writing, software
// distributed under the License is distributed on an "AS IS" BASIS,
// WITHOUT WARRANTIES OR CONDITIONS OF ANY KIND, either express or implied.
// See the License for the specific language governing permissions and
// limitations under the License.
//
// SPDX-License-Identifier: Apache-2.0

package ad

import (
	"context"
	"errors"
	"fmt"

	"github.com/specterops/bloodhound/analysis"
	"github.com/specterops/bloodhound/analysis/impact"
	"github.com/specterops/bloodhound/dawgs/cardinality"
	"github.com/specterops/bloodhound/dawgs/graph"
	"github.com/specterops/bloodhound/dawgs/ops"
	"github.com/specterops/bloodhound/dawgs/query"
	"github.com/specterops/bloodhound/dawgs/util/channels"
	"github.com/specterops/bloodhound/graphschema/ad"
	"github.com/specterops/bloodhound/log"
)

var (
	ErrNoCertParent     = errors.New("cert has no parent")
	EkuAnyPurpose       = "2.5.29.37.0"
	EkuCertRequestAgent = "1.3.6.1.4.1.311.20.2.1"
)

<<<<<<< HEAD
=======
func BuildEsc1Cache(ctx context.Context, db graph.Database, enterpriseCAs, certTemplates []*graph.Node) (map[graph.ID]graph.NodeSet, error) {
	cache := map[graph.ID]graph.NodeSet{}

	return cache, db.ReadTransaction(ctx, func(tx graph.Transaction) error {
		for _, ct := range certTemplates {
			if firstDegreePrincipals, err := fetchFirstDegreeNodes(tx, ct, ad.Enroll, ad.GenericAll, ad.AllExtendedRights); err != nil {
				log.Errorf("error fetching enrollers for cert template %d: %v", ct.ID, err)
			} else {
				cache[ct.ID] = firstDegreePrincipals
			}
		}

		for _, eca := range enterpriseCAs {
			if firstDegreeEnrollers, err := fetchFirstDegreeNodes(tx, eca, ad.Enroll); err != nil {
				log.Errorf("error fetching enrollers for enterprise ca %d: %v", eca.ID, err)
			} else {
				cache[eca.ID] = firstDegreeEnrollers
			}
		}

		return nil
	})
}

>>>>>>> bc451d1a
func fetchFirstDegreeNodes(tx graph.Transaction, targetNode *graph.Node, relKinds ...graph.Kind) (graph.NodeSet, error) {
	return ops.FetchStartNodes(tx.Relationships().Filter(
		query.And(
			query.Kind(query.Start(), ad.Entity),
			query.KindIn(query.Relationship(), relKinds...),
			query.Equals(query.EndID(), targetNode.ID),
		),
	))
}

func PostADCSESC1(ctx context.Context, tx graph.Transaction, outC chan<- analysis.CreatePostRelationshipJob, expandedGroups impact.PathAggregator, enterpriseCA, domain *graph.Node, cache ADCSCache) error {
	results := cardinality.NewBitmap32()

	if publishedCertTemplates, err := FetchCertTemplatesPublishedToCA(tx, enterpriseCA); err != nil {
		return fmt.Errorf("error fetching cert templates for ECA %d: %w", enterpriseCA.ID, err)
	} else {
		for _, certTemplate := range publishedCertTemplates {
			if validationProperties, err := getValidatePublishedCertTemplateForEsc1PropertyValues(certTemplate); err != nil {
				log.Errorf("error getting published certtemplate validation properties, %v", err)
				continue
			} else if !validatePublishedCertTemplateForEsc1(validationProperties) {
				continue
			} else {
				results.Or(CalculateCrossProductNodeSets(expandedGroups, cache.CertTemplateControllers[certTemplate.ID], cache.EnterpriseCAEnrollers[enterpriseCA.ID]))
			}
		}

		results.Each(func(value uint32) (bool, error) {
			if !channels.Submit(ctx, outC, analysis.CreatePostRelationshipJob{
				FromID: graph.ID(value),
				ToID:   domain.ID,
				Kind:   ad.ADCSESC1,
			}) {
				return false, nil
			} else {
				return true, nil
			}
		})

		return nil
	}
}

func PostADCSESC3(ctx context.Context, tx graph.Transaction, outC chan<- analysis.CreatePostRelationshipJob, groupExpansions impact.PathAggregator, eca2, domain *graph.Node, cache ADCSCache) error {
	results := cardinality.NewBitmap32()
	templates, ok := cache.PublishedTemplateCache[eca2.ID]
	if !ok {
		return nil
	} else if collected, err := eca2.Properties.Get(ad.EnrollmentAgentRestrictionsCollected.String()).Bool(); err != nil {
		return fmt.Errorf("error getting enrollmentagentcollected for eca2 %d: %w", eca2.ID, err)
	} else if hasRestrictions, err := eca2.Properties.Get(ad.HasEnrollmentAgentRestrictions.String()).Bool(); err != nil {
		return fmt.Errorf("error getting hasenrollmentagentrestrictions for ca %d: %w", eca2.ID, err)
	} else {
		for _, certTemplateTwo := range templates {
			if !isEndCertTemplateValidESC3(certTemplateTwo) {
				continue
			}

			if inboundTemplates, err := ops.FetchStartNodes(tx.Relationships().Filterf(func() graph.Criteria {
				return query.And(
					query.Equals(query.EndID(), certTemplateTwo.ID),
					query.Kind(query.Relationship(), ad.EnrollOnBehalfOf),
					query.Kind(query.Start(), ad.CertTemplate),
				)
			})); err != nil {
				if !graph.IsErrNotFound(err) {
					log.Errorf("Error getting target nodes for esc3 for node %d: %v", certTemplateTwo.ID, err)
				}
			} else {
				for _, certTemplateOne := range inboundTemplates {
					if !isStartCertTemplateValidESC3(certTemplateOne) {
						continue
					}

					if publishedECAs, err := FetchCertTemplateCAs(tx, certTemplateOne); err != nil {
						log.Errorf("error getting cas for cert template %d: %v", certTemplateOne.ID, err)
					} else if publishedECAs.Len() == 0 {
						continue
					} else if collected && hasRestrictions {
						if delegatedAgents, err := fetchFirstDegreeNodes(tx, certTemplateTwo, ad.DelegatedEnrollmentAgent); err != nil {
							log.Errorf("error getting delegated agents for cert template %d: %v", certTemplateTwo.ID, err)
						} else {
							for _, eca1 := range publishedECAs {
								tempResults := CalculateCrossProductNodeSets(groupExpansions,
									cache.CertTemplateControllers[certTemplateOne.ID],
									cache.CertTemplateControllers[certTemplateTwo.ID],
									cache.EnterpriseCAEnrollers[eca1.ID],
									cache.EnterpriseCAEnrollers[eca2.ID],
									delegatedAgents.Slice())
								results.Or(tempResults)
							}
						}
					} else {
						for _, eca1 := range publishedECAs {
							tempResults := CalculateCrossProductNodeSets(groupExpansions,
								cache.CertTemplateControllers[certTemplateOne.ID],
								cache.CertTemplateControllers[certTemplateTwo.ID],
								cache.EnterpriseCAEnrollers[eca1.ID],
								cache.EnterpriseCAEnrollers[eca2.ID])
							results.Or(tempResults)
						}
					}
				}
			}
		}
	}

	results.Each(func(value uint32) (bool, error) {
		if !channels.Submit(ctx, outC, analysis.CreatePostRelationshipJob{
			FromID: graph.ID(value),
			ToID:   domain.ID,
			Kind:   ad.ADCSESC3,
		}) {
			return false, nil
		} else {
			return true, nil
		}
	})

	return nil
}

func isStartCertTemplateValidESC3(template *graph.Node) bool {
	if reqManagerApproval, err := template.Properties.Get(ad.RequiresManagerApproval.String()).Bool(); err != nil {
		log.Errorf("error getting reqmanagerapproval for certtemplate %d: %v", template.ID, err)
	} else if reqManagerApproval {
		return false
	} else if schemaVersion, err := template.Properties.Get(ad.SchemaVersion.String()).Float64(); err != nil {
		log.Errorf("error getting schemaversion for certtemplate %d: %v", template.ID, err)
	} else if schemaVersion == 1 {
		return true
	} else if schemaVersion > 1 {
		if authorizedSignatures, err := template.Properties.Get(ad.AuthorizedSignatures.String()).Float64(); err != nil {
			log.Errorf("error getting authorizedsignatures for certtemplate %d: %v", template.ID, err)
		} else if authorizedSignatures > 0 {
			return false
		} else {
			return true
		}
	}

	return false
}

func isEndCertTemplateValidESC3(template *graph.Node) bool {
	if authEnabled, err := template.Properties.Get(ad.AuthenticationEnabled.String()).Bool(); err != nil {
		log.Errorf("error getting authenabled for cert template %d: %v", template.ID, err)
		return false
	} else if !authEnabled {
		return false
	} else if reqManagerApproval, err := template.Properties.Get(ad.RequiresManagerApproval.String()).Bool(); err != nil {
		log.Errorf("error getting reqManagerApproval for cert template %d: %v", template.ID, err)
		return false
	} else if reqManagerApproval {
		return false
	} else {
		return true
	}
}

type PublishedCertTemplateValidationProperties struct {
	reqManagerApproval      bool
	authenticationEnabled   bool
	enrolleeSuppliesSubject bool
	schemaVersion           float64
	authorizedSignatures    float64
}

func getValidatePublishedCertTemplateForEsc1PropertyValues(certTemplate *graph.Node) (PublishedCertTemplateValidationProperties, error) {
	if reqManagerApproval, err := certTemplate.Properties.Get(ad.RequiresManagerApproval.String()).Bool(); err != nil {
		return PublishedCertTemplateValidationProperties{}, fmt.Errorf("error getting reqmanagerapproval for certtemplate %d: %w", certTemplate.ID, err)
	} else if authenticationEnabled, err := certTemplate.Properties.Get(ad.AuthenticationEnabled.String()).Bool(); err != nil {
		return PublishedCertTemplateValidationProperties{}, fmt.Errorf("error getting authenticationenabled for certtemplate %d: %w", certTemplate.ID, err)
	} else if enrolleeSuppliesSubject, err := certTemplate.Properties.Get(ad.EnrolleeSuppliesSubject.String()).Bool(); err != nil {
		return PublishedCertTemplateValidationProperties{}, fmt.Errorf("error getting enrollesuppliessubject for certtemplate %d: %w", certTemplate.ID, err)
	} else if schemaVersion, err := certTemplate.Properties.Get(ad.SchemaVersion.String()).Float64(); err != nil {
		return PublishedCertTemplateValidationProperties{}, fmt.Errorf("error getting schemaversion for certtemplate %d: %w", certTemplate.ID, err)
	} else if authorizedSignatures, err := certTemplate.Properties.Get(ad.AuthorizedSignatures.String()).Float64(); err != nil {
		return PublishedCertTemplateValidationProperties{}, fmt.Errorf("error getting authorizedsignatures for certtemplate %d: %w", certTemplate.ID, err)
	} else {
		return PublishedCertTemplateValidationProperties{
			reqManagerApproval:      reqManagerApproval,
			authenticationEnabled:   authenticationEnabled,
			enrolleeSuppliesSubject: enrolleeSuppliesSubject,
			schemaVersion:           schemaVersion,
			authorizedSignatures:    authorizedSignatures,
		}, nil
	}
}

func validatePublishedCertTemplateForEsc1(properties PublishedCertTemplateValidationProperties) bool {
	if properties.reqManagerApproval {
		return false
	} else if !properties.authenticationEnabled {
		return false
	} else if !properties.enrolleeSuppliesSubject {
		return false
	} else if properties.schemaVersion == 1 {
		return true
	} else if properties.schemaVersion > 1 && properties.authorizedSignatures == 0 {
		return true
	} else {
		return false
	}
}

func PostADCS(ctx context.Context, db graph.Database, groupExpansions impact.PathAggregator, adcsEnabled bool) (*analysis.AtomicPostProcessingStats, error) {
<<<<<<< HEAD
	if !adcsEnabled {
		return &analysis.AtomicPostProcessingStats{}, nil
	}
	operation := analysis.NewPostRelationshipOperation(ctx, db, "ADCS Post Processing")
=======
	if adcsEnabled {
		operation := analysis.NewPostRelationshipOperation(ctx, db, "ADCS Post Processing")

		if enterpriseCertAuthorities, err := FetchNodesByKind(ctx, db, ad.EnterpriseCA); err != nil {
			operation.Done()
			return &analysis.AtomicPostProcessingStats{}, fmt.Errorf("failed fetching enterpriseCA nodes: %w", err)
		} else if rootCertAuthorities, err := FetchNodesByKind(ctx, db, ad.RootCA); err != nil {
			operation.Done()
			return &analysis.AtomicPostProcessingStats{}, fmt.Errorf("failed fetching rootCA nodes: %w", err)
		} else if certTemplates, err := FetchNodesByKind(ctx, db, ad.CertTemplate); err != nil {
			operation.Done()
			return &analysis.AtomicPostProcessingStats{}, fmt.Errorf("failed fetching cert template nodes: %w", err)
		} else if domains, err := FetchNodesByKind(ctx, db, ad.Domain); err != nil {
			operation.Done()
			return &analysis.AtomicPostProcessingStats{}, fmt.Errorf("failed fetching domain nodes: %w", err)
		} else if step1Stats, err := postADCSPreProcessStep1(ctx, db, enterpriseCertAuthorities, rootCertAuthorities); err != nil {
			operation.Done()
			return &analysis.AtomicPostProcessingStats{}, fmt.Errorf("failed adcs pre-processing step 1: %w", err)
		} else if step2Stats, err := postADCSPreProcessStep2(ctx, db, certTemplates); err != nil {
			operation.Done()
			return &analysis.AtomicPostProcessingStats{}, fmt.Errorf("failed adcs pre-processing step 2: %w", err)
		} else {
			operation.Stats.Merge(step1Stats)
			operation.Stats.Merge(step2Stats)
>>>>>>> bc451d1a

	if enterpriseCertAuthorities, err := FetchNodesByKind(ctx, db, ad.EnterpriseCA); err != nil {
		return &analysis.AtomicPostProcessingStats{}, fmt.Errorf("failed fetching enterpriseCA nodes: %w", err)
	} else if rootCertAuthorities, err := FetchNodesByKind(ctx, db, ad.RootCA); err != nil {
		return &analysis.AtomicPostProcessingStats{}, fmt.Errorf("failed fetching rootCA nodes: %w", err)
	} else if certTemplates, err := FetchNodesByKind(ctx, db, ad.CertTemplate); err != nil {
		return &analysis.AtomicPostProcessingStats{}, fmt.Errorf("failed fetching cert template nodes: %w", err)
	} else if domains, err := FetchNodesByKind(ctx, db, ad.Domain); err != nil {
		return &analysis.AtomicPostProcessingStats{}, fmt.Errorf("failed fetching domain nodes: %w", err)
	} else if step1Stats, err := postADCSPreProcessStep1(ctx, db, enterpriseCertAuthorities, rootCertAuthorities); err != nil {
		return &analysis.AtomicPostProcessingStats{}, fmt.Errorf("failed adcs pre-processing step 1: %w", err)
	} else if step2Stats, err := postADCSPreProcessStep2(ctx, db, certTemplates); err != nil {
		return &analysis.AtomicPostProcessingStats{}, fmt.Errorf("failed adcs pre-processing step 2: %w", err)
	} else {
		operation.Stats.Merge(step1Stats)
		operation.Stats.Merge(step2Stats)
		var cache = NewADCSCache()
		cache.BuildCache(ctx, db, enterpriseCertAuthorities, certTemplates)

<<<<<<< HEAD
		for _, domain := range domains {
			innerDomain := domain

			operation.Operation.SubmitReader(func(ctx context.Context, tx graph.Transaction, outC chan<- analysis.CreatePostRelationshipJob) error {
				for _, enterpriseCA := range enterpriseCertAuthorities {
					if cache.DoesCAChainProperlyToDomain(enterpriseCA, innerDomain) {
						if err := PostGoldenCert(ctx, tx, outC, innerDomain, enterpriseCA); err != nil {
							log.Errorf("failed post processing for %s: %v", ad.GoldenCert.String(), err)
						} else {
							return nil
=======
				operation.Operation.SubmitReader(func(ctx context.Context, tx graph.Transaction, outC chan<- analysis.CreatePostRelationshipJob) error {
					if enterpriseCAs, err := FetchEnterpriseCAsTrustedForNTAuthToDomain(tx, innerDomain); err != nil {
						return err
					} else {
						for _, enterpriseCA := range enterpriseCAs {
							if validPaths, err := FetchEnterpriseCAsCertChainPathToDomain(tx, enterpriseCA, innerDomain); err != nil {
								log.Errorf("error fetching paths from enterprise ca %d to domain %d: %v", enterpriseCA.ID, innerDomain.ID, err)
							} else if validPaths.Len() == 0 {
								continue
							} else {
								if err := PostGoldenCert(ctx, tx, outC, innerDomain, enterpriseCA); err != nil {
									log.Errorf("failed post processing for %s: %v", ad.GoldenCert.String(), err)
								} else if err := PostADCSESC1(ctx, tx, outC, db, groupExpansions, enterpriseCertAuthorities, certTemplates, enterpriseCA, innerDomain); err != nil {
									log.Errorf("failed post processing for %s: %v", ad.ADCSESC1.String(), err)
								}
							}
>>>>>>> bc451d1a
						}
					}
				}
				return nil
			})

			operation.Operation.SubmitReader(func(ctx context.Context, tx graph.Transaction, outC chan<- analysis.CreatePostRelationshipJob) error {
				for _, enterpriseCA := range enterpriseCertAuthorities {
					if cache.DoesCAChainProperlyToDomain(enterpriseCA, innerDomain) {
						if err := PostADCSESC1(ctx, tx, outC, groupExpansions, enterpriseCA, innerDomain, cache); err != nil {
							log.Errorf("failed post processing for %s: %v", ad.ADCSESC1.String(), err)
						} else {
							return nil
						}
					}
				}

				return nil
			})

			operation.Operation.SubmitReader(func(ctx context.Context, tx graph.Transaction, outC chan<- analysis.CreatePostRelationshipJob) error {
				for _, enterpriseCA := range enterpriseCertAuthorities {
					if cache.DoesCAChainProperlyToDomain(enterpriseCA, innerDomain) {
						if err := PostADCSESC3(ctx, tx, outC, groupExpansions, enterpriseCA, innerDomain, cache); err != nil {
							log.Errorf("failed post processing for %s: %v", ad.ADCSESC3.String(), err)
						} else {
							return nil
						}
					}
				}

				return nil
			})
		}

		return &operation.Stats, operation.Done()
	}
}

// postADCSPreProcessStep1 processes the edges that are not dependent on any other post-processed edges
func postADCSPreProcessStep1(ctx context.Context, db graph.Database, enterpriseCertAuthorities, rootCertAuthorities []*graph.Node) (*analysis.AtomicPostProcessingStats, error) {
	operation := analysis.NewPostRelationshipOperation(ctx, db, "ADCS Post Processing Step 1")

	if err := PostTrustedForNTAuth(ctx, db, operation); err != nil {
		operation.Done()
		return &analysis.AtomicPostProcessingStats{}, fmt.Errorf("failed post processing for %s: %w", ad.TrustedForNTAuth.String(), err)
	} else if err := PostIssuedSignedBy(ctx, db, operation, enterpriseCertAuthorities, rootCertAuthorities); err != nil {
		operation.Done()
		return &analysis.AtomicPostProcessingStats{}, fmt.Errorf("failed post processing for %s: %w", ad.IssuedSignedBy.String(), err)
	} else if err := PostEnterpriseCAFor(ctx, db, operation, enterpriseCertAuthorities); err != nil {
		operation.Done()
		return &analysis.AtomicPostProcessingStats{}, fmt.Errorf("failed post processing for %s: %w", ad.EnterpriseCAFor.String(), err)
	} else if err = PostCanAbuseUPNCertMapping(ctx, db, operation, enterpriseCertAuthorities); err != nil {
		return &analysis.AtomicPostProcessingStats{}, fmt.Errorf("failed post processing for %s: %w", ad.CanAbuseUPNCertMapping.String(), err)
	} else {
		return &operation.Stats, operation.Done()
	}
}

// postADCSPreProcessStep2 Processes the edges that are dependent on those processed in postADCSPreProcessStep1
func postADCSPreProcessStep2(ctx context.Context, db graph.Database, certTemplates []*graph.Node) (*analysis.AtomicPostProcessingStats, error) {
	operation := analysis.NewPostRelationshipOperation(ctx, db, "ADCS Post Processing Step 2")

	if err := PostEnrollOnBehalfOf(certTemplates, operation); err != nil {
		operation.Done()
		return &analysis.AtomicPostProcessingStats{}, fmt.Errorf("failed post processing for %s: %w", ad.EnrollOnBehalfOf.String(), err)
	} else {
		return &operation.Stats, operation.Done()
	}
}

func PostGoldenCert(ctx context.Context, tx graph.Transaction, outC chan<- analysis.CreatePostRelationshipJob, domain, enterpriseCA *graph.Node) error {
	if hostCAServiceComputers, err := FetchHostsCAServiceComputers(tx, enterpriseCA); err != nil {
		log.Errorf("error fetching host ca computer for enterprise ca %d: %v", enterpriseCA.ID, err)
	} else {
		for _, computer := range hostCAServiceComputers {
			if !channels.Submit(ctx, outC, analysis.CreatePostRelationshipJob{
				FromID: computer.ID,
				ToID:   domain.ID,
				Kind:   ad.GoldenCert,
			}) {
				return nil
			}
		}
	}
	return nil
}<|MERGE_RESOLUTION|>--- conflicted
+++ resolved
@@ -38,33 +38,6 @@
 	EkuCertRequestAgent = "1.3.6.1.4.1.311.20.2.1"
 )
 
-<<<<<<< HEAD
-=======
-func BuildEsc1Cache(ctx context.Context, db graph.Database, enterpriseCAs, certTemplates []*graph.Node) (map[graph.ID]graph.NodeSet, error) {
-	cache := map[graph.ID]graph.NodeSet{}
-
-	return cache, db.ReadTransaction(ctx, func(tx graph.Transaction) error {
-		for _, ct := range certTemplates {
-			if firstDegreePrincipals, err := fetchFirstDegreeNodes(tx, ct, ad.Enroll, ad.GenericAll, ad.AllExtendedRights); err != nil {
-				log.Errorf("error fetching enrollers for cert template %d: %v", ct.ID, err)
-			} else {
-				cache[ct.ID] = firstDegreePrincipals
-			}
-		}
-
-		for _, eca := range enterpriseCAs {
-			if firstDegreeEnrollers, err := fetchFirstDegreeNodes(tx, eca, ad.Enroll); err != nil {
-				log.Errorf("error fetching enrollers for enterprise ca %d: %v", eca.ID, err)
-			} else {
-				cache[eca.ID] = firstDegreeEnrollers
-			}
-		}
-
-		return nil
-	})
-}
-
->>>>>>> bc451d1a
 func fetchFirstDegreeNodes(tx graph.Transaction, targetNode *graph.Node, relKinds ...graph.Kind) (graph.NodeSet, error) {
 	return ops.FetchStartNodes(tx.Relationships().Filter(
 		query.And(
@@ -272,49 +245,28 @@
 }
 
 func PostADCS(ctx context.Context, db graph.Database, groupExpansions impact.PathAggregator, adcsEnabled bool) (*analysis.AtomicPostProcessingStats, error) {
-<<<<<<< HEAD
 	if !adcsEnabled {
 		return &analysis.AtomicPostProcessingStats{}, nil
 	}
 	operation := analysis.NewPostRelationshipOperation(ctx, db, "ADCS Post Processing")
-=======
-	if adcsEnabled {
-		operation := analysis.NewPostRelationshipOperation(ctx, db, "ADCS Post Processing")
-
-		if enterpriseCertAuthorities, err := FetchNodesByKind(ctx, db, ad.EnterpriseCA); err != nil {
-			operation.Done()
-			return &analysis.AtomicPostProcessingStats{}, fmt.Errorf("failed fetching enterpriseCA nodes: %w", err)
-		} else if rootCertAuthorities, err := FetchNodesByKind(ctx, db, ad.RootCA); err != nil {
-			operation.Done()
-			return &analysis.AtomicPostProcessingStats{}, fmt.Errorf("failed fetching rootCA nodes: %w", err)
-		} else if certTemplates, err := FetchNodesByKind(ctx, db, ad.CertTemplate); err != nil {
-			operation.Done()
-			return &analysis.AtomicPostProcessingStats{}, fmt.Errorf("failed fetching cert template nodes: %w", err)
-		} else if domains, err := FetchNodesByKind(ctx, db, ad.Domain); err != nil {
-			operation.Done()
-			return &analysis.AtomicPostProcessingStats{}, fmt.Errorf("failed fetching domain nodes: %w", err)
-		} else if step1Stats, err := postADCSPreProcessStep1(ctx, db, enterpriseCertAuthorities, rootCertAuthorities); err != nil {
-			operation.Done()
-			return &analysis.AtomicPostProcessingStats{}, fmt.Errorf("failed adcs pre-processing step 1: %w", err)
-		} else if step2Stats, err := postADCSPreProcessStep2(ctx, db, certTemplates); err != nil {
-			operation.Done()
-			return &analysis.AtomicPostProcessingStats{}, fmt.Errorf("failed adcs pre-processing step 2: %w", err)
-		} else {
-			operation.Stats.Merge(step1Stats)
-			operation.Stats.Merge(step2Stats)
->>>>>>> bc451d1a
 
 	if enterpriseCertAuthorities, err := FetchNodesByKind(ctx, db, ad.EnterpriseCA); err != nil {
+		operation.Done()
 		return &analysis.AtomicPostProcessingStats{}, fmt.Errorf("failed fetching enterpriseCA nodes: %w", err)
 	} else if rootCertAuthorities, err := FetchNodesByKind(ctx, db, ad.RootCA); err != nil {
+		operation.Done()
 		return &analysis.AtomicPostProcessingStats{}, fmt.Errorf("failed fetching rootCA nodes: %w", err)
 	} else if certTemplates, err := FetchNodesByKind(ctx, db, ad.CertTemplate); err != nil {
+		operation.Done()
 		return &analysis.AtomicPostProcessingStats{}, fmt.Errorf("failed fetching cert template nodes: %w", err)
 	} else if domains, err := FetchNodesByKind(ctx, db, ad.Domain); err != nil {
+		operation.Done()
 		return &analysis.AtomicPostProcessingStats{}, fmt.Errorf("failed fetching domain nodes: %w", err)
 	} else if step1Stats, err := postADCSPreProcessStep1(ctx, db, enterpriseCertAuthorities, rootCertAuthorities); err != nil {
+		operation.Done()
 		return &analysis.AtomicPostProcessingStats{}, fmt.Errorf("failed adcs pre-processing step 1: %w", err)
 	} else if step2Stats, err := postADCSPreProcessStep2(ctx, db, certTemplates); err != nil {
+		operation.Done()
 		return &analysis.AtomicPostProcessingStats{}, fmt.Errorf("failed adcs pre-processing step 2: %w", err)
 	} else {
 		operation.Stats.Merge(step1Stats)
@@ -322,7 +274,6 @@
 		var cache = NewADCSCache()
 		cache.BuildCache(ctx, db, enterpriseCertAuthorities, certTemplates)
 
-<<<<<<< HEAD
 		for _, domain := range domains {
 			innerDomain := domain
 
@@ -333,24 +284,6 @@
 							log.Errorf("failed post processing for %s: %v", ad.GoldenCert.String(), err)
 						} else {
 							return nil
-=======
-				operation.Operation.SubmitReader(func(ctx context.Context, tx graph.Transaction, outC chan<- analysis.CreatePostRelationshipJob) error {
-					if enterpriseCAs, err := FetchEnterpriseCAsTrustedForNTAuthToDomain(tx, innerDomain); err != nil {
-						return err
-					} else {
-						for _, enterpriseCA := range enterpriseCAs {
-							if validPaths, err := FetchEnterpriseCAsCertChainPathToDomain(tx, enterpriseCA, innerDomain); err != nil {
-								log.Errorf("error fetching paths from enterprise ca %d to domain %d: %v", enterpriseCA.ID, innerDomain.ID, err)
-							} else if validPaths.Len() == 0 {
-								continue
-							} else {
-								if err := PostGoldenCert(ctx, tx, outC, innerDomain, enterpriseCA); err != nil {
-									log.Errorf("failed post processing for %s: %v", ad.GoldenCert.String(), err)
-								} else if err := PostADCSESC1(ctx, tx, outC, db, groupExpansions, enterpriseCertAuthorities, certTemplates, enterpriseCA, innerDomain); err != nil {
-									log.Errorf("failed post processing for %s: %v", ad.ADCSESC1.String(), err)
-								}
-							}
->>>>>>> bc451d1a
 						}
 					}
 				}
