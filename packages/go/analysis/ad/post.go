// Copyright 2023 Specter Ops, Inc.
//
// Licensed under the Apache License, Version 2.0
// you may not use this file except in compliance with the License.
// You may obtain a copy of the License at
//
//     http://www.apache.org/licenses/LICENSE-2.0
//
// Unless required by applicable law or agreed to in writing, software
// distributed under the License is distributed on an "AS IS" BASIS,
// WITHOUT WARRANTIES OR CONDITIONS OF ANY KIND, either express or implied.
// See the License for the specific language governing permissions and
// limitations under the License.
//
// SPDX-License-Identifier: Apache-2.0

package ad

import (
	"context"
	"errors"
	"fmt"
	"log/slog"

	"github.com/RoaringBitmap/roaring/roaring64"
	"github.com/specterops/bloodhound/analysis"
	"github.com/specterops/bloodhound/analysis/impact"
	"github.com/specterops/bloodhound/dawgs/cardinality"
	"github.com/specterops/bloodhound/dawgs/graph"
	"github.com/specterops/bloodhound/dawgs/ops"
	"github.com/specterops/bloodhound/dawgs/query"
	"github.com/specterops/bloodhound/dawgs/util/channels"
	"github.com/specterops/bloodhound/graphschema/ad"
	"github.com/specterops/bloodhound/graphschema/common"
)

func PostProcessedRelationships() []graph.Kind {
	return []graph.Kind{
		ad.DCSync,
		ad.SyncLAPSPassword,
		ad.CanRDP,
		ad.AdminTo,
		ad.CanPSRemote,
		ad.ExecuteDCOM,
		ad.TrustedForNTAuth,
		ad.IssuedSignedBy,
		ad.EnterpriseCAFor,
		ad.GoldenCert,
		ad.ADCSESC1,
		ad.ADCSESC3,
		ad.ADCSESC4,
		ad.ADCSESC6a,
		ad.ADCSESC6b,
		ad.ADCSESC10a,
		ad.ADCSESC10b,
		ad.ADCSESC9a,
		ad.ADCSESC9b,
		ad.ADCSESC13,
		ad.EnrollOnBehalfOf,
		ad.SyncedToEntraUser,
		ad.Owns,
		ad.WriteOwner,
		ad.ExtendedByPolicy,
		ad.Owns,
		ad.WriteOwner,
		ad.CoerceAndRelayNTLMToADCS,
		ad.CoerceAndRelayNTLMToSMB,
		ad.CoerceAndRelayNTLMToLDAP,
		ad.CoerceAndRelayNTLMToLDAPS,
<<<<<<< HEAD
		ad.GPOAppliesTo,
		ad.CanApplyGPO,
=======
		ad.HasTrustKeys,
>>>>>>> f97ba781
	}
}

func PostSyncLAPSPassword(ctx context.Context, db graph.Database, groupExpansions impact.PathAggregator) (*analysis.AtomicPostProcessingStats, error) {
	if domainNodes, err := fetchCollectedDomainNodes(ctx, db); err != nil {
		return &analysis.AtomicPostProcessingStats{}, err
	} else {
		operation := analysis.NewPostRelationshipOperation(ctx, db, "SyncLAPSPassword Post Processing")
		for _, domain := range domainNodes {
			innerDomain := domain
			operation.Operation.SubmitReader(func(ctx context.Context, tx graph.Transaction, outC chan<- analysis.CreatePostRelationshipJob) error {
				if lapsSyncers, err := getLAPSSyncers(tx, innerDomain, groupExpansions); err != nil {
					return err
				} else if lapsSyncers.Cardinality() == 0 {
					return nil
				} else if computers, err := getLAPSComputersForDomain(tx, innerDomain); err != nil {
					return err
				} else {
					for _, computer := range computers {
						lapsSyncers.Each(func(value uint64) bool {
							channels.Submit(ctx, outC, analysis.CreatePostRelationshipJob{
								FromID: graph.ID(value),
								ToID:   computer,
								Kind:   ad.SyncLAPSPassword,
							})
							return true
						})
					}

					return nil
				}
			})
		}

		return &operation.Stats, operation.Done()
	}
}

func PostDCSync(ctx context.Context, db graph.Database, groupExpansions impact.PathAggregator) (*analysis.AtomicPostProcessingStats, error) {
	if domainNodes, err := fetchCollectedDomainNodes(ctx, db); err != nil {
		return &analysis.AtomicPostProcessingStats{}, err
	} else {
		operation := analysis.NewPostRelationshipOperation(ctx, db, "DCSync Post Processing")

		for _, domain := range domainNodes {
			innerDomain := domain
			operation.Operation.SubmitReader(func(ctx context.Context, tx graph.Transaction, outC chan<- analysis.CreatePostRelationshipJob) error {
				if dcSyncers, err := getDCSyncers(tx, innerDomain, groupExpansions); err != nil {
					return err
				} else if dcSyncers.Cardinality() == 0 {
					return nil
				} else {
					dcSyncers.Each(func(value uint64) bool {
						channels.Submit(ctx, outC, analysis.CreatePostRelationshipJob{
							FromID: graph.ID(value),
							ToID:   innerDomain.ID,
							Kind:   ad.DCSync,
						})
						return true
					})

					return nil
				}
			})
		}

		return &operation.Stats, operation.Done()
	}
}

func PostHasTrustKeys(ctx context.Context, db graph.Database) (*analysis.AtomicPostProcessingStats, error) {
	if domainNodes, err := fetchCollectedDomainNodes(ctx, db); err != nil {
		return &analysis.AtomicPostProcessingStats{}, err
	} else {
		operation := analysis.NewPostRelationshipOperation(ctx, db, "HasTrustKeys Post Processing")
		if err := operation.Operation.SubmitReader(func(ctx context.Context, tx graph.Transaction, outC chan<- analysis.CreatePostRelationshipJob) error {
			for _, domain := range domainNodes {
				if netbios, err := domain.Properties.Get(ad.NetBIOS.String()).String(); err != nil {
					// The property is new and may therefore not exist
					slog.DebugContext(ctx, fmt.Sprintf("Skipping domain %d: missing NetBIOS property", domain.ID))
					continue
				} else if trustingDomains, err := getDirectOutboundTrustDomains(tx, domain); err != nil {
					slog.ErrorContext(ctx, fmt.Sprintf("Error getting outbound trust edges from domain %d: %v", domain.ID, err))
					continue
				} else {
					for _, trustingDomain := range trustingDomains {
						if trustingDomainSid, err := trustingDomain.Properties.Get(ad.DomainSID.String()).String(); err != nil {
							// DomainSID is only created after we have performed collection of the domain
							slog.DebugContext(ctx, fmt.Sprintf("Skipping trusting domain %d: missing DomainSID property", trustingDomain.ID))
							continue
						} else if trustAccount, err := getTrustAccount(tx, trustingDomainSid, netbios); err != nil {
							// The account may not exist if we have not collected it
							slog.DebugContext(ctx, fmt.Sprintf("Trust account not found for domain SID %s and NetBIOS %s", trustingDomainSid, netbios))
							continue
						} else {
							channels.Submit(ctx, outC, analysis.CreatePostRelationshipJob{
								FromID: domain.ID,
								ToID:   trustAccount.ID,
								Kind:   ad.HasTrustKeys,
							})
						}
					}
				}
			}
			return nil
		}); err != nil {
			return &analysis.AtomicPostProcessingStats{}, fmt.Errorf("error creating HasTrustKeys edges: %w", err)
		}

		return &operation.Stats, operation.Done()
	}
}

func FetchComputers(ctx context.Context, db graph.Database) (*roaring64.Bitmap, error) {
	computerNodeIds := roaring64.NewBitmap()

	return computerNodeIds, db.ReadTransaction(ctx, func(tx graph.Transaction) error {
		return tx.Nodes().Filterf(func() graph.Criteria {
			return query.Kind(query.Node(), ad.Computer)
		}).FetchIDs(func(cursor graph.Cursor[graph.ID]) error {
			for id := range cursor.Chan() {
				computerNodeIds.Add(id.Uint64())
			}

			return nil
		})
	})
}

func FetchNodesByKind(ctx context.Context, db graph.Database, kinds ...graph.Kind) ([]*graph.Node, error) {
	var nodes []*graph.Node
	return nodes, db.ReadTransaction(ctx, func(tx graph.Transaction) error {
		var err error
		if nodes, err = ops.FetchNodes(tx.Nodes().Filterf(func() graph.Criteria {
			return query.And(
				query.KindIn(query.Node(), kinds...),
			)
		})); err != nil {
			return err
		} else {
			return nil
		}
	})
}

func fetchCollectedDomainNodes(ctx context.Context, db graph.Database) ([]*graph.Node, error) {
	var nodes []*graph.Node
	return nodes, db.ReadTransaction(ctx, func(tx graph.Transaction) error {
		var err error
		if nodes, err = ops.FetchNodes(tx.Nodes().Filterf(func() graph.Criteria {
			return query.And(
				query.Kind(query.Node(), ad.Domain),
				query.Equals(query.NodeProperty(common.Collected.String()), true),
			)
		})); err != nil {
			return err
		} else {
			return nil
		}
	})
}

func getDirectOutboundTrustDomains(tx graph.Transaction, domain *graph.Node) (graph.NodeSet, error) {
	return ops.FetchEndNodes(tx.Relationships().Filterf(func() graph.Criteria {
		return query.And(
			query.Equals(query.StartID(), domain.ID),
			query.KindIn(query.Relationship(), ad.SameForestTrust, ad.CrossForestTrust),
			query.Kind(query.End(), ad.Domain),
		)
	}))
}

func getTrustAccount(tx graph.Transaction, domainSid, netbios string) (*graph.Node, error) {
	nodes, err := ops.FetchNodes(tx.Nodes().Filterf(func() graph.Criteria {
		return query.And(
			query.Kind(query.Node(), ad.User),
			query.Equals(query.NodeProperty(ad.DomainSID.String()), domainSid),
			query.Equals(query.NodeProperty(ad.SamAccountName.String()), netbios+"$"),
		)
	}).Limit(1))
	if err != nil {
		return nil, err
	}
	if len(nodes) == 0 {
		return nil, graph.ErrNoResultsFound
	}
	return nodes[0], err
}
func getLAPSSyncers(tx graph.Transaction, domain *graph.Node, groupExpansions impact.PathAggregator) (cardinality.Duplex[uint64], error) {
	var (
		getChangesQuery         = analysis.FromEntityToEntityWithRelationshipKind(tx, domain, ad.GetChanges)
		getChangesFilteredQuery = analysis.FromEntityToEntityWithRelationshipKind(tx, domain, ad.GetChangesInFilteredSet)
	)

	if getChangesNodes, err := ops.FetchStartNodes(getChangesQuery); err != nil {
		return nil, err
	} else if getChangesFilteredNodes, err := ops.FetchStartNodes(getChangesFilteredQuery); err != nil {
		return nil, err
	} else {
		results := CalculateCrossProductNodeSets(tx, groupExpansions, getChangesNodes.Slice(), getChangesFilteredNodes.Slice())

		return results, nil
	}
}

func getDCSyncers(tx graph.Transaction, domain *graph.Node, groupExpansions impact.PathAggregator) (cardinality.Duplex[uint64], error) {
	var (
		getChangesQuery    = analysis.FromEntityToEntityWithRelationshipKind(tx, domain, ad.GetChanges)
		getChangesAllQuery = analysis.FromEntityToEntityWithRelationshipKind(tx, domain, ad.GetChangesAll)
	)

	if getChangesNodes, err := ops.FetchStartNodes(getChangesQuery); err != nil {
		return nil, err
	} else if getChangesAllNodes, err := ops.FetchStartNodes(getChangesAllQuery); err != nil {
		return nil, err
	} else {
		results := CalculateCrossProductNodeSets(tx, groupExpansions, getChangesNodes.Slice(), getChangesAllNodes.Slice())

		return results, nil
	}
}

func getLAPSComputersForDomain(tx graph.Transaction, domain *graph.Node) ([]graph.ID, error) {
	if domainSid, err := domain.Properties.Get(ad.DomainSID.String()).String(); err != nil {
		return nil, err
	} else {
		return ops.FetchNodeIDs(tx.Nodes().Filterf(func() graph.Criteria {
			return query.And(
				query.Kind(query.Node(), ad.Computer),
				query.Equals(
					query.Property(query.Node(), ad.HasLAPS.String()), true),
				query.Equals(query.Property(query.Node(), ad.DomainSID.String()), domainSid),
			)
		}))
	}
}

func PostLocalGroups(ctx context.Context, db graph.Database, localGroupExpansions impact.PathAggregator, enforceURA bool, citrixEnabled bool) (*analysis.AtomicPostProcessingStats, error) {
	var (
		adminGroupSuffix    = "-544"
		psRemoteGroupSuffix = "-580"
		dcomGroupSuffix     = "-562"
	)

	if computers, err := FetchComputers(ctx, db); err != nil {
		return &analysis.AtomicPostProcessingStats{}, err
	} else {
		var (
			threadSafeLocalGroupExpansions = impact.NewThreadSafeAggregator(localGroupExpansions)
			operation                      = analysis.NewPostRelationshipOperation(ctx, db, "LocalGroup Post Processing")
		)

		for idx, computer := range computers.ToArray() {
			computerID := graph.ID(computer)

			if idx > 0 && idx%10000 == 0 {
				slog.InfoContext(ctx, fmt.Sprintf("Post processed %d active directory computers", idx))
			}

			if err := operation.Operation.SubmitReader(func(ctx context.Context, tx graph.Transaction, outC chan<- analysis.CreatePostRelationshipJob) error {
				if entities, err := FetchLocalGroupBitmapForComputer(tx, computerID, dcomGroupSuffix); err != nil {
					return err
				} else {
					for _, admin := range entities.Slice() {
						nextJob := analysis.CreatePostRelationshipJob{
							FromID: graph.ID(admin),
							ToID:   computerID,
							Kind:   ad.ExecuteDCOM,
						}

						if !channels.Submit(ctx, outC, nextJob) {
							return nil
						}
					}

					return nil
				}
			}); err != nil {
				return &analysis.AtomicPostProcessingStats{}, fmt.Errorf("failed submitting reader for operation involving computer %d: %w", computerID, err)
			}

			if err := operation.Operation.SubmitReader(func(ctx context.Context, tx graph.Transaction, outC chan<- analysis.CreatePostRelationshipJob) error {
				if entities, err := FetchLocalGroupBitmapForComputer(tx, computerID, psRemoteGroupSuffix); err != nil {
					return err
				} else {
					for _, admin := range entities.Slice() {
						nextJob := analysis.CreatePostRelationshipJob{
							FromID: graph.ID(admin),
							ToID:   computerID,
							Kind:   ad.CanPSRemote,
						}

						if !channels.Submit(ctx, outC, nextJob) {
							return nil
						}
					}

					return nil
				}
			}); err != nil {
				return &analysis.AtomicPostProcessingStats{}, fmt.Errorf("failed submitting reader for operation involving computer %d: %w", computerID, err)
			}

			if err := operation.Operation.SubmitReader(func(ctx context.Context, tx graph.Transaction, outC chan<- analysis.CreatePostRelationshipJob) error {
				if entities, err := FetchLocalGroupBitmapForComputer(tx, computerID, adminGroupSuffix); err != nil {
					return err
				} else {
					for _, admin := range entities.Slice() {
						nextJob := analysis.CreatePostRelationshipJob{
							FromID: graph.ID(admin),
							ToID:   computerID,
							Kind:   ad.AdminTo,
						}

						if !channels.Submit(ctx, outC, nextJob) {
							return nil
						}
					}

					return nil
				}
			}); err != nil {
				return &analysis.AtomicPostProcessingStats{}, fmt.Errorf("failed submitting reader for operation involving computer %d: %w", computerID, err)
			}

			if err := operation.Operation.SubmitReader(func(ctx context.Context, tx graph.Transaction, outC chan<- analysis.CreatePostRelationshipJob) error {
				if entities, err := FetchCanRDPEntityBitmapForComputer(tx, computerID, threadSafeLocalGroupExpansions, enforceURA, citrixEnabled); err != nil {
					return err
				} else {
					for _, rdp := range entities.Slice() {
						nextJob := analysis.CreatePostRelationshipJob{
							FromID: graph.ID(rdp),
							ToID:   computerID,
							Kind:   ad.CanRDP,
						}

						if !channels.Submit(ctx, outC, nextJob) {
							return nil
						}
					}
				}

				return nil
			}); err != nil {
				return &analysis.AtomicPostProcessingStats{}, fmt.Errorf("failed submitting reader for operation involving computer %d: %w", computerID, err)
			}
		}

		slog.InfoContext(ctx, fmt.Sprintf("Finished post-processing %d active directory computers", computers.GetCardinality()))
		return &operation.Stats, operation.Done()
	}
}

func ExpandLocalGroupMembership(tx graph.Transaction, candidates graph.NodeSet) (graph.NodeSet, error) {
	if paths, err := ExpandLocalGroupMembershipPaths(tx, candidates); err != nil {
		return nil, err
	} else {
		return paths.AllNodes(), nil
	}
}

func ExpandLocalGroupMembershipPaths(tx graph.Transaction, candidates graph.NodeSet) (graph.PathSet, error) {
	groupMemberPaths := graph.NewPathSet()

	for _, candidate := range candidates {
		if candidate.Kinds.ContainsOneOf(ad.Group) {
			if membershipPaths, err := ops.TraversePaths(tx, ops.TraversalPlan{
				Root:      candidate,
				Direction: graph.DirectionInbound,
				BranchQuery: func() graph.Criteria {
					return query.KindIn(query.Relationship(), ad.MemberOf, ad.MemberOfLocalGroup)
				},
			}); err != nil {
				return nil, err
			} else {
				groupMemberPaths.AddPathSet(membershipPaths)
			}
		}
	}

	return groupMemberPaths, nil
}

func Uint64ToIDSlice(uint64IDs []uint64) []graph.ID {
	ids := make([]graph.ID, len(uint64IDs))
	for idx := 0; idx < len(uint64IDs); idx++ {
		ids[idx] = graph.ID(uint64IDs[idx])
	}

	return ids
}

func ExpandGroupMembershipIDBitmap(tx graph.Transaction, group *graph.Node) (*roaring64.Bitmap, error) {
	groupMembers := roaring64.NewBitmap()

	if membershipPaths, err := ops.TraversePaths(tx, ops.TraversalPlan{
		Root:      group,
		Direction: graph.DirectionInbound,
		BranchQuery: func() graph.Criteria {
			return query.Kind(query.Relationship(), ad.MemberOf)
		},
	}); err != nil {
		return nil, err
	} else {
		for _, node := range membershipPaths.AllNodes() {
			groupMembers.Add(node.ID.Uint64())
		}
	}

	return groupMembers, nil
}

func FetchComputerLocalGroupBySIDSuffix(tx graph.Transaction, computer graph.ID, groupSuffix string) (*graph.Node, error) {
	if rel, err := tx.Relationships().Filter(query.And(
		query.StringEndsWith(query.StartProperty(common.ObjectID.String()), groupSuffix),
		query.Kind(query.Relationship(), ad.LocalToComputer),
		query.InIDs(query.EndID(), computer),
	)).First(); err != nil {
		return nil, err
	} else {
		return ops.FetchNode(tx, rel.StartID)
	}
}

func FetchComputerLocalGroupByName(tx graph.Transaction, computer graph.ID, groupName string) (*graph.Node, error) {
	if rel, err := tx.Relationships().Filter(
		query.And(
			query.Kind(query.Start(), ad.LocalGroup),
			query.CaseInsensitiveStringStartsWith(query.StartProperty(common.Name.String()), groupName),
			query.Kind(query.Relationship(), ad.LocalToComputer),
			query.InIDs(query.EndID(), computer),
		),
	).First(); err != nil {
		return nil, err
	} else {
		return ops.FetchNode(tx, rel.StartID)
	}
}

func FetchLocalGroupMembership(tx graph.Transaction, computer graph.ID, groupSuffix string) (graph.NodeSet, error) {
	if localGroup, err := FetchComputerLocalGroupBySIDSuffix(tx, computer, groupSuffix); err != nil {
		return nil, err
	} else {
		return ops.FetchStartNodes(tx.Relationships().Filter(query.And(
			query.KindIn(query.Start(), ad.User, ad.Group, ad.Computer),
			query.Kind(query.Relationship(), ad.MemberOfLocalGroup),
			query.InIDs(query.EndID(), localGroup.ID),
		)))
	}
}

func FetchRemoteInteractiveLogonRightEntities(tx graph.Transaction, computerId graph.ID) (graph.NodeSet, error) {
	return ops.FetchStartNodes(tx.Relationships().Filterf(func() graph.Criteria {
		return query.And(
			query.Kind(query.Relationship(), ad.RemoteInteractiveLogonRight),
			query.Equals(query.EndID(), computerId),
		)
	}))
}

func HasRemoteInteractiveLogonRight(tx graph.Transaction, groupId, computerId graph.ID) bool {
	if _, err := tx.Relationships().Filterf(func() graph.Criteria {
		return query.And(
			query.Equals(query.StartID(), groupId),
			query.Equals(query.EndID(), computerId),
			query.Kind(query.Relationship(), ad.RemoteInteractiveLogonRight),
		)
	}).First(); err != nil {
		return false
	}

	return true
}

func FetchLocalGroupBitmapForComputer(tx graph.Transaction, computer graph.ID, suffix string) (cardinality.Duplex[uint64], error) {
	if members, err := FetchLocalGroupMembership(tx, computer, suffix); err != nil {
		if graph.IsErrNotFound(err) {
			return cardinality.NewBitmap64(), nil
		}

		return nil, err
	} else {
		return graph.NodeSetToDuplex(members), nil
	}
}

func ExpandAllRDPLocalGroups(ctx context.Context, db graph.Database) (impact.PathAggregator, error) {
	slog.InfoContext(ctx, "Expanding all AD group and local group memberships")

	return ResolveAllGroupMemberships(ctx, db, query.Not(
		query.Or(
			query.StringEndsWith(query.StartProperty(common.ObjectID.String()), AdminGroupSuffix),
			query.StringEndsWith(query.EndProperty(common.ObjectID.String()), AdminGroupSuffix),
		),
	))
}

func FetchCanRDPEntityBitmapForComputer(tx graph.Transaction, computer graph.ID, localGroupExpansions impact.PathAggregator, enforceURA bool, citrixEnabled bool) (cardinality.Duplex[uint64], error) {
	if remoteDesktopUsers, err := FetchRemoteDesktopUsersBitmapForComputer(tx, computer, localGroupExpansions, enforceURA); err != nil {
		return cardinality.NewBitmap64(), err
	} else if remoteDesktopUsers.Cardinality() == 0 || !citrixEnabled {
		return remoteDesktopUsers, nil
	} else {
		// Citrix enabled
		if directAccessUsersGroup, err := FetchComputerLocalGroupByName(tx, computer, "Direct Access Users"); err != nil {
			if graph.IsErrNotFound(err) {
				// "Direct Access Users" is a group that Citrix creates.  If the group does not exist, then the computer does not have Citrix installed and post-processing logic can continue by enumerating the "Remote Desktop Users" AD group.
				return remoteDesktopUsers, nil
			}
			return cardinality.NewBitmap64(), err
		} else {
			if dauGroupMembers, ok := localGroupExpansions.Cardinality(directAccessUsersGroup.ID.Uint64()).(cardinality.Duplex[uint64]); !ok {
				return cardinality.NewBitmap64(), errors.New("type assertion failed in FetchCanRDPEntityBitmapForComputer")
			} else {
				dauGroupMembers.And(remoteDesktopUsers)
				return dauGroupMembers, nil
			}
		}
	}
}

// returns a bitmap containing the ID's of all entities that have RDP privileges to the specified computer via membership to the "Remote Desktop Users" AD group
func FetchRemoteDesktopUsersBitmapForComputer(tx graph.Transaction, computer graph.ID, localGroupExpansions impact.PathAggregator, enforceURA bool) (cardinality.Duplex[uint64], error) {
	if rdpLocalGroup, err := FetchComputerLocalGroupBySIDSuffix(tx, computer, RDPGroupSuffix); err != nil {
		if graph.IsErrNotFound(err) {
			return cardinality.NewBitmap64(), nil
		}

		return nil, err
	} else if enforceURA || ComputerHasURACollection(tx, computer) {
		return ProcessRDPWithUra(tx, rdpLocalGroup, computer, localGroupExpansions)
	} else if bitmap, err := FetchLocalGroupBitmapForComputer(tx, computer, RDPGroupSuffix); err != nil {
		return nil, err
	} else {
		return bitmap, nil
	}
}

func ComputerHasURACollection(tx graph.Transaction, computerID graph.ID) bool {
	if computer, err := tx.Nodes().Filterf(func() graph.Criteria {
		return query.Equals(query.NodeID(), computerID)
	}).First(); err != nil {
		return false
	} else {
		if ura, err := computer.Properties.Get(ad.HasURA.String()).Bool(); err != nil {
			return false
		} else {
			return ura
		}
	}
}

func ProcessRDPWithUra(tx graph.Transaction, rdpLocalGroup *graph.Node, computer graph.ID, localGroupExpansions impact.PathAggregator) (cardinality.Duplex[uint64], error) {
	rdpLocalGroupMembers := localGroupExpansions.Cardinality(rdpLocalGroup.ID.Uint64()).(cardinality.Duplex[uint64])
	// Shortcut opportunity: see if the RDP group has RIL privilege. If it does, get the first degree members and return those ids, since everything in RDP group has CanRDP privs. No reason to look any further
	if HasRemoteInteractiveLogonRight(tx, rdpLocalGroup.ID, computer) {
		firstDegreeMembers := cardinality.NewBitmap64()

		return firstDegreeMembers, tx.Relationships().Filter(
			query.And(
				query.Kind(query.Relationship(), ad.MemberOfLocalGroup),
				query.KindIn(query.Start(), ad.Group, ad.User, ad.Computer),
				query.Equals(query.EndID(), rdpLocalGroup.ID),
			),
		).FetchTriples(func(cursor graph.Cursor[graph.RelationshipTripleResult]) error {
			for result := range cursor.Chan() {
				firstDegreeMembers.Add(result.StartID.Uint64())
			}
			return cursor.Error()
		})
	} else if baseRilEntities, err := FetchRemoteInteractiveLogonRightEntities(tx, computer); err != nil {
		return nil, err
	} else {
		var (
			rdpEntities      = cardinality.NewBitmap64()
			secondaryTargets = cardinality.NewBitmap64()
		)

		// Attempt 2: look at each RIL entity directly and see if it has membership to the RDP group. If not, and it's a group, expand its membership for further processing
		for _, entity := range baseRilEntities {
			if rdpLocalGroupMembers.Contains(entity.ID.Uint64()) {
				// If we have membership to the RDP group, then this is a valid CanRDP entity
				rdpEntities.Add(entity.ID.Uint64())
			} else if entity.Kinds.ContainsOneOf(ad.Group, ad.LocalGroup) {
				secondaryTargets.Or(localGroupExpansions.Cardinality(entity.ID.Uint64()).(cardinality.Duplex[uint64]))
			}
		}

		// Attempt 3: Look at each member of expanded groups and see if they have the correct permissions
		for _, entity := range secondaryTargets.Slice() {
			// If we have membership to the RDP group then this is a valid CanRDP entity
			if rdpLocalGroupMembers.Contains(entity) {
				rdpEntities.Add(entity)
			}
		}

		return rdpEntities, nil
	}
}<|MERGE_RESOLUTION|>--- conflicted
+++ resolved
@@ -67,12 +67,9 @@
 		ad.CoerceAndRelayNTLMToSMB,
 		ad.CoerceAndRelayNTLMToLDAP,
 		ad.CoerceAndRelayNTLMToLDAPS,
-<<<<<<< HEAD
 		ad.GPOAppliesTo,
 		ad.CanApplyGPO,
-=======
 		ad.HasTrustKeys,
->>>>>>> f97ba781
 	}
 }
 
