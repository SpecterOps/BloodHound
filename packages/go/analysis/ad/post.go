// Copyright 2023 Specter Ops, Inc.
//
// Licensed under the Apache License, Version 2.0
// you may not use this file except in compliance with the License.
// You may obtain a copy of the License at
//
//     http://www.apache.org/licenses/LICENSE-2.0
//
// Unless required by applicable law or agreed to in writing, software
// distributed under the License is distributed on an "AS IS" BASIS,
// WITHOUT WARRANTIES OR CONDITIONS OF ANY KIND, either express or implied.
// See the License for the specific language governing permissions and
// limitations under the License.
//
// SPDX-License-Identifier: Apache-2.0

package ad

import (
	"context"
	"errors"
	"fmt"

	"github.com/RoaringBitmap/roaring/roaring64"
	"github.com/specterops/bloodhound/analysis"
	"github.com/specterops/bloodhound/analysis/impact"
	"github.com/specterops/bloodhound/dawgs/cardinality"
	"github.com/specterops/bloodhound/dawgs/graph"
	"github.com/specterops/bloodhound/dawgs/ops"
	"github.com/specterops/bloodhound/dawgs/query"
	"github.com/specterops/bloodhound/dawgs/util/channels"
	"github.com/specterops/bloodhound/graphschema/ad"
	"github.com/specterops/bloodhound/graphschema/common"
	"github.com/specterops/bloodhound/log"
)

func PostProcessedRelationships() []graph.Kind {
	return []graph.Kind{
		ad.DCSync,
		ad.SyncLAPSPassword,
		ad.CanRDP,
		ad.AdminTo,
		ad.CanPSRemote,
		ad.ExecuteDCOM,
		ad.TrustedForNTAuth,
		ad.IssuedSignedBy,
		ad.EnterpriseCAFor,
		ad.GoldenCert,
		ad.ADCSESC1,
		ad.ADCSESC3,
		ad.ADCSESC4,
		ad.ADCSESC5,
		ad.ADCSESC6a,
		ad.ADCSESC6b,
		ad.ADCSESC7,
		ad.ADCSESC10a,
		ad.ADCSESC10b,
		ad.ADCSESC9a,
		ad.ADCSESC13,
		ad.EnrollOnBehalfOf,
		ad.SyncedToEntraUser,
	}
}

func PostSyncLAPSPassword(ctx context.Context, db graph.Database, groupExpansions impact.PathAggregator) (*analysis.AtomicPostProcessingStats, error) {
	if domainNodes, err := fetchCollectedDomainNodes(ctx, db); err != nil {
		return &analysis.AtomicPostProcessingStats{}, err
	} else {
		operation := analysis.NewPostRelationshipOperation(ctx, db, "SyncLAPSPassword Post Processing")
		for _, domain := range domainNodes {
			innerDomain := domain
			operation.Operation.SubmitReader(func(ctx context.Context, tx graph.Transaction, outC chan<- analysis.CreatePostRelationshipJob) error {
				if lapsSyncers, err := getLAPSSyncers(tx, innerDomain, groupExpansions); err != nil {
					return err
				} else if lapsSyncers.Cardinality() == 0 {
					return nil
				} else if computers, err := getLAPSComputersForDomain(tx, innerDomain); err != nil {
					return err
				} else {
					for _, computer := range computers {
						lapsSyncers.Each(func(value uint64) bool {
							channels.Submit(ctx, outC, analysis.CreatePostRelationshipJob{
								FromID: graph.ID(value),
								ToID:   computer,
								Kind:   ad.SyncLAPSPassword,
							})
							return true
						})
					}

					return nil
				}
			})
		}

		return &operation.Stats, operation.Done()
	}
}

func PostDCSync(ctx context.Context, db graph.Database, groupExpansions impact.PathAggregator) (*analysis.AtomicPostProcessingStats, error) {
	if domainNodes, err := fetchCollectedDomainNodes(ctx, db); err != nil {
		return &analysis.AtomicPostProcessingStats{}, err
	} else {
		operation := analysis.NewPostRelationshipOperation(ctx, db, "DCSync Post Processing")

		for _, domain := range domainNodes {
			innerDomain := domain
			operation.Operation.SubmitReader(func(ctx context.Context, tx graph.Transaction, outC chan<- analysis.CreatePostRelationshipJob) error {
				if dcSyncers, err := getDCSyncers(tx, innerDomain, groupExpansions); err != nil {
					return err
				} else if dcSyncers.Cardinality() == 0 {
					return nil
				} else {
					dcSyncers.Each(func(value uint64) bool {
						channels.Submit(ctx, outC, analysis.CreatePostRelationshipJob{
							FromID: graph.ID(value),
							ToID:   innerDomain.ID,
							Kind:   ad.DCSync,
						})
						return true
					})

					return nil
				}
			})
		}

		return &operation.Stats, operation.Done()
	}
}

func FetchComputers(ctx context.Context, db graph.Database) (*roaring64.Bitmap, error) {
	computerNodeIds := roaring64.NewBitmap()

	return computerNodeIds, db.ReadTransaction(ctx, func(tx graph.Transaction) error {
		return tx.Nodes().Filterf(func() graph.Criteria {
			return query.Kind(query.Node(), ad.Computer)
		}).FetchIDs(func(cursor graph.Cursor[graph.ID]) error {
			for id := range cursor.Chan() {
				computerNodeIds.Add(id.Uint64())
			}

			return nil
		})
	})
}

func FetchNodesByKind(ctx context.Context, db graph.Database, kinds ...graph.Kind) ([]*graph.Node, error) {
	var nodes []*graph.Node
	return nodes, db.ReadTransaction(ctx, func(tx graph.Transaction) error {
		var err error
		if nodes, err = ops.FetchNodes(tx.Nodes().Filterf(func() graph.Criteria {
			return query.And(
				query.KindIn(query.Node(), kinds...),
			)
		})); err != nil {
			return err
		} else {
			return nil
		}
	})
}

func fetchCollectedDomainNodes(ctx context.Context, db graph.Database) ([]*graph.Node, error) {
	var nodes []*graph.Node
	return nodes, db.ReadTransaction(ctx, func(tx graph.Transaction) error {
		var err error
		if nodes, err = ops.FetchNodes(tx.Nodes().Filterf(func() graph.Criteria {
			return query.And(
				query.Kind(query.Node(), ad.Domain),
				query.Equals(query.NodeProperty(common.Collected.String()), true),
			)
		})); err != nil {
			return err
		} else {
			return nil
		}
	})
}

func getLAPSSyncers(tx graph.Transaction, domain *graph.Node, groupExpansions impact.PathAggregator) (cardinality.Duplex[uint64], error) {
	var (
		getChangesQuery         = analysis.FromEntityToEntityWithRelationshipKind(tx, domain, ad.GetChanges)
		getChangesFilteredQuery = analysis.FromEntityToEntityWithRelationshipKind(tx, domain, ad.GetChangesInFilteredSet)
	)

	if domainsid, err := domain.Properties.Get(ad.DomainSID.String()).String(); err != nil {
		log.Warnf("Error getting domain SID for domain %d: %v", domain.ID, err)
		return nil, err
	} else if getChangesNodes, err := ops.FetchStartNodes(getChangesQuery); err != nil {
		return nil, err
	} else if getChangesFilteredNodes, err := ops.FetchStartNodes(getChangesFilteredQuery); err != nil {
		return nil, err
	} else {
		results := CalculateCrossProductNodeSets(tx, domainsid, groupExpansions, getChangesNodes.Slice(), getChangesFilteredNodes.Slice())

		return results, nil
	}
}

func getDCSyncers(tx graph.Transaction, domain *graph.Node, groupExpansions impact.PathAggregator) (cardinality.Duplex[uint64], error) {
	var (
		getChangesQuery    = analysis.FromEntityToEntityWithRelationshipKind(tx, domain, ad.GetChanges)
		getChangesAllQuery = analysis.FromEntityToEntityWithRelationshipKind(tx, domain, ad.GetChangesAll)
	)

	if domainsid, err := domain.Properties.Get(ad.DomainSID.String()).String(); err != nil {
		log.Warnf("Error getting domain SID for domain %d: %v", domain.ID, err)
		return nil, err
	} else if getChangesNodes, err := ops.FetchStartNodes(getChangesQuery); err != nil {
		return nil, err
	} else if getChangesAllNodes, err := ops.FetchStartNodes(getChangesAllQuery); err != nil {
		return nil, err
	} else {
		results := CalculateCrossProductNodeSets(tx, domainsid, groupExpansions, getChangesNodes.Slice(), getChangesAllNodes.Slice())

		return results, nil
	}
}

func getLAPSComputersForDomain(tx graph.Transaction, domain *graph.Node) ([]graph.ID, error) {
	if domainSid, err := domain.Properties.Get(ad.DomainSID.String()).String(); err != nil {
		return nil, err
	} else {
		return ops.FetchNodeIDs(tx.Nodes().Filterf(func() graph.Criteria {
			return query.And(
				query.Kind(query.Node(), ad.Computer),
				query.Equals(
					query.Property(query.Node(), ad.HasLAPS.String()), true),
				query.Equals(query.Property(query.Node(), ad.DomainSID.String()), domainSid),
			)
		}))
	}
}

func PostLocalGroups(ctx context.Context, db graph.Database, localGroupExpansions impact.PathAggregator, enforceURA bool, citrixEnabled bool) (*analysis.AtomicPostProcessingStats, error) {
	var (
		adminGroupSuffix    = "-544"
		psRemoteGroupSuffix = "-580"
		dcomGroupSuffix     = "-562"
	)

	if computers, err := FetchComputers(ctx, db); err != nil {
		return &analysis.AtomicPostProcessingStats{}, err
	} else {
		var (
			threadSafeLocalGroupExpansions = impact.NewThreadSafeAggregator(localGroupExpansions)
			operation                      = analysis.NewPostRelationshipOperation(ctx, db, "LocalGroup Post Processing")
		)

		for idx, computer := range computers.ToArray() {
			computerID := graph.ID(computer)

			if idx > 0 && idx%10000 == 0 {
				log.Infof("Post processed %d active directory computers", idx)
			}

			if err := operation.Operation.SubmitReader(func(ctx context.Context, tx graph.Transaction, outC chan<- analysis.CreatePostRelationshipJob) error {
				if entities, err := FetchLocalGroupBitmapForComputer(tx, computerID, dcomGroupSuffix); err != nil {
					return err
				} else {
					for _, admin := range entities.Slice() {
						nextJob := analysis.CreatePostRelationshipJob{
							FromID: graph.ID(admin),
							ToID:   computerID,
							Kind:   ad.ExecuteDCOM,
						}

						if !channels.Submit(ctx, outC, nextJob) {
							return nil
						}
					}

					return nil
				}
			}); err != nil {
				return &analysis.AtomicPostProcessingStats{}, fmt.Errorf("failed submitting reader for operation involving computer %d: %w", computerID, err)
			}

			if err := operation.Operation.SubmitReader(func(ctx context.Context, tx graph.Transaction, outC chan<- analysis.CreatePostRelationshipJob) error {
				if entities, err := FetchLocalGroupBitmapForComputer(tx, computerID, psRemoteGroupSuffix); err != nil {
					return err
				} else {
					for _, admin := range entities.Slice() {
						nextJob := analysis.CreatePostRelationshipJob{
							FromID: graph.ID(admin),
							ToID:   computerID,
							Kind:   ad.CanPSRemote,
						}

						if !channels.Submit(ctx, outC, nextJob) {
							return nil
						}
					}

					return nil
				}
			}); err != nil {
				return &analysis.AtomicPostProcessingStats{}, fmt.Errorf("failed submitting reader for operation involving computer %d: %w", computerID, err)
			}

			if err := operation.Operation.SubmitReader(func(ctx context.Context, tx graph.Transaction, outC chan<- analysis.CreatePostRelationshipJob) error {
				if entities, err := FetchLocalGroupBitmapForComputer(tx, computerID, adminGroupSuffix); err != nil {
					return err
				} else {
					for _, admin := range entities.Slice() {
						nextJob := analysis.CreatePostRelationshipJob{
							FromID: graph.ID(admin),
							ToID:   computerID,
							Kind:   ad.AdminTo,
						}

						if !channels.Submit(ctx, outC, nextJob) {
							return nil
						}
					}

					return nil
				}
			}); err != nil {
				return &analysis.AtomicPostProcessingStats{}, fmt.Errorf("failed submitting reader for operation involving computer %d: %w", computerID, err)
			}

			if err := operation.Operation.SubmitReader(func(ctx context.Context, tx graph.Transaction, outC chan<- analysis.CreatePostRelationshipJob) error {
				if entities, err := FetchCanRDPEntityBitmapForComputer(tx, computerID, threadSafeLocalGroupExpansions, enforceURA, citrixEnabled); err != nil {
					return err
				} else {
					for _, rdp := range entities.Slice() {
						nextJob := analysis.CreatePostRelationshipJob{
							FromID: graph.ID(rdp),
							ToID:   computerID,
							Kind:   ad.CanRDP,
						}

						if !channels.Submit(ctx, outC, nextJob) {
							return nil
						}
					}
				}

				return nil
			}); err != nil {
				return &analysis.AtomicPostProcessingStats{}, fmt.Errorf("failed submitting reader for operation involving computer %d: %w", computerID, err)
			}
		}

		log.Infof("Finished post-processing %d active directory computers", computers.GetCardinality())
		return &operation.Stats, operation.Done()
	}
}

func ExpandLocalGroupMembership(tx graph.Transaction, candidates graph.NodeSet) (graph.NodeSet, error) {
	if paths, err := ExpandLocalGroupMembershipPaths(tx, candidates); err != nil {
		return nil, err
	} else {
		return paths.AllNodes(), nil
	}
}

func ExpandLocalGroupMembershipPaths(tx graph.Transaction, candidates graph.NodeSet) (graph.PathSet, error) {
	groupMemberPaths := graph.NewPathSet()

	for _, candidate := range candidates {
		if candidate.Kinds.ContainsOneOf(ad.Group) {
			if membershipPaths, err := ops.TraversePaths(tx, ops.TraversalPlan{
				Root:      candidate,
				Direction: graph.DirectionInbound,
				BranchQuery: func() graph.Criteria {
					return query.KindIn(query.Relationship(), ad.MemberOf, ad.MemberOfLocalGroup)
				},
			}); err != nil {
				return nil, err
			} else {
				groupMemberPaths.AddPathSet(membershipPaths)
			}
		}
	}

	return groupMemberPaths, nil
}

func Uint64ToIDSlice(uint64IDs []uint64) []graph.ID {
	ids := make([]graph.ID, len(uint64IDs))
	for idx := 0; idx < len(uint64IDs); idx++ {
		ids[idx] = graph.ID(uint64IDs[idx])
	}

	return ids
}

func ExpandGroupMembershipIDBitmap(tx graph.Transaction, group *graph.Node) (*roaring64.Bitmap, error) {
	groupMembers := roaring64.NewBitmap()

	if membershipPaths, err := ops.TraversePaths(tx, ops.TraversalPlan{
		Root:      group,
		Direction: graph.DirectionInbound,
		BranchQuery: func() graph.Criteria {
			return query.Kind(query.Relationship(), ad.MemberOf)
		},
	}); err != nil {
		return nil, err
	} else {
		for _, node := range membershipPaths.AllNodes() {
			groupMembers.Add(node.ID.Uint64())
		}
	}

	return groupMembers, nil
}

func FetchComputerLocalGroupBySIDSuffix(tx graph.Transaction, computer graph.ID, groupSuffix string) (*graph.Node, error) {
	if rel, err := tx.Relationships().Filter(query.And(
		query.StringEndsWith(query.StartProperty(common.ObjectID.String()), groupSuffix),
		query.Kind(query.Relationship(), ad.LocalToComputer),
		query.InIDs(query.EndID(), computer),
	)).First(); err != nil {
		return nil, err
	} else {
		return ops.FetchNode(tx, rel.StartID)
	}
}

func FetchComputerLocalGroupByName(tx graph.Transaction, computer graph.ID, groupName string) (*graph.Node, error) {
	if rel, err := tx.Relationships().Filter(
		query.And(
			query.Kind(query.Start(), ad.LocalGroup),
			query.CaseInsensitiveStringStartsWith(query.StartProperty(common.Name.String()), groupName),
			query.Kind(query.Relationship(), ad.LocalToComputer),
			query.InIDs(query.EndID(), computer),
		),
	).First(); err != nil {
		return nil, err
	} else {
		return ops.FetchNode(tx, rel.StartID)
	}
}

func FetchLocalGroupMembership(tx graph.Transaction, computer graph.ID, groupSuffix string) (graph.NodeSet, error) {
	if localGroup, err := FetchComputerLocalGroupBySIDSuffix(tx, computer, groupSuffix); err != nil {
		return nil, err
	} else {
		return ops.FetchStartNodes(tx.Relationships().Filter(query.And(
			query.KindIn(query.Start(), ad.User, ad.Group, ad.Computer),
			query.Kind(query.Relationship(), ad.MemberOfLocalGroup),
			query.InIDs(query.EndID(), localGroup.ID),
		)))
	}
}

func FetchRemoteInteractiveLogonRightEntities(tx graph.Transaction, computerId graph.ID) (graph.NodeSet, error) {
	return ops.FetchStartNodes(tx.Relationships().Filterf(func() graph.Criteria {
		return query.And(
			query.Kind(query.Relationship(), ad.RemoteInteractiveLogonRight),
			query.Equals(query.EndID(), computerId),
		)
	}))
}

func HasRemoteInteractiveLogonRight(tx graph.Transaction, groupId, computerId graph.ID) bool {
	if _, err := tx.Relationships().Filterf(func() graph.Criteria {
		return query.And(
			query.Equals(query.StartID(), groupId),
			query.Equals(query.EndID(), computerId),
			query.Kind(query.Relationship(), ad.RemoteInteractiveLogonRight),
		)
	}).First(); err != nil {
		return false
	}

	return true
}

func FetchLocalGroupBitmapForComputer(tx graph.Transaction, computer graph.ID, suffix string) (cardinality.Duplex[uint64], error) {
	if members, err := FetchLocalGroupMembership(tx, computer, suffix); err != nil {
		if graph.IsErrNotFound(err) {
			return cardinality.NewBitmap64(), nil
		}

		return nil, err
	} else {
		return graph.NodeSetToDuplex(members), nil
	}
}

func ExpandAllRDPLocalGroups(ctx context.Context, db graph.Database) (impact.PathAggregator, error) {
	log.Infof("Expanding all AD group and local group memberships")

	return ResolveAllGroupMemberships(ctx, db, query.Not(
		query.Or(
			query.StringEndsWith(query.StartProperty(common.ObjectID.String()), AdminGroupSuffix),
			query.StringEndsWith(query.EndProperty(common.ObjectID.String()), AdminGroupSuffix),
		),
	))
}

func FetchCanRDPEntityBitmapForComputer(tx graph.Transaction, computer graph.ID, localGroupExpansions impact.PathAggregator, enforceURA bool, citrixEnabled bool) (cardinality.Duplex[uint64], error) {
	if remoteDesktopUsers, err := FetchRemoteDesktopUsersBitmapForComputer(tx, computer, localGroupExpansions, enforceURA); err != nil {
		return cardinality.NewBitmap64(), err
	} else if remoteDesktopUsers.Cardinality() == 0 || !citrixEnabled {
		return remoteDesktopUsers, nil
	} else {
		// Citrix enabled
		if directAccessUsersGroup, err := FetchComputerLocalGroupByName(tx, computer, "Direct Access Users"); err != nil {
			if graph.IsErrNotFound(err) {
				// "Direct Access Users" is a group that Citrix creates.  If the group does not exist, then the computer does not have Citrix installed and post-processing logic can continue by enumerating the "Remote Desktop Users" AD group.
				return remoteDesktopUsers, nil
			}
			return cardinality.NewBitmap64(), err
		} else {
			if dauGroupMembers, ok := localGroupExpansions.Cardinality(directAccessUsersGroup.ID.Uint64()).(cardinality.Duplex[uint64]); !ok {
				return cardinality.NewBitmap64(), errors.New("type assertion failed in FetchCanRDPEntityBitmapForComputer")
			} else {
				dauGroupMembers.And(remoteDesktopUsers)
				return dauGroupMembers, nil
			}
		}
	}
}

// returns a bitmap containing the ID's of all entities that have RDP privileges to the specified computer via membership to the "Remote Desktop Users" AD group
func FetchRemoteDesktopUsersBitmapForComputer(tx graph.Transaction, computer graph.ID, localGroupExpansions impact.PathAggregator, enforceURA bool) (cardinality.Duplex[uint64], error) {
	if rdpLocalGroup, err := FetchComputerLocalGroupBySIDSuffix(tx, computer, RDPGroupSuffix); err != nil {
		if graph.IsErrNotFound(err) {
			return cardinality.NewBitmap64(), nil
		}

		return nil, err
	} else if enforceURA || ComputerHasURACollection(tx, computer) {
		return ProcessRDPWithUra(tx, rdpLocalGroup, computer, localGroupExpansions)
	} else if bitmap, err := FetchLocalGroupBitmapForComputer(tx, computer, RDPGroupSuffix); err != nil {
		return nil, err
	} else {
		return bitmap, nil
	}
}

func ComputerHasURACollection(tx graph.Transaction, computerID graph.ID) bool {
	if computer, err := tx.Nodes().Filterf(func() graph.Criteria {
		return query.Equals(query.NodeID(), computerID)
	}).First(); err != nil {
		return false
	} else {
		if ura, err := computer.Properties.Get(ad.HasURA.String()).Bool(); err != nil {
			return false
		} else {
			return ura
		}
	}
}

func ProcessRDPWithUra(tx graph.Transaction, rdpLocalGroup *graph.Node, computer graph.ID, localGroupExpansions impact.PathAggregator) (cardinality.Duplex[uint64], error) {
	rdpLocalGroupMembers := localGroupExpansions.Cardinality(rdpLocalGroup.ID.Uint64()).(cardinality.Duplex[uint64])
	// Shortcut opportunity: see if the RDP group has RIL privilege. If it does, get the first degree members and return those ids, since everything in RDP group has CanRDP privs. No reason to look any further
<<<<<<< HEAD
	if HasRemoteInteractiveLogonRight(tx, rdpLocalGroup.ID, computer) {
		firstDegreeMembers := cardinality.NewBitmap32()
=======
	if HasRemoteInteractiveLogonPrivilege(tx, rdpLocalGroup.ID, computer) {
		firstDegreeMembers := cardinality.NewBitmap64()
>>>>>>> 967582a9

		return firstDegreeMembers, tx.Relationships().Filter(
			query.And(
				query.Kind(query.Relationship(), ad.MemberOfLocalGroup),
				query.KindIn(query.Start(), ad.Group, ad.User, ad.Computer),
				query.Equals(query.EndID(), rdpLocalGroup.ID),
			),
		).FetchTriples(func(cursor graph.Cursor[graph.RelationshipTripleResult]) error {
			for result := range cursor.Chan() {
				firstDegreeMembers.Add(result.StartID.Uint64())
			}
			return cursor.Error()
		})
	} else if baseRilEntities, err := FetchRemoteInteractiveLogonRightEntities(tx, computer); err != nil {
		return nil, err
	} else {
		var (
			rdpEntities      = cardinality.NewBitmap64()
			secondaryTargets = cardinality.NewBitmap64()
		)

		// Attempt 2: look at each RIL entity directly and see if it has membership to the RDP group. If not, and it's a group, expand its membership for further processing
		for _, entity := range baseRilEntities {
			if rdpLocalGroupMembers.Contains(entity.ID.Uint64()) {
				// If we have membership to the RDP group, then this is a valid CanRDP entity
				rdpEntities.Add(entity.ID.Uint64())
			} else if entity.Kinds.ContainsOneOf(ad.Group, ad.LocalGroup) {
				secondaryTargets.Or(localGroupExpansions.Cardinality(entity.ID.Uint64()).(cardinality.Duplex[uint64]))
			}
		}

		// Attempt 3: Look at each member of expanded groups and see if they have the correct permissions
		for _, entity := range secondaryTargets.Slice() {
			// If we have membership to the RDP group then this is a valid CanRDP entity
			if rdpLocalGroupMembers.Contains(entity) {
				rdpEntities.Add(entity)
			}
		}

		return rdpEntities, nil
	}
}<|MERGE_RESOLUTION|>--- conflicted
+++ resolved
@@ -551,13 +551,8 @@
 func ProcessRDPWithUra(tx graph.Transaction, rdpLocalGroup *graph.Node, computer graph.ID, localGroupExpansions impact.PathAggregator) (cardinality.Duplex[uint64], error) {
 	rdpLocalGroupMembers := localGroupExpansions.Cardinality(rdpLocalGroup.ID.Uint64()).(cardinality.Duplex[uint64])
 	// Shortcut opportunity: see if the RDP group has RIL privilege. If it does, get the first degree members and return those ids, since everything in RDP group has CanRDP privs. No reason to look any further
-<<<<<<< HEAD
 	if HasRemoteInteractiveLogonRight(tx, rdpLocalGroup.ID, computer) {
-		firstDegreeMembers := cardinality.NewBitmap32()
-=======
-	if HasRemoteInteractiveLogonPrivilege(tx, rdpLocalGroup.ID, computer) {
 		firstDegreeMembers := cardinality.NewBitmap64()
->>>>>>> 967582a9
 
 		return firstDegreeMembers, tx.Relationships().Filter(
 			query.And(
