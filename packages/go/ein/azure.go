--- conflicted
+++ resolved
@@ -1832,7 +1832,28 @@
 	return node, relationships
 }
 
-<<<<<<< HEAD
+func ConvertAzureRoleEligibilityScheduleInstanceToRel(instance models.RoleEligibilityScheduleInstance) []IngestibleRelationship {
+	id := strings.ToUpper(fmt.Sprintf("%s@%s", instance.RoleDefinitionId, instance.TenantId))
+
+	relationships := make([]IngestibleRelationship, 0)
+	relationships = append(relationships, NewIngestibleRelationship(
+		IngestibleSource{
+			Source:     strings.ToUpper(instance.PrincipalId),
+			SourceType: azure.Entity,
+		},
+		IngestibleTarget{
+			Target:     id,
+			TargetType: azure.Role,
+		},
+		IngestibleRel{
+			RelProps: map[string]any{},
+			RelType:  azure.AZRoleEligible,
+		},
+	))
+
+	return relationships
+}
+
 // ConvertAzureRoleManagementPolicyAssignment will create, or update the properties if it exists, an AZRole of a tenant
 // with the supplied RoleManagementPolicyAssignment properties
 // If EndUserAssignmentGroupApprovers contains GUIDs: an edge will be created from each group to the created AZRole
@@ -1925,28 +1946,6 @@
 	}
 
 	return targetAZRole, rels
-=======
-func ConvertAzureRoleEligibilityScheduleInstanceToRel(instance models.RoleEligibilityScheduleInstance) []IngestibleRelationship {
-	id := strings.ToUpper(fmt.Sprintf("%s@%s", instance.RoleDefinitionId, instance.TenantId))
-
-	relationships := make([]IngestibleRelationship, 0)
-	relationships = append(relationships, NewIngestibleRelationship(
-		IngestibleSource{
-			Source:     strings.ToUpper(instance.PrincipalId),
-			SourceType: azure.Entity,
-		},
-		IngestibleTarget{
-			Target:     id,
-			TargetType: azure.Role,
-		},
-		IngestibleRel{
-			RelProps: map[string]any{},
-			RelType:  azure.AZRoleEligible,
-		},
-	))
-
-	return relationships
->>>>>>> ca8a6dd7
 }
 
 func CanAddSecret(roleDefinitionId string) bool {
