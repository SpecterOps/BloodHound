// Copyright 2023 Specter Ops, Inc.
//
// Licensed under the Apache License, Version 2.0
// you may not use this file except in compliance with the License.
// You may obtain a copy of the License at
//
//     http://www.apache.org/licenses/LICENSE-2.0
//
// Unless required by applicable law or agreed to in writing, software
// distributed under the License is distributed on an "AS IS" BASIS,
// WITHOUT WARRANTIES OR CONDITIONS OF ANY KIND, either express or implied.
// See the License for the specific language governing permissions and
// limitations under the License.
//
// SPDX-License-Identifier: Apache-2.0

module github.com/specterops/bloodhound/ein

go 1.23.0

toolchain go1.23.8

require (
<<<<<<< HEAD
	github.com/bloodhoundad/azurehound/v2 v2.4.0
=======
	github.com/bloodhoundad/azurehound/v2 v2.4.1
>>>>>>> ca8a6dd7
	github.com/stretchr/testify v1.10.0
)

require (
	github.com/chzyer/readline v1.5.1 // indirect
	github.com/davecgh/go-spew v1.1.1 // indirect
	github.com/fsnotify/fsnotify v1.9.0 // indirect
	github.com/go-logr/logr v1.4.2 // indirect
	github.com/go-viper/mapstructure/v2 v2.2.1 // indirect
	github.com/gofrs/uuid v4.4.0+incompatible // indirect
	github.com/golang-jwt/jwt v3.2.2+incompatible // indirect
	github.com/hashicorp/hcl v1.0.0 // indirect
	github.com/inconshreveable/mousetrap v1.1.0 // indirect
	github.com/judwhite/go-svc v1.2.1 // indirect
	github.com/kr/pretty v0.3.1 // indirect
	github.com/magiconair/properties v1.8.10 // indirect
	github.com/manifoldco/promptui v0.9.0 // indirect
	github.com/mattn/go-colorable v0.1.14 // indirect
	github.com/mattn/go-isatty v0.0.20 // indirect
	github.com/mitchellh/mapstructure v1.5.0 // indirect
	github.com/pelletier/go-toml v1.9.5 // indirect
	github.com/pelletier/go-toml/v2 v2.2.4 // indirect
	github.com/pmezard/go-difflib v1.0.0 // indirect
	github.com/rogpeppe/go-internal v1.13.1 // indirect
	github.com/rs/zerolog v1.34.0 // indirect
	github.com/sagikazarmark/locafero v0.9.0 // indirect
	github.com/sourcegraph/conc v0.3.0 // indirect
	github.com/spf13/afero v1.14.0 // indirect
	github.com/spf13/cast v1.7.1 // indirect
	github.com/spf13/cobra v1.9.1 // indirect
	github.com/spf13/jwalterweatherman v1.1.0 // indirect
	github.com/spf13/pflag v1.0.6 // indirect
	github.com/spf13/viper v1.20.1 // indirect
	github.com/subosito/gotenv v1.6.0 // indirect
	github.com/youmark/pkcs8 v0.0.0-20240726163527-a2c0da244d78 // indirect
	go.uber.org/atomic v1.11.0 // indirect
	go.uber.org/multierr v1.11.0 // indirect
	golang.org/x/crypto v0.37.0 // indirect
	golang.org/x/net v0.39.0 // indirect
	golang.org/x/sys v0.32.0 // indirect
	golang.org/x/text v0.24.0 // indirect
	gopkg.in/check.v1 v1.0.0-20201130134442-10cb98267c6c // indirect
	gopkg.in/ini.v1 v1.67.0 // indirect
	gopkg.in/yaml.v2 v2.4.0 // indirect
	gopkg.in/yaml.v3 v3.0.1 // indirect
)<|MERGE_RESOLUTION|>--- conflicted
+++ resolved
@@ -21,54 +21,16 @@
 toolchain go1.23.8
 
 require (
-<<<<<<< HEAD
-	github.com/bloodhoundad/azurehound/v2 v2.4.0
-=======
 	github.com/bloodhoundad/azurehound/v2 v2.4.1
->>>>>>> ca8a6dd7
 	github.com/stretchr/testify v1.10.0
 )
 
 require (
-	github.com/chzyer/readline v1.5.1 // indirect
 	github.com/davecgh/go-spew v1.1.1 // indirect
-	github.com/fsnotify/fsnotify v1.9.0 // indirect
-	github.com/go-logr/logr v1.4.2 // indirect
-	github.com/go-viper/mapstructure/v2 v2.2.1 // indirect
 	github.com/gofrs/uuid v4.4.0+incompatible // indirect
-	github.com/golang-jwt/jwt v3.2.2+incompatible // indirect
-	github.com/hashicorp/hcl v1.0.0 // indirect
-	github.com/inconshreveable/mousetrap v1.1.0 // indirect
-	github.com/judwhite/go-svc v1.2.1 // indirect
 	github.com/kr/pretty v0.3.1 // indirect
-	github.com/magiconair/properties v1.8.10 // indirect
-	github.com/manifoldco/promptui v0.9.0 // indirect
-	github.com/mattn/go-colorable v0.1.14 // indirect
-	github.com/mattn/go-isatty v0.0.20 // indirect
-	github.com/mitchellh/mapstructure v1.5.0 // indirect
-	github.com/pelletier/go-toml v1.9.5 // indirect
-	github.com/pelletier/go-toml/v2 v2.2.4 // indirect
 	github.com/pmezard/go-difflib v1.0.0 // indirect
 	github.com/rogpeppe/go-internal v1.13.1 // indirect
-	github.com/rs/zerolog v1.34.0 // indirect
-	github.com/sagikazarmark/locafero v0.9.0 // indirect
-	github.com/sourcegraph/conc v0.3.0 // indirect
-	github.com/spf13/afero v1.14.0 // indirect
-	github.com/spf13/cast v1.7.1 // indirect
-	github.com/spf13/cobra v1.9.1 // indirect
-	github.com/spf13/jwalterweatherman v1.1.0 // indirect
-	github.com/spf13/pflag v1.0.6 // indirect
-	github.com/spf13/viper v1.20.1 // indirect
-	github.com/subosito/gotenv v1.6.0 // indirect
-	github.com/youmark/pkcs8 v0.0.0-20240726163527-a2c0da244d78 // indirect
-	go.uber.org/atomic v1.11.0 // indirect
-	go.uber.org/multierr v1.11.0 // indirect
-	golang.org/x/crypto v0.37.0 // indirect
-	golang.org/x/net v0.39.0 // indirect
-	golang.org/x/sys v0.32.0 // indirect
-	golang.org/x/text v0.24.0 // indirect
 	gopkg.in/check.v1 v1.0.0-20201130134442-10cb98267c6c // indirect
-	gopkg.in/ini.v1 v1.67.0 // indirect
-	gopkg.in/yaml.v2 v2.4.0 // indirect
 	gopkg.in/yaml.v3 v3.0.1 // indirect
 )