--- conflicted
+++ resolved
@@ -292,39 +292,6 @@
 
 		var dir = trust.TrustDirection
 		if dir == TrustDirectionInbound || dir == TrustDirectionBidirectional {
-<<<<<<< HEAD
-			parsedData.TrustRelationships = append(parsedData.TrustRelationships, IngestibleRelationship{
-				Source:     domain.ObjectIdentifier,
-				SourceType: ad.Domain,
-				Target:     trust.TargetDomainSid,
-				TargetType: ad.Domain,
-				RelProps: map[string]any{
-					"isacl":                false,
-					"sidfiltering":         trust.SidFilteringEnabled,
-					"tgtdelegationenabled": trust.TGTDelegationEnabled,
-					"trustattributes":      trust.TrustAttributes,
-					"trusttype":            trust.TrustType,
-					"transitive":           trust.IsTransitive},
-				RelType: ad.TrustedBy,
-			})
-		}
-
-		if dir == TrustDirectionOutbound || dir == TrustDirectionBidirectional {
-			parsedData.TrustRelationships = append(parsedData.TrustRelationships, IngestibleRelationship{
-				Source:     trust.TargetDomainSid,
-				SourceType: ad.Domain,
-				Target:     domain.ObjectIdentifier,
-				TargetType: ad.Domain,
-				RelProps: map[string]any{
-					"isacl":                false,
-					"sidfiltering":         trust.SidFilteringEnabled,
-					"tgtdelegationenabled": trust.TGTDelegationEnabled,
-					"trustattributes":      trust.TrustAttributes,
-					"trusttype":            trust.TrustType,
-					"transitive":           trust.IsTransitive},
-				RelType: ad.TrustedBy,
-			})
-=======
 			parsedData.TrustRelationships = append(parsedData.TrustRelationships, NewIngestibleRelationship(
 				IngestibleSource{
 					Source:     domain.ObjectIdentifier,
@@ -336,10 +303,12 @@
 				},
 				IngestibleRel{
 					RelProps: map[string]any{
-						"isacl":        false,
-						"sidfiltering": trust.SidFilteringEnabled,
-						"trusttype":    trust.TrustType,
-						"transitive":   trust.IsTransitive},
+						"isacl":                false,
+						"sidfiltering":         trust.SidFilteringEnabled,
+						"tgtdelegationenabled": trust.TGTDelegationEnabled,
+						"trustattributes":      trust.TrustAttributes,
+						"trusttype":            trust.TrustType,
+						"transitive":           trust.IsTransitive},
 					RelType: ad.TrustedBy,
 				},
 			))
@@ -357,14 +326,15 @@
 				},
 				IngestibleRel{
 					RelProps: map[string]any{
-						"isacl":        false,
-						"sidfiltering": trust.SidFilteringEnabled,
-						"trusttype":    trust.TrustType,
-						"transitive":   trust.IsTransitive},
+						"isacl":                false,
+						"sidfiltering":         trust.SidFilteringEnabled,
+						"tgtdelegationenabled": trust.TGTDelegationEnabled,
+						"trustattributes":      trust.TrustAttributes,
+						"trusttype":            trust.TrustType,
+						"transitive":           trust.IsTransitive},
 					RelType: ad.TrustedBy,
 				},
 			))
->>>>>>> 35bebf49
 		}
 	}
 
