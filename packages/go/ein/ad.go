// Copyright 2023 Specter Ops, Inc.
//
// Licensed under the Apache License, Version 2.0
// you may not use this file except in compliance with the License.
// You may obtain a copy of the License at
//
//     http://www.apache.org/licenses/LICENSE-2.0
//
// Unless required by applicable law or agreed to in writing, software
// distributed under the License is distributed on an "AS IS" BASIS,
// WITHOUT WARRANTIES OR CONDITIONS OF ANY KIND, either express or implied.
// See the License for the specific language governing permissions and
// limitations under the License.
//
// SPDX-License-Identifier: Apache-2.0

package ein

import (
	"fmt"
	"log/slog"
	"strconv"
	"strings"
	"time"

	"github.com/specterops/bloodhound/analysis"
	"github.com/specterops/bloodhound/dawgs/graph"
	"github.com/specterops/bloodhound/graphschema/ad"
	"github.com/specterops/bloodhound/graphschema/common"
	"github.com/specterops/bloodhound/slicesext"
)

type LocalGroup struct {
	RID     string
	Members []TypedPrincipal
}

func ConvertSessionObject(session Session) IngestibleSession {
	return IngestibleSession{
		Source:    session.ComputerSID,
		Target:    session.UserSID,
		LogonType: session.LogonType,
	}
}

func ConvertObjectToNode(item IngestBase, itemType graph.Kind, ingestTime time.Time) IngestibleNode {
	itemProps := item.Properties
	if itemProps == nil {
		itemProps = make(map[string]any)
	}
	itemProps[common.LastCollected.String()] = ingestTime

	if itemType == ad.Domain {
		convertInvalidDomainProperties(itemProps)
	}

	convertOwnsEdgeToProperty(item, itemProps)

	return IngestibleNode{
		ObjectID:    item.ObjectIdentifier,
		PropertyMap: itemProps,
		Labels:      []graph.Kind{itemType},
	}
}

func ConvertComputerToNode(item Computer, ingestTime time.Time) IngestibleNode {
	itemProps := item.Properties
	if itemProps == nil {
		itemProps = make(map[string]any)
	}
	itemProps[common.LastCollected.String()] = ingestTime

	convertOwnsEdgeToProperty(item.IngestBase, itemProps)

	if item.IsWebClientRunning.Collected {
		itemProps[ad.WebClientRunning.String()] = item.IsWebClientRunning.Result
	}

	if item.SmbInfo.Collected {
		itemProps[ad.SMBSigning.String()] = item.SmbInfo.Result.SigningEnabled
	}

	if item.NTLMRegistryData.Collected {
		/*
			RestrictSendingNtlmTraffic is sent to us as an uint
			The possible values are
				0: Allow All
				1: Audit All
				2: Deny All
		*/
		itemProps[ad.RestrictOutboundNTLM.String()] = item.NTLMRegistryData.Result.RestrictSendingNtlmTraffic == 2
		itemProps[ad.RestrictReceivingNTLMTraffic.String()] = item.NTLMRegistryData.Result.RestrictReceivingNTLMTraffic == 2
		itemProps[ad.RequireSecuritySignature.String()] = item.NTLMRegistryData.Result.RequireSecuritySignature != 0
		itemProps[ad.EnableSecuritySignature.String()] = item.NTLMRegistryData.Result.EnableSecuritySignature != 0
		itemProps[ad.NTLMMinClientSec.String()] = item.NTLMRegistryData.Result.NtlmMinClientSec
		itemProps[ad.NTLMMinServerSec.String()] = item.NTLMRegistryData.Result.NtlmMinServerSec
		itemProps[ad.LMCompatibilityLevel.String()] = item.NTLMRegistryData.Result.LmCompatibilityLevel
		itemProps[ad.UseMachineID.String()] = item.NTLMRegistryData.Result.UseMachineId != 0
		itemProps[ad.ClientAllowedNTLMServers.String()] = item.NTLMRegistryData.Result.ClientAllowedNTLMServers
	}

	if ldapEnabled, ok := itemProps["ldapenabled"]; ok {
		delete(itemProps, "ldapenabled")
		itemProps[ad.LDAPAvailable.String()] = ldapEnabled
	}

	if ldapsEnabled, ok := itemProps["ldapsenabled"]; ok {
		delete(itemProps, "ldapsenabled")
		itemProps[ad.LDAPSAvailable.String()] = ldapsEnabled
	}

	return IngestibleNode{
		ObjectID:    item.ObjectIdentifier,
		PropertyMap: itemProps,
		Labels:      []graph.Kind{ad.Computer},
	}
}

func ConvertEnterpriseCAToNode(item EnterpriseCA, ingestTime time.Time) IngestibleNode {
	itemProps := item.Properties
	if itemProps == nil {
		itemProps = make(map[string]any)
	}

	convertOwnsEdgeToProperty(item.IngestBase, itemProps)

	var (
		httpEndpoints    = make([]string, 0)
		httpsEndpoints   = make([]string, 0)
		hasCollectedData bool
	)

	for _, endpoint := range item.HttpEnrollmentEndpoints {
		if !endpoint.Collected {
			continue
		}

		hasCollectedData = true

		if endpoint.Result.ADCSWebEnrollmentHTTP {
			httpEndpoints = append(httpEndpoints, endpoint.Result.Url)
		}

		if endpoint.Result.ADCSWebEnrollmentHTTPS && !endpoint.Result.ADCSWebEnrollmentEPA {
			httpsEndpoints = append(httpsEndpoints, endpoint.Result.Url)
		}
	}

	if len(httpEndpoints) > 0 && len(httpsEndpoints) > 0 {
		itemProps[ad.HTTPEnrollmentEndpoints.String()] = httpEndpoints
		itemProps[ad.HTTPSEnrollmentEndpoints.String()] = httpsEndpoints
		itemProps[ad.HasVulnerableEndpoint.String()] = true
	} else if len(httpsEndpoints) > 0 {
		itemProps[ad.HTTPSEnrollmentEndpoints.String()] = httpsEndpoints
		itemProps[ad.HasVulnerableEndpoint.String()] = true
	} else if len(httpEndpoints) > 0 {
		itemProps[ad.HTTPEnrollmentEndpoints.String()] = httpEndpoints
		itemProps[ad.HasVulnerableEndpoint.String()] = true
	} else if hasCollectedData {
		// If we have collected data but no endpoints, we can mark this enterprise CA as not having a vulnerable endpoint
		itemProps[ad.HasVulnerableEndpoint.String()] = false
	}

	return IngestibleNode{
		ObjectID:    item.ObjectIdentifier,
		PropertyMap: itemProps,
		Labels:      []graph.Kind{ad.EnterpriseCA},
	}
}

// This function is to support our new method of doing Owns edges and makes older data sets backwards compatible
func convertOwnsEdgeToProperty(item IngestBase, itemProps map[string]any) {
	for _, ace := range item.Aces {
		if rightName, err := analysis.ParseKind(ace.RightName); err != nil {
			continue
		} else if rightName.Is(ad.Owns) || rightName.Is(ad.OwnsRaw) {
			itemProps[ad.OwnerSid.String()] = ace.PrincipalSID
			return
		}
	}
}

func convertInvalidDomainProperties(itemProps map[string]any) {
	convertProperty(itemProps, "machineaccountquota", stringToInt)
	convertProperty(itemProps, "minpwdlength", stringToInt)
	convertProperty(itemProps, "pwdproperties", stringToInt)
	convertProperty(itemProps, "pwdhistorylength", stringToInt)
	convertProperty(itemProps, "lockoutthreshold", stringToInt)
	convertProperty(itemProps, "expirepasswordsonsmartcardonlyaccounts", stringToBool)
}

func convertProperty(itemProps map[string]any, keyName string, conversionFunction func(map[string]any, string)) {
	conversionFunction(itemProps, keyName)
}

func stringToBool(itemProps map[string]any, keyName string) {
	if rawProperty, ok := itemProps[keyName]; ok {
		switch converted := rawProperty.(type) {
		case string:
			if final, err := strconv.ParseBool(converted); err != nil {
				delete(itemProps, keyName)
			} else {
				itemProps[keyName] = final
			}
		case bool:
		// pass
		default:
			slog.Debug(fmt.Sprintf("Removing %s with type %T", converted, converted))
			delete(itemProps, keyName)
		}
	}
}

func stringToInt(itemProps map[string]any, keyName string) {
	if rawProperty, ok := itemProps[keyName]; ok {
		switch converted := rawProperty.(type) {
		case string:
			if final, err := strconv.Atoi(converted); err != nil {
				delete(itemProps, keyName)
			} else {
				itemProps[keyName] = final
			}
		case float32:
			itemProps[keyName] = int(converted)
		case float64:
			itemProps[keyName] = int(converted)
		case int:
		// pass
		default:
			slog.Debug(fmt.Sprintf("Removing %s with type %T", keyName, converted))
			delete(itemProps, keyName)
		}
	}
}

func ParseObjectContainer(item IngestBase, itemType graph.Kind, baseNodeProp IngestibleNode) []IngestibleRelationship {
	isConfigurationNC := false
	if itemType.Is(ad.Container) {
		if dn, ok := baseNodeProp.PropertyMap[ad.DistinguishedName.String()].(string); ok {
			isConfigurationNC = strings.HasPrefix(dn, "CN=CONFIGURATION,DC=")
		}
	}

	rels := make([]IngestibleRelationship, 0)
	containingPrincipal := item.ContainedBy
	if containingPrincipal.ObjectIdentifier != "" {
<<<<<<< HEAD
		rels = append(rels, NewIngestibleRelationship(
			IngestibleSource{
				Source:     containingPrincipal.ObjectIdentifier,
				SourceType: containingPrincipal.Kind(),
=======
		return NewIngestibleRelationship(
			IngestibleEndpoint{
				Value: containingPrincipal.ObjectIdentifier,
				Kind:  containingPrincipal.Kind(),
>>>>>>> f97ba781
			},
			IngestibleEndpoint{
				Value: item.ObjectIdentifier,
				Kind:  itemType,
			},
			IngestibleRel{
				RelProps: map[string]any{ad.IsACL.String(): false},
				RelType:  ad.Contains,
			},
		))

		if !item.IsACLProtected && !isConfigurationNC { // The Configuration NC is it's own partition and does not inherit ACEs
			rels = append(rels, NewIngestibleRelationship(
				IngestibleSource{
					Source:     containingPrincipal.ObjectIdentifier,
					SourceType: containingPrincipal.Kind(),
				},
				IngestibleTarget{
					Target:     item.ObjectIdentifier,
					TargetType: itemType,
				},
				IngestibleRel{
					RelProps: map[string]any{ad.IsACL.String(): false},
					RelType:  ad.PropagatesACEsTo,
				},
			))
		}
	}

<<<<<<< HEAD
	return rels
=======
	// TODO: Decide if we even want empty rels in the first place
	return NewIngestibleRelationship(IngestibleEndpoint{}, IngestibleEndpoint{}, IngestibleRel{})
>>>>>>> f97ba781
}

func ParsePrimaryGroup(item IngestBase, itemType graph.Kind, primaryGroupSid string) IngestibleRelationship {
	if primaryGroupSid != "" {
		return NewIngestibleRelationship(
			IngestibleEndpoint{
				Value: item.ObjectIdentifier,
				Kind:  itemType,
			},
			IngestibleEndpoint{
				Value: primaryGroupSid,
				Kind:  ad.Group,
			},
			IngestibleRel{
				RelProps: map[string]any{ad.IsACL.String(): false, "isprimarygroup": true},
				RelType:  ad.MemberOf,
			},
		)
	}

	// TODO: Decide if we even want empty rels in the first place
	return NewIngestibleRelationship(IngestibleEndpoint{}, IngestibleEndpoint{}, IngestibleRel{})
}

func ParseDomainForIdentity(item IngestBase, itemType graph.Kind, domainSID string) IngestibleRelationship {
	if domainSID != "" {
		return NewIngestibleRelationship(
			IngestibleSource{
				Source:     domainSID,
				SourceType: ad.Domain,
			},
			IngestibleTarget{
				Target:     item.ObjectIdentifier,
				TargetType: itemType,
			},
			IngestibleRel{
				RelProps: map[string]any{ad.IsACL.String(): false},
				RelType:  ad.ContainsIdentity,
			},
		)
	}

	// TODO: Decide if we even want empty rels in the first place
	return NewIngestibleRelationship(IngestibleSource{}, IngestibleTarget{}, IngestibleRel{})
}

func ParseGroupMembershipData(group Group) ParsedGroupMembershipData {
	result := ParsedGroupMembershipData{}
	for _, member := range group.Members {
		if strings.HasPrefix(member.ObjectIdentifier, "DN=") {
			result.DistinguishedNameMembers = append(result.DistinguishedNameMembers, NewIngestibleRelationship(
				IngestibleEndpoint{
					Value: member.ObjectIdentifier,
					Kind:  member.Kind(),
				},
				IngestibleEndpoint{
					Value: group.ObjectIdentifier,
					Kind:  ad.Group,
				},
				IngestibleRel{
					RelProps: map[string]any{ad.IsACL.String(): false, "isprimarygroup": false},
					RelType:  ad.MemberOf,
				},
			))
		} else {
			result.RegularMembers = append(result.RegularMembers, NewIngestibleRelationship(
				IngestibleEndpoint{
					Value: member.ObjectIdentifier,
					Kind:  member.Kind(),
				},
				IngestibleEndpoint{
					Value: group.ObjectIdentifier,
					Kind:  ad.Group,
				},
				IngestibleRel{
					RelProps: map[string]any{ad.IsACL.String(): false, "isprimarygroup": false},
					RelType:  ad.MemberOf,
				},
			))
		}
	}

	return result
}

type WriteOwnerLimitedPrincipal struct {
	SourceData  IngestibleEndpoint
	IsInherited bool
}

// getFromPropertyMap attempts to look up a given key in the given properties map. If the value does not exist this
// function returns false and the zero-value of type T. If the value does exist but the type of the value does not
// correctly cast to type T this function returns false and the zero-value of type T. Lastly, if the value does exist
// and converts to type T, this function returns true and the typed value.
func getFromPropertyMap[T any](props map[string]any, keyName string) (T, bool) {
	var empty T

	if value, exists := props[keyName]; !exists {
		return empty, false
	} else if typedValue, typeOK := value.(T); !typeOK {
		return empty, false
	} else {
		return typedValue, true
	}
}

// ParseACEData parses Windows Access Control Entries (ACE) and also handles the first half of post-processing work
// for the following edges: Owns, OwnsLimitRights, WriteOwner WriteOwnerLimitedRights.
//
// Part of the goal of this function was to make it backwards compatible with older collectors (or third-party
// collectors). As such, this function will attempt to translate data as it comes in.
func ParseACEData(targetNode IngestibleNode, aces []ACE, targetID string, targetType graph.Kind) []IngestibleRelationship {
	var (
		ownerPrincipalInfo                   IngestibleEndpoint
		ownerLimitedPrivs                    = make([]string, 0)
		writeOwnerLimitedPrivs               = make([]string, 0)
		potentialWriteOwnerLimitedPrincipals = make([]WriteOwnerLimitedPrincipal, 0)
		converted                            = make([]IngestibleRelationship, 0)
	)

	for _, ace := range aces {
		if ace.PrincipalSID == targetID {
			continue
		}

		if rightKind, err := analysis.ParseKind(ace.RightName); err != nil {
			slog.Error(fmt.Sprintf("Error during ParseACEData: %v", err))
			continue
		} else if !ad.IsACLKind(rightKind) {
			slog.Error(fmt.Sprintf("Non-ace edge type given to process aces: %s", ace.RightName))
			continue
		} else if rightKind.Is(ad.Owns) || rightKind.Is(ad.OwnsRaw) {
			// Get Owner SID from ACE granting Owns permission
			ownerPrincipalInfo = ace.GetCachedValue().SourceData
		} else if rightKind.Is(ad.WriteOwner) || rightKind.Is(ad.WriteOwnerRaw) {
			// Don't convert every WriteOwner permission to an edge, as they are not always abusable
			// Cache ACEs where WriteOwner permission is granted
			potentialWriteOwnerLimitedPrincipals = append(potentialWriteOwnerLimitedPrincipals, ace.GetCachedValue())
		} else if strings.HasSuffix(ace.PrincipalSID, "S-1-3-4") {
			// Cache ACEs where the OWNER RIGHTS SID is granted explicit abusable permissions
			ownerLimitedPrivs = append(ownerLimitedPrivs, rightKind.String())

			if ace.IsInherited {
				// If the ACE is inherited, it is abusable by principals with WriteOwner permission
				writeOwnerLimitedPrivs = append(writeOwnerLimitedPrivs, rightKind.String())
			} else {
				// If the ACE is not inherited, it not abusable after abusing WriteOwner
				continue
			}
		} else {
			// Create edges for all other ACEs
			converted = append(converted, NewIngestibleRelationship(
				IngestibleEndpoint{
					Value: ace.PrincipalSID,
					Kind:  ace.Kind(),
				},
				IngestibleEndpoint{
					Value: targetID,
					Kind:  targetType,
				},
				IngestibleRel{
					RelProps: map[string]any{ad.IsACL.String(): true, common.IsInherited.String(): ace.IsInherited},
					RelType:  rightKind,
				},
			))
		}
	}

	// TODO: When inheritance hashes are added, add them to these aces

	// Process abusable permissions granted to the OWNER RIGHTS SID if any were found
	if len(ownerLimitedPrivs) > 0 {

		// Create an OwnsLimitedRights edge containing all abusable permissions granted to the OWNER RIGHTS SID
		if ownerPrincipalInfo.Value != "" {
			converted = append(converted, NewIngestibleRelationship(
				ownerPrincipalInfo,
				IngestibleEndpoint{
					Value: targetID,
					Kind:  targetType,
				},

				// Owns is never inherited
				IngestibleRel{
					RelProps: map[string]any{ad.IsACL.String(): true, common.IsInherited.String(): false, "privileges": ownerLimitedPrivs},
					RelType:  ad.OwnsLimitedRights,
				},
			))
		}

		if len(writeOwnerLimitedPrivs) > 0 {
			// For every principal granted WriteOwner permission, create a WriteOwnerLimitedRights edge
			for _, limitedPrincipal := range potentialWriteOwnerLimitedPrincipals {
				converted = append(converted, NewIngestibleRelationship(
					limitedPrincipal.SourceData,
					IngestibleEndpoint{
						Value: targetID,
						Kind:  targetType,
					},

					// Create an edge property containing an array of all INHERITED abusable permissions granted to the OWNER RIGHTS SID
					IngestibleRel{
						RelProps: map[string]any{ad.IsACL.String(): true, common.IsInherited.String(): limitedPrincipal.IsInherited, "privileges": writeOwnerLimitedPrivs},
						RelType:  ad.WriteOwnerLimitedRights,
					},
				))
			}
		} else {
			// We're dealing with a case where the OWNER RIGHTS SID is granted uninherited abusable permissions
			// We can tell if any non-abusable ACE is present and inherited by checking the DoesAnyInheritedAceGrantOwnerRights property
			// If there are no inherited abusable permissions but there are inherited non-abusable permissions,
			// the non-abusable permissions will NOT be deleted on ownership change, so WriteOwner will NOT be abusable
			if doesAnyInheritedAceGrantOwnerRights, hasValidProperty := getFromPropertyMap[bool](targetNode.PropertyMap, ad.DoesAnyInheritedAceGrantOwnerRights.String()); hasValidProperty && doesAnyInheritedAceGrantOwnerRights {
				return converted
			}
			// If the non-abusable rights were NOT inherited, they are deleted on ownership change and WriteOwner may be abusable
			// Post will determine if WriteOwner is abusable based on dSHeuristics:BlockOwnerImplicitRights enforcement and object type

			// If there are abusable permissions granted to the OWNER RIGHTS SID, but they are not inherited,
			// they will be deleted on ownership change and WriteOwner may be abusable, so create a WriteOwnerRaw
			// edge for post-processing so we can check BlockOwnerImplicitRights enforcement and object type
			for _, limitedPrincipal := range potentialWriteOwnerLimitedPrincipals {
				converted = append(converted, NewIngestibleRelationship(
					limitedPrincipal.SourceData,
					IngestibleEndpoint{
						Value: targetID,
						Kind:  targetType,
					},
					IngestibleRel{
						RelProps: map[string]any{ad.IsACL.String(): true, common.IsInherited.String(): limitedPrincipal.IsInherited},
						RelType:  ad.WriteOwnerRaw,
					},
				))
			}
		}

	} else {
		// If no abusable permissions in the ACL are granted to the OWNER RIGHTS SID check whether any permissions were
		// granted to the OWNER RIGHTS SID that are not abusable
		if doesAnyAceGrantOwnerRights, hasValidProperty := getFromPropertyMap[bool](targetNode.PropertyMap, ad.DoesAnyAceGrantOwnerRights.String()); hasValidProperty && doesAnyAceGrantOwnerRights {
			// If the non-abusable rights were inherited, they are not deleted on ownership change and WriteOwner is not abusable
			// Do NOT create the OwnsRaw or WriteOwnerRaw edges if the OWNER RIGHTS SID has inherited, non-abusable permissions
			if doesAnyInheritedAceGrantOwnerRights, hasValidProperty := getFromPropertyMap[bool](targetNode.PropertyMap, ad.DoesAnyInheritedAceGrantOwnerRights.String()); hasValidProperty && doesAnyInheritedAceGrantOwnerRights {
				return converted
			} else {
				// If the non-abusable rights were NOT inherited, they are deleted on ownership change and WriteOwner may be abusable
				// Post will determine if WriteOwner is abusable based on dSHeuristics:BlockOwnerImplicitRights enforcement and object type
				// Create a non-traversable WriteOwnerRaw edge for post-processing
				for _, limitedPrincipal := range potentialWriteOwnerLimitedPrincipals {
					converted = append(converted, NewIngestibleRelationship(
						limitedPrincipal.SourceData,
						IngestibleEndpoint{
							Value: targetID,
							Kind:  targetType,
						},
						IngestibleRel{
							RelProps: map[string]any{ad.IsACL.String(): true, common.IsInherited.String(): limitedPrincipal.IsInherited},
							RelType:  ad.WriteOwnerRaw,
						},
					))
				}

				// Don't add the OwnsRaw edge if the OWNER RIGHTS SID has uninherited, non-abusable permissions
				return converted
			}
		}

		// When the SharpHound collection does not include the doesanyacegrantownerrights property
		// Or when the doesanyinheritedacegrantownerrights property is false

		// Create a non-traversable OwnsRaw edge for post-processing
		if ownerPrincipalInfo.Value != "" {
			converted = append(converted, NewIngestibleRelationship(
				ownerPrincipalInfo,
				IngestibleEndpoint{
					Value: targetID,
					Kind:  targetType,
				},

				// Owns is never inherited
				IngestibleRel{
					RelProps: map[string]any{ad.IsACL.String(): true, common.IsInherited.String(): false},
					RelType:  ad.OwnsRaw,
				},
			))
		}

		// Create a non-traversable WriteOwnerRaw edge for post-processing
		for _, limitedPrincipal := range potentialWriteOwnerLimitedPrincipals {
			converted = append(converted, NewIngestibleRelationship(
				limitedPrincipal.SourceData,
				IngestibleEndpoint{
					Value: targetID,
					Kind:  targetType,
				},
				IngestibleRel{
					RelProps: map[string]any{ad.IsACL.String(): true, common.IsInherited.String(): limitedPrincipal.IsInherited},
					RelType:  ad.WriteOwnerRaw,
				},
			))
		}
	}

	return converted
}

func convertSPNData(spns []SPNTarget, sourceID string) []IngestibleRelationship {
	converted := make([]IngestibleRelationship, 0, len(spns))

	for _, s := range spns {
		if kind, err := analysis.ParseKind(s.Service); err != nil {
			slog.Error(fmt.Sprintf("Error during processSPNTargets: %v", err))
		} else {
			converted = append(converted, NewIngestibleRelationship(
				IngestibleEndpoint{
					Value: sourceID,
					Kind:  ad.User,
				},
				IngestibleEndpoint{
					Value: s.ComputerSID,
					Kind:  ad.Computer,
				},
				IngestibleRel{
					RelProps: map[string]any{ad.IsACL.String(): true, "port": s.Port},
					RelType:  kind,
				},
			))
		}
	}

	return converted
}

func ParseUserMiscData(user User) []IngestibleRelationship {
	data := make([]IngestibleRelationship, 0)

	data = append(data, convertSPNData(user.SPNTargets, user.ObjectIdentifier)...)
	if rel := ParsePrimaryGroup(user.IngestBase, ad.User, user.PrimaryGroupSID); rel.IsValid() {
		data = append(data, rel)
	}

	for _, target := range user.AllowedToDelegate {
		data = append(data, NewIngestibleRelationship(
			IngestibleEndpoint{
				Value: user.ObjectIdentifier,
				Kind:  ad.User,
			},
			IngestibleEndpoint{
				Value: target.ObjectIdentifier,
				Kind:  target.Kind(),
			},
			IngestibleRel{
				RelProps: map[string]any{ad.IsACL.String(): false},
				RelType:  ad.AllowedToDelegate,
			},
		))
	}

	for _, target := range user.HasSIDHistory {
		data = append(data, NewIngestibleRelationship(
			IngestibleEndpoint{
				Value: user.ObjectIdentifier,
				Kind:  ad.User,
			},
			IngestibleEndpoint{
				Value: target.ObjectIdentifier,
				Kind:  target.Kind(),
			},
			IngestibleRel{
				RelProps: map[string]any{ad.IsACL.String(): false},
				RelType:  ad.HasSIDHistory,
			},
		))
	}

	// CoerceToTGT / unconstrained delegation
	var (
		userProps        = graph.AsProperties(user.Properties)
		uncondel, _      = userProps.GetOrDefault(ad.UnconstrainedDelegation.String(), user.UnconstrainedDelegation).Bool() // SH v2.5.7 and earlier have unconstraineddelegation under 'Properties' only
		domainsid, _     = userProps.GetOrDefault(ad.DomainSID.String(), user.DomainSID).String()                           // SH v2.5.7 and earlier have domainsid under 'Properties' only
		validCoerceToTGT = uncondel && domainsid != ""
	)

	if validCoerceToTGT {
		data = append(data, NewIngestibleRelationship(
			IngestibleEndpoint{
				Value: user.ObjectIdentifier,
				Kind:  ad.User,
			},
			IngestibleEndpoint{
				Value: domainsid,
				Kind:  ad.Domain,
			},
			IngestibleRel{
				RelProps: map[string]any{ad.IsACL.String(): false},
				RelType:  ad.CoerceToTGT,
			},
		))
	}

	return data
}

func ParseChildObjects(data []TypedPrincipal, containerId string, containerType graph.Kind) []IngestibleRelationship {
	relationships := make([]IngestibleRelationship, 0, len(data))
	for _, childObject := range data {
		relationships = append(relationships, NewIngestibleRelationship(
			IngestibleEndpoint{
				Value: containerId,
				Kind:  containerType,
			},
			IngestibleEndpoint{
				Value: childObject.ObjectIdentifier,
				Kind:  childObject.Kind(),
			},
			IngestibleRel{
				RelProps: map[string]any{ad.IsACL.String(): false},
				RelType:  ad.Contains,
			},
		))
	}

	return relationships
}

func ParseGPOChanges(changes GPOChanges) ParsedLocalGroupData {
	parsedData := ParsedLocalGroupData{}

	groups := []LocalGroup{
		{"544", changes.LocalAdmins},
		{"555", changes.RemoteDesktopUsers},
		{"562", changes.DcomUsers},
		{"580", changes.PSRemoteUsers},
	}

	for _, computer := range changes.AffectedComputers {
		for _, group := range groups {
			groupID := computer.ObjectIdentifier + "-" + group.RID
			if len(group.Members) > 0 {
				parsedData.Nodes = append(parsedData.Nodes, IngestibleNode{
					ObjectID: groupID,
					// TODO: look up computer name?
					PropertyMap: map[string]any{
						"name": groupID,
					},
					Labels: []graph.Kind{ad.LocalGroup},
				})

				parsedData.Relationships = append(parsedData.Relationships, NewIngestibleRelationship(
					IngestibleEndpoint{
						Value: groupID,
						Kind:  ad.LocalGroup,
					},
					IngestibleEndpoint{
						Value: computer.ObjectIdentifier,
						Kind:  ad.Computer,
					},
					IngestibleRel{
						RelProps: map[string]any{ad.IsACL.String(): false},
						RelType:  ad.LocalToComputer,
					},
				))
			}

			for _, member := range group.Members {
				parsedData.Relationships = append(parsedData.Relationships, NewIngestibleRelationship(
					IngestibleEndpoint{
						Value: member.ObjectIdentifier,
						Kind:  member.Kind(),
					},
					IngestibleEndpoint{
						Value: groupID,
						Kind:  ad.LocalGroup,
					},
					IngestibleRel{
						RelProps: map[string]any{ad.IsACL.String(): false},
						RelType:  ad.MemberOfLocalGroup,
					},
				))
			}
		}
	}

	return parsedData
}

func ParseGpLinks(links []GPLink, itemIdentifier string, itemType graph.Kind) []IngestibleRelationship {
	relationships := make([]IngestibleRelationship, 0, len(links))
	for _, gpLink := range links {
		relationships = append(relationships, NewIngestibleRelationship(
			IngestibleEndpoint{
				Value: gpLink.Guid,
				Kind:  ad.GPO,
			},
			IngestibleEndpoint{
				Value: itemIdentifier,
				Kind:  itemType,
			},
			IngestibleRel{
				RelProps: map[string]any{ad.IsACL.String(): false, "enforced": gpLink.IsEnforced},
				RelType:  ad.GPLink,
			},
		))
	}

	return relationships
}

// ParseDomainTrusts converts the marshalled value of the domain's trust attributes to a valid int or nil
// and sets the trust relationships for the domain
func ParseDomainTrusts(domain Domain) ParsedDomainTrustData {
	parsedData := ParsedDomainTrustData{}

	for _, trust := range domain.Trusts {
		var (
			convertedTrustAttributes int
			invalidTrustAttribute    bool
			finalTrustAttributes     any
		)

		// The type of the TrustAttributes is decided during decoding due to the `any` type usage
		// We need to switch on the type and convert it to an int, or nil when there was an error parsing the value
		switch converted := trust.TrustAttributes.(type) {
		case string:
			if i, err := strconv.Atoi(converted); err != nil {
				slog.Warn(fmt.Sprintf("Error converting trust attributes with a string value of %s to an int", converted))
				invalidTrustAttribute = true
			} else {
				convertedTrustAttributes = i
			}
		case int:
			convertedTrustAttributes = converted
		case float32:
			convertedTrustAttributes = int(converted)
		case float64:
			convertedTrustAttributes = int(converted)
		default:
			slog.Warn(fmt.Sprintf("Unexpected trust attributes type of %T, failed to convert to an int", converted))
			invalidTrustAttribute = true
		}

		if invalidTrustAttribute {
			finalTrustAttributes = nil
		} else {
			finalTrustAttributes = convertedTrustAttributes
		}

		parsedData.ExtraNodeProps = append(parsedData.ExtraNodeProps, IngestibleNode{
			PropertyMap: map[string]any{"name": trust.TargetDomainName},
			ObjectID:    trust.TargetDomainSid,
			Labels:      []graph.Kind{ad.Domain},
		})

		// Determine edge type
		edgeType := ad.CrossForestTrust
		if trust.TrustType == "ParentChild" || trust.TrustType == "TreeRoot" || trust.TrustType == "CrossLink" {
			edgeType = ad.SameForestTrust
		}

		var dir = trust.TrustDirection
		if dir == TrustDirectionInbound || dir == TrustDirectionBidirectional {
			realProps := map[string]any{
				ad.IsACL.String():                  false,
				ad.TrustType.String():              trust.TrustType,
				ad.Transitive.String():             trust.IsTransitive,
				ad.TrustAttributesInbound.String(): finalTrustAttributes,
			}
			// Only add TGT delegation if trustattributes collected
			if finalTrustAttributes != nil {
				realProps[ad.TGTDelegation.String()] = trust.TGTDelegationEnabled // collection of tgtdelegation was added with trustattributes
			}

			parsedData.TrustRelationships = append(parsedData.TrustRelationships, NewIngestibleRelationship(
				IngestibleEndpoint{
					Value: trust.TargetDomainSid,
					Kind:  ad.Domain,
				},
				IngestibleEndpoint{
					Value: domain.ObjectIdentifier,
					Kind:  ad.Domain,
				},
				IngestibleRel{
					RelProps: realProps,
					RelType:  edgeType,
				},
			))

			if edgeType == ad.CrossForestTrust && trust.TGTDelegationEnabled {
				parsedData.TrustRelationships = append(parsedData.TrustRelationships, NewIngestibleRelationship(
					IngestibleEndpoint{
						Value: trust.TargetDomainSid,
						Kind:  ad.Domain,
					},
					IngestibleEndpoint{
						Value: domain.ObjectIdentifier,
						Kind:  ad.Domain,
					},
					IngestibleRel{
						RelProps: map[string]any{
							ad.IsACL.String():     false,
							ad.TrustType.String(): trust.TrustType,
						},
						RelType: ad.AbuseTGTDelegation,
					},
				))
			}
		}

		if dir == TrustDirectionOutbound || dir == TrustDirectionBidirectional {
			realProps := map[string]any{
				ad.IsACL.String():                   false,
				ad.SpoofSIDHistoryBlocked.String():  trust.SidFilteringEnabled,
				ad.TrustType.String():               trust.TrustType,
				ad.Transitive.String():              trust.IsTransitive,
				ad.TrustAttributesOutbound.String(): finalTrustAttributes,
			}

			parsedData.TrustRelationships = append(parsedData.TrustRelationships, NewIngestibleRelationship(
				IngestibleEndpoint{
					Value: domain.ObjectIdentifier,
					Kind:  ad.Domain,
				},
				IngestibleEndpoint{
					Value: trust.TargetDomainSid,
					Kind:  ad.Domain,
				},
				IngestibleRel{
					RelProps: realProps,
					RelType:  edgeType,
				},
			))

			if edgeType == ad.CrossForestTrust && !trust.SidFilteringEnabled {
				parsedData.TrustRelationships = append(parsedData.TrustRelationships, NewIngestibleRelationship(
					IngestibleEndpoint{
						Value: trust.TargetDomainSid,
						Kind:  ad.Domain,
					},
					IngestibleEndpoint{
						Value: domain.ObjectIdentifier,
						Kind:  ad.Domain,
					},
					IngestibleRel{
						RelProps: map[string]any{
							ad.IsACL.String():     false,
							ad.TrustType.String(): trust.TrustType,
						},
						RelType: ad.SpoofSIDHistory,
					},
				))
			}
		}
	}

	return parsedData
}

// ParseComputerMiscData parses AllowedToDelegate, AllowedToAct, HasSIDHistory, DumpSMSAPassword, DCFor, Sessions, and CoerceToTGT
func ParseComputerMiscData(computer Computer) []IngestibleRelationship {
	relationships := make([]IngestibleRelationship, 0)
	for _, target := range computer.AllowedToDelegate {
		relationships = append(relationships, NewIngestibleRelationship(
			IngestibleEndpoint{
				Value: computer.ObjectIdentifier,
				Kind:  ad.Computer,
			},
			IngestibleEndpoint{
				Value: target.ObjectIdentifier,
				Kind:  target.Kind(),
			},
			IngestibleRel{
				RelProps: map[string]any{ad.IsACL.String(): false},
				RelType:  ad.AllowedToDelegate,
			},
		))
	}

	for _, actor := range computer.AllowedToAct {
		relationships = append(relationships, NewIngestibleRelationship(
			IngestibleEndpoint{
				Value: actor.ObjectIdentifier,
				Kind:  actor.Kind(),
			},
			IngestibleEndpoint{
				Value: computer.ObjectIdentifier,
				Kind:  ad.Computer,
			},
			IngestibleRel{
				RelProps: map[string]any{ad.IsACL.String(): false},
				RelType:  ad.AllowedToAct,
			},
		))
	}

	for _, target := range computer.DumpSMSAPassword {
		relationships = append(relationships, NewIngestibleRelationship(
			IngestibleEndpoint{
				Value: computer.ObjectIdentifier,
				Kind:  ad.Computer,
			},
			IngestibleEndpoint{
				Value: target.ObjectIdentifier,
				Kind:  target.Kind(),
			},
			IngestibleRel{
				RelProps: map[string]any{ad.IsACL.String(): false},
				RelType:  ad.DumpSMSAPassword,
			},
		))
	}

	for _, target := range computer.HasSIDHistory {
		relationships = append(relationships, NewIngestibleRelationship(
			IngestibleEndpoint{
				Value: computer.ObjectIdentifier,
				Kind:  ad.Computer,
			},
			IngestibleEndpoint{
				Value: target.ObjectIdentifier,
				Kind:  target.Kind(),
			},
			IngestibleRel{
				RelProps: map[string]any{ad.IsACL.String(): false},
				RelType:  ad.HasSIDHistory,
			},
		))
	}

	if computer.Sessions.Collected {
		for _, session := range computer.Sessions.Results {
			relationships = append(relationships, NewIngestibleRelationship(
				IngestibleEndpoint{
					Value: session.ComputerSID,
					Kind:  ad.Computer,
				},
				IngestibleEndpoint{
					Value: session.UserSID,
					Kind:  ad.User,
				},
				IngestibleRel{
					RelProps: map[string]any{ad.IsACL.String(): false},
					RelType:  ad.HasSession,
				},
			))
		}
	}

	if computer.PrivilegedSessions.Collected {
		for _, session := range computer.PrivilegedSessions.Results {
			relationships = append(relationships, NewIngestibleRelationship(
				IngestibleEndpoint{
					Value: session.ComputerSID,
					Kind:  ad.Computer,
				},
				IngestibleEndpoint{
					Value: session.UserSID,
					Kind:  ad.User,
				},
				IngestibleRel{
					RelProps: map[string]any{ad.IsACL.String(): false},
					RelType:  ad.HasSession,
				},
			))
		}
	}

	if computer.RegistrySessions.Collected {
		for _, session := range computer.RegistrySessions.Results {
			relationships = append(relationships, NewIngestibleRelationship(
				IngestibleEndpoint{
					Value: session.ComputerSID,
					Kind:  ad.Computer,
				},
				IngestibleEndpoint{
					Value: session.UserSID,
					Kind:  ad.User,
				},
				IngestibleRel{
					RelProps: map[string]any{ad.IsACL.String(): false},
					RelType:  ad.HasSession,
				},
			))
		}
	}

	if computer.IsDC && computer.DomainSID != "" {
		relationships = append(relationships, NewIngestibleRelationship(
			IngestibleEndpoint{
				Value: computer.ObjectIdentifier,
				Kind:  ad.Computer,
			},
			IngestibleEndpoint{
				Value: computer.DomainSID,
				Kind:  ad.Domain,
			},
			IngestibleRel{
				RelProps: map[string]any{ad.IsACL.String(): false},
				RelType:  ad.DCFor,
			},
		))
	} else { // We do not want CoerceToTGT edges from DCs
		var (
			computerProps    = graph.AsProperties(computer.Properties)
			uncondel, _      = computerProps.GetOrDefault(ad.UnconstrainedDelegation.String(), computer.UnconstrainedDelegation).Bool() // SH v2.5.7 and earlier have unconstraineddelegation under 'Properties' only
			domainsid, _     = computerProps.GetOrDefault(ad.DomainSID.String(), computer.DomainSID).String()                           // SH schema version 5 and earlier have domainsid under 'Properties' only
			validCoerceToTGT = uncondel && domainsid != ""
		)

		if validCoerceToTGT {
			relationships = append(relationships, NewIngestibleRelationship(
				IngestibleEndpoint{
					Value: computer.ObjectIdentifier,
					Kind:  ad.Computer,
				},
				IngestibleEndpoint{
					Value: domainsid,
					Kind:  ad.Domain,
				},
				IngestibleRel{
					RelProps: map[string]any{ad.IsACL.String(): false},
					RelType:  ad.CoerceToTGT,
				},
			))
		}
	}

	return relationships
}

func ConvertLocalGroup(localGroup LocalGroupAPIResult, computer Computer) ParsedLocalGroupData {
	parsedData := ParsedLocalGroupData{}
	if localGroup.Name != IgnoredName {
		parsedData.Nodes = append(parsedData.Nodes, IngestibleNode{
			ObjectID: localGroup.ObjectIdentifier,
			PropertyMap: map[string]any{
				"name": localGroup.Name,
			},
			Labels: []graph.Kind{ad.LocalGroup},
		})
	}

	parsedData.Relationships = append(parsedData.Relationships, NewIngestibleRelationship(
		IngestibleEndpoint{
			Value: localGroup.ObjectIdentifier,
			Kind:  ad.LocalGroup,
		},
		IngestibleEndpoint{
			Value: computer.ObjectIdentifier,
			Kind:  ad.Computer,
		},
		IngestibleRel{
			RelProps: map[string]any{ad.IsACL.String(): false},
			RelType:  ad.LocalToComputer,
		},
	))

	for _, member := range localGroup.Results {
		parsedData.Relationships = append(parsedData.Relationships, NewIngestibleRelationship(
			IngestibleEndpoint{
				Value: member.ObjectIdentifier,
				Kind:  member.Kind(),
			},
			IngestibleEndpoint{
				Value: localGroup.ObjectIdentifier,
				Kind:  ad.LocalGroup,
			},
			IngestibleRel{
				RelProps: map[string]any{ad.IsACL.String(): false},
				RelType:  ad.MemberOfLocalGroup,
			},
		))
	}

	for _, name := range localGroup.LocalNames {
		parsedData.Nodes = append(parsedData.Nodes, IngestibleNode{
			ObjectID: name.ObjectIdentifier,
			PropertyMap: map[string]any{
				"name": name.PrincipalName,
			},
			Labels: []graph.Kind{ad.Entity},
		})
	}

	return parsedData
}

func ParseUserRightData(userRight UserRightsAssignmentAPIResult, computer Computer, right graph.Kind) []IngestibleRelationship {
	relationships := make([]IngestibleRelationship, 0)

	for _, grant := range userRight.Results {
		relationships = append(relationships, NewIngestibleRelationship(
			IngestibleEndpoint{
				Value: grant.ObjectIdentifier,
				Kind:  grant.Kind(),
			},
			IngestibleEndpoint{
				Value: computer.ObjectIdentifier,
				Kind:  ad.Computer,
			},
			IngestibleRel{
				RelProps: map[string]any{ad.IsACL.String(): false},
				RelType:  right,
			},
		))
	}

	return relationships
}

func ParseCARegistryProperties(enterpriseCA EnterpriseCA) IngestibleNode {
	propMap := make(map[string]any)

	// HasEnrollmentAgentRestrictions
	if enterpriseCA.CARegistryData.EnrollmentAgentRestrictions.Collected {

		if len(enterpriseCA.CARegistryData.EnrollmentAgentRestrictions.Restrictions) > 0 {
			propMap[ad.HasEnrollmentAgentRestrictions.String()] = true
		} else {
			propMap[ad.HasEnrollmentAgentRestrictions.String()] = false
		}
	}

	// IsUserSpecifiesSanEnabled
	if enterpriseCA.CARegistryData.IsUserSpecifiesSanEnabled.Collected {
		propMap[ad.IsUserSpecifiesSanEnabled.String()] = enterpriseCA.CARegistryData.IsUserSpecifiesSanEnabled.Value
	}

	// RoleSeparationEnabled
	if enterpriseCA.CARegistryData.RoleSeparationEnabled.Collected {
		propMap[ad.RoleSeparationEnabled.String()] = enterpriseCA.CARegistryData.RoleSeparationEnabled.Value
	}

	return IngestibleNode{
		ObjectID:    enterpriseCA.ObjectIdentifier,
		PropertyMap: propMap,
		Labels:      []graph.Kind{ad.EnterpriseCA},
	}
}

func ParseEnterpriseCAMiscData(enterpriseCA EnterpriseCA) []IngestibleRelationship {
	var (
		relationships        = make([]IngestibleRelationship, 0)
		enabledCertTemplates = make([]string, 0)
	)

	for _, actor := range enterpriseCA.EnabledCertTemplates {
		enabledCertTemplates = append(enabledCertTemplates, actor.ObjectIdentifier)
		relationships = append(relationships, NewIngestibleRelationship(
			IngestibleEndpoint{
				Value: actor.ObjectIdentifier,
				Kind:  ad.CertTemplate,
			},
			IngestibleEndpoint{
				Value: enterpriseCA.ObjectIdentifier,
				Kind:  ad.EnterpriseCA,
			},
			IngestibleRel{
				RelProps: map[string]any{ad.IsACL.String(): false},
				RelType:  ad.PublishedTo,
			},
		))
	}

	if enterpriseCA.HostingComputer != "" {
		relationships = append(relationships, NewIngestibleRelationship(
			IngestibleEndpoint{
				Value: enterpriseCA.HostingComputer,
				Kind:  ad.Computer,
			},
			IngestibleEndpoint{
				Value: enterpriseCA.ObjectIdentifier,
				Kind:  ad.EnterpriseCA,
			},
			IngestibleRel{
				RelProps: map[string]any{ad.IsACL.String(): false},
				RelType:  ad.HostsCAService,
			},
		))
	}

	relationships = handleEnterpriseCAEnrollmentAgentRestrictions(enterpriseCA, relationships, enabledCertTemplates)
	relationships = handleEnterpriseCASecurity(enterpriseCA, relationships)

	return relationships
}

func handleEnterpriseCAEnrollmentAgentRestrictions(enterpriseCA EnterpriseCA, relationships []IngestibleRelationship, enabledCertTemplates []string) []IngestibleRelationship {

	if enterpriseCA.CARegistryData.EnrollmentAgentRestrictions.Collected {
		for _, restriction := range enterpriseCA.CARegistryData.EnrollmentAgentRestrictions.Restrictions {
			if restriction.AccessType == AccessAllowedCallback {
				templates := make([]string, 0)
				if restriction.AllTemplates {
					templates = enabledCertTemplates
				} else {
					templates = append(templates, restriction.Template.ObjectIdentifier)
				}

				for _, template := range templates {
					relationships = append(relationships, NewIngestibleRelationship(
						IngestibleEndpoint{
							Value: restriction.Agent.ObjectIdentifier,
							Kind:  restriction.Agent.Kind(),
						},
						IngestibleEndpoint{
							Value: template,
							Kind:  ad.CertTemplate,
						},
						IngestibleRel{
							RelProps: map[string]any{ad.IsACL.String(): false},
							RelType:  ad.DelegatedEnrollmentAgent,
						},
					))

				}
			}
		}
	}

	return relationships
}

func handleEnterpriseCASecurity(enterpriseCA EnterpriseCA, relationships []IngestibleRelationship) []IngestibleRelationship {

	// Get IngesibleNode for EnterpriceCA
	baseNodeProp := ConvertObjectToNode(enterpriseCA.IngestBase, ad.EnterpriseCA, time.Now().UTC())

	if enterpriseCA.CARegistryData.CASecurity.Collected {
		caSecurityData := slicesext.Filter(enterpriseCA.CARegistryData.CASecurity.Data, func(s ACE) bool {
			if s.PrincipalType == ad.LocalGroup.String() {
				return false
			}
			if s.RightName == ad.Owns.String() {
				return false
			} else {
				return true
			}
		})

		filteredACES := slicesext.Filter(enterpriseCA.Aces, func(s ACE) bool {
			if s.PrincipalSID == enterpriseCA.HostingComputer {
				return true
			} else {
				if s.RightName == ad.ManageCA.String() || s.RightName == ad.ManageCertificates.String() || s.RightName == ad.Enroll.String() {
					return false
				} else {
					return true
				}
			}
		})

		combinedData := append(caSecurityData, filteredACES...)
		relationships = append(relationships, ParseACEData(baseNodeProp, combinedData, enterpriseCA.ObjectIdentifier, ad.EnterpriseCA)...)

	} else {
		relationships = append(relationships, ParseACEData(baseNodeProp, enterpriseCA.Aces, enterpriseCA.ObjectIdentifier, ad.EnterpriseCA)...)
	}

	return relationships
}

func ParseRootCAMiscData(rootCA RootCA) []IngestibleRelationship {
	var (
		relationships = make([]IngestibleRelationship, 0)
		domainsid     = rootCA.DomainSID
	)

	if domainsid != "" {
		relationships = append(relationships, NewIngestibleRelationship(
			IngestibleEndpoint{
				Value: rootCA.ObjectIdentifier,
				Kind:  ad.RootCA,
			},
			IngestibleEndpoint{
				Value: domainsid,
				Kind:  ad.Domain,
			},
			IngestibleRel{
				RelProps: map[string]any{ad.IsACL.String(): false},
				RelType:  ad.RootCAFor,
			},
		))
	}

	return relationships
}

func ParseNTAuthStoreData(ntAuthStore NTAuthStore) []IngestibleRelationship {
	var (
		relationships = make([]IngestibleRelationship, 0)
		domainsid     = ntAuthStore.DomainSID
	)

	if domainsid != "" {
		relationships = append(relationships, NewIngestibleRelationship(
			IngestibleEndpoint{
				Value: ntAuthStore.ObjectIdentifier,
				Kind:  ad.NTAuthStore,
			},
			IngestibleEndpoint{
				Value: domainsid,
				Kind:  ad.Domain,
			},
			IngestibleRel{
				RelProps: map[string]any{ad.IsACL.String(): false},
				RelType:  ad.NTAuthStoreFor,
			},
		))
	}

	return relationships
}

type CertificateMappingMethod int

const (
	RegistryValueDoesNotExist                                                 = -1
	CertificateMappingOneToOne                       CertificateMappingMethod = 1
	CertificateMappingManytoMany                     CertificateMappingMethod = 1 << 1
	CertificateMappingUserPrincipalName              CertificateMappingMethod = 1 << 2
	CertificateMappingKerberosS4UCertificate         CertificateMappingMethod = 1 << 3
	CertificateMappingKerberosS4UExplicitCertificate CertificateMappingMethod = 1 << 4
)

// Prettified definitions for DCRegistryData
const (
	RegValNotExisting = "Registry value does not exist"

	PrettyCertMappingOneToOne                       = "0x01: One-to-one (subject/issuer)"
	PrettyCertMappingManyToOne                      = "0x02: Many-to-one (issuer certificate)"
	PrettyCertMappingUserPrincipalName              = "0x04: User principal name (UPN/SAN)"
	PrettyCertMappingKerberosS4UCertificate         = "0x08: Kerberos service-for-user (S4U) certificate"
	PrettyCertMappingKerberosS4UExplicitCertificate = "0x10: Kerberos service-for-user (S4U) explicit certificate"

	PrettyStrongCertBindingEnforcementDisabled      = "Disabled"
	PrettyStrongCertBindingEnforcementCompatibility = "Compatibility mode"
	PrettyStrongCertBindingEnforcementFull          = "Full enforcement mode"
)

func ParseDCRegistryData(computer Computer) IngestibleNode {
	var ()
	propMap := make(map[string]any)

	if computer.DCRegistryData.CertificateMappingMethods.Collected {
		propMap[ad.CertificateMappingMethodsRaw.String()] = computer.DCRegistryData.CertificateMappingMethods.Value
		var prettyMappings []string

		if computer.DCRegistryData.CertificateMappingMethods.Value == RegistryValueDoesNotExist {
			prettyMappings = append(prettyMappings, RegValNotExisting)
		} else {
			if computer.DCRegistryData.CertificateMappingMethods.Value&int(CertificateMappingOneToOne) != 0 {
				prettyMappings = append(prettyMappings, PrettyCertMappingOneToOne)
			}
			if computer.DCRegistryData.CertificateMappingMethods.Value&int(CertificateMappingManytoMany) != 0 {
				prettyMappings = append(prettyMappings, PrettyCertMappingManyToOne)
			}
			if computer.DCRegistryData.CertificateMappingMethods.Value&int(CertificateMappingUserPrincipalName) != 0 {
				prettyMappings = append(prettyMappings, PrettyCertMappingUserPrincipalName)
			}
			if computer.DCRegistryData.CertificateMappingMethods.Value&int(CertificateMappingKerberosS4UCertificate) != 0 {
				prettyMappings = append(prettyMappings, PrettyCertMappingKerberosS4UCertificate)
			}
			if computer.DCRegistryData.CertificateMappingMethods.Value&int(CertificateMappingKerberosS4UExplicitCertificate) != 0 {
				prettyMappings = append(prettyMappings, PrettyCertMappingKerberosS4UExplicitCertificate)
			}
		}

		propMap[ad.CertificateMappingMethods.String()] = prettyMappings
	}

	if computer.DCRegistryData.StrongCertificateBindingEnforcement.Collected {
		propMap[ad.StrongCertificateBindingEnforcementRaw.String()] = computer.DCRegistryData.StrongCertificateBindingEnforcement.Value

		switch computer.DCRegistryData.StrongCertificateBindingEnforcement.Value {
		case -1:
			propMap[ad.StrongCertificateBindingEnforcement.String()] = RegValNotExisting
		case 0:
			propMap[ad.StrongCertificateBindingEnforcement.String()] = PrettyStrongCertBindingEnforcementDisabled
		case 1:
			propMap[ad.StrongCertificateBindingEnforcement.String()] = PrettyStrongCertBindingEnforcementCompatibility
		case 2:
			propMap[ad.StrongCertificateBindingEnforcement.String()] = PrettyStrongCertBindingEnforcementFull
		}
	}

	return IngestibleNode{
		ObjectID:    computer.ObjectIdentifier,
		PropertyMap: propMap,
		Labels:      []graph.Kind{ad.Computer},
	}
}<|MERGE_RESOLUTION|>--- conflicted
+++ resolved
@@ -244,17 +244,10 @@
 	rels := make([]IngestibleRelationship, 0)
 	containingPrincipal := item.ContainedBy
 	if containingPrincipal.ObjectIdentifier != "" {
-<<<<<<< HEAD
 		rels = append(rels, NewIngestibleRelationship(
-			IngestibleSource{
-				Source:     containingPrincipal.ObjectIdentifier,
-				SourceType: containingPrincipal.Kind(),
-=======
-		return NewIngestibleRelationship(
 			IngestibleEndpoint{
 				Value: containingPrincipal.ObjectIdentifier,
 				Kind:  containingPrincipal.Kind(),
->>>>>>> f97ba781
 			},
 			IngestibleEndpoint{
 				Value: item.ObjectIdentifier,
@@ -268,13 +261,13 @@
 
 		if !item.IsACLProtected && !isConfigurationNC { // The Configuration NC is it's own partition and does not inherit ACEs
 			rels = append(rels, NewIngestibleRelationship(
-				IngestibleSource{
-					Source:     containingPrincipal.ObjectIdentifier,
-					SourceType: containingPrincipal.Kind(),
-				},
-				IngestibleTarget{
-					Target:     item.ObjectIdentifier,
-					TargetType: itemType,
+				IngestibleEndpoint{
+					Value: containingPrincipal.ObjectIdentifier,
+					Kind:  containingPrincipal.Kind(),
+				},
+				IngestibleEndpoint{
+					Value: item.ObjectIdentifier,
+					Kind:  itemType,
 				},
 				IngestibleRel{
 					RelProps: map[string]any{ad.IsACL.String(): false},
@@ -284,12 +277,7 @@
 		}
 	}
 
-<<<<<<< HEAD
 	return rels
-=======
-	// TODO: Decide if we even want empty rels in the first place
-	return NewIngestibleRelationship(IngestibleEndpoint{}, IngestibleEndpoint{}, IngestibleRel{})
->>>>>>> f97ba781
 }
 
 func ParsePrimaryGroup(item IngestBase, itemType graph.Kind, primaryGroupSid string) IngestibleRelationship {
@@ -317,13 +305,13 @@
 func ParseDomainForIdentity(item IngestBase, itemType graph.Kind, domainSID string) IngestibleRelationship {
 	if domainSID != "" {
 		return NewIngestibleRelationship(
-			IngestibleSource{
-				Source:     domainSID,
-				SourceType: ad.Domain,
-			},
-			IngestibleTarget{
-				Target:     item.ObjectIdentifier,
-				TargetType: itemType,
+			IngestibleEndpoint{
+				Value: domainSID,
+				Kind:  ad.Domain,
+			},
+			IngestibleEndpoint{
+				Value: item.ObjectIdentifier,
+				Kind:  itemType,
 			},
 			IngestibleRel{
 				RelProps: map[string]any{ad.IsACL.String(): false},
@@ -333,7 +321,7 @@
 	}
 
 	// TODO: Decide if we even want empty rels in the first place
-	return NewIngestibleRelationship(IngestibleSource{}, IngestibleTarget{}, IngestibleRel{})
+	return NewIngestibleRelationship(IngestibleEndpoint{}, IngestibleEndpoint{}, IngestibleRel{})
 }
 
 func ParseGroupMembershipData(group Group) ParsedGroupMembershipData {
