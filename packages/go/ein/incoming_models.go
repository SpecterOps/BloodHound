// Copyright 2023 Specter Ops, Inc.
//
// Licensed under the Apache License, Version 2.0
// you may not use this file except in compliance with the License.
// You may obtain a copy of the License at
//
//     http://www.apache.org/licenses/LICENSE-2.0
//
// Unless required by applicable law or agreed to in writing, software
// distributed under the License is distributed on an "AS IS" BASIS,
// WITHOUT WARRANTIES OR CONDITIONS OF ANY KIND, either express or implied.
// See the License for the specific language governing permissions and
// limitations under the License.
//
// SPDX-License-Identifier: Apache-2.0

package ein

import (
	"github.com/specterops/bloodhound/analysis"
	"github.com/specterops/bloodhound/dawgs/graph"
	"github.com/specterops/bloodhound/graphschema/ad"
)

const (
	TrustDirectionDisabled          = "Disabled"
	TrustDirectionOutbound          = "Outbound"
	TrustDirectionInbound           = "Inbound"
	TrustDirectionBidirectional     = "Bidirectional"
	IgnoredName                     = "IGNOREME"
	UserRightRemoteInteractiveLogon = "SeRemoteInteractiveLogonRight"
)

func parseADKind(rawKindStr string) graph.Kind {
	if kind, err := analysis.ParseKind(rawKindStr); err != nil {
		// TODO: Figure out a logging strategy for this since the context is wrapped in a very tight loop. It is
		//       possible that careless logging here may flood application logs and potentially DOS centralized
		//       logging infrastructure.
		return ad.Entity
	} else {
		return kind
	}
}

type TypedPrincipal struct {
	ObjectIdentifier string
	ObjectType       string
}

func (s TypedPrincipal) Kind() graph.Kind {
	return parseADKind(s.ObjectType)
}

type ACE struct {
	PrincipalSID  string
	PrincipalType string
	RightName     string
	IsInherited   bool
}

type SPNTarget struct {
	ComputerSID string
	Port        int
	Service     string
}

func (s ACE) Kind() graph.Kind {
	return parseADKind(s.PrincipalType)
}

func (s ACE) GetCachedValue() WriteOwnerLimitedPrincipal {
	return WriteOwnerLimitedPrincipal{
		SourceData: IngestibleSource{
			Source:     s.PrincipalSID,
			SourceType: s.Kind(),
		},
		IsInherited: s.IsInherited,
	}
}

type IngestBase struct {
	ObjectIdentifier string
	Properties       map[string]any
	Aces             []ACE
	IsDeleted        bool
	IsACLProtected   bool
	ContainedBy      TypedPrincipal
}

type Oid struct {
	Name  string
	Value string
}

type CertificateExtension struct {
	Oid      Oid
	Critical bool
}

type Certificate struct {
	Thumbprint                string
	Name                      string
	Chain                     []string
	HasBasicConstraints       bool
	BasicConstraintPathLength int
	EnhancedKeyUsageOids      []Oid
	CertificateExtensions     []CertificateExtension
}

type EnrollmentAgentRestriction struct {
	AccessType   string
	Agent        TypedPrincipal
	AllTemplates bool
	Targets      []TypedPrincipal
	Template     TypedPrincipal
}

type EnrollmentAgentRestrictions struct {
	APIResult
	Restrictions []EnrollmentAgentRestriction
}

type CASecurity struct {
	APIResult
	Data []ACE
}

type IsUserSpecifiesSanEnabled struct {
	APIResult
	Value bool
}

type RoleSeparationEnabled struct {
	APIResult
	Value bool
}

type CARegistryData struct {
	CASecurity                  CASecurity
	EnrollmentAgentRestrictions EnrollmentAgentRestrictions
	IsUserSpecifiesSanEnabled   IsUserSpecifiesSanEnabled
	RoleSeparationEnabled       RoleSeparationEnabled
}

type DCRegistryData struct {
	CertificateMappingMethods           CertificateMappingMethods
	StrongCertificateBindingEnforcement StrongCertificateBindingEnforcement
}

type CertificateMappingMethods struct {
	APIResult
	Value int
}

type StrongCertificateBindingEnforcement struct {
	APIResult
	Value int
}

type GPO IngestBase

type AIACA IngestBase

type IssuancePolicy struct {
	IngestBase
	GroupLink TypedPrincipal
}

type RootCA struct {
	IngestBase
	DomainSID string
}

type EnterpriseCA struct {
	IngestBase
	CARegistryData       CARegistryData
	EnabledCertTemplates []TypedPrincipal
	HostingComputer      string
	DomainSID            string
}

type NTAuthStore struct {
	IngestBase
	DomainSID string
}

type CertTemplate IngestBase

type Session struct {
	ComputerSID string
	UserSID     string
	LogonType   int
}

type Group struct {
	IngestBase
	Members []TypedPrincipal
}

type User struct {
	IngestBase
	AllowedToDelegate       []TypedPrincipal
	SPNTargets              []SPNTarget
	PrimaryGroupSID         string
	HasSIDHistory           []TypedPrincipal
	DomainSID               string
	UnconstrainedDelegation bool
}

type Container struct {
	IngestBase
	ChildObjects []TypedPrincipal
}

type Trust struct {
	TargetDomainSid      string
	IsTransitive         bool
	TrustDirection       string
	TrustType            string
	SidFilteringEnabled  bool
	TargetDomainName     string
	TGTDelegationEnabled bool
	TrustAttributes      any
}

type GPLink struct {
	Guid       string
	IsEnforced bool
}

type Domain struct {
	IngestBase
	ChildObjects []TypedPrincipal
	Trusts       []Trust
	Links        []GPLink
}

type SessionAPIResult struct {
	APIResult
	Results []Session
}

type ComputerStatus struct {
	Connectable bool
	Error       string
}

type APIResult struct {
	Collected     bool
	FailureReason string
}

type NamedPrincipal struct {
	ObjectIdentifier string
	PrincipalName    string
}

type LocalGroupAPIResult struct {
	APIResult
	Results          []TypedPrincipal
	LocalNames       []NamedPrincipal
	Name             string
	ObjectIdentifier string
}

type UserRightsAssignmentAPIResult struct {
	APIResult
	Results    []TypedPrincipal
	LocalNames []NamedPrincipal
	Privilege  string
}

<<<<<<< HEAD
type BoolApiResult struct {
=======
type BoolAPIResult struct {
>>>>>>> 6ac03b6a
	APIResult
	Result bool
}

<<<<<<< HEAD
type SmbSigningApiResult struct {
=======
type SMBSigningAPIResult struct {
>>>>>>> 6ac03b6a
	APIResult
	SigningEnabled  bool
	OSVersion       string
	OSBuild         string
	DnsComputerName string
}

<<<<<<< HEAD
=======
type RegistryDataAPIResult struct {
	APIResult
	RestrictSendingNtlmTraffic uint
}

>>>>>>> 6ac03b6a
type Computer struct {
	IngestBase
	PrimaryGroupSID         string
	AllowedToDelegate       []TypedPrincipal
	AllowedToAct            []TypedPrincipal
	DumpSMSAPassword        []TypedPrincipal
	Sessions                SessionAPIResult
	PrivilegedSessions      SessionAPIResult
	RegistrySessions        SessionAPIResult
	LocalGroups             []LocalGroupAPIResult
	UserRights              []UserRightsAssignmentAPIResult
	DCRegistryData          DCRegistryData
	Status                  ComputerStatus
	HasSIDHistory           []TypedPrincipal
	IsDC                    bool
	DomainSID               string
	UnconstrainedDelegation bool
	SmbInfo                 SMBSigningAPIResult
	IsWebClientRunning      BoolAPIResult
	RegistryData            RegistryDataAPIResult
}

type OU struct {
	IngestBase
	ChildObjects []TypedPrincipal
	Links        []GPLink
}<|MERGE_RESOLUTION|>--- conflicted
+++ resolved
@@ -270,20 +270,12 @@
 	Privilege  string
 }
 
-<<<<<<< HEAD
-type BoolApiResult struct {
-=======
 type BoolAPIResult struct {
->>>>>>> 6ac03b6a
 	APIResult
 	Result bool
 }
 
-<<<<<<< HEAD
-type SmbSigningApiResult struct {
-=======
 type SMBSigningAPIResult struct {
->>>>>>> 6ac03b6a
 	APIResult
 	SigningEnabled  bool
 	OSVersion       string
@@ -291,14 +283,11 @@
 	DnsComputerName string
 }
 
-<<<<<<< HEAD
-=======
 type RegistryDataAPIResult struct {
 	APIResult
 	RestrictSendingNtlmTraffic uint
 }
 
->>>>>>> 6ac03b6a
 type Computer struct {
 	IngestBase
 	PrimaryGroupSID         string
