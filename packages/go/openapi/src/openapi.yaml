# Copyright 2024 Specter Ops, Inc.
#
# Licensed under the Apache License, Version 2.0
# you may not use this file except in compliance with the License.
# You may obtain a copy of the License at
#
#     http://www.apache.org/licenses/LICENSE-2.0
#
# Unless required by applicable law or agreed to in writing, software
# distributed under the License is distributed on an "AS IS" BASIS,
# WITHOUT WARRANTIES OR CONDITIONS OF ANY KIND, either express or implied.
# See the License for the specific language governing permissions and
# limitations under the License.
#
# SPDX-License-Identifier: Apache-2.0

# OpenAPI Spec: https://learn.openapis.org/specification/

openapi: 3.0.3
servers:
  - url: /
    description: This is the base path for all endpoints, relative to the domain where the API is being hosted.
info:
  title: BloodHound API
  contact:
    name: BloodHound Enterprise Support
    url: https://support.bloodhoundenterprise.io/
    email: support@specterops.io
  license:
    name: Apache-2.0
    url: https://www.apache.org/licenses/LICENSE-2.0
  version: 'v2'
  description: |
    This is the API that drives BloodHound Enterprise and Community Edition.
    Endpoint availability is denoted using the `Community` and `Enterprise` tags.

    Contact information listed is for BloodHound Enterprise customers. To get help with
    BloodHound Community Edition, please join our
    [Slack community](https://ghst.ly/BHSlack/).

    ## Authentication

    The BloodHound API supports two kinds of authentication: JWT bearer tokens and Signed Requests.
    For quick tests or one-time calls, the JWT used by your browser may be the simplest route. For
    more secure and long lived API integrations, the recommended option is signed requests.

    ### JWT Bearer Token

    The API will accept calls using the following header structure in the HTTP request:
    ```
    Authorization: Bearer $JWT_TOKEN
    ```
    If you open the Network tab within your browser, you will see calls against the API made utilizing
    this structure. JWT bearer tokens are supported by the BloodHound API, however it is recommended
    they only be used for temporary access. JWT tokens expire after a set amount of time and require
    re-authentication using secret credentials.

    ### Signed Requests

    Signed requests are the recommended form of authentication for the BloodHound API. Not only are
    signed requests better for long lived integrations, they also provide more security for the
    requests being sent. They provide authentication of the client, as well as verification of request
    integrity when received by the server.

    Signed requests consist of three main parts: The client token ID, the request timestamp, and a
    base64 encoded HMAC signature. These three pieces of information are sent with the request using
    the following header structure:

    ```
    Authorization: bhesignature $TOKEN_ID
    RequestDate: $RFC3339_DATETIME
    Signature: $BASE64ENCODED_HMAC_SIGNATURE
    ```

    To use signed requests, you will need to generate an API token. Each API token generated in the
    BloodHound API comes with two parts: The Token ID, which is used in the `Authorization` header,
    and the Token Key, which is used as part of the HMAC hashing process. The token ID should be
    considered as public (like a username) and the token key should be considered secret (like a
    password). Once an API token is generated, you can use the key to sign requests.

    For more documentation about how to work with authentication in the API, including examples
    of how to generate an API token in the BloodHound UI, please refer to this support doc:
    [Working with the BloodHound API](https://support.bloodhoundenterprise.io/hc/en-us/articles/11311053342619-Working-with-the-BloodHound-API).

    #### Signed Request Pseudo-code Example

    First, a digest is initiated with HMAC-SHA-256 using the token key as the digest key:
    ```python
    digester = hmac.new(sha256, api_token_key)
    ```

    OperationKey is the first HMAC digest link in the signature chain. This prevents replay attacks that
    seek to modify the request method or URI. It is composed of concatenating the request method and
    the request URI with no delimiter and computing the HMAC digest using the token key as the digest
    secret:
    ```python
    # Example: GET /api/v2/test/resource HTTP/1.1
    # Signature Component: GET/api/v2/test/resource
    digester.write(request_method + request_uri)

    # Update the digester for further chaining
    digester = hmac.New(sha256, digester.hash())
    ```

    DateKey is the next HMAC digest link in the signature chain. This encodes the RFC3339
    formatted datetime value as part of the signature to the hour to prevent replay
    attacks that are older than max two hours. This value is added to the signature chain
    by cutting off all values from the RFC3339 formatted datetime from the hours value
    forward:
    ```python
    # Example: 2020-12-01T23:59:60Z
    # Signature Component: 2020-12-01T23
    request_datetime = date.now()
    digester.write(request_datetime[:13])

    # Update the digester for further chaining
    digester = hmac.New(sha256, digester.hash())
    ```

    Body signing is the last HMAC digest link in the signature chain. This encodes the
    request body as part of the signature to prevent replay attacks that seek to modify
    the payload of a signed request. In the case where there is no body content the
    HMAC digest is computed anyway, simply with no values written to the digester:
    ```python
    if request.body is not empty:
      digester.write(request.body)
    ```

    Finally, base64 encode the final hash and write the three required headers before
    sending the request:
    ```python
    encoded_hash = base64_encode(digester.hash())
    request.header.write('Authorization', 'bhesignature ' + token_id)
    request.header.write('RequestDate', request_datetime)
    request.header.write('Signature', encoded_hash)
    ```

security:
  - JWTBearerToken: []
  - SignedRequest: []
    RequestDate: []
    HMACSignature: []

##
# This section is used by ReDoc to organize endpoint groups in the sidebar.
# Two top level tag groups help users find Community and Enterprise features.
#
## ALL TAGS MUST BE LISTED HERE TO SHOW UP IN THE NAVIGATION. ##
x-tagGroups:
  - name: Community & Enterprise
    tags:
      - Auth
      - Roles
      - Permissions
      - API Tokens
      - BloodHound Users
      - Collectors
      - Collection Uploads
      - API Info
      - Search
      - Audit
      - Config
      - Asset Isolation
      - Graph
      - Azure Entities
      - AD Base Entities
      - Computers
      - Containers
      - Domains
      - GPOs
      - AIA CAs
      - Root CAs
      - Enterprise CAs
      - NT Auth Stores
      - Cert Templates
      - OUs
      - AD Users
      - Groups
      - Data Quality
      - Datapipe
      - Cypher
  - name: Enterprise Only
    tags:
      - EULA
      - BHE Users
      - Analysis
      - Client Ingest
      - Clients
      - Jobs
      - Tasks
      - Events (Schedules)
      - Attack Paths
      - Risk Posture
      - Meta Entities

paths:
  ##
  # Community + Enterprise Endpoints
  ##

  # auth
  /api/v2/login:
    $ref: './paths/auth/login.yaml'
  /api/v2/logout:
    $ref: './paths/auth/logout.yaml'
  /api/v2/self:
    $ref: './paths/auth/self.yaml'
  /api/v2/saml:
    $ref: './paths/auth/saml.yaml'
  /api/v2/saml/sso:
    $ref: './paths/auth/saml.sso.yaml'
  /api/v2/saml/providers:
    $ref: './paths/auth/saml.providers.yaml'
  /api/v2/saml/providers/{saml_provider_id}:
    $ref: './paths/auth/saml.providers.id.yaml'

  # Undocumented, not sure how this endpoint actually works.
  #/api/v2/login/saml/{saml_provider_name}:

  # permissions
  /api/v2/permissions:
    $ref: './paths/permissions/permissions.yaml'
  /api/v2/permissions/{permission_id}:
    $ref: './paths/permissions/permissions.id.yaml'

  # roles
  /api/v2/roles:
    $ref: './paths/roles/roles.yaml'
  /api/v2/roles/{role_id}:
    $ref: './paths/roles/roles.id.yaml'

  # api tokens
  /api/v2/tokens:
    $ref: './paths/tokens/tokens.yaml'
  /api/v2/tokens/{token_id}:
    $ref: './paths/tokens/tokens.id.yaml'

  # user management
  /api/v2/bloodhound-users:
    $ref: './paths/bh-users/bloodhound-users.yaml'
  /api/v2/bloodhound-users/{user_id}:
    $ref: './paths/bh-users/bloodhound-users.id.yaml'
  /api/v2/bloodhound-users/{user_id}/secret:
    $ref: './paths/bh-users/bloodhound-users.id.secret.yaml'
  /api/v2/bloodhound-users/{user_id}/mfa:
    $ref: './paths/bh-users/bloodhound-users.id.mfa.yaml'
  /api/v2/bloodhound-users/{user_id}/mfa-activation:
    $ref: './paths/bh-users/bloodhound-users.id.mfa-activation.yaml'

  # collectors
  /api/v2/collectors/{collector_type}:
    $ref: './paths/collectors/collectors.type.yaml'
  /api/v2/collectors/{collector_type}/{release_tag}:
    $ref: './paths/collectors/collectors.type.tag.yaml'
  /api/v2/collectors/{collector_type}/{release_tag}/checksum:
    $ref: './paths/collectors/collectors.type.tag.checksum.yaml'

  # collection uploads
  /api/v2/file-upload:
    $ref: './paths/collection-uploads/file-upload.yaml'
  /api/v2/file-upload/start:
    $ref: './paths/collection-uploads/file-upload.start.yaml'
  /api/v2/file-upload/{file_upload_job_id}:
    $ref: './paths/collection-uploads/file-upload.id.yaml'
  /api/v2/file-upload/{file_upload_job_id}/end:
    $ref: './paths/collection-uploads/file-upload.id.end.yaml'
  /api/v2/file-upload/accepted-types:
    $ref: './paths/collection-uploads/file-upload.accepted-types.yaml'

  # api info
  /api/version:
<<<<<<< HEAD
    $ref: './paths/api-info.version.yaml'
  /api/v2/spec/openapi.yaml:
    $ref: './paths/api-info.spec.yaml'
=======
    $ref: './paths/api-info/version.yaml'
  /api/v2/spec/openapi.yaml:
    $ref: './paths/api-info/spec.yaml'
>>>>>>> 080244de

  # search
  /api/v2/search:
    $ref: './paths/search/search.yaml'
  /api/v2/available-domains:
    $ref: './paths/search/available-domains.yaml'

  # audit
  /api/v2/audit:
<<<<<<< HEAD
    $ref: './paths/audit.audit.yaml'

  # config
  /api/v2/config:
    $ref: './paths/config.config.yaml'
  /api/v2/features:
    $ref: './paths/config.features.yaml'
  /api/v2/features/{feature_id}/toggle:
    $ref: './paths/config.features.id.toggle.yaml'
=======
    $ref: './paths/audit/audit.yaml'

  # config
  /api/v2/config:
    $ref: './paths/config/config.yaml'
  /api/v2/features:
    $ref: './paths/config/features.yaml'
  /api/v2/features/{feature_id}/toggle:
    $ref: './paths/config/features.id.toggle.yaml'
>>>>>>> 080244de

  # asset isolation
  /api/v2/asset-groups:
    $ref: './paths/asset-isolation/asset-groups.yaml'
  /api/v2/asset-groups/{asset_group_id}:
    $ref: './paths/asset-isolation/asset-groups.id.yaml'
  /api/v2/asset-groups/{asset_group_id}/collections:
    $ref: './paths/asset-isolation/asset-groups.id.collections.yaml'
  /api/v2/asset-groups/{asset_group_id}/selectors:
    $ref: './paths/asset-isolation/asset-groups.id.selectors.yaml'
  /api/v2/asset-groups/{asset_group_id}/selectors/{asset_group_selector_id}:
    $ref: './paths/asset-isolation/asset-groups.id.selectors.id.yaml'
  /api/v2/asset-groups/{asset_group_id}/custom-selectors:
    $ref: './paths/asset-isolation/asset-groups.id.custom-selectors.yaml'
  /api/v2/asset-groups/{asset_group_id}/members:
    $ref: './paths/asset-isolation/asset-groups.id.members.yaml'
  /api/v2/asset-groups/{asset_group_id}/members/counts:
    $ref: './paths/asset-isolation/asset-groups.id.members.counts.yaml'

  # graph
  /api/v2/pathfinding:
    $ref: './paths/graph/pathfinding.yaml'
  /api/v2/graph-search:
    $ref: './paths/graph/graph-search.yaml'
  /api/v2/graphs/shortest-path:
    $ref: './paths/graph/graphs.shortest-path.yaml'
  /api/v2/graphs/edge-composition:
    $ref: './paths/graph/graphs.edge-composition.yaml'

  # cypher
  /api/v2/saved-queries:
    $ref: './paths/cypher/saved-queries.yaml'
  /api/v2/saved-queries/{saved_query_id}:
    $ref: './paths/cypher/saved-queries.id.yaml'
  /api/v2/graphs/cypher:
    $ref: './paths/cypher/graphs.cypher.yaml'

  # azure entities
  /api/v2/azure/{entity_type}:
    $ref: './paths/azure/entity.yaml'

  # ad base entities
  /api/v2/base/{object_id}:
    $ref: './paths/base/base.id.yaml'
  /api/v2/base/{object_id}/controllables:
    $ref: './paths/base/base.id.controllables.yaml'
  /api/v2/base/{object_id}/controllers:
    $ref: './paths/base/base.id.controllers.yaml'

  # computers
  /api/v2/computers/{object_id}:
    $ref: './paths/computers/computers.id.yaml'
  /api/v2/computers/{object_id}/admin-rights:
    $ref: './paths/computers/computers.id.admin-rights.yaml'
  /api/v2/computers/{object_id}/admin-users:
    $ref: './paths/computers/computers.id.admin-users.yaml'
  /api/v2/computers/{object_id}/constrained-delegation-rights:
    $ref: './paths/computers/computers.id.constrained-delegation-rights.yaml'
  /api/v2/computers/{object_id}/constrained-users:
    $ref: './paths/computers/computers.id.constrained-users.yaml'
  /api/v2/computers/{object_id}/controllables:
    $ref: './paths/computers/computers.id.controllables.yaml'
  /api/v2/computers/{object_id}/controllers:
    $ref: './paths/computers/computers.id.controllers.yaml'
  /api/v2/computers/{object_id}/dcom-rights:
    $ref: './paths/computers/computers.id.dcom-rights.yaml'
  /api/v2/computers/{object_id}/dcom-users:
    $ref: './paths/computers/computers.id.dcom-users.yaml'
  /api/v2/computers/{object_id}/group-membership:
    $ref: './paths/computers/computer.id.group-membership.yaml'
  /api/v2/computers/{object_id}/ps-remote-rights:
    $ref: './paths/computers/computers.id.ps-remote-rights.yaml'
  /api/v2/computers/{object_id}/ps-remote-users:
    $ref: './paths/computers/computers.id.ps-remote-users.yaml'
  /api/v2/computers/{object_id}/rdp-rights:
    $ref: './paths/computers/computers.id.rdp-rights.yaml'
  /api/v2/computers/{object_id}/rdp-users:
    $ref: './paths/computers/computers.id.rdp-users.yaml'
  /api/v2/computers/{object_id}/sessions:
    $ref: './paths/computers/computers.id.sessions.yaml'
  /api/v2/computers/{object_id}/sql-admins:
    $ref: './paths/computers/computers.id.sql-admins.yaml'

  # containers
  /api/v2/containers/{object_id}:
<<<<<<< HEAD
    $ref: './paths/containers/containers.id.yaml'
  /api/v2/containers/{object_id}/controllers:
    $ref: './paths/containers/containers.id.controllers.yaml'
=======
    $ref: './paths/containers.containers.id.yaml'
  /api/v2/containers/{object_id}/controllers:
    $ref: './paths/containers.containers.id.controllers.yaml'
>>>>>>> 080244de

  # domains
  /api/v2/domains/{object_id}:
    $ref: './paths/domains/domains.id.yaml'
  /api/v2/domains/{object_id}/computers:
    $ref: './paths/domains/domains.id.computers.yaml'
  /api/v2/domains/{object_id}/controllers:
    $ref: './paths/domains/domains.id.controllers.yaml'
  /api/v2/domains/{object_id}/dc-syncers:
    $ref: './paths/domains/domains.id.dc-syncers.yaml'
  /api/v2/domains/{object_id}/foreign-admins:
    $ref: './paths/domains/domains.id.foreign-admins.yaml'
  /api/v2/domains/{object_id}/foreign-gpo-controllers:
    $ref: './paths/domains/domains.id.foreign-gpo-controllers.yaml'
  /api/v2/domains/{object_id}/foreign-groups:
    $ref: './paths/domains/domains.id.foreign-groups.yaml'
  /api/v2/domains/{object_id}/foreign-users:
    $ref: './paths/domains/domains.id.foreign-users.yaml'
  /api/v2/domains/{object_id}/gpos:
    $ref: './paths/domains/domains.id.gpos.yaml'
  /api/v2/domains/{object_id}/groups:
    $ref: './paths/domains/domains.id.groups.yaml'
  /api/v2/domains/{object_id}/inbound-trusts:
    $ref: './paths/domains/domains.id.inbound-trusts.yaml'
  /api/v2/domains/{object_id}/linked-gpos:
    $ref: './paths/domains/domains.id.linked-gpos.yaml'
  /api/v2/domains/{object_id}/ous:
    $ref: './paths/domains/domains.id.ous.yaml'
  /api/v2/domains/{object_id}/outbound-trusts:
    $ref: './paths/domains/domains.id.outbound-trusts.yaml'
  /api/v2/domains/{object_id}/users:
    $ref: './paths/domains/domains.id.users.yaml'

  # gpos
  /api/v2/gpos/{object_id}:
    $ref: './paths/gpos/gpos.id.yaml'
  /api/v2/gpos/{object_id}/computers:
    $ref: './paths/gpos/gpos.id.computers.yaml'
  /api/v2/gpos/{object_id}/controllers:
    $ref: './paths/gpos/gpos.id.controllers.yaml'
  /api/v2/gpos/{object_id}/ous:
    $ref: './paths/gpos/gpos.id.ous.yaml'
  /api/v2/gpos/{object_id}/tier-zero:
    $ref: './paths/gpos/gpos.id.tier-zero.yaml'
  /api/v2/gpos/{object_id}/users:
    $ref: './paths/gpos/gpos.id.users.yaml'

  # aiacas
  /api/v2/aiacas/{object_id}:
<<<<<<< HEAD
    $ref: './paths/aiacas/aiaca.id.yaml'
  /api/v2/aiacas/{object_id}/controllers:
    $ref: './paths/aiacas/aiaca.id.controllers.yaml'

  # root cas
  /api/v2/rootcas/{object_id}:
    $ref: './paths/rootcas/rootcas.id.yaml'
  /api/v2/rootcas/{object_id}/controllers:
    $ref: './paths/rootcas/rootcas.id.controllers.yaml'

  # enterprise cas
  /api/v2/enterprisecas/{object_id}:
    $ref: './paths/enterprisecas/enterprisecas.id.controllers.yaml'
  /api/v2/enterprisecas/{object_id}/controllers:
    $ref: './paths/enterprisecas/enterprisecas.id.yaml'

  # nt auth stores
  /api/v2/ntauthstores/{object_id}:
    $ref: './paths/ntauthstores/ntauthstores.id.yaml'
  /api/v2/ntauthstores/{object_id}/controllers:
    $ref: './paths/ntauthstores/ntauthstores.id.controllers.yaml'

  # cert templates
  /api/v2/certtemplates/{object_id}:
    $ref: './paths/certtemplate/certtemplates.id.yaml'
  /api/v2/certtemplates/{object_id}/controllers:
    $ref: './paths/certtemplate/certtemplates.id.controllers.yaml'
=======
    $ref: './paths/aiacas.aiaca.id.yaml'
  /api/v2/aiacas/{object_id}/controllers:
    $ref: './paths/aiacas.aiaca.id.controllers.yaml'

  # root cas
  /api/v2/rootcas/{object_id}:
    $ref: './paths/rootcas.rootcas.id.yaml'
  /api/v2/rootcas/{object_id}/controllers:
    $ref: './paths/rootcas.rootcas.id.controllers.yaml'

  # enterprise cas
  /api/v2/enterprisecas/{object_id}:
    $ref: './paths/enterprisecas.enterprisecas.id.controllers.yaml'
  /api/v2/enterprisecas/{object_id}/controllers:
    $ref: './paths/enterprisecas.enterprisecas.id.yaml'

  # nt auth stores
  /api/v2/ntauthstores/{object_id}:
    $ref: './paths/ntauthstores.ntauthstores.id.yaml'
  /api/v2/ntauthstores/{object_id}/controllers:
    $ref: './paths/ntauthstores.ntauthstores.id.controllers.yaml'

  # cert templates
  /api/v2/certtemplates/{object_id}:
    $ref: './paths/certtemplate.certtemplates.id.yaml'
  /api/v2/certtemplates/{object_id}/controllers:
    $ref: './paths/certtemplate.certtemplates.id.controllers.yaml'
>>>>>>> 080244de

  # ous
  /api/v2/ous/{object_id}:
    $ref: './paths/ous/ous.id.yaml'
  /api/v2/ous/{object_id}/computers:
    $ref: './paths/ous/ous.id.computers.yaml'
  /api/v2/ous/{object_id}/gpos:
    $ref: './paths/ous/ous.id.gpos.yaml'
  /api/v2/ous/{object_id}/groups:
    $ref: './paths/ous/ous.id.groups.yaml'
  /api/v2/ous/{object_id}/users:
    $ref: './paths/ous/ous.id.users.yaml'

  # ad users
  /api/v2/users/{object_id}:
    $ref: './paths/users/users.id.yaml'
  /api/v2/users/{object_id}/admin-rights:
    $ref: './paths/users/users.id.admin-rights.yaml'
  /api/v2/users/{object_id}/constrained-delegation-rights:
    $ref: './paths/users/users.id.constrained-delegation-rights.yaml'
  /api/v2/users/{object_id}/controllables:
    $ref: './paths/users/users.id.controllables.yaml'
  /api/v2/users/{object_id}/controllers:
    $ref: './paths/users/users.id.controllers.yaml'
  /api/v2/users/{object_id}/dcom-rights:
    $ref: './paths/users/users.id.dcom-rights.yaml'
  /api/v2/users/{object_id}/memberships:
    $ref: './paths/users/users.id.memberships.yaml'
  /api/v2/users/{object_id}/ps-remote-rights:
    $ref: './paths/users/users.id.ps-remote-rights.yaml'
  /api/v2/users/{object_id}/rdp-rights:
    $ref: './paths/users/users.id.rdp-rights.yaml'
  /api/v2/users/{object_id}/sessions:
    $ref: './paths/users/users.id.sessions.yaml'
  /api/v2/users/{object_id}/sql-admin-rights:
    $ref: './paths/users/users.id.sql-admin-rights.yaml'

  # groups
  /api/v2/groups/{object_id}:
    $ref: './paths/groups/groups.id.yaml'
  /api/v2/groups/{object_id}/admin-rights:
    $ref: './paths/groups/groups.id.admins-rights.yaml'
  /api/v2/groups/{object_id}/controllables:
    $ref: './paths/groups/groups.id.controllables.yaml'
  /api/v2/groups/{object_id}/controllers:
    $ref: './paths/groups/groups.id.controllers.yaml'
  /api/v2/groups/{object_id}/dcom-rights:
    $ref: './paths/groups/groups.id.dcom-rights.yaml'
  /api/v2/groups/{object_id}/members:
    $ref: './paths/groups/groups.id.members.yaml'
  /api/v2/groups/{object_id}/memberships:
    $ref: './paths/groups/groups.id.memberships.yaml'
  /api/v2/groups/{object_id}/ps-remote-rights:
    $ref: './paths/groups/groups.id.ps-remote-rights.yaml'
  /api/v2/groups/{object_id}/rdp-rights:
    $ref: './paths/groups/groups.id.rdp-rights.yaml'
  /api/v2/groups/{object_id}/sessions:
    $ref: './paths/groups/groups.id.sessions.yaml'

  # data quality
  /api/v2/completeness:
    $ref: './paths/data-quality/completeness.yaml'
  /api/v2/ad-domains/{domain_id}/data-quality-stats:
    $ref: './paths/data-quality/ad-domains.id.data-quality-stats.yaml'
  /api/v2/azure-tenants/{tenant_id}/data-quality-stats:
    $ref: './paths/data-quality/azure-tenants.id.data-quality-stats.yaml'
  /api/v2/platform/{platform_id}/data-quality-stats:
    $ref: './paths/data-quality/platform.id.data-quality-stats.yaml'
  /api/v2/clear-database:
    $ref: './paths/data-quality//clear-database.yaml'

  # datapipe
  /api/v2/datapipe/status:
    $ref: './paths/datapipe/datapipe.status.yaml'
  /api/v2/analysis:
    $ref: './paths/datapipe/analysis.yaml'

  ##
  # Enterprise Endpoints
  ##

  # auth
  /api/v2/accept-eula:
    $ref: './paths/eula.accept-eula.yaml'

  #  # bhe user management (deprecated)
  #  /api/v2/bhe-users:
  #    $ref: './paths/bhe-users/bhe-users.yaml'
  #  /api/v2/bhe-users/{user_id}:
  #    $ref: './paths/bhe-users/bhe-users.id.yaml'
  #  /api/v2/bhe-users/{user_id}/secret:
  #    $ref: './paths/bhe-users/bhe-users.id.secret.yaml'
  #  /api/v2/bhe-users/{user_id}/mfa:
  #    $ref: './paths/bhe-users/bhe-users.id.mfa.yaml'
  #  /api/v2/bhe-users/{user_id}/mfa-activation:
  #    $ref: './paths/bhe-users/bhe-users.id.mfa-activation.yaml'

  # analysis
  /api/v2/meta-nodes/{domain_id}:
    $ref: './paths/analysis/meta-nodes.id.yaml'
  /api/v2/meta-trees/{domain_id}:
    $ref: './paths/analysis/meta-trees.id.yaml'
  /api/v2/asset-groups/{asset_group_id}/combo-node:
    $ref: './paths/analysis/asset-groups.id.combo-node.yaml'

  # client ingest
  /api/v2/ingest:
    $ref: './paths/client-ingest/ingest.yaml'

  # clients
  /api/v2/clients:
    $ref: './paths/clients/clients.yaml'
  /api/v2/clients/error:
    $ref: './paths/clients/clients.error.yaml'
  /api/v2/clients/update:
    $ref: './paths/clients/clients.update.yaml'
  /api/v2/clients/{client_id}:
    $ref: './paths/clients/clients.id.yaml'
  /api/v2/clients/{client_id}/token:
    $ref: './paths/clients/clients.id.token.yaml'
  /api/v2/clients/{client_id}/completed-tasks:
    $ref: './paths/clients/clients.id.completed-tasks.yaml'
  /api/v2/clients/{client_id}/completed-jobs:
    $ref: './paths/clients/clients.id.completed-jobs.yaml'
  /api/v2/clients/{client_id}/tasks:
    $ref: './paths/clients/clients.id.tasks.yaml'
  /api/v2/clients/{client_id}/jobs:
    $ref: './paths/clients/clients.id.jobs.yaml'

  # jobs
  /api/v2/jobs/available:
    $ref: './paths/jobs/jobs.available.yaml'
  /api/v2/jobs/finished:
    $ref: './paths/jobs/jobs.finished.yaml'
  /api/v2/jobs:
    $ref: './paths/jobs/jobs.yaml'
  /api/v2/jobs/current:
    $ref: './paths/jobs/jobs.current.yaml'
  /api/v2/jobs/start:
    $ref: './paths/jobs/jobs.start.yaml'
  /api/v2/jobs/end:
    $ref: './paths/jobs/jobs.end.yaml'
  /api/v2/jobs/{job_id}:
    $ref: './paths/jobs/jobs.id.yaml'
  /api/v2/jobs/{job_id}/cancel:
    $ref: './paths/jobs/jobs.id.cancel.yaml'
  /api/v2/jobs/{job_id}/log:
    $ref: './paths/jobs/jobs.id.log.yaml'

  #  # tasks (deprecated)
  #  /api/v2/tasks/available:
  #    $ref: './paths/tasks/tasks.available.yaml'
  #  /api/v2/tasks/finished:
  #    $ref: './paths/tasks/tasks.finished.yaml'
  #  /api/v2/tasks/end:
  #    $ref: './paths/tasks/tasks.end.yaml'
  #  /api/v2/tasks/start:
  #    $ref: './paths/tasks/tasks.start.yaml'
  #  /api/v2/tasks:
  #    $ref: './paths/tasks/tasks.yaml'
  #  /api/v2/tasks/{task_id}:
  #    $ref: './paths/tasks/tasks.id.yaml'
  #  /api/v2/tasks/{task_id}/cancel:
  #    $ref: './paths/tasks/tasks.id.cancel.yaml'
  #  /api/v2/tasks/{task_id}/log:
  #    $ref: './paths/tasks/tasks.id.log.yaml'
  #  /api/v2/tasks/current:
  #    $ref: './paths/tasks/tasks.current.yaml'

  # events
  /api/v2/events:
    $ref: './paths/events/events.yaml'
  /api/v2/events/{event_id}:
    $ref: './paths/events/events.id.yaml'

  # attack paths
  /api/v2/domains/{domain_id}/attack-path-findings:
    $ref: './paths/attack-paths/domains.id.attack-path-findings.yaml'
  /api/v2/attack-path-types:
    $ref: './paths/attack-paths/attack-path-types.yaml'
  /api/v2/attack-paths:
    $ref: './paths/attack-paths/attack-paths.yaml'
  /api/v2/domains/{domain_id}/available-types:
    $ref: './paths/attack-paths/domains.id.available-types.yaml'
  /api/v2/domains/{domain_id}/details:
    $ref: './paths/attack-paths/domains.id.details.yaml'
  /api/v2/domains/{domain_id}/sparkline:
    $ref: './paths/attack-paths/domains.id.sparkline.yaml'
  /api/v2/attack-paths/{attack_path_id}/acceptance:
    $ref: './paths/attack-paths/attack-paths.id.acceptance.yaml'

  # risk posture
  /api/v2/posture-stats:
    $ref: './paths/risk-posture/posture-stats.yaml'

  # meta entity
  /api/v2/meta/{object_id}:
    $ref: './paths/meta-entity/meta.id.yaml'

components:
  ##
  # SECURITY
  ##
  securitySchemes:
    # JWT Bearer token
    JWTBearerToken:
      description: >
        `Authorization: Bearer $JWT_TOKEN`
      type: http
      scheme: Bearer
      bearerFormat: JWT
    # BHE Signature
    SignedRequest:
      description: >
        `Authorization: bhesignature $TOKEN_ID`
      type: apiKey
      name: Authorization
      in: header
    RequestDate:
      description: >
        `RequestDate: $RFC3339_DATETIME`
      type: apiKey
      name: RequestDate
      in: header
    HMACSignature:
      description: >
        `Signature: $BASE64ENCODED_HMAC_SIGNATURE`
      type: apiKey
      name: Signature
      in: header
<|MERGE_RESOLUTION|>--- conflicted
+++ resolved
@@ -1,740 +1,686 @@
-# Copyright 2024 Specter Ops, Inc.
-#
-# Licensed under the Apache License, Version 2.0
-# you may not use this file except in compliance with the License.
-# You may obtain a copy of the License at
-#
-#     http://www.apache.org/licenses/LICENSE-2.0
-#
-# Unless required by applicable law or agreed to in writing, software
-# distributed under the License is distributed on an "AS IS" BASIS,
-# WITHOUT WARRANTIES OR CONDITIONS OF ANY KIND, either express or implied.
-# See the License for the specific language governing permissions and
-# limitations under the License.
-#
-# SPDX-License-Identifier: Apache-2.0
-
-# OpenAPI Spec: https://learn.openapis.org/specification/
-
-openapi: 3.0.3
-servers:
-  - url: /
-    description: This is the base path for all endpoints, relative to the domain where the API is being hosted.
-info:
-  title: BloodHound API
-  contact:
-    name: BloodHound Enterprise Support
-    url: https://support.bloodhoundenterprise.io/
-    email: support@specterops.io
-  license:
-    name: Apache-2.0
-    url: https://www.apache.org/licenses/LICENSE-2.0
-  version: 'v2'
-  description: |
-    This is the API that drives BloodHound Enterprise and Community Edition.
-    Endpoint availability is denoted using the `Community` and `Enterprise` tags.
-
-    Contact information listed is for BloodHound Enterprise customers. To get help with
-    BloodHound Community Edition, please join our
-    [Slack community](https://ghst.ly/BHSlack/).
-
-    ## Authentication
-
-    The BloodHound API supports two kinds of authentication: JWT bearer tokens and Signed Requests.
-    For quick tests or one-time calls, the JWT used by your browser may be the simplest route. For
-    more secure and long lived API integrations, the recommended option is signed requests.
-
-    ### JWT Bearer Token
-
-    The API will accept calls using the following header structure in the HTTP request:
-    ```
-    Authorization: Bearer $JWT_TOKEN
-    ```
-    If you open the Network tab within your browser, you will see calls against the API made utilizing
-    this structure. JWT bearer tokens are supported by the BloodHound API, however it is recommended
-    they only be used for temporary access. JWT tokens expire after a set amount of time and require
-    re-authentication using secret credentials.
-
-    ### Signed Requests
-
-    Signed requests are the recommended form of authentication for the BloodHound API. Not only are
-    signed requests better for long lived integrations, they also provide more security for the
-    requests being sent. They provide authentication of the client, as well as verification of request
-    integrity when received by the server.
-
-    Signed requests consist of three main parts: The client token ID, the request timestamp, and a
-    base64 encoded HMAC signature. These three pieces of information are sent with the request using
-    the following header structure:
-
-    ```
-    Authorization: bhesignature $TOKEN_ID
-    RequestDate: $RFC3339_DATETIME
-    Signature: $BASE64ENCODED_HMAC_SIGNATURE
-    ```
-
-    To use signed requests, you will need to generate an API token. Each API token generated in the
-    BloodHound API comes with two parts: The Token ID, which is used in the `Authorization` header,
-    and the Token Key, which is used as part of the HMAC hashing process. The token ID should be
-    considered as public (like a username) and the token key should be considered secret (like a
-    password). Once an API token is generated, you can use the key to sign requests.
-
-    For more documentation about how to work with authentication in the API, including examples
-    of how to generate an API token in the BloodHound UI, please refer to this support doc:
-    [Working with the BloodHound API](https://support.bloodhoundenterprise.io/hc/en-us/articles/11311053342619-Working-with-the-BloodHound-API).
-
-    #### Signed Request Pseudo-code Example
-
-    First, a digest is initiated with HMAC-SHA-256 using the token key as the digest key:
-    ```python
-    digester = hmac.new(sha256, api_token_key)
-    ```
-
-    OperationKey is the first HMAC digest link in the signature chain. This prevents replay attacks that
-    seek to modify the request method or URI. It is composed of concatenating the request method and
-    the request URI with no delimiter and computing the HMAC digest using the token key as the digest
-    secret:
-    ```python
-    # Example: GET /api/v2/test/resource HTTP/1.1
-    # Signature Component: GET/api/v2/test/resource
-    digester.write(request_method + request_uri)
-
-    # Update the digester for further chaining
-    digester = hmac.New(sha256, digester.hash())
-    ```
-
-    DateKey is the next HMAC digest link in the signature chain. This encodes the RFC3339
-    formatted datetime value as part of the signature to the hour to prevent replay
-    attacks that are older than max two hours. This value is added to the signature chain
-    by cutting off all values from the RFC3339 formatted datetime from the hours value
-    forward:
-    ```python
-    # Example: 2020-12-01T23:59:60Z
-    # Signature Component: 2020-12-01T23
-    request_datetime = date.now()
-    digester.write(request_datetime[:13])
-
-    # Update the digester for further chaining
-    digester = hmac.New(sha256, digester.hash())
-    ```
-
-    Body signing is the last HMAC digest link in the signature chain. This encodes the
-    request body as part of the signature to prevent replay attacks that seek to modify
-    the payload of a signed request. In the case where there is no body content the
-    HMAC digest is computed anyway, simply with no values written to the digester:
-    ```python
-    if request.body is not empty:
-      digester.write(request.body)
-    ```
-
-    Finally, base64 encode the final hash and write the three required headers before
-    sending the request:
-    ```python
-    encoded_hash = base64_encode(digester.hash())
-    request.header.write('Authorization', 'bhesignature ' + token_id)
-    request.header.write('RequestDate', request_datetime)
-    request.header.write('Signature', encoded_hash)
-    ```
-
-security:
-  - JWTBearerToken: []
-  - SignedRequest: []
-    RequestDate: []
-    HMACSignature: []
-
-##
-# This section is used by ReDoc to organize endpoint groups in the sidebar.
-# Two top level tag groups help users find Community and Enterprise features.
-#
-## ALL TAGS MUST BE LISTED HERE TO SHOW UP IN THE NAVIGATION. ##
-x-tagGroups:
-  - name: Community & Enterprise
-    tags:
-      - Auth
-      - Roles
-      - Permissions
-      - API Tokens
-      - BloodHound Users
-      - Collectors
-      - Collection Uploads
-      - API Info
-      - Search
-      - Audit
-      - Config
-      - Asset Isolation
-      - Graph
-      - Azure Entities
-      - AD Base Entities
-      - Computers
-      - Containers
-      - Domains
-      - GPOs
-      - AIA CAs
-      - Root CAs
-      - Enterprise CAs
-      - NT Auth Stores
-      - Cert Templates
-      - OUs
-      - AD Users
-      - Groups
-      - Data Quality
-      - Datapipe
-      - Cypher
-  - name: Enterprise Only
-    tags:
-      - EULA
-      - BHE Users
-      - Analysis
-      - Client Ingest
-      - Clients
-      - Jobs
-      - Tasks
-      - Events (Schedules)
-      - Attack Paths
-      - Risk Posture
-      - Meta Entities
-
-paths:
-  ##
-  # Community + Enterprise Endpoints
-  ##
-
-  # auth
-  /api/v2/login:
-    $ref: './paths/auth/login.yaml'
-  /api/v2/logout:
-    $ref: './paths/auth/logout.yaml'
-  /api/v2/self:
-    $ref: './paths/auth/self.yaml'
-  /api/v2/saml:
-    $ref: './paths/auth/saml.yaml'
-  /api/v2/saml/sso:
-    $ref: './paths/auth/saml.sso.yaml'
-  /api/v2/saml/providers:
-    $ref: './paths/auth/saml.providers.yaml'
-  /api/v2/saml/providers/{saml_provider_id}:
-    $ref: './paths/auth/saml.providers.id.yaml'
-
-  # Undocumented, not sure how this endpoint actually works.
-  #/api/v2/login/saml/{saml_provider_name}:
-
-  # permissions
-  /api/v2/permissions:
-    $ref: './paths/permissions/permissions.yaml'
-  /api/v2/permissions/{permission_id}:
-    $ref: './paths/permissions/permissions.id.yaml'
-
-  # roles
-  /api/v2/roles:
-    $ref: './paths/roles/roles.yaml'
-  /api/v2/roles/{role_id}:
-    $ref: './paths/roles/roles.id.yaml'
-
-  # api tokens
-  /api/v2/tokens:
-    $ref: './paths/tokens/tokens.yaml'
-  /api/v2/tokens/{token_id}:
-    $ref: './paths/tokens/tokens.id.yaml'
-
-  # user management
-  /api/v2/bloodhound-users:
-    $ref: './paths/bh-users/bloodhound-users.yaml'
-  /api/v2/bloodhound-users/{user_id}:
-    $ref: './paths/bh-users/bloodhound-users.id.yaml'
-  /api/v2/bloodhound-users/{user_id}/secret:
-    $ref: './paths/bh-users/bloodhound-users.id.secret.yaml'
-  /api/v2/bloodhound-users/{user_id}/mfa:
-    $ref: './paths/bh-users/bloodhound-users.id.mfa.yaml'
-  /api/v2/bloodhound-users/{user_id}/mfa-activation:
-    $ref: './paths/bh-users/bloodhound-users.id.mfa-activation.yaml'
-
-  # collectors
-  /api/v2/collectors/{collector_type}:
-    $ref: './paths/collectors/collectors.type.yaml'
-  /api/v2/collectors/{collector_type}/{release_tag}:
-    $ref: './paths/collectors/collectors.type.tag.yaml'
-  /api/v2/collectors/{collector_type}/{release_tag}/checksum:
-    $ref: './paths/collectors/collectors.type.tag.checksum.yaml'
-
-  # collection uploads
-  /api/v2/file-upload:
-    $ref: './paths/collection-uploads/file-upload.yaml'
-  /api/v2/file-upload/start:
-    $ref: './paths/collection-uploads/file-upload.start.yaml'
-  /api/v2/file-upload/{file_upload_job_id}:
-    $ref: './paths/collection-uploads/file-upload.id.yaml'
-  /api/v2/file-upload/{file_upload_job_id}/end:
-    $ref: './paths/collection-uploads/file-upload.id.end.yaml'
-  /api/v2/file-upload/accepted-types:
-    $ref: './paths/collection-uploads/file-upload.accepted-types.yaml'
-
-  # api info
-  /api/version:
-<<<<<<< HEAD
-    $ref: './paths/api-info.version.yaml'
-  /api/v2/spec/openapi.yaml:
-    $ref: './paths/api-info.spec.yaml'
-=======
-    $ref: './paths/api-info/version.yaml'
-  /api/v2/spec/openapi.yaml:
-    $ref: './paths/api-info/spec.yaml'
->>>>>>> 080244de
-
-  # search
-  /api/v2/search:
-    $ref: './paths/search/search.yaml'
-  /api/v2/available-domains:
-    $ref: './paths/search/available-domains.yaml'
-
-  # audit
-  /api/v2/audit:
-<<<<<<< HEAD
-    $ref: './paths/audit.audit.yaml'
-
-  # config
-  /api/v2/config:
-    $ref: './paths/config.config.yaml'
-  /api/v2/features:
-    $ref: './paths/config.features.yaml'
-  /api/v2/features/{feature_id}/toggle:
-    $ref: './paths/config.features.id.toggle.yaml'
-=======
-    $ref: './paths/audit/audit.yaml'
-
-  # config
-  /api/v2/config:
-    $ref: './paths/config/config.yaml'
-  /api/v2/features:
-    $ref: './paths/config/features.yaml'
-  /api/v2/features/{feature_id}/toggle:
-    $ref: './paths/config/features.id.toggle.yaml'
->>>>>>> 080244de
-
-  # asset isolation
-  /api/v2/asset-groups:
-    $ref: './paths/asset-isolation/asset-groups.yaml'
-  /api/v2/asset-groups/{asset_group_id}:
-    $ref: './paths/asset-isolation/asset-groups.id.yaml'
-  /api/v2/asset-groups/{asset_group_id}/collections:
-    $ref: './paths/asset-isolation/asset-groups.id.collections.yaml'
-  /api/v2/asset-groups/{asset_group_id}/selectors:
-    $ref: './paths/asset-isolation/asset-groups.id.selectors.yaml'
-  /api/v2/asset-groups/{asset_group_id}/selectors/{asset_group_selector_id}:
-    $ref: './paths/asset-isolation/asset-groups.id.selectors.id.yaml'
-  /api/v2/asset-groups/{asset_group_id}/custom-selectors:
-    $ref: './paths/asset-isolation/asset-groups.id.custom-selectors.yaml'
-  /api/v2/asset-groups/{asset_group_id}/members:
-    $ref: './paths/asset-isolation/asset-groups.id.members.yaml'
-  /api/v2/asset-groups/{asset_group_id}/members/counts:
-    $ref: './paths/asset-isolation/asset-groups.id.members.counts.yaml'
-
-  # graph
-  /api/v2/pathfinding:
-    $ref: './paths/graph/pathfinding.yaml'
-  /api/v2/graph-search:
-    $ref: './paths/graph/graph-search.yaml'
-  /api/v2/graphs/shortest-path:
-    $ref: './paths/graph/graphs.shortest-path.yaml'
-  /api/v2/graphs/edge-composition:
-    $ref: './paths/graph/graphs.edge-composition.yaml'
-
-  # cypher
-  /api/v2/saved-queries:
-    $ref: './paths/cypher/saved-queries.yaml'
-  /api/v2/saved-queries/{saved_query_id}:
-    $ref: './paths/cypher/saved-queries.id.yaml'
-  /api/v2/graphs/cypher:
-    $ref: './paths/cypher/graphs.cypher.yaml'
-
-  # azure entities
-  /api/v2/azure/{entity_type}:
-    $ref: './paths/azure/entity.yaml'
-
-  # ad base entities
-  /api/v2/base/{object_id}:
-    $ref: './paths/base/base.id.yaml'
-  /api/v2/base/{object_id}/controllables:
-    $ref: './paths/base/base.id.controllables.yaml'
-  /api/v2/base/{object_id}/controllers:
-    $ref: './paths/base/base.id.controllers.yaml'
-
-  # computers
-  /api/v2/computers/{object_id}:
-    $ref: './paths/computers/computers.id.yaml'
-  /api/v2/computers/{object_id}/admin-rights:
-    $ref: './paths/computers/computers.id.admin-rights.yaml'
-  /api/v2/computers/{object_id}/admin-users:
-    $ref: './paths/computers/computers.id.admin-users.yaml'
-  /api/v2/computers/{object_id}/constrained-delegation-rights:
-    $ref: './paths/computers/computers.id.constrained-delegation-rights.yaml'
-  /api/v2/computers/{object_id}/constrained-users:
-    $ref: './paths/computers/computers.id.constrained-users.yaml'
-  /api/v2/computers/{object_id}/controllables:
-    $ref: './paths/computers/computers.id.controllables.yaml'
-  /api/v2/computers/{object_id}/controllers:
-    $ref: './paths/computers/computers.id.controllers.yaml'
-  /api/v2/computers/{object_id}/dcom-rights:
-    $ref: './paths/computers/computers.id.dcom-rights.yaml'
-  /api/v2/computers/{object_id}/dcom-users:
-    $ref: './paths/computers/computers.id.dcom-users.yaml'
-  /api/v2/computers/{object_id}/group-membership:
-    $ref: './paths/computers/computer.id.group-membership.yaml'
-  /api/v2/computers/{object_id}/ps-remote-rights:
-    $ref: './paths/computers/computers.id.ps-remote-rights.yaml'
-  /api/v2/computers/{object_id}/ps-remote-users:
-    $ref: './paths/computers/computers.id.ps-remote-users.yaml'
-  /api/v2/computers/{object_id}/rdp-rights:
-    $ref: './paths/computers/computers.id.rdp-rights.yaml'
-  /api/v2/computers/{object_id}/rdp-users:
-    $ref: './paths/computers/computers.id.rdp-users.yaml'
-  /api/v2/computers/{object_id}/sessions:
-    $ref: './paths/computers/computers.id.sessions.yaml'
-  /api/v2/computers/{object_id}/sql-admins:
-    $ref: './paths/computers/computers.id.sql-admins.yaml'
-
-  # containers
-  /api/v2/containers/{object_id}:
-<<<<<<< HEAD
-    $ref: './paths/containers/containers.id.yaml'
-  /api/v2/containers/{object_id}/controllers:
-    $ref: './paths/containers/containers.id.controllers.yaml'
-=======
-    $ref: './paths/containers.containers.id.yaml'
-  /api/v2/containers/{object_id}/controllers:
-    $ref: './paths/containers.containers.id.controllers.yaml'
->>>>>>> 080244de
-
-  # domains
-  /api/v2/domains/{object_id}:
-    $ref: './paths/domains/domains.id.yaml'
-  /api/v2/domains/{object_id}/computers:
-    $ref: './paths/domains/domains.id.computers.yaml'
-  /api/v2/domains/{object_id}/controllers:
-    $ref: './paths/domains/domains.id.controllers.yaml'
-  /api/v2/domains/{object_id}/dc-syncers:
-    $ref: './paths/domains/domains.id.dc-syncers.yaml'
-  /api/v2/domains/{object_id}/foreign-admins:
-    $ref: './paths/domains/domains.id.foreign-admins.yaml'
-  /api/v2/domains/{object_id}/foreign-gpo-controllers:
-    $ref: './paths/domains/domains.id.foreign-gpo-controllers.yaml'
-  /api/v2/domains/{object_id}/foreign-groups:
-    $ref: './paths/domains/domains.id.foreign-groups.yaml'
-  /api/v2/domains/{object_id}/foreign-users:
-    $ref: './paths/domains/domains.id.foreign-users.yaml'
-  /api/v2/domains/{object_id}/gpos:
-    $ref: './paths/domains/domains.id.gpos.yaml'
-  /api/v2/domains/{object_id}/groups:
-    $ref: './paths/domains/domains.id.groups.yaml'
-  /api/v2/domains/{object_id}/inbound-trusts:
-    $ref: './paths/domains/domains.id.inbound-trusts.yaml'
-  /api/v2/domains/{object_id}/linked-gpos:
-    $ref: './paths/domains/domains.id.linked-gpos.yaml'
-  /api/v2/domains/{object_id}/ous:
-    $ref: './paths/domains/domains.id.ous.yaml'
-  /api/v2/domains/{object_id}/outbound-trusts:
-    $ref: './paths/domains/domains.id.outbound-trusts.yaml'
-  /api/v2/domains/{object_id}/users:
-    $ref: './paths/domains/domains.id.users.yaml'
-
-  # gpos
-  /api/v2/gpos/{object_id}:
-    $ref: './paths/gpos/gpos.id.yaml'
-  /api/v2/gpos/{object_id}/computers:
-    $ref: './paths/gpos/gpos.id.computers.yaml'
-  /api/v2/gpos/{object_id}/controllers:
-    $ref: './paths/gpos/gpos.id.controllers.yaml'
-  /api/v2/gpos/{object_id}/ous:
-    $ref: './paths/gpos/gpos.id.ous.yaml'
-  /api/v2/gpos/{object_id}/tier-zero:
-    $ref: './paths/gpos/gpos.id.tier-zero.yaml'
-  /api/v2/gpos/{object_id}/users:
-    $ref: './paths/gpos/gpos.id.users.yaml'
-
-  # aiacas
-  /api/v2/aiacas/{object_id}:
-<<<<<<< HEAD
-    $ref: './paths/aiacas/aiaca.id.yaml'
-  /api/v2/aiacas/{object_id}/controllers:
-    $ref: './paths/aiacas/aiaca.id.controllers.yaml'
-
-  # root cas
-  /api/v2/rootcas/{object_id}:
-    $ref: './paths/rootcas/rootcas.id.yaml'
-  /api/v2/rootcas/{object_id}/controllers:
-    $ref: './paths/rootcas/rootcas.id.controllers.yaml'
-
-  # enterprise cas
-  /api/v2/enterprisecas/{object_id}:
-    $ref: './paths/enterprisecas/enterprisecas.id.controllers.yaml'
-  /api/v2/enterprisecas/{object_id}/controllers:
-    $ref: './paths/enterprisecas/enterprisecas.id.yaml'
-
-  # nt auth stores
-  /api/v2/ntauthstores/{object_id}:
-    $ref: './paths/ntauthstores/ntauthstores.id.yaml'
-  /api/v2/ntauthstores/{object_id}/controllers:
-    $ref: './paths/ntauthstores/ntauthstores.id.controllers.yaml'
-
-  # cert templates
-  /api/v2/certtemplates/{object_id}:
-    $ref: './paths/certtemplate/certtemplates.id.yaml'
-  /api/v2/certtemplates/{object_id}/controllers:
-    $ref: './paths/certtemplate/certtemplates.id.controllers.yaml'
-=======
-    $ref: './paths/aiacas.aiaca.id.yaml'
-  /api/v2/aiacas/{object_id}/controllers:
-    $ref: './paths/aiacas.aiaca.id.controllers.yaml'
-
-  # root cas
-  /api/v2/rootcas/{object_id}:
-    $ref: './paths/rootcas.rootcas.id.yaml'
-  /api/v2/rootcas/{object_id}/controllers:
-    $ref: './paths/rootcas.rootcas.id.controllers.yaml'
-
-  # enterprise cas
-  /api/v2/enterprisecas/{object_id}:
-    $ref: './paths/enterprisecas.enterprisecas.id.controllers.yaml'
-  /api/v2/enterprisecas/{object_id}/controllers:
-    $ref: './paths/enterprisecas.enterprisecas.id.yaml'
-
-  # nt auth stores
-  /api/v2/ntauthstores/{object_id}:
-    $ref: './paths/ntauthstores.ntauthstores.id.yaml'
-  /api/v2/ntauthstores/{object_id}/controllers:
-    $ref: './paths/ntauthstores.ntauthstores.id.controllers.yaml'
-
-  # cert templates
-  /api/v2/certtemplates/{object_id}:
-    $ref: './paths/certtemplate.certtemplates.id.yaml'
-  /api/v2/certtemplates/{object_id}/controllers:
-    $ref: './paths/certtemplate.certtemplates.id.controllers.yaml'
->>>>>>> 080244de
-
-  # ous
-  /api/v2/ous/{object_id}:
-    $ref: './paths/ous/ous.id.yaml'
-  /api/v2/ous/{object_id}/computers:
-    $ref: './paths/ous/ous.id.computers.yaml'
-  /api/v2/ous/{object_id}/gpos:
-    $ref: './paths/ous/ous.id.gpos.yaml'
-  /api/v2/ous/{object_id}/groups:
-    $ref: './paths/ous/ous.id.groups.yaml'
-  /api/v2/ous/{object_id}/users:
-    $ref: './paths/ous/ous.id.users.yaml'
-
-  # ad users
-  /api/v2/users/{object_id}:
-    $ref: './paths/users/users.id.yaml'
-  /api/v2/users/{object_id}/admin-rights:
-    $ref: './paths/users/users.id.admin-rights.yaml'
-  /api/v2/users/{object_id}/constrained-delegation-rights:
-    $ref: './paths/users/users.id.constrained-delegation-rights.yaml'
-  /api/v2/users/{object_id}/controllables:
-    $ref: './paths/users/users.id.controllables.yaml'
-  /api/v2/users/{object_id}/controllers:
-    $ref: './paths/users/users.id.controllers.yaml'
-  /api/v2/users/{object_id}/dcom-rights:
-    $ref: './paths/users/users.id.dcom-rights.yaml'
-  /api/v2/users/{object_id}/memberships:
-    $ref: './paths/users/users.id.memberships.yaml'
-  /api/v2/users/{object_id}/ps-remote-rights:
-    $ref: './paths/users/users.id.ps-remote-rights.yaml'
-  /api/v2/users/{object_id}/rdp-rights:
-    $ref: './paths/users/users.id.rdp-rights.yaml'
-  /api/v2/users/{object_id}/sessions:
-    $ref: './paths/users/users.id.sessions.yaml'
-  /api/v2/users/{object_id}/sql-admin-rights:
-    $ref: './paths/users/users.id.sql-admin-rights.yaml'
-
-  # groups
-  /api/v2/groups/{object_id}:
-    $ref: './paths/groups/groups.id.yaml'
-  /api/v2/groups/{object_id}/admin-rights:
-    $ref: './paths/groups/groups.id.admins-rights.yaml'
-  /api/v2/groups/{object_id}/controllables:
-    $ref: './paths/groups/groups.id.controllables.yaml'
-  /api/v2/groups/{object_id}/controllers:
-    $ref: './paths/groups/groups.id.controllers.yaml'
-  /api/v2/groups/{object_id}/dcom-rights:
-    $ref: './paths/groups/groups.id.dcom-rights.yaml'
-  /api/v2/groups/{object_id}/members:
-    $ref: './paths/groups/groups.id.members.yaml'
-  /api/v2/groups/{object_id}/memberships:
-    $ref: './paths/groups/groups.id.memberships.yaml'
-  /api/v2/groups/{object_id}/ps-remote-rights:
-    $ref: './paths/groups/groups.id.ps-remote-rights.yaml'
-  /api/v2/groups/{object_id}/rdp-rights:
-    $ref: './paths/groups/groups.id.rdp-rights.yaml'
-  /api/v2/groups/{object_id}/sessions:
-    $ref: './paths/groups/groups.id.sessions.yaml'
-
-  # data quality
-  /api/v2/completeness:
-    $ref: './paths/data-quality/completeness.yaml'
-  /api/v2/ad-domains/{domain_id}/data-quality-stats:
-    $ref: './paths/data-quality/ad-domains.id.data-quality-stats.yaml'
-  /api/v2/azure-tenants/{tenant_id}/data-quality-stats:
-    $ref: './paths/data-quality/azure-tenants.id.data-quality-stats.yaml'
-  /api/v2/platform/{platform_id}/data-quality-stats:
-    $ref: './paths/data-quality/platform.id.data-quality-stats.yaml'
-  /api/v2/clear-database:
-    $ref: './paths/data-quality//clear-database.yaml'
-
-  # datapipe
-  /api/v2/datapipe/status:
-    $ref: './paths/datapipe/datapipe.status.yaml'
-  /api/v2/analysis:
-    $ref: './paths/datapipe/analysis.yaml'
-
-  ##
-  # Enterprise Endpoints
-  ##
-
-  # auth
-  /api/v2/accept-eula:
-    $ref: './paths/eula.accept-eula.yaml'
-
-  #  # bhe user management (deprecated)
-  #  /api/v2/bhe-users:
-  #    $ref: './paths/bhe-users/bhe-users.yaml'
-  #  /api/v2/bhe-users/{user_id}:
-  #    $ref: './paths/bhe-users/bhe-users.id.yaml'
-  #  /api/v2/bhe-users/{user_id}/secret:
-  #    $ref: './paths/bhe-users/bhe-users.id.secret.yaml'
-  #  /api/v2/bhe-users/{user_id}/mfa:
-  #    $ref: './paths/bhe-users/bhe-users.id.mfa.yaml'
-  #  /api/v2/bhe-users/{user_id}/mfa-activation:
-  #    $ref: './paths/bhe-users/bhe-users.id.mfa-activation.yaml'
-
-  # analysis
-  /api/v2/meta-nodes/{domain_id}:
-    $ref: './paths/analysis/meta-nodes.id.yaml'
-  /api/v2/meta-trees/{domain_id}:
-    $ref: './paths/analysis/meta-trees.id.yaml'
-  /api/v2/asset-groups/{asset_group_id}/combo-node:
-    $ref: './paths/analysis/asset-groups.id.combo-node.yaml'
-
-  # client ingest
-  /api/v2/ingest:
-    $ref: './paths/client-ingest/ingest.yaml'
-
-  # clients
-  /api/v2/clients:
-    $ref: './paths/clients/clients.yaml'
-  /api/v2/clients/error:
-    $ref: './paths/clients/clients.error.yaml'
-  /api/v2/clients/update:
-    $ref: './paths/clients/clients.update.yaml'
-  /api/v2/clients/{client_id}:
-    $ref: './paths/clients/clients.id.yaml'
-  /api/v2/clients/{client_id}/token:
-    $ref: './paths/clients/clients.id.token.yaml'
-  /api/v2/clients/{client_id}/completed-tasks:
-    $ref: './paths/clients/clients.id.completed-tasks.yaml'
-  /api/v2/clients/{client_id}/completed-jobs:
-    $ref: './paths/clients/clients.id.completed-jobs.yaml'
-  /api/v2/clients/{client_id}/tasks:
-    $ref: './paths/clients/clients.id.tasks.yaml'
-  /api/v2/clients/{client_id}/jobs:
-    $ref: './paths/clients/clients.id.jobs.yaml'
-
-  # jobs
-  /api/v2/jobs/available:
-    $ref: './paths/jobs/jobs.available.yaml'
-  /api/v2/jobs/finished:
-    $ref: './paths/jobs/jobs.finished.yaml'
-  /api/v2/jobs:
-    $ref: './paths/jobs/jobs.yaml'
-  /api/v2/jobs/current:
-    $ref: './paths/jobs/jobs.current.yaml'
-  /api/v2/jobs/start:
-    $ref: './paths/jobs/jobs.start.yaml'
-  /api/v2/jobs/end:
-    $ref: './paths/jobs/jobs.end.yaml'
-  /api/v2/jobs/{job_id}:
-    $ref: './paths/jobs/jobs.id.yaml'
-  /api/v2/jobs/{job_id}/cancel:
-    $ref: './paths/jobs/jobs.id.cancel.yaml'
-  /api/v2/jobs/{job_id}/log:
-    $ref: './paths/jobs/jobs.id.log.yaml'
-
-  #  # tasks (deprecated)
-  #  /api/v2/tasks/available:
-  #    $ref: './paths/tasks/tasks.available.yaml'
-  #  /api/v2/tasks/finished:
-  #    $ref: './paths/tasks/tasks.finished.yaml'
-  #  /api/v2/tasks/end:
-  #    $ref: './paths/tasks/tasks.end.yaml'
-  #  /api/v2/tasks/start:
-  #    $ref: './paths/tasks/tasks.start.yaml'
-  #  /api/v2/tasks:
-  #    $ref: './paths/tasks/tasks.yaml'
-  #  /api/v2/tasks/{task_id}:
-  #    $ref: './paths/tasks/tasks.id.yaml'
-  #  /api/v2/tasks/{task_id}/cancel:
-  #    $ref: './paths/tasks/tasks.id.cancel.yaml'
-  #  /api/v2/tasks/{task_id}/log:
-  #    $ref: './paths/tasks/tasks.id.log.yaml'
-  #  /api/v2/tasks/current:
-  #    $ref: './paths/tasks/tasks.current.yaml'
-
-  # events
-  /api/v2/events:
-    $ref: './paths/events/events.yaml'
-  /api/v2/events/{event_id}:
-    $ref: './paths/events/events.id.yaml'
-
-  # attack paths
-  /api/v2/domains/{domain_id}/attack-path-findings:
-    $ref: './paths/attack-paths/domains.id.attack-path-findings.yaml'
-  /api/v2/attack-path-types:
-    $ref: './paths/attack-paths/attack-path-types.yaml'
-  /api/v2/attack-paths:
-    $ref: './paths/attack-paths/attack-paths.yaml'
-  /api/v2/domains/{domain_id}/available-types:
-    $ref: './paths/attack-paths/domains.id.available-types.yaml'
-  /api/v2/domains/{domain_id}/details:
-    $ref: './paths/attack-paths/domains.id.details.yaml'
-  /api/v2/domains/{domain_id}/sparkline:
-    $ref: './paths/attack-paths/domains.id.sparkline.yaml'
-  /api/v2/attack-paths/{attack_path_id}/acceptance:
-    $ref: './paths/attack-paths/attack-paths.id.acceptance.yaml'
-
-  # risk posture
-  /api/v2/posture-stats:
-    $ref: './paths/risk-posture/posture-stats.yaml'
-
-  # meta entity
-  /api/v2/meta/{object_id}:
-    $ref: './paths/meta-entity/meta.id.yaml'
-
-components:
-  ##
-  # SECURITY
-  ##
-  securitySchemes:
-    # JWT Bearer token
-    JWTBearerToken:
-      description: >
-        `Authorization: Bearer $JWT_TOKEN`
-      type: http
-      scheme: Bearer
-      bearerFormat: JWT
-    # BHE Signature
-    SignedRequest:
-      description: >
-        `Authorization: bhesignature $TOKEN_ID`
-      type: apiKey
-      name: Authorization
-      in: header
-    RequestDate:
-      description: >
-        `RequestDate: $RFC3339_DATETIME`
-      type: apiKey
-      name: RequestDate
-      in: header
-    HMACSignature:
-      description: >
-        `Signature: $BASE64ENCODED_HMAC_SIGNATURE`
-      type: apiKey
-      name: Signature
-      in: header
+# Copyright 2024 Specter Ops, Inc.
+#
+# Licensed under the Apache License, Version 2.0
+# you may not use this file except in compliance with the License.
+# You may obtain a copy of the License at
+#
+#     http://www.apache.org/licenses/LICENSE-2.0
+#
+# Unless required by applicable law or agreed to in writing, software
+# distributed under the License is distributed on an "AS IS" BASIS,
+# WITHOUT WARRANTIES OR CONDITIONS OF ANY KIND, either express or implied.
+# See the License for the specific language governing permissions and
+# limitations under the License.
+#
+# SPDX-License-Identifier: Apache-2.0
+
+# OpenAPI Spec: https://learn.openapis.org/specification/
+
+openapi: 3.0.3
+servers:
+  - url: /
+    description: This is the base path for all endpoints, relative to the domain where the API is being hosted.
+info:
+  title: BloodHound API
+  contact:
+    name: BloodHound Enterprise Support
+    url: https://support.bloodhoundenterprise.io/
+    email: support@specterops.io
+  license:
+    name: Apache-2.0
+    url: https://www.apache.org/licenses/LICENSE-2.0
+  version: 'v2'
+  description: |
+    This is the API that drives BloodHound Enterprise and Community Edition.
+    Endpoint availability is denoted using the `Community` and `Enterprise` tags.
+
+    Contact information listed is for BloodHound Enterprise customers. To get help with
+    BloodHound Community Edition, please join our
+    [Slack community](https://ghst.ly/BHSlack/).
+
+    ## Authentication
+
+    The BloodHound API supports two kinds of authentication: JWT bearer tokens and Signed Requests.
+    For quick tests or one-time calls, the JWT used by your browser may be the simplest route. For
+    more secure and long lived API integrations, the recommended option is signed requests.
+
+    ### JWT Bearer Token
+
+    The API will accept calls using the following header structure in the HTTP request:
+    ```
+    Authorization: Bearer $JWT_TOKEN
+    ```
+    If you open the Network tab within your browser, you will see calls against the API made utilizing
+    this structure. JWT bearer tokens are supported by the BloodHound API, however it is recommended
+    they only be used for temporary access. JWT tokens expire after a set amount of time and require
+    re-authentication using secret credentials.
+
+    ### Signed Requests
+
+    Signed requests are the recommended form of authentication for the BloodHound API. Not only are
+    signed requests better for long lived integrations, they also provide more security for the
+    requests being sent. They provide authentication of the client, as well as verification of request
+    integrity when received by the server.
+
+    Signed requests consist of three main parts: The client token ID, the request timestamp, and a
+    base64 encoded HMAC signature. These three pieces of information are sent with the request using
+    the following header structure:
+
+    ```
+    Authorization: bhesignature $TOKEN_ID
+    RequestDate: $RFC3339_DATETIME
+    Signature: $BASE64ENCODED_HMAC_SIGNATURE
+    ```
+
+    To use signed requests, you will need to generate an API token. Each API token generated in the
+    BloodHound API comes with two parts: The Token ID, which is used in the `Authorization` header,
+    and the Token Key, which is used as part of the HMAC hashing process. The token ID should be
+    considered as public (like a username) and the token key should be considered secret (like a
+    password). Once an API token is generated, you can use the key to sign requests.
+
+    For more documentation about how to work with authentication in the API, including examples
+    of how to generate an API token in the BloodHound UI, please refer to this support doc:
+    [Working with the BloodHound API](https://support.bloodhoundenterprise.io/hc/en-us/articles/11311053342619-Working-with-the-BloodHound-API).
+
+    #### Signed Request Pseudo-code Example
+
+    First, a digest is initiated with HMAC-SHA-256 using the token key as the digest key:
+    ```python
+    digester = hmac.new(sha256, api_token_key)
+    ```
+
+    OperationKey is the first HMAC digest link in the signature chain. This prevents replay attacks that
+    seek to modify the request method or URI. It is composed of concatenating the request method and
+    the request URI with no delimiter and computing the HMAC digest using the token key as the digest
+    secret:
+    ```python
+    # Example: GET /api/v2/test/resource HTTP/1.1
+    # Signature Component: GET/api/v2/test/resource
+    digester.write(request_method + request_uri)
+
+    # Update the digester for further chaining
+    digester = hmac.New(sha256, digester.hash())
+    ```
+
+    DateKey is the next HMAC digest link in the signature chain. This encodes the RFC3339
+    formatted datetime value as part of the signature to the hour to prevent replay
+    attacks that are older than max two hours. This value is added to the signature chain
+    by cutting off all values from the RFC3339 formatted datetime from the hours value
+    forward:
+    ```python
+    # Example: 2020-12-01T23:59:60Z
+    # Signature Component: 2020-12-01T23
+    request_datetime = date.now()
+    digester.write(request_datetime[:13])
+
+    # Update the digester for further chaining
+    digester = hmac.New(sha256, digester.hash())
+    ```
+
+    Body signing is the last HMAC digest link in the signature chain. This encodes the
+    request body as part of the signature to prevent replay attacks that seek to modify
+    the payload of a signed request. In the case where there is no body content the
+    HMAC digest is computed anyway, simply with no values written to the digester:
+    ```python
+    if request.body is not empty:
+      digester.write(request.body)
+    ```
+
+    Finally, base64 encode the final hash and write the three required headers before
+    sending the request:
+    ```python
+    encoded_hash = base64_encode(digester.hash())
+    request.header.write('Authorization', 'bhesignature ' + token_id)
+    request.header.write('RequestDate', request_datetime)
+    request.header.write('Signature', encoded_hash)
+    ```
+
+security:
+  - JWTBearerToken: []
+  - SignedRequest: []
+    RequestDate: []
+    HMACSignature: []
+
+##
+# This section is used by ReDoc to organize endpoint groups in the sidebar.
+# Two top level tag groups help users find Community and Enterprise features.
+#
+## ALL TAGS MUST BE LISTED HERE TO SHOW UP IN THE NAVIGATION. ##
+x-tagGroups:
+  - name: Community & Enterprise
+    tags:
+      - Auth
+      - Roles
+      - Permissions
+      - API Tokens
+      - BloodHound Users
+      - Collectors
+      - Collection Uploads
+      - API Info
+      - Search
+      - Audit
+      - Config
+      - Asset Isolation
+      - Graph
+      - Azure Entities
+      - AD Base Entities
+      - Computers
+      - Containers
+      - Domains
+      - GPOs
+      - AIA CAs
+      - Root CAs
+      - Enterprise CAs
+      - NT Auth Stores
+      - Cert Templates
+      - OUs
+      - AD Users
+      - Groups
+      - Data Quality
+      - Datapipe
+      - Cypher
+  - name: Enterprise Only
+    tags:
+      - EULA
+      - BHE Users
+      - Analysis
+      - Client Ingest
+      - Clients
+      - Jobs
+      - Tasks
+      - Events (Schedules)
+      - Attack Paths
+      - Risk Posture
+      - Meta Entities
+
+paths:
+  ##
+  # Community + Enterprise Endpoints
+  ##
+
+  # auth
+  /api/v2/login:
+    $ref: './paths/auth/login.yaml'
+  /api/v2/logout:
+    $ref: './paths/auth/logout.yaml'
+  /api/v2/self:
+    $ref: './paths/auth/self.yaml'
+  /api/v2/saml:
+    $ref: './paths/auth/saml.yaml'
+  /api/v2/saml/sso:
+    $ref: './paths/auth/saml.sso.yaml'
+  /api/v2/saml/providers:
+    $ref: './paths/auth/saml.providers.yaml'
+  /api/v2/saml/providers/{saml_provider_id}:
+    $ref: './paths/auth/saml.providers.id.yaml'
+
+  # Undocumented, not sure how this endpoint actually works.
+  #/api/v2/login/saml/{saml_provider_name}:
+
+  # permissions
+  /api/v2/permissions:
+    $ref: './paths/permissions/permissions.yaml'
+  /api/v2/permissions/{permission_id}:
+    $ref: './paths/permissions/permissions.id.yaml'
+
+  # roles
+  /api/v2/roles:
+    $ref: './paths/roles/roles.yaml'
+  /api/v2/roles/{role_id}:
+    $ref: './paths/roles/roles.id.yaml'
+
+  # api tokens
+  /api/v2/tokens:
+    $ref: './paths/tokens/tokens.yaml'
+  /api/v2/tokens/{token_id}:
+    $ref: './paths/tokens/tokens.id.yaml'
+
+  # user management
+  /api/v2/bloodhound-users:
+    $ref: './paths/bh-users/bloodhound-users.yaml'
+  /api/v2/bloodhound-users/{user_id}:
+    $ref: './paths/bh-users/bloodhound-users.id.yaml'
+  /api/v2/bloodhound-users/{user_id}/secret:
+    $ref: './paths/bh-users/bloodhound-users.id.secret.yaml'
+  /api/v2/bloodhound-users/{user_id}/mfa:
+    $ref: './paths/bh-users/bloodhound-users.id.mfa.yaml'
+  /api/v2/bloodhound-users/{user_id}/mfa-activation:
+    $ref: './paths/bh-users/bloodhound-users.id.mfa-activation.yaml'
+
+  # collectors
+  /api/v2/collectors/{collector_type}:
+    $ref: './paths/collectors/collectors.type.yaml'
+  /api/v2/collectors/{collector_type}/{release_tag}:
+    $ref: './paths/collectors/collectors.type.tag.yaml'
+  /api/v2/collectors/{collector_type}/{release_tag}/checksum:
+    $ref: './paths/collectors/collectors.type.tag.checksum.yaml'
+
+  # collection uploads
+  /api/v2/file-upload:
+    $ref: './paths/collection-uploads/file-upload.yaml'
+  /api/v2/file-upload/start:
+    $ref: './paths/collection-uploads/file-upload.start.yaml'
+  /api/v2/file-upload/{file_upload_job_id}:
+    $ref: './paths/collection-uploads/file-upload.id.yaml'
+  /api/v2/file-upload/{file_upload_job_id}/end:
+    $ref: './paths/collection-uploads/file-upload.id.end.yaml'
+  /api/v2/file-upload/accepted-types:
+    $ref: './paths/collection-uploads/file-upload.accepted-types.yaml'
+
+  # api info
+  /api/version:
+    $ref: './paths/api-info.version.yaml'
+  /api/v2/spec/openapi.yaml:
+    $ref: './paths/api-info.spec.yaml'
+
+  # search
+  /api/v2/search:
+    $ref: './paths/search/search.yaml'
+  /api/v2/available-domains:
+    $ref: './paths/search/available-domains.yaml'
+
+  # audit
+  /api/v2/audit:
+    $ref: './paths/audit.audit.yaml'
+
+  # config
+  /api/v2/config:
+    $ref: './paths/config.config.yaml'
+  /api/v2/features:
+    $ref: './paths/config.features.yaml'
+  /api/v2/features/{feature_id}/toggle:
+    $ref: './paths/config.features.id.toggle.yaml'
+
+  # asset isolation
+  /api/v2/asset-groups:
+    $ref: './paths/asset-isolation/asset-groups.yaml'
+  /api/v2/asset-groups/{asset_group_id}:
+    $ref: './paths/asset-isolation/asset-groups.id.yaml'
+  /api/v2/asset-groups/{asset_group_id}/collections:
+    $ref: './paths/asset-isolation/asset-groups.id.collections.yaml'
+  /api/v2/asset-groups/{asset_group_id}/selectors:
+    $ref: './paths/asset-isolation/asset-groups.id.selectors.yaml'
+  /api/v2/asset-groups/{asset_group_id}/selectors/{asset_group_selector_id}:
+    $ref: './paths/asset-isolation/asset-groups.id.selectors.id.yaml'
+  /api/v2/asset-groups/{asset_group_id}/custom-selectors:
+    $ref: './paths/asset-isolation/asset-groups.id.custom-selectors.yaml'
+  /api/v2/asset-groups/{asset_group_id}/members:
+    $ref: './paths/asset-isolation/asset-groups.id.members.yaml'
+  /api/v2/asset-groups/{asset_group_id}/members/counts:
+    $ref: './paths/asset-isolation/asset-groups.id.members.counts.yaml'
+
+  # graph
+  /api/v2/pathfinding:
+    $ref: './paths/graph/pathfinding.yaml'
+  /api/v2/graph-search:
+    $ref: './paths/graph/graph-search.yaml'
+  /api/v2/graphs/shortest-path:
+    $ref: './paths/graph/graphs.shortest-path.yaml'
+  /api/v2/graphs/edge-composition:
+    $ref: './paths/graph/graphs.edge-composition.yaml'
+
+  # cypher
+  /api/v2/saved-queries:
+    $ref: './paths/cypher/saved-queries.yaml'
+  /api/v2/saved-queries/{saved_query_id}:
+    $ref: './paths/cypher/saved-queries.id.yaml'
+  /api/v2/graphs/cypher:
+    $ref: './paths/cypher/graphs.cypher.yaml'
+
+  # azure entities
+  /api/v2/azure/{entity_type}:
+    $ref: './paths/azure/entity.yaml'
+
+  # ad base entities
+  /api/v2/base/{object_id}:
+    $ref: './paths/base/base.id.yaml'
+  /api/v2/base/{object_id}/controllables:
+    $ref: './paths/base/base.id.controllables.yaml'
+  /api/v2/base/{object_id}/controllers:
+    $ref: './paths/base/base.id.controllers.yaml'
+
+  # computers
+  /api/v2/computers/{object_id}:
+    $ref: './paths/computers/computers.id.yaml'
+  /api/v2/computers/{object_id}/admin-rights:
+    $ref: './paths/computers/computers.id.admin-rights.yaml'
+  /api/v2/computers/{object_id}/admin-users:
+    $ref: './paths/computers/computers.id.admin-users.yaml'
+  /api/v2/computers/{object_id}/constrained-delegation-rights:
+    $ref: './paths/computers/computers.id.constrained-delegation-rights.yaml'
+  /api/v2/computers/{object_id}/constrained-users:
+    $ref: './paths/computers/computers.id.constrained-users.yaml'
+  /api/v2/computers/{object_id}/controllables:
+    $ref: './paths/computers/computers.id.controllables.yaml'
+  /api/v2/computers/{object_id}/controllers:
+    $ref: './paths/computers/computers.id.controllers.yaml'
+  /api/v2/computers/{object_id}/dcom-rights:
+    $ref: './paths/computers/computers.id.dcom-rights.yaml'
+  /api/v2/computers/{object_id}/dcom-users:
+    $ref: './paths/computers/computers.id.dcom-users.yaml'
+  /api/v2/computers/{object_id}/group-membership:
+    $ref: './paths/computers/computer.id.group-membership.yaml'
+  /api/v2/computers/{object_id}/ps-remote-rights:
+    $ref: './paths/computers/computers.id.ps-remote-rights.yaml'
+  /api/v2/computers/{object_id}/ps-remote-users:
+    $ref: './paths/computers/computers.id.ps-remote-users.yaml'
+  /api/v2/computers/{object_id}/rdp-rights:
+    $ref: './paths/computers/computers.id.rdp-rights.yaml'
+  /api/v2/computers/{object_id}/rdp-users:
+    $ref: './paths/computers/computers.id.rdp-users.yaml'
+  /api/v2/computers/{object_id}/sessions:
+    $ref: './paths/computers/computers.id.sessions.yaml'
+  /api/v2/computers/{object_id}/sql-admins:
+    $ref: './paths/computers/computers.id.sql-admins.yaml'
+
+  # containers
+  /api/v2/containers/{object_id}:
+    $ref: './paths/containers.containers.id.yaml'
+  /api/v2/containers/{object_id}/controllers:
+    $ref: './paths/containers.containers.id.controllers.yaml'
+
+  # domains
+  /api/v2/domains/{object_id}:
+    $ref: './paths/domains/domains.id.yaml'
+  /api/v2/domains/{object_id}/computers:
+    $ref: './paths/domains/domains.id.computers.yaml'
+  /api/v2/domains/{object_id}/controllers:
+    $ref: './paths/domains/domains.id.controllers.yaml'
+  /api/v2/domains/{object_id}/dc-syncers:
+    $ref: './paths/domains/domains.id.dc-syncers.yaml'
+  /api/v2/domains/{object_id}/foreign-admins:
+    $ref: './paths/domains/domains.id.foreign-admins.yaml'
+  /api/v2/domains/{object_id}/foreign-gpo-controllers:
+    $ref: './paths/domains/domains.id.foreign-gpo-controllers.yaml'
+  /api/v2/domains/{object_id}/foreign-groups:
+    $ref: './paths/domains/domains.id.foreign-groups.yaml'
+  /api/v2/domains/{object_id}/foreign-users:
+    $ref: './paths/domains/domains.id.foreign-users.yaml'
+  /api/v2/domains/{object_id}/gpos:
+    $ref: './paths/domains/domains.id.gpos.yaml'
+  /api/v2/domains/{object_id}/groups:
+    $ref: './paths/domains/domains.id.groups.yaml'
+  /api/v2/domains/{object_id}/inbound-trusts:
+    $ref: './paths/domains/domains.id.inbound-trusts.yaml'
+  /api/v2/domains/{object_id}/linked-gpos:
+    $ref: './paths/domains/domains.id.linked-gpos.yaml'
+  /api/v2/domains/{object_id}/ous:
+    $ref: './paths/domains/domains.id.ous.yaml'
+  /api/v2/domains/{object_id}/outbound-trusts:
+    $ref: './paths/domains/domains.id.outbound-trusts.yaml'
+  /api/v2/domains/{object_id}/users:
+    $ref: './paths/domains/domains.id.users.yaml'
+
+  # gpos
+  /api/v2/gpos/{object_id}:
+    $ref: './paths/gpos/gpos.id.yaml'
+  /api/v2/gpos/{object_id}/computers:
+    $ref: './paths/gpos/gpos.id.computers.yaml'
+  /api/v2/gpos/{object_id}/controllers:
+    $ref: './paths/gpos/gpos.id.controllers.yaml'
+  /api/v2/gpos/{object_id}/ous:
+    $ref: './paths/gpos/gpos.id.ous.yaml'
+  /api/v2/gpos/{object_id}/tier-zero:
+    $ref: './paths/gpos/gpos.id.tier-zero.yaml'
+  /api/v2/gpos/{object_id}/users:
+    $ref: './paths/gpos/gpos.id.users.yaml'
+
+  # aiacas
+  /api/v2/aiacas/{object_id}:
+    $ref: './paths/aiacas.aiaca.id.yaml'
+  /api/v2/aiacas/{object_id}/controllers:
+    $ref: './paths/aiacas.aiaca.id.controllers.yaml'
+
+  # root cas
+  /api/v2/rootcas/{object_id}:
+    $ref: './paths/rootcas.rootcas.id.yaml'
+  /api/v2/rootcas/{object_id}/controllers:
+    $ref: './paths/rootcas.rootcas.id.controllers.yaml'
+
+  # enterprise cas
+  /api/v2/enterprisecas/{object_id}:
+    $ref: './paths/enterprisecas.enterprisecas.id.controllers.yaml'
+  /api/v2/enterprisecas/{object_id}/controllers:
+    $ref: './paths/enterprisecas.enterprisecas.id.yaml'
+
+  # nt auth stores
+  /api/v2/ntauthstores/{object_id}:
+    $ref: './paths/ntauthstores.ntauthstores.id.yaml'
+  /api/v2/ntauthstores/{object_id}/controllers:
+    $ref: './paths/ntauthstores.ntauthstores.id.controllers.yaml'
+
+  # cert templates
+  /api/v2/certtemplates/{object_id}:
+    $ref: './paths/certtemplate.certtemplates.id.yaml'
+  /api/v2/certtemplates/{object_id}/controllers:
+    $ref: './paths/certtemplate.certtemplates.id.controllers.yaml'
+
+  # ous
+  /api/v2/ous/{object_id}:
+    $ref: './paths/ous/ous.id.yaml'
+  /api/v2/ous/{object_id}/computers:
+    $ref: './paths/ous/ous.id.computers.yaml'
+  /api/v2/ous/{object_id}/gpos:
+    $ref: './paths/ous/ous.id.gpos.yaml'
+  /api/v2/ous/{object_id}/groups:
+    $ref: './paths/ous/ous.id.groups.yaml'
+  /api/v2/ous/{object_id}/users:
+    $ref: './paths/ous/ous.id.users.yaml'
+
+  # ad users
+  /api/v2/users/{object_id}:
+    $ref: './paths/users/users.id.yaml'
+  /api/v2/users/{object_id}/admin-rights:
+    $ref: './paths/users/users.id.admin-rights.yaml'
+  /api/v2/users/{object_id}/constrained-delegation-rights:
+    $ref: './paths/users/users.id.constrained-delegation-rights.yaml'
+  /api/v2/users/{object_id}/controllables:
+    $ref: './paths/users/users.id.controllables.yaml'
+  /api/v2/users/{object_id}/controllers:
+    $ref: './paths/users/users.id.controllers.yaml'
+  /api/v2/users/{object_id}/dcom-rights:
+    $ref: './paths/users/users.id.dcom-rights.yaml'
+  /api/v2/users/{object_id}/memberships:
+    $ref: './paths/users/users.id.memberships.yaml'
+  /api/v2/users/{object_id}/ps-remote-rights:
+    $ref: './paths/users/users.id.ps-remote-rights.yaml'
+  /api/v2/users/{object_id}/rdp-rights:
+    $ref: './paths/users/users.id.rdp-rights.yaml'
+  /api/v2/users/{object_id}/sessions:
+    $ref: './paths/users/users.id.sessions.yaml'
+  /api/v2/users/{object_id}/sql-admin-rights:
+    $ref: './paths/users/users.id.sql-admin-rights.yaml'
+
+  # groups
+  /api/v2/groups/{object_id}:
+    $ref: './paths/groups/groups.id.yaml'
+  /api/v2/groups/{object_id}/admin-rights:
+    $ref: './paths/groups/groups.id.admins-rights.yaml'
+  /api/v2/groups/{object_id}/controllables:
+    $ref: './paths/groups/groups.id.controllables.yaml'
+  /api/v2/groups/{object_id}/controllers:
+    $ref: './paths/groups/groups.id.controllers.yaml'
+  /api/v2/groups/{object_id}/dcom-rights:
+    $ref: './paths/groups/groups.id.dcom-rights.yaml'
+  /api/v2/groups/{object_id}/members:
+    $ref: './paths/groups/groups.id.members.yaml'
+  /api/v2/groups/{object_id}/memberships:
+    $ref: './paths/groups/groups.id.memberships.yaml'
+  /api/v2/groups/{object_id}/ps-remote-rights:
+    $ref: './paths/groups/groups.id.ps-remote-rights.yaml'
+  /api/v2/groups/{object_id}/rdp-rights:
+    $ref: './paths/groups/groups.id.rdp-rights.yaml'
+  /api/v2/groups/{object_id}/sessions:
+    $ref: './paths/groups/groups.id.sessions.yaml'
+
+  # data quality
+  /api/v2/completeness:
+    $ref: './paths/data-quality/completeness.yaml'
+  /api/v2/ad-domains/{domain_id}/data-quality-stats:
+    $ref: './paths/data-quality/ad-domains.id.data-quality-stats.yaml'
+  /api/v2/azure-tenants/{tenant_id}/data-quality-stats:
+    $ref: './paths/data-quality/azure-tenants.id.data-quality-stats.yaml'
+  /api/v2/platform/{platform_id}/data-quality-stats:
+    $ref: './paths/data-quality/platform.id.data-quality-stats.yaml'
+  /api/v2/clear-database:
+    $ref: './paths/data-quality//clear-database.yaml'
+
+  # datapipe
+  /api/v2/datapipe/status:
+    $ref: './paths/datapipe/datapipe.status.yaml'
+  /api/v2/analysis:
+    $ref: './paths/datapipe/analysis.yaml'
+
+  ##
+  # Enterprise Endpoints
+  ##
+
+  # auth
+  /api/v2/accept-eula:
+    $ref: './paths/eula.accept-eula.yaml'
+
+  #  # bhe user management (deprecated)
+  #  /api/v2/bhe-users:
+  #    $ref: './paths/bhe-users/bhe-users.yaml'
+  #  /api/v2/bhe-users/{user_id}:
+  #    $ref: './paths/bhe-users/bhe-users.id.yaml'
+  #  /api/v2/bhe-users/{user_id}/secret:
+  #    $ref: './paths/bhe-users/bhe-users.id.secret.yaml'
+  #  /api/v2/bhe-users/{user_id}/mfa:
+  #    $ref: './paths/bhe-users/bhe-users.id.mfa.yaml'
+  #  /api/v2/bhe-users/{user_id}/mfa-activation:
+  #    $ref: './paths/bhe-users/bhe-users.id.mfa-activation.yaml'
+
+  # analysis
+  /api/v2/meta-nodes/{domain_id}:
+    $ref: './paths/analysis/meta-nodes.id.yaml'
+  /api/v2/meta-trees/{domain_id}:
+    $ref: './paths/analysis/meta-trees.id.yaml'
+  /api/v2/asset-groups/{asset_group_id}/combo-node:
+    $ref: './paths/analysis/asset-groups.id.combo-node.yaml'
+
+  # client ingest
+  /api/v2/ingest:
+    $ref: './paths/client-ingest/ingest.yaml'
+
+  # clients
+  /api/v2/clients:
+    $ref: './paths/clients/clients.yaml'
+  /api/v2/clients/error:
+    $ref: './paths/clients/clients.error.yaml'
+  /api/v2/clients/update:
+    $ref: './paths/clients/clients.update.yaml'
+  /api/v2/clients/{client_id}:
+    $ref: './paths/clients/clients.id.yaml'
+  /api/v2/clients/{client_id}/token:
+    $ref: './paths/clients/clients.id.token.yaml'
+  /api/v2/clients/{client_id}/completed-tasks:
+    $ref: './paths/clients/clients.id.completed-tasks.yaml'
+  /api/v2/clients/{client_id}/completed-jobs:
+    $ref: './paths/clients/clients.id.completed-jobs.yaml'
+  /api/v2/clients/{client_id}/tasks:
+    $ref: './paths/clients/clients.id.tasks.yaml'
+  /api/v2/clients/{client_id}/jobs:
+    $ref: './paths/clients/clients.id.jobs.yaml'
+
+  # jobs
+  /api/v2/jobs/available:
+    $ref: './paths/jobs/jobs.available.yaml'
+  /api/v2/jobs/finished:
+    $ref: './paths/jobs/jobs.finished.yaml'
+  /api/v2/jobs:
+    $ref: './paths/jobs/jobs.yaml'
+  /api/v2/jobs/current:
+    $ref: './paths/jobs/jobs.current.yaml'
+  /api/v2/jobs/start:
+    $ref: './paths/jobs/jobs.start.yaml'
+  /api/v2/jobs/end:
+    $ref: './paths/jobs/jobs.end.yaml'
+  /api/v2/jobs/{job_id}:
+    $ref: './paths/jobs/jobs.id.yaml'
+  /api/v2/jobs/{job_id}/cancel:
+    $ref: './paths/jobs/jobs.id.cancel.yaml'
+  /api/v2/jobs/{job_id}/log:
+    $ref: './paths/jobs/jobs.id.log.yaml'
+
+  #  # tasks (deprecated)
+  #  /api/v2/tasks/available:
+  #    $ref: './paths/tasks/tasks.available.yaml'
+  #  /api/v2/tasks/finished:
+  #    $ref: './paths/tasks/tasks.finished.yaml'
+  #  /api/v2/tasks/end:
+  #    $ref: './paths/tasks/tasks.end.yaml'
+  #  /api/v2/tasks/start:
+  #    $ref: './paths/tasks/tasks.start.yaml'
+  #  /api/v2/tasks:
+  #    $ref: './paths/tasks/tasks.yaml'
+  #  /api/v2/tasks/{task_id}:
+  #    $ref: './paths/tasks/tasks.id.yaml'
+  #  /api/v2/tasks/{task_id}/cancel:
+  #    $ref: './paths/tasks/tasks.id.cancel.yaml'
+  #  /api/v2/tasks/{task_id}/log:
+  #    $ref: './paths/tasks/tasks.id.log.yaml'
+  #  /api/v2/tasks/current:
+  #    $ref: './paths/tasks/tasks.current.yaml'
+
+  # events
+  /api/v2/events:
+    $ref: './paths/events/events.yaml'
+  /api/v2/events/{event_id}:
+    $ref: './paths/events/events.id.yaml'
+
+  # attack paths
+  /api/v2/domains/{domain_id}/attack-path-findings:
+    $ref: './paths/attack-paths/domains.id.attack-path-findings.yaml'
+  /api/v2/attack-path-types:
+    $ref: './paths/attack-paths/attack-path-types.yaml'
+  /api/v2/attack-paths:
+    $ref: './paths/attack-paths/attack-paths.yaml'
+  /api/v2/domains/{domain_id}/available-types:
+    $ref: './paths/attack-paths/domains.id.available-types.yaml'
+  /api/v2/domains/{domain_id}/details:
+    $ref: './paths/attack-paths/domains.id.details.yaml'
+  /api/v2/domains/{domain_id}/sparkline:
+    $ref: './paths/attack-paths/domains.id.sparkline.yaml'
+  /api/v2/attack-paths/{attack_path_id}/acceptance:
+    $ref: './paths/attack-paths/attack-paths.id.acceptance.yaml'
+
+  # risk posture
+  /api/v2/posture-stats:
+    $ref: './paths/risk-posture/posture-stats.yaml'
+
+  # meta entity
+  /api/v2/meta/{object_id}:
+    $ref: './paths/meta-entity/meta.id.yaml'
+
+components:
+  ##
+  # SECURITY
+  ##
+  securitySchemes:
+    # JWT Bearer token
+    JWTBearerToken:
+      description: >
+        `Authorization: Bearer $JWT_TOKEN`
+      type: http
+      scheme: Bearer
+      bearerFormat: JWT
+    # BHE Signature
+    SignedRequest:
+      description: >
+        `Authorization: bhesignature $TOKEN_ID`
+      type: apiKey
+      name: Authorization
+      in: header
+    RequestDate:
+      description: >
+        `RequestDate: $RFC3339_DATETIME`
+      type: apiKey
+      name: RequestDate
+      in: header
+    HMACSignature:
+      description: >
+        `Signature: $BASE64ENCODED_HMAC_SIGNATURE`
+      type: apiKey
+      name: Signature
+      in: header