// Copyright 2023 Specter Ops, Inc.
//
// Licensed under the Apache License, Version 2.0
// you may not use this file except in compliance with the License.
// You may obtain a copy of the License at
//
//     http://www.apache.org/licenses/LICENSE-2.0
//
// Unless required by applicable law or agreed to in writing, software
// distributed under the License is distributed on an "AS IS" BASIS,
// WITHOUT WARRANTIES OR CONDITIONS OF ANY KIND, either express or implied.
// See the License for the specific language governing permissions and
// limitations under the License.
//
// SPDX-License-Identifier: Apache-2.0

package ad

import (
	"list"
	"pkg.specterops.io/schemas/bh/types:types"
)

// Exported requirements
Properties: [...types.#StringEnum]
NodeKinds: [...types.#Kind]
RelationshipKinds: [...types.#Kind]
ACLRelationships: [...types.#Kind]
PathfindingRelationships: [...types.#Kind]
InboundRelationshipKinds: [...types.#Kind]
OutboundRelationshipKinds: [...types.#Kind]
EdgeCompositionRelationships: [...types.#Kind]

// Property name enumerations

CertChain: types.#StringEnum & {
	symbol:         "CertChain"
	schema:         "ad"
	name:           "Certificate Chain"
	representation: "certchain"
}

CertName: types.#StringEnum & {
	symbol:         "CertName"
	schema:         "ad"
	name:           "Certificate Name"
	representation: "certname"
}

CertThumbprint: types.#StringEnum & {
	symbol:         "CertThumbprint"
	schema:         "ad"
	name:           "Certificate Thumbprint"
	representation: "certthumbprint"
}

CertThumbprints: types.#StringEnum & {
	symbol:         "CertThumbprints"
	schema:         "ad"
	name:           "Certificate Thumbprints"
	representation: "certthumbprints"
}

CAName: types.#StringEnum & {
	symbol:         "CAName"
	schema:         "ad"
	name:           "CA Name"
	representation: "caname"
}

CASecurityCollected: types.#StringEnum & {
	symbol:         "CASecurityCollected"
	schema:         "ad"
	name:           "CA Security Collected"
	representation: "casecuritycollected"
}

HasEnrollmentAgentRestrictions: types.#StringEnum & {
	symbol:         "HasEnrollmentAgentRestrictions"
	schema:         "ad"
	name:           "Has Enrollment Agent Restrictions"
	representation: "hasenrollmentagentrestrictions"
}

EnrollmentAgentRestrictionsCollected: types.#StringEnum & {
	symbol:         "EnrollmentAgentRestrictionsCollected"
	schema:         "ad"
	name:           "Enrollment Agent Restrictions Collected"
	representation: "enrollmentagentrestrictionscollected"
}

IsUserSpecifiesSanEnabled: types.#StringEnum & {
	symbol:         "IsUserSpecifiesSanEnabled"
	schema:         "ad"
	name:           "Is User Specifies San Enabled"
	representation: "isuserspecifiessanenabled"
}

IsUserSpecifiesSanEnabledCollected: types.#StringEnum & {
	symbol:         "IsUserSpecifiesSanEnabledCollected"
	schema:         "ad"
	name:           "Is User Specifies San Enabled Collected"
	representation: "isuserspecifiessanenabledcollected"
}

RoleSeparationEnabled: types.#StringEnum & {
	symbol:         "RoleSeparationEnabled"
	schema:         "ad"
	name:           "Role Separation Enabled"
	representation: "roleseparationenabled"
}

RoleSeparationEnabledCollected: types.#StringEnum & {
	symbol:         "RoleSeparationEnabledCollected"
	schema:         "ad"
	name:           "Role Separation Enabled Collected"
	representation: "roleseparationenabledcollected"
}

HasBasicConstraints: types.#StringEnum & {
	symbol:         "HasBasicConstraints"
	schema:         "ad"
	name:           "Has Basic Constraints"
	representation: "hasbasicconstraints"
}

BasicConstraintPathLength: types.#StringEnum & {
	symbol:         "BasicConstraintPathLength"
	schema:         "ad"
	name:           "Basic Constraint Path Length"
	representation: "basicconstraintpathlength"
}

UnresolvedPublishedTemplates: types.#StringEnum & {
	symbol:         "UnresolvedPublishedTemplates"
	schema:         "ad"
	name:           "Unresolved Published Certificate Templates"
	representation: "unresolvedpublishedtemplates"
}

DNSHostname: types.#StringEnum & {
	symbol:         "DNSHostname"
	schema:         "ad"
	name:           "DNS Hostname"
	representation: "dnshostname"
}

DistinguishedName: types.#StringEnum & {
	symbol:         "DistinguishedName"
	schema:         "ad"
	name:           "Distinguished Name"
	representation: "distinguishedname"
}

DomainFQDN: types.#StringEnum & {
	symbol:         "DomainFQDN"
	schema:         "ad"
	name:           "Domain FQDN"
	representation: "domain"
}

DomainSID: types.#StringEnum & {
	symbol:         "DomainSID"
	schema:         "ad"
	name:           "Domain SID"
	representation: "domainsid"
}

Sensitive: types.#StringEnum & {
	symbol:         "Sensitive"
	schema:         "ad"
	name:           "Marked Sensitive"
	representation: "sensitive"
}

BlocksInheritance: types.#StringEnum & {
	symbol:         "BlocksInheritance"
	schema:         "ad"
	name:           "Blocks GPO Inheritance"
	representation: "blocksinheritance"
}

IsACL: types.#StringEnum & {
	symbol:         "IsACL"
	schema:         "ad"
	name:           "Is ACL"
	representation: "isacl"
}

IsACLProtected: types.#StringEnum & {
	symbol:         "IsACLProtected"
	schema:         "ad"
	name:           "ACL Inheritance Denied"
	representation: "isaclprotected"
}

InheritanceHashes: types.#StringEnum & {
	symbol:         "InheritanceHashes"
	schema:         "ad"
	name:           "ACL Inheritance Hashes"
	representation: "inheritancehashes"
}

InheritanceHash: types.#StringEnum & {
	symbol:         "InheritanceHash"
	schema:         "ad"
	name:           "ACL Inheritance Hash"
	representation: "inheritancehash"
}

IsDeleted: types.#StringEnum & {
	symbol:         "IsDeleted"
	schema:         "ad"
	name:           "Is Deleted"
	representation: "isdeleted"
}

Enforced: types.#StringEnum & {
	symbol:         "Enforced"
	schema:         "ad"
	name:           "Enforced"
	representation: "enforced"
}

LogonType: types.#StringEnum & {
	symbol:         "LogonType"
	schema:         "ad"
	name:           "Logon Type"
	representation: "logontype"
}

Department: types.#StringEnum & {
	symbol:         "Department"
	schema:         "ad"
	name:           "Department"
	representation: "department"
}

HasCrossCertificatePair: types.#StringEnum & {
	symbol:         "HasCrossCertificatePair"
	schema:         "ad"
	name:           "Has Cross Certificate Pair"
	representation: "hascrosscertificatepair"
}

HasSPN: types.#StringEnum & {
	symbol:         "HasSPN"
	schema:         "ad"
	name:           "Has SPN"
	representation: "hasspn"
}

HasLAPS: types.#StringEnum & {
	symbol:         "HasLAPS"
	schema:         "ad"
	name:           "LAPS Enabled"
	representation: "haslaps"
}

UnconstrainedDelegation: types.#StringEnum & {
	symbol:         "UnconstrainedDelegation"
	schema:         "ad"
	name:           "Allows Unconstrained Delegation"
	representation: "unconstraineddelegation"
}

LastLogon: types.#StringEnum & {
	symbol:         "LastLogon"
	schema:         "ad"
	name:           "Last Logon"
	representation: "lastlogon"
}

LastLogonTimestamp: types.#StringEnum & {
	symbol:         "LastLogonTimestamp"
	schema:         "ad"
	name:           "Last Logon (Replicated)"
	representation: "lastlogontimestamp"
}

IsPrimaryGroup: types.#StringEnum & {
	symbol:         "IsPrimaryGroup"
	schema:         "ad"
	name:           "Is Primary Group"
	representation: "isprimarygroup"
}

AdminCount: types.#StringEnum & {
	symbol:         "AdminCount"
	schema:         "ad"
	name:           "Admin Count"
	representation: "admincount"
}

AdminSDHolderProtected: types.#StringEnum & {
	symbol:         "AdminSDHolderProtected"
	schema:         "ad"
	name:           "AdminSDHolder Protected"
	representation: "adminsdholderprotected"
}

DontRequirePreAuth: types.#StringEnum & {
	symbol:         "DontRequirePreAuth"
	schema:         "ad"
	name:           "Do Not Require Pre-Authentication"
	representation: "dontreqpreauth"
}

HasURA: types.#StringEnum & {
	symbol:         "HasURA"
	schema:         "ad"
	name:           "Has User Rights Assignment Collection"
	representation: "hasura"
}

PasswordNeverExpires: types.#StringEnum & {
	symbol:         "PasswordNeverExpires"
	schema:         "ad"
	name:           "Password Never Expires"
	representation: "pwdneverexpires"
}

PasswordNotRequired: types.#StringEnum & {
	symbol:         "PasswordNotRequired"
	schema:         "ad"
	name:           "Password Not Required"
	representation: "passwordnotreqd"
}

FunctionalLevel: types.#StringEnum & {
	symbol:         "FunctionalLevel"
	schema:         "ad"
	name:           "Functional Level"
	representation: "functionallevel"
}

TrustType: types.#StringEnum & {
	symbol:         "TrustType"
	schema:         "ad"
	name:           "Trust Type"
	representation: "trusttype"
}

SpoofSIDHistoryBlocked: types.#StringEnum & {
	symbol:         "SpoofSIDHistoryBlocked"
	schema:         "ad"
	name:           "Spoof SID History Blocked"
	representation: "spoofsidhistoryblocked"
}

TrustedToAuth: types.#StringEnum & {
	symbol:         "TrustedToAuth"
	schema:         "ad"
	name:           "Trusted For Constrained Delegation"
	representation: "trustedtoauth"
}

SamAccountName: types.#StringEnum & {
	symbol:         "SamAccountName"
	schema:         "ad"
	name:           "SAM Account Name"
	representation: "samaccountname"
}

HomeDirectory: types.#StringEnum & {
	symbol:         "HomeDirectory"
	schema:         "ad"
	name:           "Home Directory"
	representation: "homedirectory"
}

CertificateMappingMethodsRaw: types.#StringEnum & {
	symbol:         "CertificateMappingMethodsRaw"
	schema:         "ad"
	name:           "Certificate Mapping Methods (Raw)"
	representation: "certificatemappingmethodsraw"
}

CertificateMappingMethods: types.#StringEnum & {
	symbol:         "CertificateMappingMethods"
	schema:         "ad"
	name:           "Certificate Mapping Methods"
	representation: "certificatemappingmethods"
}

StrongCertificateBindingEnforcementRaw: types.#StringEnum & {
	symbol:         "StrongCertificateBindingEnforcementRaw"
	schema:         "ad"
	name:           "Strong Certificate Binding Enforcement (Raw)"
	representation: "strongcertificatebindingenforcementraw"
}

StrongCertificateBindingEnforcement: types.#StringEnum & {
	symbol:         "StrongCertificateBindingEnforcement"
	schema:         "ad"
	name:           "Strong Certificate Binding Enforcement"
	representation: "strongcertificatebindingenforcement"
}

CrossCertificatePair: types.#StringEnum & {
	symbol:         "CrossCertificatePair"
	schema:         "ad"
	name:           "Cross Certificate Pair"
	representation: "crosscertificatepair"
}

EKUs: types.#StringEnum & {
	symbol:         "EKUs"
	schema:         "ad"
	name:           "Enhanced Key Usage"
	representation: "ekus"
}

SubjectAltRequireUPN: types.#StringEnum & {
	symbol:         "SubjectAltRequireUPN"
	schema:         "ad"
	name:           "Subject Alternative Name Require UPN"
	representation: "subjectaltrequireupn"
}

SubjectAltRequireDNS: types.#StringEnum & {
	symbol:         "SubjectAltRequireDNS"
	schema:         "ad"
	name:           "Subject Alternative Name Require DNS"
	representation: "subjectaltrequiredns"
}

SubjectAltRequireDomainDNS: types.#StringEnum & {
	symbol:         "SubjectAltRequireDomainDNS"
	schema:         "ad"
	name:           "Subject Alternative Name Require Domain DNS"
	representation: "subjectaltrequiredomaindns"
}

SubjectAltRequireEmail: types.#StringEnum & {
	symbol:         "SubjectAltRequireEmail"
	schema:         "ad"
	name:           "Subject Alternative Name Require Email"
	representation: "subjectaltrequireemail"
}

SubjectAltRequireSPN: types.#StringEnum & {
	symbol:         "SubjectAltRequireSPN"
	schema:         "ad"
	name:           "Subject Alternative Name Require SPN"
	representation: "subjectaltrequirespn"
}

SubjectRequireEmail: types.#StringEnum & {
	symbol:         "SubjectRequireEmail"
	schema:         "ad"
	name:           "Subject Require Email"
	representation: "subjectrequireemail"
}

AuthorizedSignatures: types.#StringEnum & {
	symbol:         "AuthorizedSignatures"
	schema:         "ad"
	name:           "Authorized Signatures Required"
	representation: "authorizedsignatures"
}

ApplicationPolicies: types.#StringEnum & {
	symbol:         "ApplicationPolicies"
	schema:         "ad"
	name:           "Application Policies Required"
	representation: "applicationpolicies"
}

IssuancePolicies: types.#StringEnum & {
	symbol:         "IssuancePolicies"
	schema:         "ad"
	name:           "Issuance Policies Required"
	representation: "issuancepolicies"
}

SchemaVersion: types.#StringEnum & {
	symbol:         "SchemaVersion"
	schema:         "ad"
	name:           "Schema Version"
	representation: "schemaversion"
}

RequiresManagerApproval: types.#StringEnum & {
	symbol:         "RequiresManagerApproval"
	schema:         "ad"
	name:           "Requires Manager Approval"
	representation: "requiresmanagerapproval"
}

AuthenticationEnabled: types.#StringEnum & {
	symbol:         "AuthenticationEnabled"
	schema:         "ad"
	name:           "Authentication Enabled"
	representation: "authenticationenabled"
}

SchannelAuthenticationEnabled: types.#StringEnum & {
	symbol:         "SchannelAuthenticationEnabled"
	schema:         "ad"
	name:           "Schannel Authentication Enabled"
	representation: "schannelauthenticationenabled"
}

EnrolleeSuppliesSubject: types.#StringEnum & {
	symbol:         "EnrolleeSuppliesSubject"
	schema:         "ad"
	name:           "Enrollee Supplies Subject"
	representation: "enrolleesuppliessubject"
}

CertificateApplicationPolicy: types.#StringEnum & {
	symbol:         "CertificateApplicationPolicy"
	schema:         "ad"
	name:           "Application Policy Extensions"
	representation: "certificateapplicationpolicy"
}

CertificateNameFlag: types.#StringEnum & {
	symbol:         "CertificateNameFlag"
	schema:         "ad"
	name:           "Certificate Name Flags"
	representation: "certificatenameflag"
}

EffectiveEKUs: types.#StringEnum & {
	symbol:         "EffectiveEKUs"
	schema:         "ad"
	name:           "Effective EKUs"
	representation: "effectiveekus"
}

EnrollmentFlag: types.#StringEnum & {
	symbol:         "EnrollmentFlag"
	schema:         "ad"
	name:           "Enrollment Flags"
	representation: "enrollmentflag"
}

Flags: types.#StringEnum & {
	symbol:         "Flags"
	schema:         "ad"
	name:           "Flags"
	representation: "flags"
}

NoSecurityExtension: types.#StringEnum & {
	symbol:         "NoSecurityExtension"
	schema:         "ad"
	name:           "No Security Extension"
	representation: "nosecurityextension"
}

RenewalPeriod: types.#StringEnum & {
	symbol:         "RenewalPeriod"
	schema:         "ad"
	name:           "Renewal Period"
	representation: "renewalperiod"
}

ValidityPeriod: types.#StringEnum & {
	symbol:         "ValidityPeriod"
	schema:         "ad"
	name:           "Validity Period"
	representation: "validityperiod"
}

OID: types.#StringEnum & {
	symbol:         "OID"
	schema:         "ad"
	name:           "OID"
	representation: "oid"
}

CertificatePolicy: types.#StringEnum & {
	symbol:         "CertificatePolicy"
	schema:         "ad"
	name:           "Issuance Policy Extensions"
	representation: "certificatepolicy"
}

CertTemplateOID: types.#StringEnum & {
	symbol:         "CertTemplateOID"
	schema:         "ad"
	name:           "Certificate Template OID"
	representation: "certtemplateoid"
}

GroupLinkID: types.#StringEnum & {
	symbol:         "GroupLinkID"
	schema:         "ad"
	name:           "Group Link ID"
	representation: "grouplinkid"
}

ObjectGUID: types.#StringEnum & {
	symbol:         "ObjectGUID"
	schema:         "ad"
	name:           "Object GUID"
	representation: "objectguid"
}

ExpirePasswordsOnSmartCardOnlyAccounts: types.#StringEnum & {
	symbol:         "ExpirePasswordsOnSmartCardOnlyAccounts"
	schema:         "ad"
	name:           "Expire Passwords on Smart Card only Accounts"
	representation: "expirepasswordsonsmartcardonlyaccounts"
}

MachineAccountQuota: types.#StringEnum & {
	symbol:         "MachineAccountQuota"
	schema:         "ad"
	name:           "Machine Account Quota"
	representation: "machineaccountquota"
}

SupportedKerberosEncryptionTypes: types.#StringEnum & {
	symbol:         "SupportedKerberosEncryptionTypes"
	schema:         "ad"
	name:           "Supported Kerberos Encryption Types"
	representation: "supportedencryptiontypes"
}

TGTDelegation: types.#StringEnum & {
	symbol:         "TGTDelegation"
	schema:         "ad"
	name:           "TGT Delegation"
	representation: "tgtdelegation"
}

PasswordStoredUsingReversibleEncryption: types.#StringEnum & {
	symbol:         "PasswordStoredUsingReversibleEncryption"
	schema:         "ad"
	name:           "Password Stored Using Reversible Encryption"
	representation: "encryptedtextpwdallowed"
}

SmartcardRequired: types.#StringEnum & {
	symbol:         "SmartcardRequired"
	schema:         "ad"
	name:           "Smartcard Required"
	representation: "smartcardrequired"
}

UseDESKeyOnly: types.#StringEnum & {
	symbol:         "UseDESKeyOnly"
	schema:         "ad"
	name:           "Use DES Key Only"
	representation: "usedeskeyonly"
}

LogonScriptEnabled: types.#StringEnum & {
	symbol:         "LogonScriptEnabled"
	schema:         "ad"
	name:           "Logon Script Enabled"
	representation: "logonscriptenabled"
}

LockedOut: types.#StringEnum & {
	symbol:         "LockedOut"
	schema:         "ad"
	name:           "Locked Out"
	representation: "lockedout"
}

UserCannotChangePassword: types.#StringEnum & {
	symbol:         "UserCannotChangePassword"
	schema:         "ad"
	name:           "User Cannot Change Password"
	representation: "passwordcantchange"
}

PasswordExpired: types.#StringEnum & {
	symbol:         "PasswordExpired"
	schema:         "ad"
	name:           "Password Expired"
	representation: "passwordexpired"
}

DSHeuristics: types.#StringEnum & {
	symbol:         "DSHeuristics"
	schema:         "ad"
	name:           "DSHeuristics"
	representation: "dsheuristics"
}

UserAccountControl: types.#StringEnum & {
	symbol:         "UserAccountControl"
	schema:         "ad"
	name:           "User Account Control"
	representation: "useraccountcontrol"
}

TrustAttributesInbound: types.#StringEnum & {
	symbol:         "TrustAttributesInbound"
	schema:         "ad"
	name:           "Trust Attributes (Inbound)"
	representation: "trustattributesinbound"
}

TrustAttributesOutbound: types.#StringEnum & {
	symbol:         "TrustAttributesOutbound"
	schema:         "ad"
	name:           "Trust Attributes (Outbound)"
	representation: "trustattributesoutbound"
}

LockoutDuration: types.#StringEnum & {
	symbol:         "LockoutDuration"
	schema:         "ad"
	name:           "Lockout Duration"
	representation: "lockoutduration"
}

LockoutObservationWindow: types.#StringEnum & {
	symbol:         "LockoutObservationWindow"
	schema:         "ad"
	name:           "Lockout Observation Window"
	representation: "lockoutobservationwindow"
}

MaxPwdAge: types.#StringEnum & {
	symbol:         "MaxPwdAge"
	schema:         "ad"
	name:           "Maximum Password Age"
	representation: "maxpwdage"
}

MinPwdAge: types.#StringEnum & {
	symbol:         "MinPwdAge"
	schema:         "ad"
	name:           "Minimum Password Age"
	representation: "minpwdage"
}

LockoutThreshold: types.#StringEnum & {
	symbol:         "LockoutThreshold"
	schema:         "ad"
	name:           "Lockout Threshold"
	representation: "lockoutthreshold"
}

PwdHistoryLength: types.#StringEnum & {
	symbol:         "PwdHistoryLength"
	schema:         "ad"
	name:           "Password History Length"
	representation: "pwdhistorylength"
}

PwdProperties: types.#StringEnum & {
	symbol:         "PwdProperties"
	schema:         "ad"
	name:           "Password Properties"
	representation: "pwdproperties"
}

MinPwdLength: types.#StringEnum & {
	symbol:         "MinPwdLength"
	schema:         "ad"
	name:           "Minimum password length"
	representation: "minpwdlength"
}

GMSA: types.#StringEnum & {
 	symbol: "GMSA"
 	schema: "ad"
 	name: "GMSA"
 	representation: "gmsa"
}

MSA: types.#StringEnum & {
 	symbol: "MSA"
 	schema: "ad"
 	name: "MSA"
 	representation: "msa"
}

SMBSigning: types.#StringEnum & {
	symbol:         "SMBSigning"
	schema:         "ad"
	name:           "SMB Signing"
	representation: "smbsigning"
}

WebClientRunning: types.#StringEnum & {
	symbol: "WebClientRunning"
	schema: "ad"
	name: "WebClient Running"
	representation: "webclientrunning"
}

RestrictOutboundNTLM: types.#StringEnum & {
	symbol:         "RestrictOutboundNTLM"
	schema:         "ad"
	name:           "Restrict Outbound NTLM"
	representation: "restrictoutboundntlm"
}

ADCSWebEnrollmentHTTP: types.#StringEnum & {
	symbol: "ADCSWebEnrollmentHTTP"
	schema: "ad"
	name: "ADCS Web Enrollment HTTP"
	representation: "adcswebenrollmenthttp"
}

ADCSWebEnrollmentHTTPS: types.#StringEnum & {
	symbol: "ADCSWebEnrollmentHTTPS"
	schema: "ad"
	name: "ADCS Web Enrollment HTTPS"
	representation: "adcswebenrollmenthttps"
}

ADCSWebEnrollmentHTTPSEPA: types.#StringEnum & {
	symbol: "ADCSWebEnrollmentHTTPSEPA"
	schema: "ad"
	name: "ADCS Web Enrollment HTTPS EPA"
	representation: "adcswebenrollmenthttpsepa"
}

DoesAnyAceGrantOwnerRights: types.#StringEnum & {
 	symbol: "DoesAnyAceGrantOwnerRights"
 	schema: "ad"
 	name: "Does Any ACE Grant Owner Rights"
 	representation: "doesanyacegrantownerrights"
}

DoesAnyInheritedAceGrantOwnerRights: types.#StringEnum & {
 	symbol: "DoesAnyInheritedAceGrantOwnerRights"
 	schema: "ad"
 	name: "Does Any Inherited ACE Grant Owner Rights"
 	representation: "doesanyinheritedacegrantownerrights"
}

OwnerSid: types.#StringEnum & {
	symbol: "OwnerSid"
 	schema: "ad"
 	name: "Owner SID"
 	representation: "ownersid"
}

LDAPSigning: types.#StringEnum & {
	symbol: "LDAPSigning"
	schema: "ad"
	name: "LDAP Signing"
	representation: "ldapsigning"
}

LDAPAvailable: types.#StringEnum & {
	symbol: "LDAPAvailable"
	schema: "ad"
	name: "LDAP Available"
	representation: "ldapavailable"
}

LDAPSAvailable: types.#StringEnum & {
	symbol: "LDAPSAvailable"
	schema: "ad"
	name: "LDAPS Available"
	representation: "ldapsavailable"
}

LDAPSEPA: types.#StringEnum & {
	symbol: "LDAPSEPA"
	schema: "ad"
	name: "LDAPS EPA"
	representation: "ldapsepa"
}

RelayableToDCLDAP: types.#StringEnum & {
	symbol: "RelayableToDCLDAP"
	schema: "ad"
	name: "Relayable To DC LDAP"
	representation: "replayabletodcldap"
}

RelayableToDCLDAPS: types.#StringEnum & {
	symbol: "RelayableToDCLDAPS"
	schema: "ad"
	name: "Relayable To DC LDAPS"
	representation: "replayabletodcldaps"
}

WebClientRunning: types.#StringEnum & {
	symbol: "WebClientRunning"
	schema: "ad"
	name: "WebClient Running"
	representation: "webclientrunning"
}

IsDC: types.#StringEnum & {
	symbol: "IsDC"
	schema: "ad"
	name: "Is Domain Controller"
	representation: "isdc"
}

IsReadOnlyDC: types.#StringEnum & {
	symbol: "IsReadOnlyDC"
	schema: "ad"
	name: "Read-Only DC"
	representation: "isreadonlydc"
}

HTTPEnrollmentEndpoints: types.#StringEnum & {
	symbol: "HTTPEnrollmentEndpoints"
	schema: "ad"
	name:"HTTP Enrollment Endpoints"
	representation: "httpenrollmentendpoints"
}

HTTPSEnrollmentEndpoints: types.#StringEnum & {
	symbol: "HTTPSEnrollmentEndpoints"
	schema: "ad"
	name:"HTTPS Enrollment Endpoints"
	representation: "httpsenrollmentendpoints"
}

HasVulnerableEndpoint: types.#StringEnum & {
	symbol: "HasVulnerableEndpoint"
	schema: "ad"
	name:"Has Vulnerable Endpoint"
	representation: "hasvulnerableendpoint"
}

RequireSecuritySignature: types.#StringEnum & {
	symbol: "RequireSecuritySignature"
	schema: "ad"
	name: "Require Security Signature"
	representation: "requiresecuritysignature"
}

EnableSecuritySignature: types.#StringEnum & {
	symbol: "EnableSecuritySignature"
	schema: "ad"
	name: "Enable Security Signature"
	representation: "enablesecuritysignature"
}

RestrictReceivingNTLMTraffic: types.#StringEnum & {
	symbol: "RestrictReceivingNTLMTraffic"
	schema: "ad"
	name: "Restrict Receiving NTLM Traffic"
	representation: "restrictreceivingntmltraffic"
}

NTLMMinServerSec: types.#StringEnum & {
	symbol: "NTLMMinServerSec"
	schema: "ad"
	name: "NTLM Min Server Sec"
	representation: "ntlmminserversec"
}

NTLMMinClientSec: types.#StringEnum & {
	symbol: "NTLMMinClientSec"
	schema: "ad"
	name: "NTLM Min Client Sec"
	representation: "ntlmminclientsec"
}
LMCompatibilityLevel: types.#StringEnum & {
	symbol: "LMCompatibilityLevel"
	schema: "ad"
	name: "LM Compatibility Level"
	representation: "lmcompatibilitylevel"
}

UseMachineID: types.#StringEnum & {
	symbol: "UseMachineID"
	schema: "ad"
	name: "Use Machine ID"
	representation: "usemachineid"
}

ClientAllowedNTLMServers: types.#StringEnum & {
	symbol: "ClientAllowedNTLMServers"
	schema: "ad"
	name: "Client Allowed NTLM Servers"
	representation: "clientallowedntlmservers"
}

Transitive: types.#StringEnum & {
	symbol: "Transitive"
	schema: "ad"
	name:"Transitive"
	representation: "transitive"
}

GroupScope: types.#StringEnum & {
	symbol:         "GroupScope"
	schema:         "ad"
	name:           "Group Scope"
	representation: "groupscope"
}

NetBIOS: types.#StringEnum & {
	symbol:         "NetBIOS"
	schema:         "ad"
	name:           "NetBIOS"
	representation: "netbios"
}

<<<<<<< HEAD
GPOStatusRaw: types.#StringEnum & {
	symbol:         "GPOStatusRaw"
	schema:         "ad"
	name:           "GPO Status (Raw)"
	representation: "gpostatusraw"
}

GPOStatus: types.#StringEnum & {
	symbol:         "GPOStatus"
	schema:         "ad"
	name:           "GPO Status"
	representation: "gpostatus"
=======
ServicePrincipalNames: types.#StringEnum & {
	symbol:         "ServicePrincipalNames"
	schema:         "ad"
	name:           "Service Principal Names"
	representation: "serviceprincipalnames"
>>>>>>> 0e326a36
}

Properties: [
	AdminCount,
	CASecurityCollected,
	CAName,
	CertChain,
	CertName,
	CertThumbprint,
	CertThumbprints,
	HasEnrollmentAgentRestrictions,
	EnrollmentAgentRestrictionsCollected,
	IsUserSpecifiesSanEnabled,
	IsUserSpecifiesSanEnabledCollected,
	RoleSeparationEnabled,
	RoleSeparationEnabledCollected,
	HasBasicConstraints,
	BasicConstraintPathLength,
	UnresolvedPublishedTemplates,
	DNSHostname,
	CrossCertificatePair,
	DistinguishedName,
	DomainFQDN,
	DomainSID,
	Sensitive,
	BlocksInheritance,
	IsACL,
	IsACLProtected,
	InheritanceHash,
	InheritanceHashes,
	IsDeleted,
	Enforced,
	Department,
	HasCrossCertificatePair,
	HasSPN,
	UnconstrainedDelegation,
	LastLogon,
	LastLogonTimestamp,
	IsPrimaryGroup,
	HasLAPS,
	DontRequirePreAuth,
	LogonType,
	HasURA,
	PasswordNeverExpires,
	PasswordNotRequired,
	FunctionalLevel,
	TrustType,
	SpoofSIDHistoryBlocked,
	TrustedToAuth,
	SamAccountName,
	CertificateMappingMethodsRaw,
	CertificateMappingMethods,
	StrongCertificateBindingEnforcementRaw,
	StrongCertificateBindingEnforcement,
	EKUs,
	SubjectAltRequireUPN,
	SubjectAltRequireDNS,
	SubjectAltRequireDomainDNS,
	SubjectAltRequireEmail,
	SubjectAltRequireSPN,
	SubjectRequireEmail,
	AuthorizedSignatures,
	ApplicationPolicies,
	IssuancePolicies,
	SchemaVersion,
	RequiresManagerApproval,
	AuthenticationEnabled,
	SchannelAuthenticationEnabled,
	EnrolleeSuppliesSubject,
	CertificateApplicationPolicy,
	CertificateNameFlag,
	EffectiveEKUs,
	EnrollmentFlag,
	Flags,
	NoSecurityExtension,
	RenewalPeriod,
	ValidityPeriod,
	OID,
	HomeDirectory,
	CertificatePolicy,
	CertTemplateOID,
	GroupLinkID,
	ObjectGUID,
	ExpirePasswordsOnSmartCardOnlyAccounts,
	MachineAccountQuota,
	SupportedKerberosEncryptionTypes,
	TGTDelegation,
	PasswordStoredUsingReversibleEncryption,
	SmartcardRequired,
	UseDESKeyOnly,
	LogonScriptEnabled,
	LockedOut,
	UserCannotChangePassword,
	PasswordExpired,
	DSHeuristics,
	UserAccountControl,
	TrustAttributesInbound,
	TrustAttributesOutbound,
	MinPwdLength,
	PwdProperties,
	PwdHistoryLength,
	LockoutThreshold,
	MinPwdAge,
	MaxPwdAge,
	LockoutDuration,
	LockoutObservationWindow,
	OwnerSid,
	SMBSigning,
	WebClientRunning,
	RestrictOutboundNTLM,
	GMSA,
	MSA,
	DoesAnyAceGrantOwnerRights,
	DoesAnyInheritedAceGrantOwnerRights,
	ADCSWebEnrollmentHTTP,
	ADCSWebEnrollmentHTTPS,
	ADCSWebEnrollmentHTTPSEPA,
	LDAPSigning,
	LDAPAvailable,
	LDAPSAvailable,
	LDAPSEPA,
	IsDC,
	IsReadOnlyDC,
	HTTPEnrollmentEndpoints,
	HTTPSEnrollmentEndpoints,
	HasVulnerableEndpoint,
	RequireSecuritySignature,
	EnableSecuritySignature,
	RestrictReceivingNTLMTraffic,
	NTLMMinServerSec,
	NTLMMinClientSec,
	LMCompatibilityLevel,
	UseMachineID,
	ClientAllowedNTLMServers,
	Transitive,
	GroupScope,
	NetBIOS,
	AdminSDHolderProtected,
<<<<<<< HEAD
	GPOStatusRaw,
	GPOStatus,
=======
	ServicePrincipalNames,
>>>>>>> 0e326a36
]

// Kinds
Entity: types.#Kind & {
	symbol:         "Entity"
	schema:         "active_directory"
	representation: "Base"
}

User: types.#Kind & {
	symbol: "User"
	schema: "active_directory"
}

Computer: types.#Kind & {
	symbol: "Computer"
	schema: "active_directory"
}

Group: types.#Kind & {
	symbol: "Group"
	schema: "active_directory"
}

LocalGroup: types.#Kind & {
	symbol:         "LocalGroup"
	schema:         "active_directory"
	representation: "ADLocalGroup"
}

LocalUser: types.#Kind & {
	symbol:         "LocalUser"
	schema:         "active_directory"
	representation: "ADLocalUser"
}

GPO: types.#Kind & {
	symbol: "GPO"
	schema: "active_directory"
}

OU: types.#Kind & {
	symbol: "OU"
	schema: "active_directory"
}

Container: types.#Kind & {
	symbol: "Container"
	schema: "active_directory"
}

Domain: types.#Kind & {
	symbol: "Domain"
	schema: "active_directory"
}

AIACA: types.#Kind & {
	symbol: "AIACA"
	schema: "active_directory"
}

RootCA: types.#Kind & {
	symbol: "RootCA"
	schema: "active_directory"
}

EnterpriseCA: types.#Kind & {
	symbol: "EnterpriseCA"
	schema: "active_directory"
}

NTAuthStore: types.#Kind & {
	symbol: "NTAuthStore"
	schema: "active_directory"
}

CertTemplate: types.#Kind & {
	symbol: "CertTemplate"
	schema: "active_directory"
}

IssuancePolicy: types.#Kind & {
	symbol: "IssuancePolicy"
	schema: "active_directory"
}

NodeKinds: [
	Entity,
	User,
	Computer,
	Group,
	GPO,
	OU,
	Container,
	Domain,
	LocalGroup,
	LocalUser,
	AIACA,
	RootCA,
	EnterpriseCA,
	NTAuthStore,
	CertTemplate,
	IssuancePolicy,
]

Owns: types.#Kind & {
	symbol: "Owns"
	schema: "active_directory"
}

GenericAll: types.#Kind & {
	symbol: "GenericAll"
	schema: "active_directory"
}

GenericWrite: types.#Kind & {
	symbol: "GenericWrite"
	schema: "active_directory"
}

WriteOwner: types.#Kind & {
	symbol: "WriteOwner"
	schema: "active_directory"
}

WriteDACL: types.#Kind & {
	symbol:         "WriteDACL"
	schema:         "active_directory"
	representation: "WriteDacl"
}

MemberOf: types.#Kind & {
	symbol: "MemberOf"
	schema: "active_directory"
}

MemberOfLocalGroup: types.#Kind & {
	symbol: "MemberOfLocalGroup"
	schema: "active_directory"
}

LocalToComputer: types.#Kind & {
	symbol: "LocalToComputer"
	schema: "active_directory"
}

ForceChangePassword: types.#Kind & {
	symbol: "ForceChangePassword"
	schema: "active_directory"
}

AllExtendedRights: types.#Kind & {
	symbol: "AllExtendedRights"
	schema: "active_directory"
}

AddMember: types.#Kind & {
	symbol: "AddMember"
	schema: "active_directory"
}

HasSession: types.#Kind & {
	symbol: "HasSession"
	schema: "active_directory"
}

Contains: types.#Kind & {
	symbol: "Contains"
	schema: "active_directory"
}

GPLink: types.#Kind & {
	symbol: "GPLink"
	schema: "active_directory"
}

AllowedToDelegate: types.#Kind & {
	symbol: "AllowedToDelegate"
	schema: "active_directory"
}

CoerceToTGT: types.#Kind & {
	symbol: "CoerceToTGT"
	schema: "active_directory"
}

GetChanges: types.#Kind & {
	symbol: "GetChanges"
	schema: "active_directory"
}

GetChangesAll: types.#Kind & {
	symbol: "GetChangesAll"
	schema: "active_directory"
}

CrossForestTrust: types.#Kind & {
	symbol: "CrossForestTrust"
	schema: "active_directory"
}

SameForestTrust: types.#Kind & {
	symbol: "SameForestTrust"
	schema: "active_directory"
}

SpoofSIDHistory: types.#Kind & {
	symbol: "SpoofSIDHistory"
	schema: "active_directory"
}

AbuseTGTDelegation: types.#Kind & {
	symbol: "AbuseTGTDelegation"
	schema: "active_directory"
}

AllowedToAct: types.#Kind & {
	symbol: "AllowedToAct"
	schema: "active_directory"
}

AdminTo: types.#Kind & {
	symbol: "AdminTo"
	schema: "active_directory"
}

CanPSRemote: types.#Kind & {
	symbol: "CanPSRemote"
	schema: "active_directory"
}

CanRDP: types.#Kind & {
	symbol: "CanRDP"
	schema: "active_directory"
}

ExecuteDCOM: types.#Kind & {
	symbol: "ExecuteDCOM"
	schema: "active_directory"
}

HasSIDHistory: types.#Kind & {
	symbol: "HasSIDHistory"
	schema: "active_directory"
}

AddSelf: types.#Kind & {
	symbol: "AddSelf"
	schema: "active_directory"
}

DCSync: types.#Kind & {
	symbol: "DCSync"
	schema: "active_directory"
}

ReadLAPSPassword: types.#Kind & {
	symbol: "ReadLAPSPassword"
	schema: "active_directory"
}

ReadGMSAPassword: types.#Kind & {
	symbol: "ReadGMSAPassword"
	schema: "active_directory"
}

DumpSMSAPassword: types.#Kind & {
	symbol: "DumpSMSAPassword"
	schema: "active_directory"
}

SQLAdmin: types.#Kind & {
	symbol: "SQLAdmin"
	schema: "active_directory"
}

AddAllowedToAct: types.#Kind & {
	symbol: "AddAllowedToAct"
	schema: "active_directory"
}

WriteSPN: types.#Kind & {
	symbol: "WriteSPN"
	schema: "active_directory"
}

AddKeyCredentialLink: types.#Kind & {
	symbol: "AddKeyCredentialLink"
	schema: "active_directory"
}

RemoteInteractiveLogonRight: types.#Kind & {
	symbol: "RemoteInteractiveLogonRight"
	schema: "active_directory"
}

SyncLAPSPassword: types.#Kind & {
	symbol: "SyncLAPSPassword"
	schema: "active_directory"
}

WriteAccountRestrictions: types.#Kind & {
	symbol: "WriteAccountRestrictions"
	schema: "active_directory"
}

WriteGPLink: types.#Kind & {
	symbol: "WriteGPLink"
	schema: "active_directory"
}

GetChangesInFilteredSet: types.#Kind & {
	symbol: "GetChangesInFilteredSet"
	schema: "active_directory"
}

RootCAFor: types.#Kind & {
	symbol: "RootCAFor"
	schema: "active_directory"
}

DCFor: types.#Kind & {
	symbol: "DCFor"
	schema: "active_directory"
}

PublishedTo: types.#Kind & {
	symbol: "PublishedTo"
	schema: "active_directory"
}

ManageCertificates: types.#Kind & {
	symbol: "ManageCertificates"
	schema: "active_directory"
}

ManageCA: types.#Kind & {
	symbol: "ManageCA"
	schema: "active_directory"
}

DelegatedEnrollmentAgent: types.#Kind & {
	symbol: "DelegatedEnrollmentAgent"
	schema: "active_directory"
}

Enroll: types.#Kind & {
	symbol: "Enroll"
	schema: "active_directory"
}

HostsCAService: types.#Kind & {
	symbol: "HostsCAService"
	schema: "active_directory"
}

WritePKIEnrollmentFlag: types.#Kind & {
	symbol: "WritePKIEnrollmentFlag"
	schema: "active_directory"
}

WritePKINameFlag: types.#Kind & {
	symbol: "WritePKINameFlag"
	schema: "active_directory"
}

NTAuthStoreFor: types.#Kind & {
	symbol: "NTAuthStoreFor"
	schema: "active_directory"
}

TrustedForNTAuth: types.#Kind & {
	symbol: "TrustedForNTAuth"
	schema: "active_directory"
}

EnterpriseCAFor: types.#Kind & {
	symbol: "EnterpriseCAFor"
	schema: "active_directory"
}

IssuedSignedBy: types.#Kind & {
	symbol: "IssuedSignedBy"
	schema: "active_directory"
}

GoldenCert: types.#Kind & {
	symbol: "GoldenCert"
	schema: "active_directory"
}

EnrollOnBehalfOf: types.#Kind & {
	symbol: "EnrollOnBehalfOf"
	schema: "active_directory"
}

OIDGroupLink: types.#Kind & {
	symbol: "OIDGroupLink"
	schema: "active_directory"
}

ExtendedByPolicy: types.#Kind & {
	symbol: "ExtendedByPolicy"
	schema: "active_directory"
}

ExtendedByPolicy: types.#Kind & {
	symbol: "ExtendedByPolicy"
	schema: "active_directory"
}

ADCSESC1: types.#Kind & {
	symbol: "ADCSESC1"
	schema: "active_directory"
}

ADCSESC3: types.#Kind & {
	symbol: "ADCSESC3"
	schema: "active_directory"
}

ADCSESC4: types.#Kind & {
	symbol: "ADCSESC4"
	schema: "active_directory"
}

ADCSESC6a: types.#Kind & {
	symbol: "ADCSESC6a"
	schema: "active_directory"
}

ADCSESC6b: types.#Kind & {
	symbol: "ADCSESC6b"
	schema: "active_directory"
}

ADCSESC9a: types.#Kind & {
	symbol: "ADCSESC9a"
	schema: "active_directory"
}

ADCSESC9b: types.#Kind & {
	symbol: "ADCSESC9b"
	schema: "active_directory"
}

ADCSESC10a: types.#Kind & {
	symbol: "ADCSESC10a"
	schema: "active_directory"
}

ADCSESC10b: types.#Kind & {
	symbol: "ADCSESC10b"
	schema: "active_directory"
}

ADCSESC13: types.#Kind & {
	symbol: "ADCSESC13"
	schema: "active_directory"
}

SyncedToEntraUser: types.#Kind & {
	symbol: "SyncedToEntraUser"
	schema: "active_directory"
}

CoerceAndRelayNTLMToSMB: types.#Kind & {
	symbol: "CoerceAndRelayNTLMToSMB"
	schema: "active_directory"
}

CoerceAndRelayNTLMToADCS: types.#Kind & {
	symbol: "CoerceAndRelayNTLMToADCS"
	schema: "active_directory"
}

WriteOwnerLimitedRights: types.#Kind & {
	symbol: "WriteOwnerLimitedRights"
	schema: "active_directory"
}

WriteOwnerRaw: types.#Kind & {
	symbol: "WriteOwnerRaw"
	schema: "active_directory"
}

OwnsLimitedRights: types.#Kind & {
	symbol: "OwnsLimitedRights"
	schema: "active_directory"
}

OwnsRaw: types.#Kind & {
	symbol: "OwnsRaw"
	schema: "active_directory"
}

CoerceAndRelayNTLMToLDAP: types.#Kind & {
	symbol: "CoerceAndRelayNTLMToLDAP"
	schema: "active_directory"
}

CoerceAndRelayNTLMToLDAPS: types.#Kind & {
	symbol: "CoerceAndRelayNTLMToLDAPS"
	schema: "active_directory"
}


HasTrustKeys: types.#Kind & {
	symbol: "HasTrustKeys"
	schema: "active_directory"
}

ClaimSpecialIdentity: types.#Kind & {
	symbol: "ClaimSpecialIdentity"
	schema: "active_directory"
}

ContainsIdentity: types.#Kind & {
	symbol: "ContainsIdentity"
	schema: "active_directory"
}

PropagatesACEsTo: types.#Kind & {
	symbol: "PropagatesACEsTo"
	schema: "active_directory"
}

GPOAppliesTo: types.#Kind & {
	symbol: "GPOAppliesTo"
	schema: "active_directory"
}

CanApplyGPO: types.#Kind & {
	symbol: "CanApplyGPO"
	schema: "active_directory"
}

// Relationship Kinds
RelationshipKinds: [
	Owns,
	GenericAll,
	GenericWrite,
	WriteOwner,
	WriteDACL,
	MemberOf,
	ForceChangePassword,
	AllExtendedRights,
	AddMember,
	HasSession,
	Contains,
	GPLink,
	AllowedToDelegate,
	CoerceToTGT,
	GetChanges,
	GetChangesAll,
	GetChangesInFilteredSet,
	CrossForestTrust,
	SameForestTrust,
	SpoofSIDHistory,
	AbuseTGTDelegation,
	AllowedToAct,
	AdminTo,
	CanPSRemote,
	CanRDP,
	ExecuteDCOM,
	HasSIDHistory,
	AddSelf,
	DCSync,
	ReadLAPSPassword,
	ReadGMSAPassword,
	DumpSMSAPassword,
	SQLAdmin,
	AddAllowedToAct,
	WriteSPN,
	AddKeyCredentialLink,
	LocalToComputer,
	MemberOfLocalGroup,
	RemoteInteractiveLogonRight,
	SyncLAPSPassword,
	WriteAccountRestrictions,
	WriteGPLink,
	RootCAFor,
	DCFor,
	PublishedTo,
	ManageCertificates,
	ManageCA,
	DelegatedEnrollmentAgent,
	Enroll,
	HostsCAService,
	WritePKIEnrollmentFlag,
	WritePKINameFlag,
	NTAuthStoreFor,
	TrustedForNTAuth,
	EnterpriseCAFor,
	IssuedSignedBy,
	GoldenCert,
	EnrollOnBehalfOf,
	OIDGroupLink,
	ExtendedByPolicy,
	ADCSESC1,
	ADCSESC3,
	ADCSESC4,
	ADCSESC6a,
	ADCSESC6b,
	ADCSESC9a,
	ADCSESC9b,
	ADCSESC10a,
	ADCSESC10b,
	ADCSESC13,
	SyncedToEntraUser,
	CoerceAndRelayNTLMToSMB,
	CoerceAndRelayNTLMToADCS,
	WriteOwnerLimitedRights,
	WriteOwnerRaw,
	OwnsLimitedRights,
	OwnsRaw,
	ClaimSpecialIdentity,
	CoerceAndRelayNTLMToLDAP,
	CoerceAndRelayNTLMToLDAPS,
	ContainsIdentity,
	PropagatesACEsTo,
	GPOAppliesTo,
	CanApplyGPO,
	HasTrustKeys,
]

// ACL Relationships
ACLRelationships: [
	AllExtendedRights,
	ForceChangePassword,
	AddMember,
	AddAllowedToAct,
	GenericAll,
	WriteDACL,
	WriteOwner,
	GenericWrite,
	ReadLAPSPassword,
	ReadGMSAPassword,
	Owns,
	AddSelf,
	WriteSPN,
	AddKeyCredentialLink,
	GetChanges,
	GetChangesAll,
	GetChangesInFilteredSet,
	WriteAccountRestrictions,
	WriteGPLink,
	SyncLAPSPassword,
	DCSync,
	ManageCertificates,
	ManageCA,
	Enroll,
	WritePKIEnrollmentFlag,
	WritePKINameFlag,
	WriteOwnerLimitedRights,
	OwnsLimitedRights,
]

// these edges are common to inbound/outbound/pathfinding
SharedRelationshipKinds: [
	Owns,
	GenericAll,
	GenericWrite,
	WriteOwner,
	WriteDACL,
	MemberOf,
	ForceChangePassword,
	AllExtendedRights,
	AddMember,
	HasSession,
	AllowedToDelegate,
	CoerceToTGT,
	AllowedToAct,
	AdminTo,
	CanPSRemote,
	CanRDP,
	ExecuteDCOM,
	HasSIDHistory,
	AddSelf,
	DCSync,
	ReadLAPSPassword,
	ReadGMSAPassword,
	DumpSMSAPassword,
	SQLAdmin,
	AddAllowedToAct,
	WriteSPN,
	AddKeyCredentialLink,
	SyncLAPSPassword,
	WriteAccountRestrictions,
	WriteGPLink,
	GoldenCert,
	ADCSESC1,
	ADCSESC3,
	ADCSESC4,
	ADCSESC6a,
	ADCSESC6b,
	ADCSESC9a,
	ADCSESC9b,
	ADCSESC10a,
	ADCSESC10b,
	ADCSESC13,
	SyncedToEntraUser,
	CoerceAndRelayNTLMToSMB,
	CoerceAndRelayNTLMToADCS,
	WriteOwnerLimitedRights,
	OwnsLimitedRights,
	ClaimSpecialIdentity,
	CoerceAndRelayNTLMToLDAP,
	CoerceAndRelayNTLMToLDAPS,
	ContainsIdentity,
	PropagatesACEsTo,
	GPOAppliesTo,
	CanApplyGPO,
	HasTrustKeys,
	ManageCA,
	ManageCertificates,
]

// Edges that are used during inbound traversal
InboundRelationshipKinds: list.Concat([SharedRelationshipKinds])

// Edges that are used during outbound traversal
OutboundRelationshipKinds: list.Concat([SharedRelationshipKinds,[DCFor]])

// Edges that are used in pathfinding
PathfindingRelationships: list.Concat([SharedRelationshipKinds,[DCFor, SameForestTrust, SpoofSIDHistory, AbuseTGTDelegation]])

EdgeCompositionRelationships: [
	GoldenCert,
	ADCSESC1,
	ADCSESC3,
	ADCSESC4,
	ADCSESC6a,
	ADCSESC6b,
	ADCSESC9a,
	ADCSESC9b,
	ADCSESC10a,
	ADCSESC10b,
	ADCSESC13,
	CoerceAndRelayNTLMToSMB,
	CoerceAndRelayNTLMToADCS,
	CoerceAndRelayNTLMToLDAP,
	CoerceAndRelayNTLMToLDAPS,
	GPOAppliesTo,
	CanApplyGPO,
]<|MERGE_RESOLUTION|>--- conflicted
+++ resolved
@@ -998,7 +998,13 @@
 	representation: "netbios"
 }
 
-<<<<<<< HEAD
+ServicePrincipalNames: types.#StringEnum & {
+	symbol:         "ServicePrincipalNames"
+	schema:         "ad"
+	name:           "Service Principal Names"
+	representation: "serviceprincipalnames"
+}
+
 GPOStatusRaw: types.#StringEnum & {
 	symbol:         "GPOStatusRaw"
 	schema:         "ad"
@@ -1011,13 +1017,6 @@
 	schema:         "ad"
 	name:           "GPO Status"
 	representation: "gpostatus"
-=======
-ServicePrincipalNames: types.#StringEnum & {
-	symbol:         "ServicePrincipalNames"
-	schema:         "ad"
-	name:           "Service Principal Names"
-	representation: "serviceprincipalnames"
->>>>>>> 0e326a36
 }
 
 Properties: [
@@ -1156,12 +1155,9 @@
 	GroupScope,
 	NetBIOS,
 	AdminSDHolderProtected,
-<<<<<<< HEAD
+	ServicePrincipalNames,
 	GPOStatusRaw,
 	GPOStatus,
-=======
-	ServicePrincipalNames,
->>>>>>> 0e326a36
 ]
 
 // Kinds
