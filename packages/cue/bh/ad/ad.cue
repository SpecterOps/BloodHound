// Copyright 2023 Specter Ops, Inc.
//
// Licensed under the Apache License, Version 2.0
// you may not use this file except in compliance with the License.
// You may obtain a copy of the License at
//
//     http://www.apache.org/licenses/LICENSE-2.0
//
// Unless required by applicable law or agreed to in writing, software
// distributed under the License is distributed on an "AS IS" BASIS,
// WITHOUT WARRANTIES OR CONDITIONS OF ANY KIND, either express or implied.
// See the License for the specific language governing permissions and
// limitations under the License.
//
// SPDX-License-Identifier: Apache-2.0

package ad

import (
	"list"
	"pkg.specterops.io/schemas/bh/types:types"
)

// Exported requirements
Properties: [...types.#StringEnum]
NodeKinds: [...types.#Kind]
RelationshipKinds: [...types.#Kind]
ACLRelationships: [...types.#Kind]
PathfindingRelationships: [...types.#Kind]
InboundRelationshipKinds: [...types.#Kind]
OutboundRelationshipKinds: [...types.#Kind] 
EdgeCompositionRelationships: [...types.#Kind]

// Property name enumerations

CertChain: types.#StringEnum & {
	symbol:         "CertChain"
	schema:         "ad"
	name:           "Certificate Chain"
	representation: "certchain"
}

CertName: types.#StringEnum & {
	symbol:         "CertName"
	schema:         "ad"
	name:           "Certificate Name"
	representation: "certname"
}

CertThumbprint: types.#StringEnum & {
	symbol:         "CertThumbprint"
	schema:         "ad"
	name:           "Certificate Thumbprint"
	representation: "certthumbprint"
}

CertThumbprints: types.#StringEnum & {
	symbol:         "CertThumbprints"
	schema:         "ad"
	name:           "Certificate Thumbprints"
	representation: "certthumbprints"
}

CAName: types.#StringEnum & {
	symbol:         "CAName"
	schema:         "ad"
	name:           "CA Name"
	representation: "caname"
}

CASecurityCollected: types.#StringEnum & {
	symbol:         "CASecurityCollected"
	schema:         "ad"
	name:           "CA Security Collected"
	representation: "casecuritycollected"
}

HasEnrollmentAgentRestrictions: types.#StringEnum & {
	symbol:         "HasEnrollmentAgentRestrictions"
	schema:         "ad"
	name:           "Has Enrollment Agent Restrictions"
	representation: "hasenrollmentagentrestrictions"
}

EnrollmentAgentRestrictionsCollected: types.#StringEnum & {
	symbol:         "EnrollmentAgentRestrictionsCollected"
	schema:         "ad"
	name:           "Enrollment Agent Restrictions Collected"
	representation: "enrollmentagentrestrictionscollected"
}

IsUserSpecifiesSanEnabled: types.#StringEnum & {
	symbol:         "IsUserSpecifiesSanEnabled"
	schema:         "ad"
	name:           "Is User Specifies San Enabled"
	representation: "isuserspecifiessanenabled"
}

IsUserSpecifiesSanEnabledCollected: types.#StringEnum & {
	symbol:         "IsUserSpecifiesSanEnabledCollected"
	schema:         "ad"
	name:           "Is User Specifies San Enabled Collected"
	representation: "isuserspecifiessanenabledcollected"
}

RoleSeparationEnabled: types.#StringEnum & {
	symbol:         "RoleSeparationEnabled"
	schema:         "ad"
	name:           "Role Separation Enabled"
	representation: "roleseparationenabled"
}

RoleSeparationEnabledCollected: types.#StringEnum & {
	symbol:         "RoleSeparationEnabledCollected"
	schema:         "ad"
	name:           "Role Separation Enabled Collected"
	representation: "roleseparationenabledcollected"
}

HasBasicConstraints: types.#StringEnum & {
	symbol:         "HasBasicConstraints"
	schema:         "ad"
	name:           "Has Basic Constraints"
	representation: "hasbasicconstraints"
}

BasicConstraintPathLength: types.#StringEnum & {
	symbol:         "BasicConstraintPathLength"
	schema:         "ad"
	name:           "Basic Constraint Path Length"
	representation: "basicconstraintpathlength"
}

UnresolvedPublishedTemplates: types.#StringEnum & {
	symbol:         "UnresolvedPublishedTemplates"
	schema:         "ad"
	name:           "Unresolved Published Certificate Templates"
	representation: "unresolvedpublishedtemplates"
}

DNSHostname: types.#StringEnum & {
	symbol:         "DNSHostname"
	schema:         "ad"
	name:           "DNS Hostname"
	representation: "dnshostname"
}

DistinguishedName: types.#StringEnum & {
	symbol:         "DistinguishedName"
	schema:         "ad"
	name:           "Distinguished Name"
	representation: "distinguishedname"
}

DomainFQDN: types.#StringEnum & {
	symbol:         "DomainFQDN"
	schema:         "ad"
	name:           "Domain FQDN"
	representation: "domain"
}

DomainSID: types.#StringEnum & {
	symbol:         "DomainSID"
	schema:         "ad"
	name:           "Domain SID"
	representation: "domainsid"
}

Sensitive: types.#StringEnum & {
	symbol:         "Sensitive"
	schema:         "ad"
	name:           "Marked Sensitive"
	representation: "sensitive"
}

HighValue: types.#StringEnum & {
	symbol:         "HighValue"
	schema:         "ad"
	name:           "High Value"
	representation: "highvalue"
}

BlocksInheritance: types.#StringEnum & {
	symbol:         "BlocksInheritance"
	schema:         "ad"
	name:           "Blocks GPO Inheritance"
	representation: "blocksinheritance"
}

IsACL: types.#StringEnum & {
	symbol:         "IsACL"
	schema:         "ad"
	name:           "Is ACL"
	representation: "isacl"
}

IsACLProtected: types.#StringEnum & {
	symbol:         "IsACLProtected"
	schema:         "ad"
	name:           "ACL Inheritance Denied"
	representation: "isaclprotected"
}

IsDeleted: types.#StringEnum & {
	symbol:         "IsDeleted"
	schema:         "ad"
	name:           "Is Deleted"
	representation: "isdeleted"
}

Enforced: types.#StringEnum & {
	symbol:         "Enforced"
	schema:         "ad"
	name:           "Enforced"
	representation: "enforced"
}

LogonType: types.#StringEnum & {
	symbol:         "LogonType"
	schema:         "ad"
	name:           "Logon Type"
	representation: "logontype"
}

Department: types.#StringEnum & {
	symbol:         "Department"
	schema:         "ad"
	name:           "Department"
	representation: "department"
}

HasCrossCertificatePair: types.#StringEnum & {
	symbol:         "HasCrossCertificatePair"
	schema:         "ad"
	name:           "Has Cross Certificate Pair"
	representation: "hascrosscertificatepair"
}

HasSPN: types.#StringEnum & {
	symbol:         "HasSPN"
	schema:         "ad"
	name:           "Has SPN"
	representation: "hasspn"
}

HasLAPS: types.#StringEnum & {
	symbol:         "HasLAPS"
	schema:         "ad"
	name:           "LAPS Enabled"
	representation: "haslaps"
}

UnconstrainedDelegation: types.#StringEnum & {
	symbol:         "UnconstrainedDelegation"
	schema:         "ad"
	name:           "Allows Unconstrained Delegation"
	representation: "unconstraineddelegation"
}

LastLogon: types.#StringEnum & {
	symbol:         "LastLogon"
	schema:         "ad"
	name:           "Last Logon"
	representation: "lastlogon"
}

LastLogonTimestamp: types.#StringEnum & {
	symbol:         "LastLogonTimestamp"
	schema:         "ad"
	name:           "Last Logon (Replicated)"
	representation: "lastlogontimestamp"
}

IsPrimaryGroup: types.#StringEnum & {
	symbol:         "IsPrimaryGroup"
	schema:         "ad"
	name:           "Is Primary Group"
	representation: "isprimarygroup"
}

AdminCount: types.#StringEnum & {
	symbol:         "AdminCount"
	schema:         "ad"
	name:           "Admin Count"
	representation: "admincount"
}

DontRequirePreAuth: types.#StringEnum & {
	symbol:         "DontRequirePreAuth"
	schema:         "ad"
	name:           "Do Not Require Pre-Authentication"
	representation: "dontreqpreauth"
}

HasURA: types.#StringEnum & {
	symbol:         "HasURA"
	schema:         "ad"
	name:           "Has User Rights Assignment Collection"
	representation: "hasura"
}

PasswordNeverExpires: types.#StringEnum & {
	symbol:         "PasswordNeverExpires"
	schema:         "ad"
	name:           "Password Never Expires"
	representation: "pwdneverexpires"
}

PasswordNotRequired: types.#StringEnum & {
	symbol:         "PasswordNotRequired"
	schema:         "ad"
	name:           "Password Not Required"
	representation: "passwordnotreqd"
}

FunctionalLevel: types.#StringEnum & {
	symbol:         "FunctionalLevel"
	schema:         "ad"
	name:           "Functional Level"
	representation: "functionallevel"
}

TrustType: types.#StringEnum & {
	symbol:         "TrustType"
	schema:         "ad"
	name:           "Trust Type"
	representation: "trusttype"
}

SidFiltering: types.#StringEnum & {
	symbol:         "SidFiltering"
	schema:         "ad"
	name:           "SID Filtering Enabled"
	representation: "sidfiltering"
}

TrustedToAuth: types.#StringEnum & {
	symbol:         "TrustedToAuth"
	schema:         "ad"
	name:           "Trusted For Constrained Delegation"
	representation: "trustedtoauth"
}

SamAccountName: types.#StringEnum & {
	symbol:         "SamAccountName"
	schema:         "ad"
	name:           "SAM Account Name"
	representation: "samaccountname"
}

HomeDirectory: types.#StringEnum & {
	symbol:         "HomeDirectory"
	schema:         "ad"
	name:           "Home Directory"
	representation: "homedirectory"
}

CertificateMappingMethodsRaw: types.#StringEnum & {
	symbol:         "CertificateMappingMethodsRaw"
	schema:         "ad"
	name:           "Certificate Mapping Methods (Raw)"
	representation: "certificatemappingmethodsraw"
}

CertificateMappingMethods: types.#StringEnum & {
	symbol:         "CertificateMappingMethods"
	schema:         "ad"
	name:           "Certificate Mapping Methods"
	representation: "certificatemappingmethods"
}

StrongCertificateBindingEnforcementRaw: types.#StringEnum & {
	symbol:         "StrongCertificateBindingEnforcementRaw"
	schema:         "ad"
	name:           "Strong Certificate Binding Enforcement (Raw)"
	representation: "strongcertificatebindingenforcementraw"
}

StrongCertificateBindingEnforcement: types.#StringEnum & {
	symbol:         "StrongCertificateBindingEnforcement"
	schema:         "ad"
	name:           "Strong Certificate Binding Enforcement"
	representation: "strongcertificatebindingenforcement"
}

CrossCertificatePair: types.#StringEnum & {
	symbol:         "CrossCertificatePair"
	schema:         "ad"
	name:           "Cross Certificate Pair"
	representation: "crosscertificatepair"
}

EKUs: types.#StringEnum & {
	symbol:         "EKUs"
	schema:         "ad"
	name:           "Enhanced Key Usage"
	representation: "ekus"
}

SubjectAltRequireUPN: types.#StringEnum & {
	symbol:         "SubjectAltRequireUPN"
	schema:         "ad"
	name:           "Subject Alternative Name Require UPN"
	representation: "subjectaltrequireupn"
}

SubjectAltRequireDNS: types.#StringEnum & {
	symbol:         "SubjectAltRequireDNS"
	schema:         "ad"
	name:           "Subject Alternative Name Require DNS"
	representation: "subjectaltrequiredns"
}

SubjectAltRequireDomainDNS: types.#StringEnum & {
	symbol:         "SubjectAltRequireDomainDNS"
	schema:         "ad"
	name:           "Subject Alternative Name Require Domain DNS"
	representation: "subjectaltrequiredomaindns"
}

SubjectAltRequireEmail: types.#StringEnum & {
	symbol:         "SubjectAltRequireEmail"
	schema:         "ad"
	name:           "Subject Alternative Name Require Email"
	representation: "subjectaltrequireemail"
}

SubjectAltRequireSPN: types.#StringEnum & {
	symbol:         "SubjectAltRequireSPN"
	schema:         "ad"
	name:           "Subject Alternative Name Require SPN"
	representation: "subjectaltrequirespn"
}

SubjectRequireEmail: types.#StringEnum & {
	symbol:         "SubjectRequireEmail"
	schema:         "ad"
	name:           "Subject Require Email"
	representation: "subjectrequireemail"
}

AuthorizedSignatures: types.#StringEnum & {
	symbol:         "AuthorizedSignatures"
	schema:         "ad"
	name:           "Authorized Signatures Required"
	representation: "authorizedsignatures"
}

ApplicationPolicies: types.#StringEnum & {
	symbol:         "ApplicationPolicies"
	schema:         "ad"
	name:           "Application Policies Required"
	representation: "applicationpolicies"
}

IssuancePolicies: types.#StringEnum & {
	symbol:         "IssuancePolicies"
	schema:         "ad"
	name:           "Issuance Policies Required"
	representation: "issuancepolicies"
}

SchemaVersion: types.#StringEnum & {
	symbol:         "SchemaVersion"
	schema:         "ad"
	name:           "Schema Version"
	representation: "schemaversion"
}

RequiresManagerApproval: types.#StringEnum & {
	symbol:         "RequiresManagerApproval"
	schema:         "ad"
	name:           "Requires Manager Approval"
	representation: "requiresmanagerapproval"
}

AuthenticationEnabled: types.#StringEnum & {
	symbol:         "AuthenticationEnabled"
	schema:         "ad"
	name:           "Authentication Enabled"
	representation: "authenticationenabled"
}

SchannelAuthenticationEnabled: types.#StringEnum & {
	symbol:         "SchannelAuthenticationEnabled"
	schema:         "ad"
	name:           "Schannel Authentication Enabled"
	representation: "schannelauthenticationenabled"
}

EnrolleeSuppliesSubject: types.#StringEnum & {
	symbol:         "EnrolleeSuppliesSubject"
	schema:         "ad"
	name:           "Enrollee Supplies Subject"
	representation: "enrolleesuppliessubject"
}

CertificateApplicationPolicy: types.#StringEnum & {
	symbol:         "CertificateApplicationPolicy"
	schema:         "ad"
	name:           "Application Policy Extensions"
	representation: "certificateapplicationpolicy"
}

CertificateNameFlag: types.#StringEnum & {
	symbol:         "CertificateNameFlag"
	schema:         "ad"
	name:           "Certificate Name Flags"
	representation: "certificatenameflag"
}

EffectiveEKUs: types.#StringEnum & {
	symbol:         "EffectiveEKUs"
	schema:         "ad"
	name:           "Effective EKUs"
	representation: "effectiveekus"
}

EnrollmentFlag: types.#StringEnum & {
	symbol:         "EnrollmentFlag"
	schema:         "ad"
	name:           "Enrollment Flags"
	representation: "enrollmentflag"
}

Flags: types.#StringEnum & {
	symbol:         "Flags"
	schema:         "ad"
	name:           "Flags"
	representation: "flags"
}

NoSecurityExtension: types.#StringEnum & {
	symbol:         "NoSecurityExtension"
	schema:         "ad"
	name:           "No Security Extension"
	representation: "nosecurityextension"
}

RenewalPeriod: types.#StringEnum & {
	symbol:         "RenewalPeriod"
	schema:         "ad"
	name:           "Renewal Period"
	representation: "renewalperiod"
}

ValidityPeriod: types.#StringEnum & {
	symbol:         "ValidityPeriod"
	schema:         "ad"
	name:           "Validity Period"
	representation: "validityperiod"
}

OID: types.#StringEnum & {
	symbol:         "OID"
	schema:         "ad"
	name:           "OID"
	representation: "oid"
}

CertificatePolicy: types.#StringEnum & {
	symbol:         "CertificatePolicy"
	schema:         "ad"
	name:           "Issuance Policy Extensions"
	representation: "certificatepolicy"
}

CertTemplateOID: types.#StringEnum & {
	symbol:         "CertTemplateOID"
	schema:         "ad"
	name:           "Certificate Template OID"
	representation: "certtemplateoid"
}

GroupLinkID: types.#StringEnum & {
	symbol:         "GroupLinkID"
	schema:         "ad"
	name:           "Group Link ID"
	representation: "grouplinkid"
}

ObjectGUID: types.#StringEnum & {
	symbol:         "ObjectGUID"
	schema:         "ad"
	name:           "Object GUID"
	representation: "objectguid"
}

ExpirePasswordsOnSmartCardOnlyAccounts: types.#StringEnum & {
	symbol:         "ExpirePasswordsOnSmartCardOnlyAccounts"
	schema:         "ad"
	name:           "Expire Passwords on Smart Card only Accounts"
	representation: "expirepasswordsonsmartcardonlyaccounts"
}

MachineAccountQuota: types.#StringEnum & {
	symbol:         "MachineAccountQuota"
	schema:         "ad"
	name:           "Machine Account Quota"
	representation: "machineaccountquota"
}

SupportedKerberosEncryptionTypes: types.#StringEnum & {
	symbol:         "SupportedKerberosEncryptionTypes"
	schema:         "ad"
	name:           "Supported Kerberos Encryption Types"
	representation: "supportedencryptiontypes"
}

TGTDelegationEnabled: types.#StringEnum & {
	symbol:         "TGTDelegationEnabled"
	schema:         "ad"
	name:           "TGT Delegation Enabled"
	representation: "tgtdelegationenabled"
}

PasswordStoredUsingReversibleEncryption: types.#StringEnum & {
	symbol:         "PasswordStoredUsingReversibleEncryption"
	schema:         "ad"
	name:           "Password Stored Using Reversible Encryption"
	representation: "encryptedtextpwdallowed"
}

SmartcardRequired: types.#StringEnum & {
	symbol:         "SmartcardRequired"
	schema:         "ad"
	name:           "Smartcard Required"
	representation: "smartcardrequired"
}

UseDESKeyOnly: types.#StringEnum & {
	symbol:         "UseDESKeyOnly"
	schema:         "ad"
	name:           "Use DES Key Only"
	representation: "usedeskeyonly"
}

LogonScriptEnabled: types.#StringEnum & {
	symbol:         "LogonScriptEnabled"
	schema:         "ad"
	name:           "Logon Script Enabled"
	representation: "logonscriptenabled"
}

LockedOut: types.#StringEnum & {
	symbol:         "LockedOut"
	schema:         "ad"
	name:           "Locked Out"
	representation: "lockedout"
}

UserCannotChangePassword: types.#StringEnum & {
	symbol:         "UserCannotChangePassword"
	schema:         "ad"
	name:           "User Cannot Change Password"
	representation: "passwordcantchange"
}

PasswordExpired: types.#StringEnum & {
	symbol:         "PasswordExpired"
	schema:         "ad"
	name:           "Password Expired"
	representation: "passwordexpired"
}

DSHeuristics: types.#StringEnum & {
	symbol:         "DSHeuristics"
	schema:         "ad"
	name:           "DSHeuristics"
	representation: "dsheuristics"
}

UserAccountControl: types.#StringEnum & {
	symbol:         "UserAccountControl"
	schema:         "ad"
	name:           "User Account Control"
	representation: "useraccountcontrol"
}

TrustAttributes: types.#StringEnum & {
	symbol:         "TrustAttributes"
	schema:         "ad"
	name:           "Trust Attributes"
	representation: "trustattributes"
}

LockoutDuration: types.#StringEnum & {
	symbol:         "LockoutDuration"
	schema:         "ad"
	name:           "Lockout Duration"
	representation: "lockoutduration"
}

LockoutObservationWindow: types.#StringEnum & {
	symbol:         "LockoutObservationWindow"
	schema:         "ad"
	name:           "Lockout Observation Window"
	representation: "lockoutobservationwindow"
}

MaxPwdAge: types.#StringEnum & {
	symbol:         "MaxPwdAge"
	schema:         "ad"
	name:           "Maximum Password Age"
	representation: "maxpwdage"
}

MinPwdAge: types.#StringEnum & {
	symbol:         "MinPwdAge"
	schema:         "ad"
	name:           "Minimum Password Age"
	representation: "minpwdage"
}

LockoutThreshold: types.#StringEnum & {
	symbol:         "LockoutThreshold"
	schema:         "ad"
	name:           "Lockout Threshold"
	representation: "lockoutthreshold"
}

PwdHistoryLength: types.#StringEnum & {
	symbol:         "PwdHistoryLength"
	schema:         "ad"
	name:           "Password History Length"
	representation: "pwdhistorylength"
}

PwdProperties: types.#StringEnum & {
	symbol:         "PwdProperties"
	schema:         "ad"
	name:           "Password Properties"
	representation: "pwdproperties"
}

MinPwdLength: types.#StringEnum & {
	symbol:         "MinPwdLength"
	schema:         "ad"
	name:           "Minimum password length"
	representation: "minpwdlength"
}

SMBSigning: types.#StringEnum & {
	symbol: "SMBSigning"
	schema: "ad"
	name: "SMB Signing"
	representation: "smbsigning"
}

WebClientRunning: types.#StringEnum & {
	symbol: "WebClientRunning"
	schema: "ad"
	name: "WebClient Running"
	representation: "webclientrunning"
}

RestrictOutboundNTLM: types.#StringEnum & {
	symbol: "RestrictOutboundNTLM"
	schema: "ad"
	name: "Restrict Outbound NTLM"
	representation: "restrictoutboundntlm"
}

<<<<<<< HEAD
LDAPSigning: types.#StringEnum & {
	symbol: "LDAPSigning"
	schema: "ad"
	name: "LDAP Signing"
	representation: "ldapsigning"
}

LDAPsAvailable: types.#StringEnum & {
	symbol: "LDAPsAvailable"
	schema: "ad"
	name: "LDAPs Available"
	representation: "ldasavailable"
}

LDAPsEPA: types.#StringEnum & {
	symbol: "LDAPsEPA"
	schema: "ad"
	name: "LDAPs EPA"
	representation: "ldapsepa"
}

RelayableToDCLDAP: types.#StringEnum & {
	symbol: "RelayableToDCLDAP"
	schema: "ad"
	name: "Relayable To DC LDAP"
	representation: "replayabletodcldap"
}

RelayableToDCLDAPS: types.#StringEnum & {
	symbol: "RelayableToDCLDAPS"
	schema: "ad"
	name: "Relayable To DC LDAPs"
	representation: "replayabletodcldaps"
}

WebClientRunning: types.#StringEnum & {
	symbol: "WebClientRunning"
	schema: "ad"
	name: "WebClient Running"
	representation: "webclientrunning"
}

IsDC: types.#StringEnum & {
	symbol: "IsDC"
	schema: "ad"
	name: "Is Domain Controller"
	representation: "isdc"
}


=======
ADCSWebEnrollmentHTTP: types.#StringEnum & {
	symbol: "ADCSWebEnrollmentHTTP"
	schema: "ad"
	name: "ADCS Web Enrollment HTTP"
	representation: "adcswebenrollmenthttp"
}

ADCSWebEnrollmentHTTPS: types.#StringEnum & {
	symbol: "ADCSWebEnrollmentHTTPS"
	schema: "ad"
	name: "ADCS Web Enrollment HTTPS"
	representation: "adcswebenrollmenthttps"
}

ADCSWebEnrollmentHTTPSEPA: types.#StringEnum & {
	symbol: "ADCSWebEnrollmentHTTPSEPA"
	schema: "ad"
	name: "ADCS Web Enrollment HTTPS EPA"
	representation: "adcswebenrollmenthttpsepa"
}

>>>>>>> 9da7f72d
Properties: [
	AdminCount,
	CASecurityCollected,
	CAName,
	CertChain,
	CertName,
	CertThumbprint,
	CertThumbprints,
	HasEnrollmentAgentRestrictions,
	EnrollmentAgentRestrictionsCollected,
	IsUserSpecifiesSanEnabled,
	IsUserSpecifiesSanEnabledCollected,
	RoleSeparationEnabled,
	RoleSeparationEnabledCollected,
	HasBasicConstraints,
	BasicConstraintPathLength,
	UnresolvedPublishedTemplates,
	DNSHostname,
	CrossCertificatePair,
	DistinguishedName,
	DomainFQDN,
	DomainSID,
	Sensitive,
	HighValue,
	BlocksInheritance,
	IsACL,
	IsACLProtected,
	IsDeleted,
	Enforced,
	Department,
	HasCrossCertificatePair,
	HasSPN,
	UnconstrainedDelegation,
	LastLogon,
	LastLogonTimestamp,
	IsPrimaryGroup,
	HasLAPS,
	DontRequirePreAuth,
	LogonType,
	HasURA,
	PasswordNeverExpires,
	PasswordNotRequired,
	FunctionalLevel,
	TrustType,
	SidFiltering,
	TrustedToAuth,
	SamAccountName,
	CertificateMappingMethodsRaw,
	CertificateMappingMethods,
	StrongCertificateBindingEnforcementRaw,
	StrongCertificateBindingEnforcement,
	EKUs,
	SubjectAltRequireUPN,
	SubjectAltRequireDNS,
	SubjectAltRequireDomainDNS,
	SubjectAltRequireEmail,
	SubjectAltRequireSPN,
	SubjectRequireEmail,
	AuthorizedSignatures,
	ApplicationPolicies,
	IssuancePolicies,
	SchemaVersion,
	RequiresManagerApproval,
	AuthenticationEnabled,
	SchannelAuthenticationEnabled,
	EnrolleeSuppliesSubject,
	CertificateApplicationPolicy,
	CertificateNameFlag,
	EffectiveEKUs,
	EnrollmentFlag,
	Flags,
	NoSecurityExtension,
	RenewalPeriod,
	ValidityPeriod,
	OID,
	HomeDirectory,
	CertificatePolicy,
	CertTemplateOID,
	GroupLinkID,
	ObjectGUID,
	ExpirePasswordsOnSmartCardOnlyAccounts,
	MachineAccountQuota,
	SupportedKerberosEncryptionTypes,
	TGTDelegationEnabled,
	PasswordStoredUsingReversibleEncryption,
	SmartcardRequired,
	UseDESKeyOnly,
	LogonScriptEnabled,
	LockedOut,
	UserCannotChangePassword,
	PasswordExpired,
	DSHeuristics,
	UserAccountControl,
	TrustAttributes,
	MinPwdLength,
	PwdProperties,
	PwdHistoryLength,
	LockoutThreshold,
	MinPwdAge,
	MaxPwdAge,
	LockoutDuration,
	LockoutObservationWindow,
	SMBSigning,
<<<<<<< HEAD
	RestrictOutboundNTLM,
	LDAPSigning,
	LDAPsAvailable,
	LDAPsEPA,
	RelayableToDCLDAP,
	RelayableToDCLDAPS,
	WebClientRunning,
	IsDC
=======
	WebClientRunning,
	RestrictOutboundNTLM,
	ADCSWebEnrollmentHTTP,
	ADCSWebEnrollmentHTTPS,
	ADCSWebEnrollmentHTTPSEPA,
>>>>>>> 9da7f72d
]

// Kinds
Entity: types.#Kind & {
	symbol:         "Entity"
	schema:         "active_directory"
	representation: "Base"
}

User: types.#Kind & {
	symbol: "User"
	schema: "active_directory"
}

Computer: types.#Kind & {
	symbol: "Computer"
	schema: "active_directory"
}

Group: types.#Kind & {
	symbol: "Group"
	schema: "active_directory"
}

LocalGroup: types.#Kind & {
	symbol:         "LocalGroup"
	schema:         "active_directory"
	representation: "ADLocalGroup"
}

LocalUser: types.#Kind & {
	symbol:         "LocalUser"
	schema:         "active_directory"
	representation: "ADLocalUser"
}

GPO: types.#Kind & {
	symbol: "GPO"
	schema: "active_directory"
}

OU: types.#Kind & {
	symbol: "OU"
	schema: "active_directory"
}

Container: types.#Kind & {
	symbol: "Container"
	schema: "active_directory"
}

Domain: types.#Kind & {
	symbol: "Domain"
	schema: "active_directory"
}

AIACA: types.#Kind & {
	symbol: "AIACA"
	schema: "active_directory"
}

RootCA: types.#Kind & {
	symbol: "RootCA"
	schema: "active_directory"
}

EnterpriseCA: types.#Kind & {
	symbol: "EnterpriseCA"
	schema: "active_directory"
}

NTAuthStore: types.#Kind & {
	symbol: "NTAuthStore"
	schema: "active_directory"
}

CertTemplate: types.#Kind & {
	symbol: "CertTemplate"
	schema: "active_directory"
}

IssuancePolicy: types.#Kind & {
	symbol: "IssuancePolicy"
	schema: "active_directory"
}

NodeKinds: [
	Entity,
	User,
	Computer,
	Group,
	GPO,
	OU,
	Container,
	Domain,
	LocalGroup,
	LocalUser,
	AIACA,
	RootCA,
	EnterpriseCA,
	NTAuthStore,
	CertTemplate,
	IssuancePolicy,
]

Owns: types.#Kind & {
	symbol: "Owns"
	schema: "active_directory"
}

GenericAll: types.#Kind & {
	symbol: "GenericAll"
	schema: "active_directory"
}

GenericWrite: types.#Kind & {
	symbol: "GenericWrite"
	schema: "active_directory"
}

WriteOwner: types.#Kind & {
	symbol: "WriteOwner"
	schema: "active_directory"
}

WriteDACL: types.#Kind & {
	symbol:         "WriteDACL"
	schema:         "active_directory"
	representation: "WriteDacl"
}

MemberOf: types.#Kind & {
	symbol: "MemberOf"
	schema: "active_directory"
}

MemberOfLocalGroup: types.#Kind & {
	symbol: "MemberOfLocalGroup"
	schema: "active_directory"
}

LocalToComputer: types.#Kind & {
	symbol: "LocalToComputer"
	schema: "active_directory"
}

ForceChangePassword: types.#Kind & {
	symbol: "ForceChangePassword"
	schema: "active_directory"
}

AllExtendedRights: types.#Kind & {
	symbol: "AllExtendedRights"
	schema: "active_directory"
}

AddMember: types.#Kind & {
	symbol: "AddMember"
	schema: "active_directory"
}

HasSession: types.#Kind & {
	symbol: "HasSession"
	schema: "active_directory"
}

Contains: types.#Kind & {
	symbol: "Contains"
	schema: "active_directory"
}

GPLink: types.#Kind & {
	symbol: "GPLink"
	schema: "active_directory"
}

AllowedToDelegate: types.#Kind & {
	symbol: "AllowedToDelegate"
	schema: "active_directory"
}

CoerceToTGT: types.#Kind & {
	symbol: "CoerceToTGT"
	schema: "active_directory"
}

GetChanges: types.#Kind & {
	symbol: "GetChanges"
	schema: "active_directory"
}

GetChangesAll: types.#Kind & {
	symbol: "GetChangesAll"
	schema: "active_directory"
}

TrustedBy: types.#Kind & {
	symbol: "TrustedBy"
	schema: "active_directory"
}

AllowedToAct: types.#Kind & {
	symbol: "AllowedToAct"
	schema: "active_directory"
}

AdminTo: types.#Kind & {
	symbol: "AdminTo"
	schema: "active_directory"
}

CanPSRemote: types.#Kind & {
	symbol: "CanPSRemote"
	schema: "active_directory"
}

CanRDP: types.#Kind & {
	symbol: "CanRDP"
	schema: "active_directory"
}

ExecuteDCOM: types.#Kind & {
	symbol: "ExecuteDCOM"
	schema: "active_directory"
}

HasSIDHistory: types.#Kind & {
	symbol: "HasSIDHistory"
	schema: "active_directory"
}

AddSelf: types.#Kind & {
	symbol: "AddSelf"
	schema: "active_directory"
}

DCSync: types.#Kind & {
	symbol: "DCSync"
	schema: "active_directory"
}

ReadLAPSPassword: types.#Kind & {
	symbol: "ReadLAPSPassword"
	schema: "active_directory"
}

ReadGMSAPassword: types.#Kind & {
	symbol: "ReadGMSAPassword"
	schema: "active_directory"
}

DumpSMSAPassword: types.#Kind & {
	symbol: "DumpSMSAPassword"
	schema: "active_directory"
}

SQLAdmin: types.#Kind & {
	symbol: "SQLAdmin"
	schema: "active_directory"
}

AddAllowedToAct: types.#Kind & {
	symbol: "AddAllowedToAct"
	schema: "active_directory"
}

WriteSPN: types.#Kind & {
	symbol: "WriteSPN"
	schema: "active_directory"
}

AddKeyCredentialLink: types.#Kind & {
	symbol: "AddKeyCredentialLink"
	schema: "active_directory"
}

RemoteInteractiveLogonRight: types.#Kind & {
	symbol: "RemoteInteractiveLogonRight"
	schema: "active_directory"
}

SyncLAPSPassword: types.#Kind & {
	symbol: "SyncLAPSPassword"
	schema: "active_directory"
}

WriteAccountRestrictions: types.#Kind & {
	symbol: "WriteAccountRestrictions"
	schema: "active_directory"
}

WriteGPLink: types.#Kind & {
	symbol: "WriteGPLink"
	schema: "active_directory"
}

GetChangesInFilteredSet: types.#Kind & {
	symbol: "GetChangesInFilteredSet"
	schema: "active_directory"
}

RootCAFor: types.#Kind & {
	symbol: "RootCAFor"
	schema: "active_directory"
}

DCFor: types.#Kind & {
	symbol: "DCFor"
	schema: "active_directory"
}

PublishedTo: types.#Kind & {
	symbol: "PublishedTo"
	schema: "active_directory"
}

ManageCertificates: types.#Kind & {
	symbol: "ManageCertificates"
	schema: "active_directory"
}

ManageCA: types.#Kind & {
	symbol: "ManageCA"
	schema: "active_directory"
}

DelegatedEnrollmentAgent: types.#Kind & {
	symbol: "DelegatedEnrollmentAgent"
	schema: "active_directory"
}

Enroll: types.#Kind & {
	symbol: "Enroll"
	schema: "active_directory"
}

HostsCAService: types.#Kind & {
	symbol: "HostsCAService"
	schema: "active_directory"
}

WritePKIEnrollmentFlag: types.#Kind & {
	symbol: "WritePKIEnrollmentFlag"
	schema: "active_directory"
}

WritePKINameFlag: types.#Kind & {
	symbol: "WritePKINameFlag"
	schema: "active_directory"
}

NTAuthStoreFor: types.#Kind & {
	symbol: "NTAuthStoreFor"
	schema: "active_directory"
}

TrustedForNTAuth: types.#Kind & {
	symbol: "TrustedForNTAuth"
	schema: "active_directory"
}

EnterpriseCAFor: types.#Kind & {
	symbol: "EnterpriseCAFor"
	schema: "active_directory"
}

IssuedSignedBy: types.#Kind & {
	symbol: "IssuedSignedBy"
	schema: "active_directory"
}

GoldenCert: types.#Kind & {
	symbol: "GoldenCert"
	schema: "active_directory"
}

EnrollOnBehalfOf: types.#Kind & {
	symbol: "EnrollOnBehalfOf"
	schema: "active_directory"
}

OIDGroupLink: types.#Kind & {
	symbol: "OIDGroupLink"
	schema: "active_directory"
}

ExtendedByPolicy: types.#Kind & {
	symbol: "ExtendedByPolicy"
	schema: "active_directory"
}

ExtendedByPolicy: types.#Kind & {
	symbol: "ExtendedByPolicy"
	schema: "active_directory"
}

ADCSESC1: types.#Kind & {
	symbol: "ADCSESC1"
	schema: "active_directory"
}

ADCSESC3: types.#Kind & {
	symbol: "ADCSESC3"
	schema: "active_directory"
}

ADCSESC4: types.#Kind & {
	symbol: "ADCSESC4"
	schema: "active_directory"
}

ADCSESC6a: types.#Kind & {
	symbol: "ADCSESC6a"
	schema: "active_directory"
}

ADCSESC6b: types.#Kind & {
	symbol: "ADCSESC6b"
	schema: "active_directory"
}

ADCSESC9a: types.#Kind & {
	symbol: "ADCSESC9a"
	schema: "active_directory"
}

ADCSESC9b: types.#Kind & {
	symbol: "ADCSESC9b"
	schema: "active_directory"
}

ADCSESC10a: types.#Kind & {
	symbol: "ADCSESC10a"
	schema: "active_directory"
}

ADCSESC10b: types.#Kind & {
	symbol: "ADCSESC10b"
	schema: "active_directory"
}

ADCSESC13: types.#Kind & {
	symbol: "ADCSESC13"
	schema: "active_directory"
}

SyncedToEntraUser: types.#Kind & {
	symbol: "SyncedToEntraUser"
	schema: "active_directory"
}

CoerceAndRelayNTLMToSMB: types.#Kind & {
	symbol: "CoerceAndRelayNTLMToSMB"
	schema: "active_directory"
}

<<<<<<< HEAD
CoerceAndRelayNTLMToLDAP: types.#Kind & {
	symbol: "CoerceAndRelayNTLMToLDAP"
	schema: "active_directory"
}

CoerceAndRelayNTLMToLDAPs: types.#Kind & {
	symbol: "CoerceAndRelayNTLMToLDAPs"
=======
CoerceAndRelayNTLMToADCS: types.#Kind & {
	symbol: "CoerceAndRelayNTLMToADCS"
>>>>>>> 9da7f72d
	schema: "active_directory"
}

// Relationship Kinds
RelationshipKinds: [
	Owns,
	GenericAll,
	GenericWrite,
	WriteOwner,
	WriteDACL,
	MemberOf,
	ForceChangePassword,
	AllExtendedRights,
	AddMember,
	HasSession,
	Contains,
	GPLink,
	AllowedToDelegate,
	CoerceToTGT,
	GetChanges,
	GetChangesAll,
	GetChangesInFilteredSet,
	TrustedBy,
	AllowedToAct,
	AdminTo,
	CanPSRemote,
	CanRDP,
	ExecuteDCOM,
	HasSIDHistory,
	AddSelf,
	DCSync,
	ReadLAPSPassword,
	ReadGMSAPassword,
	DumpSMSAPassword,
	SQLAdmin,
	AddAllowedToAct,
	WriteSPN,
	AddKeyCredentialLink,
	LocalToComputer,
	MemberOfLocalGroup,
	RemoteInteractiveLogonRight,
	SyncLAPSPassword,
	WriteAccountRestrictions,
	WriteGPLink,
	RootCAFor,
	DCFor,
	PublishedTo,
	ManageCertificates,
	ManageCA,
	DelegatedEnrollmentAgent,
	Enroll,
	HostsCAService,
	WritePKIEnrollmentFlag,
	WritePKINameFlag,
	NTAuthStoreFor,
	TrustedForNTAuth,
	EnterpriseCAFor,
	IssuedSignedBy,
	GoldenCert,
	EnrollOnBehalfOf,
	OIDGroupLink,
	ExtendedByPolicy,
	ADCSESC1,
	ADCSESC3,
	ADCSESC4,
	ADCSESC6a,
	ADCSESC6b,
	ADCSESC9a,
	ADCSESC9b,
	ADCSESC10a,
	ADCSESC10b,
	ADCSESC13,
	SyncedToEntraUser,
	CoerceAndRelayNTLMToSMB,
<<<<<<< HEAD
	CoerceAndRelayNTLMToLDAP,
	CoerceAndRelayNTLMToLDAPs
=======
	CoerceAndRelayNTLMToADCS,
>>>>>>> 9da7f72d
]

// ACL Relationships
ACLRelationships: [
	AllExtendedRights,
	ForceChangePassword,
	AddMember,
	AddAllowedToAct,
	GenericAll,
	WriteDACL,
	WriteOwner,
	GenericWrite,
	ReadLAPSPassword,
	ReadGMSAPassword,
	Owns,
	AddSelf,
	WriteSPN,
	AddKeyCredentialLink,
	GetChanges,
	GetChangesAll,
	GetChangesInFilteredSet,
	WriteAccountRestrictions,
	WriteGPLink,
	SyncLAPSPassword,
	DCSync,
	ManageCertificates,
	ManageCA,
	Enroll,
	WritePKIEnrollmentFlag,
	WritePKINameFlag,
]

// these edges are common to inbound/outbound/pathfinding
SharedRelationshipKinds: [
	Owns,
	GenericAll,
	GenericWrite,
	WriteOwner,
	WriteDACL,
	MemberOf,
	ForceChangePassword,
	AllExtendedRights,
	AddMember,
	HasSession,
	GPLink,
	AllowedToDelegate,
	CoerceToTGT,
	AllowedToAct,
	AdminTo,
	CanPSRemote,
	CanRDP,
	ExecuteDCOM,
	HasSIDHistory,
	AddSelf,
	DCSync,
	ReadLAPSPassword,
	ReadGMSAPassword,
	DumpSMSAPassword,
	SQLAdmin,
	AddAllowedToAct,
	WriteSPN,
	AddKeyCredentialLink,
	SyncLAPSPassword,
	WriteAccountRestrictions,
	WriteGPLink,
	GoldenCert,
	ADCSESC1,
	ADCSESC3,
	ADCSESC4,
	ADCSESC6a,
	ADCSESC6b,
	ADCSESC9a,
	ADCSESC9b,
	ADCSESC10a,
	ADCSESC10b,
	ADCSESC13,
	SyncedToEntraUser,
	CoerceAndRelayNTLMToSMB,
<<<<<<< HEAD
	CoerceAndRelayNTLMToLDAP,
	CoerceAndRelayNTLMToLDAPs
=======
	CoerceAndRelayNTLMToADCS,
>>>>>>> 9da7f72d
]

// Edges that are used during inbound traversal
InboundRelationshipKinds: list.Concat([SharedRelationshipKinds,[Contains]])

// Edges that are used during outbound traversal
OutboundRelationshipKinds: list.Concat([SharedRelationshipKinds,[Contains, DCFor]])

// Edges that are used in pathfinding
PathfindingRelationships: list.Concat([SharedRelationshipKinds,[Contains, DCFor, TrustedBy]])

EdgeCompositionRelationships: [
	GoldenCert,
	ADCSESC1,
	ADCSESC3,
	ADCSESC4,
	ADCSESC6a,
	ADCSESC6b,
	ADCSESC9a,
	ADCSESC9b,
	ADCSESC10a,
	ADCSESC10b,
	ADCSESC13,
	CoerceAndRelayNTLMToSMB,
<<<<<<< HEAD
	CoerceAndRelayNTLMToLDAP,
	CoerceAndRelayNTLMToLDAPs

=======
	CoerceAndRelayNTLMToADCS,
>>>>>>> 9da7f72d
]<|MERGE_RESOLUTION|>--- conflicted
+++ resolved
@@ -761,7 +761,27 @@
 	representation: "restrictoutboundntlm"
 }
 
-<<<<<<< HEAD
+ADCSWebEnrollmentHTTP: types.#StringEnum & {
+	symbol: "ADCSWebEnrollmentHTTP"
+	schema: "ad"
+	name: "ADCS Web Enrollment HTTP"
+	representation: "adcswebenrollmenthttp"
+}
+
+ADCSWebEnrollmentHTTPS: types.#StringEnum & {
+	symbol: "ADCSWebEnrollmentHTTPS"
+	schema: "ad"
+	name: "ADCS Web Enrollment HTTPS"
+	representation: "adcswebenrollmenthttps"
+}
+
+ADCSWebEnrollmentHTTPSEPA: types.#StringEnum & {
+	symbol: "ADCSWebEnrollmentHTTPSEPA"
+	schema: "ad"
+	name: "ADCS Web Enrollment HTTPS EPA"
+	representation: "adcswebenrollmenthttpsepa"
+}
+
 LDAPSigning: types.#StringEnum & {
 	symbol: "LDAPSigning"
 	schema: "ad"
@@ -812,29 +832,6 @@
 }
 
 
-=======
-ADCSWebEnrollmentHTTP: types.#StringEnum & {
-	symbol: "ADCSWebEnrollmentHTTP"
-	schema: "ad"
-	name: "ADCS Web Enrollment HTTP"
-	representation: "adcswebenrollmenthttp"
-}
-
-ADCSWebEnrollmentHTTPS: types.#StringEnum & {
-	symbol: "ADCSWebEnrollmentHTTPS"
-	schema: "ad"
-	name: "ADCS Web Enrollment HTTPS"
-	representation: "adcswebenrollmenthttps"
-}
-
-ADCSWebEnrollmentHTTPSEPA: types.#StringEnum & {
-	symbol: "ADCSWebEnrollmentHTTPSEPA"
-	schema: "ad"
-	name: "ADCS Web Enrollment HTTPS EPA"
-	representation: "adcswebenrollmenthttpsepa"
-}
-
->>>>>>> 9da7f72d
 Properties: [
 	AdminCount,
 	CASecurityCollected,
@@ -938,22 +935,17 @@
 	LockoutDuration,
 	LockoutObservationWindow,
 	SMBSigning,
-<<<<<<< HEAD
+	WebClientRunning,
 	RestrictOutboundNTLM,
+	ADCSWebEnrollmentHTTP,
+	ADCSWebEnrollmentHTTPS,
+	ADCSWebEnrollmentHTTPSEPA,
 	LDAPSigning,
 	LDAPsAvailable,
 	LDAPsEPA,
 	RelayableToDCLDAP,
 	RelayableToDCLDAPS,
-	WebClientRunning,
 	IsDC
-=======
-	WebClientRunning,
-	RestrictOutboundNTLM,
-	ADCSWebEnrollmentHTTP,
-	ADCSWebEnrollmentHTTPS,
-	ADCSWebEnrollmentHTTPSEPA,
->>>>>>> 9da7f72d
 ]
 
 // Kinds
@@ -1410,7 +1402,11 @@
 	schema: "active_directory"
 }
 
-<<<<<<< HEAD
+CoerceAndRelayNTLMToADCS: types.#Kind & {
+	symbol: "CoerceAndRelayNTLMToADCS"
+	schema: "active_directory"
+}
+
 CoerceAndRelayNTLMToLDAP: types.#Kind & {
 	symbol: "CoerceAndRelayNTLMToLDAP"
 	schema: "active_directory"
@@ -1418,10 +1414,6 @@
 
 CoerceAndRelayNTLMToLDAPs: types.#Kind & {
 	symbol: "CoerceAndRelayNTLMToLDAPs"
-=======
-CoerceAndRelayNTLMToADCS: types.#Kind & {
-	symbol: "CoerceAndRelayNTLMToADCS"
->>>>>>> 9da7f72d
 	schema: "active_directory"
 }
 
@@ -1496,12 +1488,9 @@
 	ADCSESC13,
 	SyncedToEntraUser,
 	CoerceAndRelayNTLMToSMB,
-<<<<<<< HEAD
+	CoerceAndRelayNTLMToADCS,
 	CoerceAndRelayNTLMToLDAP,
 	CoerceAndRelayNTLMToLDAPs
-=======
-	CoerceAndRelayNTLMToADCS,
->>>>>>> 9da7f72d
 ]
 
 // ACL Relationships
@@ -1580,12 +1569,9 @@
 	ADCSESC13,
 	SyncedToEntraUser,
 	CoerceAndRelayNTLMToSMB,
-<<<<<<< HEAD
+	CoerceAndRelayNTLMToADCS,
 	CoerceAndRelayNTLMToLDAP,
 	CoerceAndRelayNTLMToLDAPs
-=======
-	CoerceAndRelayNTLMToADCS,
->>>>>>> 9da7f72d
 ]
 
 // Edges that are used during inbound traversal
@@ -1610,11 +1596,8 @@
 	ADCSESC10b,
 	ADCSESC13,
 	CoerceAndRelayNTLMToSMB,
-<<<<<<< HEAD
+	CoerceAndRelayNTLMToADCS,
+	CoerceAndRelayNTLMToSMB,
 	CoerceAndRelayNTLMToLDAP,
 	CoerceAndRelayNTLMToLDAPs
-
-=======
-	CoerceAndRelayNTLMToADCS,
->>>>>>> 9da7f72d
 ]