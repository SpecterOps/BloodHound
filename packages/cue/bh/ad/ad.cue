// Copyright 2023 Specter Ops, Inc.
//
// Licensed under the Apache License, Version 2.0
// you may not use this file except in compliance with the License.
// You may obtain a copy of the License at
//
//     http://www.apache.org/licenses/LICENSE-2.0
//
// Unless required by applicable law or agreed to in writing, software
// distributed under the License is distributed on an "AS IS" BASIS,
// WITHOUT WARRANTIES OR CONDITIONS OF ANY KIND, either express or implied.
// See the License for the specific language governing permissions and
// limitations under the License.
//
// SPDX-License-Identifier: Apache-2.0

package ad

import (
	"list"
	"pkg.specterops.io/schemas/bh/types:types"
)

// Exported requirements
Properties: [...types.#StringEnum]
NodeKinds: [...types.#Kind]
RelationshipKinds: [...types.#Kind]
ACLRelationships: [...types.#Kind]
PathfindingRelationships: [...types.#Kind]
InboundRelationshipKinds: [...types.#Kind]
OutboundRelationshipKinds: [...types.#Kind]
EdgeCompositionRelationships: [...types.#Kind]

// Property name enumerations

CertChain: types.#StringEnum & {
	symbol:         "CertChain"
	schema:         "ad"
	name:           "Certificate Chain"
	representation: "certchain"
}

CertName: types.#StringEnum & {
	symbol:         "CertName"
	schema:         "ad"
	name:           "Certificate Name"
	representation: "certname"
}

CertThumbprint: types.#StringEnum & {
	symbol:         "CertThumbprint"
	schema:         "ad"
	name:           "Certificate Thumbprint"
	representation: "certthumbprint"
}

CertThumbprints: types.#StringEnum & {
	symbol:         "CertThumbprints"
	schema:         "ad"
	name:           "Certificate Thumbprints"
	representation: "certthumbprints"
}

CAName: types.#StringEnum & {
	symbol:         "CAName"
	schema:         "ad"
	name:           "CA Name"
	representation: "caname"
}

CASecurityCollected: types.#StringEnum & {
	symbol:         "CASecurityCollected"
	schema:         "ad"
	name:           "CA Security Collected"
	representation: "casecuritycollected"
}

HasEnrollmentAgentRestrictions: types.#StringEnum & {
	symbol:         "HasEnrollmentAgentRestrictions"
	schema:         "ad"
	name:           "Has Enrollment Agent Restrictions"
	representation: "hasenrollmentagentrestrictions"
}

EnrollmentAgentRestrictionsCollected: types.#StringEnum & {
	symbol:         "EnrollmentAgentRestrictionsCollected"
	schema:         "ad"
	name:           "Enrollment Agent Restrictions Collected"
	representation: "enrollmentagentrestrictionscollected"
}

IsUserSpecifiesSanEnabled: types.#StringEnum & {
	symbol:         "IsUserSpecifiesSanEnabled"
	schema:         "ad"
	name:           "Is User Specifies San Enabled"
	representation: "isuserspecifiessanenabled"
}

IsUserSpecifiesSanEnabledCollected: types.#StringEnum & {
	symbol:         "IsUserSpecifiesSanEnabledCollected"
	schema:         "ad"
	name:           "Is User Specifies San Enabled Collected"
	representation: "isuserspecifiessanenabledcollected"
}

RoleSeparationEnabled: types.#StringEnum & {
	symbol:         "RoleSeparationEnabled"
	schema:         "ad"
	name:           "Role Separation Enabled"
	representation: "roleseparationenabled"
}

RoleSeparationEnabledCollected: types.#StringEnum & {
	symbol:         "RoleSeparationEnabledCollected"
	schema:         "ad"
	name:           "Role Separation Enabled Collected"
	representation: "roleseparationenabledcollected"
}

HasBasicConstraints: types.#StringEnum & {
	symbol:         "HasBasicConstraints"
	schema:         "ad"
	name:           "Has Basic Constraints"
	representation: "hasbasicconstraints"
}

BasicConstraintPathLength: types.#StringEnum & {
	symbol:         "BasicConstraintPathLength"
	schema:         "ad"
	name:           "Basic Constraint Path Length"
	representation: "basicconstraintpathlength"
}

UnresolvedPublishedTemplates: types.#StringEnum & {
	symbol:         "UnresolvedPublishedTemplates"
	schema:         "ad"
	name:           "Unresolved Published Certificate Templates"
	representation: "unresolvedpublishedtemplates"
}

DNSHostname: types.#StringEnum & {
	symbol:         "DNSHostname"
	schema:         "ad"
	name:           "DNS Hostname"
	representation: "dnshostname"
}

DistinguishedName: types.#StringEnum & {
	symbol:         "DistinguishedName"
	schema:         "ad"
	name:           "Distinguished Name"
	representation: "distinguishedname"
}

DomainFQDN: types.#StringEnum & {
	symbol:         "DomainFQDN"
	schema:         "ad"
	name:           "Domain FQDN"
	representation: "domain"
}

DomainSID: types.#StringEnum & {
	symbol:         "DomainSID"
	schema:         "ad"
	name:           "Domain SID"
	representation: "domainsid"
}

Sensitive: types.#StringEnum & {
	symbol:         "Sensitive"
	schema:         "ad"
	name:           "Marked Sensitive"
	representation: "sensitive"
}

BlocksInheritance: types.#StringEnum & {
	symbol:         "BlocksInheritance"
	schema:         "ad"
	name:           "Blocks GPO Inheritance"
	representation: "blocksinheritance"
}

IsACL: types.#StringEnum & {
	symbol:         "IsACL"
	schema:         "ad"
	name:           "Is ACL"
	representation: "isacl"
}

IsACLProtected: types.#StringEnum & {
	symbol:         "IsACLProtected"
	schema:         "ad"
	name:           "ACL Inheritance Denied"
	representation: "isaclprotected"
}

InheritanceHashes: types.#StringEnum & {
	symbol:         "InheritanceHashes"
	schema:         "ad"
	name:           "ACL Inheritance Hashes"
	representation: "inheritancehashes"
}

InheritanceHash: types.#StringEnum & {
	symbol:         "InheritanceHash"
	schema:         "ad"
	name:           "ACL Inheritance Hash"
	representation: "inheritancehash"
}

IsDeleted: types.#StringEnum & {
	symbol:         "IsDeleted"
	schema:         "ad"
	name:           "Is Deleted"
	representation: "isdeleted"
}

Enforced: types.#StringEnum & {
	symbol:         "Enforced"
	schema:         "ad"
	name:           "Enforced"
	representation: "enforced"
}

LogonType: types.#StringEnum & {
	symbol:         "LogonType"
	schema:         "ad"
	name:           "Logon Type"
	representation: "logontype"
}

Department: types.#StringEnum & {
	symbol:         "Department"
	schema:         "ad"
	name:           "Department"
	representation: "department"
}

HasCrossCertificatePair: types.#StringEnum & {
	symbol:         "HasCrossCertificatePair"
	schema:         "ad"
	name:           "Has Cross Certificate Pair"
	representation: "hascrosscertificatepair"
}

HasSPN: types.#StringEnum & {
	symbol:         "HasSPN"
	schema:         "ad"
	name:           "Has SPN"
	representation: "hasspn"
}

HasLAPS: types.#StringEnum & {
	symbol:         "HasLAPS"
	schema:         "ad"
	name:           "LAPS Enabled"
	representation: "haslaps"
}

UnconstrainedDelegation: types.#StringEnum & {
	symbol:         "UnconstrainedDelegation"
	schema:         "ad"
	name:           "Allows Unconstrained Delegation"
	representation: "unconstraineddelegation"
}

LastLogon: types.#StringEnum & {
	symbol:         "LastLogon"
	schema:         "ad"
	name:           "Last Logon"
	representation: "lastlogon"
}

LastLogonTimestamp: types.#StringEnum & {
	symbol:         "LastLogonTimestamp"
	schema:         "ad"
	name:           "Last Logon (Replicated)"
	representation: "lastlogontimestamp"
}

IsPrimaryGroup: types.#StringEnum & {
	symbol:         "IsPrimaryGroup"
	schema:         "ad"
	name:           "Is Primary Group"
	representation: "isprimarygroup"
}

AdminCount: types.#StringEnum & {
	symbol:         "AdminCount"
	schema:         "ad"
	name:           "Admin Count"
	representation: "admincount"
}

DontRequirePreAuth: types.#StringEnum & {
	symbol:         "DontRequirePreAuth"
	schema:         "ad"
	name:           "Do Not Require Pre-Authentication"
	representation: "dontreqpreauth"
}

HasURA: types.#StringEnum & {
	symbol:         "HasURA"
	schema:         "ad"
	name:           "Has User Rights Assignment Collection"
	representation: "hasura"
}

PasswordNeverExpires: types.#StringEnum & {
	symbol:         "PasswordNeverExpires"
	schema:         "ad"
	name:           "Password Never Expires"
	representation: "pwdneverexpires"
}

PasswordNotRequired: types.#StringEnum & {
	symbol:         "PasswordNotRequired"
	schema:         "ad"
	name:           "Password Not Required"
	representation: "passwordnotreqd"
}

FunctionalLevel: types.#StringEnum & {
	symbol:         "FunctionalLevel"
	schema:         "ad"
	name:           "Functional Level"
	representation: "functionallevel"
}

TrustType: types.#StringEnum & {
	symbol:         "TrustType"
	schema:         "ad"
	name:           "Trust Type"
	representation: "trusttype"
}

SpoofSIDHistoryBlocked: types.#StringEnum & {
	symbol:         "SpoofSIDHistoryBlocked"
	schema:         "ad"
	name:           "Spoof SID History Blocked"
	representation: "spoofsidhistoryblocked"
}

TrustedToAuth: types.#StringEnum & {
	symbol:         "TrustedToAuth"
	schema:         "ad"
	name:           "Trusted For Constrained Delegation"
	representation: "trustedtoauth"
}

SamAccountName: types.#StringEnum & {
	symbol:         "SamAccountName"
	schema:         "ad"
	name:           "SAM Account Name"
	representation: "samaccountname"
}

HomeDirectory: types.#StringEnum & {
	symbol:         "HomeDirectory"
	schema:         "ad"
	name:           "Home Directory"
	representation: "homedirectory"
}

CertificateMappingMethodsRaw: types.#StringEnum & {
	symbol:         "CertificateMappingMethodsRaw"
	schema:         "ad"
	name:           "Certificate Mapping Methods (Raw)"
	representation: "certificatemappingmethodsraw"
}

CertificateMappingMethods: types.#StringEnum & {
	symbol:         "CertificateMappingMethods"
	schema:         "ad"
	name:           "Certificate Mapping Methods"
	representation: "certificatemappingmethods"
}

StrongCertificateBindingEnforcementRaw: types.#StringEnum & {
	symbol:         "StrongCertificateBindingEnforcementRaw"
	schema:         "ad"
	name:           "Strong Certificate Binding Enforcement (Raw)"
	representation: "strongcertificatebindingenforcementraw"
}

StrongCertificateBindingEnforcement: types.#StringEnum & {
	symbol:         "StrongCertificateBindingEnforcement"
	schema:         "ad"
	name:           "Strong Certificate Binding Enforcement"
	representation: "strongcertificatebindingenforcement"
}

CrossCertificatePair: types.#StringEnum & {
	symbol:         "CrossCertificatePair"
	schema:         "ad"
	name:           "Cross Certificate Pair"
	representation: "crosscertificatepair"
}

EKUs: types.#StringEnum & {
	symbol:         "EKUs"
	schema:         "ad"
	name:           "Enhanced Key Usage"
	representation: "ekus"
}

SubjectAltRequireUPN: types.#StringEnum & {
	symbol:         "SubjectAltRequireUPN"
	schema:         "ad"
	name:           "Subject Alternative Name Require UPN"
	representation: "subjectaltrequireupn"
}

SubjectAltRequireDNS: types.#StringEnum & {
	symbol:         "SubjectAltRequireDNS"
	schema:         "ad"
	name:           "Subject Alternative Name Require DNS"
	representation: "subjectaltrequiredns"
}

SubjectAltRequireDomainDNS: types.#StringEnum & {
	symbol:         "SubjectAltRequireDomainDNS"
	schema:         "ad"
	name:           "Subject Alternative Name Require Domain DNS"
	representation: "subjectaltrequiredomaindns"
}

SubjectAltRequireEmail: types.#StringEnum & {
	symbol:         "SubjectAltRequireEmail"
	schema:         "ad"
	name:           "Subject Alternative Name Require Email"
	representation: "subjectaltrequireemail"
}

SubjectAltRequireSPN: types.#StringEnum & {
	symbol:         "SubjectAltRequireSPN"
	schema:         "ad"
	name:           "Subject Alternative Name Require SPN"
	representation: "subjectaltrequirespn"
}

SubjectRequireEmail: types.#StringEnum & {
	symbol:         "SubjectRequireEmail"
	schema:         "ad"
	name:           "Subject Require Email"
	representation: "subjectrequireemail"
}

AuthorizedSignatures: types.#StringEnum & {
	symbol:         "AuthorizedSignatures"
	schema:         "ad"
	name:           "Authorized Signatures Required"
	representation: "authorizedsignatures"
}

ApplicationPolicies: types.#StringEnum & {
	symbol:         "ApplicationPolicies"
	schema:         "ad"
	name:           "Application Policies Required"
	representation: "applicationpolicies"
}

IssuancePolicies: types.#StringEnum & {
	symbol:         "IssuancePolicies"
	schema:         "ad"
	name:           "Issuance Policies Required"
	representation: "issuancepolicies"
}

SchemaVersion: types.#StringEnum & {
	symbol:         "SchemaVersion"
	schema:         "ad"
	name:           "Schema Version"
	representation: "schemaversion"
}

RequiresManagerApproval: types.#StringEnum & {
	symbol:         "RequiresManagerApproval"
	schema:         "ad"
	name:           "Requires Manager Approval"
	representation: "requiresmanagerapproval"
}

AuthenticationEnabled: types.#StringEnum & {
	symbol:         "AuthenticationEnabled"
	schema:         "ad"
	name:           "Authentication Enabled"
	representation: "authenticationenabled"
}

SchannelAuthenticationEnabled: types.#StringEnum & {
	symbol:         "SchannelAuthenticationEnabled"
	schema:         "ad"
	name:           "Schannel Authentication Enabled"
	representation: "schannelauthenticationenabled"
}

EnrolleeSuppliesSubject: types.#StringEnum & {
	symbol:         "EnrolleeSuppliesSubject"
	schema:         "ad"
	name:           "Enrollee Supplies Subject"
	representation: "enrolleesuppliessubject"
}

CertificateApplicationPolicy: types.#StringEnum & {
	symbol:         "CertificateApplicationPolicy"
	schema:         "ad"
	name:           "Application Policy Extensions"
	representation: "certificateapplicationpolicy"
}

CertificateNameFlag: types.#StringEnum & {
	symbol:         "CertificateNameFlag"
	schema:         "ad"
	name:           "Certificate Name Flags"
	representation: "certificatenameflag"
}

EffectiveEKUs: types.#StringEnum & {
	symbol:         "EffectiveEKUs"
	schema:         "ad"
	name:           "Effective EKUs"
	representation: "effectiveekus"
}

EnrollmentFlag: types.#StringEnum & {
	symbol:         "EnrollmentFlag"
	schema:         "ad"
	name:           "Enrollment Flags"
	representation: "enrollmentflag"
}

Flags: types.#StringEnum & {
	symbol:         "Flags"
	schema:         "ad"
	name:           "Flags"
	representation: "flags"
}

NoSecurityExtension: types.#StringEnum & {
	symbol:         "NoSecurityExtension"
	schema:         "ad"
	name:           "No Security Extension"
	representation: "nosecurityextension"
}

RenewalPeriod: types.#StringEnum & {
	symbol:         "RenewalPeriod"
	schema:         "ad"
	name:           "Renewal Period"
	representation: "renewalperiod"
}

ValidityPeriod: types.#StringEnum & {
	symbol:         "ValidityPeriod"
	schema:         "ad"
	name:           "Validity Period"
	representation: "validityperiod"
}

OID: types.#StringEnum & {
	symbol:         "OID"
	schema:         "ad"
	name:           "OID"
	representation: "oid"
}

CertificatePolicy: types.#StringEnum & {
	symbol:         "CertificatePolicy"
	schema:         "ad"
	name:           "Issuance Policy Extensions"
	representation: "certificatepolicy"
}

CertTemplateOID: types.#StringEnum & {
	symbol:         "CertTemplateOID"
	schema:         "ad"
	name:           "Certificate Template OID"
	representation: "certtemplateoid"
}

GroupLinkID: types.#StringEnum & {
	symbol:         "GroupLinkID"
	schema:         "ad"
	name:           "Group Link ID"
	representation: "grouplinkid"
}

ObjectGUID: types.#StringEnum & {
	symbol:         "ObjectGUID"
	schema:         "ad"
	name:           "Object GUID"
	representation: "objectguid"
}

ExpirePasswordsOnSmartCardOnlyAccounts: types.#StringEnum & {
	symbol:         "ExpirePasswordsOnSmartCardOnlyAccounts"
	schema:         "ad"
	name:           "Expire Passwords on Smart Card only Accounts"
	representation: "expirepasswordsonsmartcardonlyaccounts"
}

MachineAccountQuota: types.#StringEnum & {
	symbol:         "MachineAccountQuota"
	schema:         "ad"
	name:           "Machine Account Quota"
	representation: "machineaccountquota"
}

SupportedKerberosEncryptionTypes: types.#StringEnum & {
	symbol:         "SupportedKerberosEncryptionTypes"
	schema:         "ad"
	name:           "Supported Kerberos Encryption Types"
	representation: "supportedencryptiontypes"
}

TGTDelegation: types.#StringEnum & {
	symbol:         "TGTDelegation"
	schema:         "ad"
	name:           "TGT Delegation"
	representation: "tgtdelegation"
}

PasswordStoredUsingReversibleEncryption: types.#StringEnum & {
	symbol:         "PasswordStoredUsingReversibleEncryption"
	schema:         "ad"
	name:           "Password Stored Using Reversible Encryption"
	representation: "encryptedtextpwdallowed"
}

SmartcardRequired: types.#StringEnum & {
	symbol:         "SmartcardRequired"
	schema:         "ad"
	name:           "Smartcard Required"
	representation: "smartcardrequired"
}

UseDESKeyOnly: types.#StringEnum & {
	symbol:         "UseDESKeyOnly"
	schema:         "ad"
	name:           "Use DES Key Only"
	representation: "usedeskeyonly"
}

LogonScriptEnabled: types.#StringEnum & {
	symbol:         "LogonScriptEnabled"
	schema:         "ad"
	name:           "Logon Script Enabled"
	representation: "logonscriptenabled"
}

LockedOut: types.#StringEnum & {
	symbol:         "LockedOut"
	schema:         "ad"
	name:           "Locked Out"
	representation: "lockedout"
}

UserCannotChangePassword: types.#StringEnum & {
	symbol:         "UserCannotChangePassword"
	schema:         "ad"
	name:           "User Cannot Change Password"
	representation: "passwordcantchange"
}

PasswordExpired: types.#StringEnum & {
	symbol:         "PasswordExpired"
	schema:         "ad"
	name:           "Password Expired"
	representation: "passwordexpired"
}

DSHeuristics: types.#StringEnum & {
	symbol:         "DSHeuristics"
	schema:         "ad"
	name:           "DSHeuristics"
	representation: "dsheuristics"
}

UserAccountControl: types.#StringEnum & {
	symbol:         "UserAccountControl"
	schema:         "ad"
	name:           "User Account Control"
	representation: "useraccountcontrol"
}

TrustAttributesInbound: types.#StringEnum & {
	symbol:         "TrustAttributesInbound"
	schema:         "ad"
	name:           "Trust Attributes (Inbound)"
	representation: "trustattributesinbound"
}

TrustAttributesOutbound: types.#StringEnum & {
	symbol:         "TrustAttributesOutbound"
	schema:         "ad"
	name:           "Trust Attributes (Outbound)"
	representation: "trustattributesoutbound"
}

LockoutDuration: types.#StringEnum & {
	symbol:         "LockoutDuration"
	schema:         "ad"
	name:           "Lockout Duration"
	representation: "lockoutduration"
}

LockoutObservationWindow: types.#StringEnum & {
	symbol:         "LockoutObservationWindow"
	schema:         "ad"
	name:           "Lockout Observation Window"
	representation: "lockoutobservationwindow"
}

MaxPwdAge: types.#StringEnum & {
	symbol:         "MaxPwdAge"
	schema:         "ad"
	name:           "Maximum Password Age"
	representation: "maxpwdage"
}

MinPwdAge: types.#StringEnum & {
	symbol:         "MinPwdAge"
	schema:         "ad"
	name:           "Minimum Password Age"
	representation: "minpwdage"
}

LockoutThreshold: types.#StringEnum & {
	symbol:         "LockoutThreshold"
	schema:         "ad"
	name:           "Lockout Threshold"
	representation: "lockoutthreshold"
}

PwdHistoryLength: types.#StringEnum & {
	symbol:         "PwdHistoryLength"
	schema:         "ad"
	name:           "Password History Length"
	representation: "pwdhistorylength"
}

PwdProperties: types.#StringEnum & {
	symbol:         "PwdProperties"
	schema:         "ad"
	name:           "Password Properties"
	representation: "pwdproperties"
}

MinPwdLength: types.#StringEnum & {
	symbol:         "MinPwdLength"
	schema:         "ad"
	name:           "Minimum password length"
	representation: "minpwdlength"
}

GMSA: types.#StringEnum & {
 	symbol: "GMSA"
 	schema: "ad"
 	name: "GMSA"
 	representation: "gmsa"
}

MSA: types.#StringEnum & {
 	symbol: "MSA"
 	schema: "ad"
 	name: "MSA"
 	representation: "msa"
}

SMBSigning: types.#StringEnum & {
	symbol:         "SMBSigning"
	schema:         "ad"
	name:           "SMB Signing"
	representation: "smbsigning"
}

WebClientRunning: types.#StringEnum & {
	symbol: "WebClientRunning"
	schema: "ad"
	name: "WebClient Running"
	representation: "webclientrunning"
}

RestrictOutboundNTLM: types.#StringEnum & {
	symbol:         "RestrictOutboundNTLM"
	schema:         "ad"
	name:           "Restrict Outbound NTLM"
	representation: "restrictoutboundntlm"
}

ADCSWebEnrollmentHTTP: types.#StringEnum & {
	symbol: "ADCSWebEnrollmentHTTP"
	schema: "ad"
	name: "ADCS Web Enrollment HTTP"
	representation: "adcswebenrollmenthttp"
}

ADCSWebEnrollmentHTTPS: types.#StringEnum & {
	symbol: "ADCSWebEnrollmentHTTPS"
	schema: "ad"
	name: "ADCS Web Enrollment HTTPS"
	representation: "adcswebenrollmenthttps"
}

ADCSWebEnrollmentHTTPSEPA: types.#StringEnum & {
	symbol: "ADCSWebEnrollmentHTTPSEPA"
	schema: "ad"
	name: "ADCS Web Enrollment HTTPS EPA"
	representation: "adcswebenrollmenthttpsepa"
}

DoesAnyAceGrantOwnerRights: types.#StringEnum & {
 	symbol: "DoesAnyAceGrantOwnerRights"
 	schema: "ad"
 	name: "Does Any ACE Grant Owner Rights"
 	representation: "doesanyacegrantownerrights"
}

DoesAnyInheritedAceGrantOwnerRights: types.#StringEnum & {
 	symbol: "DoesAnyInheritedAceGrantOwnerRights"
 	schema: "ad"
 	name: "Does Any Inherited ACE Grant Owner Rights"
 	representation: "doesanyinheritedacegrantownerrights"
}

OwnerSid: types.#StringEnum & {
	symbol: "OwnerSid"
 	schema: "ad"
 	name: "Owner SID"
 	representation: "ownersid"
}

LDAPSigning: types.#StringEnum & {
	symbol: "LDAPSigning"
	schema: "ad"
	name: "LDAP Signing"
	representation: "ldapsigning"
}

LDAPAvailable: types.#StringEnum & {
	symbol: "LDAPAvailable"
	schema: "ad"
	name: "LDAP Available"
	representation: "ldapavailable"
}

LDAPSAvailable: types.#StringEnum & {
	symbol: "LDAPSAvailable"
	schema: "ad"
	name: "LDAPS Available"
	representation: "ldapsavailable"
}

LDAPSEPA: types.#StringEnum & {
	symbol: "LDAPSEPA"
	schema: "ad"
	name: "LDAPS EPA"
	representation: "ldapsepa"
}

RelayableToDCLDAP: types.#StringEnum & {
	symbol: "RelayableToDCLDAP"
	schema: "ad"
	name: "Relayable To DC LDAP"
	representation: "replayabletodcldap"
}

RelayableToDCLDAPS: types.#StringEnum & {
	symbol: "RelayableToDCLDAPS"
	schema: "ad"
	name: "Relayable To DC LDAPS"
	representation: "replayabletodcldaps"
}

WebClientRunning: types.#StringEnum & {
	symbol: "WebClientRunning"
	schema: "ad"
	name: "WebClient Running"
	representation: "webclientrunning"
}

IsDC: types.#StringEnum & {
	symbol: "IsDC"
	schema: "ad"
	name: "Is Domain Controller"
	representation: "isdc"
}

IsReadOnlyDC: types.#StringEnum & {
	symbol: "IsReadOnlyDC"
	schema: "ad"
	name: "Read-Only DC"
	representation: "isreadonlydc"
}

HTTPEnrollmentEndpoints: types.#StringEnum & {
	symbol: "HTTPEnrollmentEndpoints"
	schema: "ad"
	name:"HTTP Enrollment Endpoints"
	representation: "httpenrollmentendpoints"
}

HTTPSEnrollmentEndpoints: types.#StringEnum & {
	symbol: "HTTPSEnrollmentEndpoints"
	schema: "ad"
	name:"HTTPS Enrollment Endpoints"
	representation: "httpsenrollmentendpoints"
}

HasVulnerableEndpoint: types.#StringEnum & {
	symbol: "HasVulnerableEndpoint"
	schema: "ad"
	name:"Has Vulnerable Endpoint"
	representation: "hasvulnerableendpoint"
}

RequireSecuritySignature: types.#StringEnum & {
	symbol: "RequireSecuritySignature"
	schema: "ad"
	name: "Require Security Signature"
	representation: "requiresecuritysignature"
}

EnableSecuritySignature: types.#StringEnum & {
	symbol: "EnableSecuritySignature"
	schema: "ad"
	name: "Enable Security Signature"
	representation: "enablesecuritysignature"
}

RestrictReceivingNTLMTraffic: types.#StringEnum & {
	symbol: "RestrictReceivingNTLMTraffic"
	schema: "ad"
	name: "Restrict Receiving NTLM Traffic"
	representation: "restrictreceivingntmltraffic"
}

NTLMMinServerSec: types.#StringEnum & {
	symbol: "NTLMMinServerSec"
	schema: "ad"
	name: "NTLM Min Server Sec"
	representation: "ntlmminserversec"
}

NTLMMinClientSec: types.#StringEnum & {
	symbol: "NTLMMinClientSec"
	schema: "ad"
	name: "NTLM Min Client Sec"
	representation: "ntlmminclientsec"
}
LMCompatibilityLevel: types.#StringEnum & {
	symbol: "LMCompatibilityLevel"
	schema: "ad"
	name: "LM Compatibility Level"
	representation: "lmcompatibilitylevel"
}

UseMachineID: types.#StringEnum & {
	symbol: "UseMachineID"
	schema: "ad"
	name: "Use Machine ID"
	representation: "usemachineid"
}

ClientAllowedNTLMServers: types.#StringEnum & {
	symbol: "ClientAllowedNTLMServers"
	schema: "ad"
	name: "Client Allowed NTLM Servers"
	representation: "clientallowedntlmservers"
}

Transitive: types.#StringEnum & {
	symbol: "Transitive"
	schema: "ad"
	name:"Transitive"
	representation: "transitive"
}

GroupScope: types.#StringEnum & {
	symbol:         "GroupScope"
	schema:         "ad"
	name:           "Group Scope"
	representation: "groupscope"
}

NetBIOS: types.#StringEnum & {
	symbol:         "NetBIOS"
	schema:         "ad"
	name:           "NetBIOS"
	representation: "netbios"
}

ServicePrincipalNames: types.#StringEnum & {
	symbol:         "ServicePrincipalNames"
	schema:         "ad"
	name:           "Service Principal Names"
	representation: "serviceprincipalnames"
}

Properties: [
	AdminCount,
	CASecurityCollected,
	CAName,
	CertChain,
	CertName,
	CertThumbprint,
	CertThumbprints,
	HasEnrollmentAgentRestrictions,
	EnrollmentAgentRestrictionsCollected,
	IsUserSpecifiesSanEnabled,
	IsUserSpecifiesSanEnabledCollected,
	RoleSeparationEnabled,
	RoleSeparationEnabledCollected,
	HasBasicConstraints,
	BasicConstraintPathLength,
	UnresolvedPublishedTemplates,
	DNSHostname,
	CrossCertificatePair,
	DistinguishedName,
	DomainFQDN,
	DomainSID,
	Sensitive,
	BlocksInheritance,
	IsACL,
	IsACLProtected,
	InheritanceHash,
	InheritanceHashes,
	IsDeleted,
	Enforced,
	Department,
	HasCrossCertificatePair,
	HasSPN,
	UnconstrainedDelegation,
	LastLogon,
	LastLogonTimestamp,
	IsPrimaryGroup,
	HasLAPS,
	DontRequirePreAuth,
	LogonType,
	HasURA,
	PasswordNeverExpires,
	PasswordNotRequired,
	FunctionalLevel,
	TrustType,
	SpoofSIDHistoryBlocked,
	TrustedToAuth,
	SamAccountName,
	CertificateMappingMethodsRaw,
	CertificateMappingMethods,
	StrongCertificateBindingEnforcementRaw,
	StrongCertificateBindingEnforcement,
	EKUs,
	SubjectAltRequireUPN,
	SubjectAltRequireDNS,
	SubjectAltRequireDomainDNS,
	SubjectAltRequireEmail,
	SubjectAltRequireSPN,
	SubjectRequireEmail,
	AuthorizedSignatures,
	ApplicationPolicies,
	IssuancePolicies,
	SchemaVersion,
	RequiresManagerApproval,
	AuthenticationEnabled,
	SchannelAuthenticationEnabled,
	EnrolleeSuppliesSubject,
	CertificateApplicationPolicy,
	CertificateNameFlag,
	EffectiveEKUs,
	EnrollmentFlag,
	Flags,
	NoSecurityExtension,
	RenewalPeriod,
	ValidityPeriod,
	OID,
	HomeDirectory,
	CertificatePolicy,
	CertTemplateOID,
	GroupLinkID,
	ObjectGUID,
	ExpirePasswordsOnSmartCardOnlyAccounts,
	MachineAccountQuota,
	SupportedKerberosEncryptionTypes,
	TGTDelegation,
	PasswordStoredUsingReversibleEncryption,
	SmartcardRequired,
	UseDESKeyOnly,
	LogonScriptEnabled,
	LockedOut,
	UserCannotChangePassword,
	PasswordExpired,
	DSHeuristics,
	UserAccountControl,
	TrustAttributesInbound,
	TrustAttributesOutbound,
	MinPwdLength,
	PwdProperties,
	PwdHistoryLength,
	LockoutThreshold,
	MinPwdAge,
	MaxPwdAge,
	LockoutDuration,
	LockoutObservationWindow,
	OwnerSid,
	SMBSigning,
	WebClientRunning,
	RestrictOutboundNTLM,
	GMSA,
	MSA,
	DoesAnyAceGrantOwnerRights,
	DoesAnyInheritedAceGrantOwnerRights,
	ADCSWebEnrollmentHTTP,
	ADCSWebEnrollmentHTTPS,
	ADCSWebEnrollmentHTTPSEPA,
	LDAPSigning,
	LDAPAvailable,
	LDAPSAvailable,
	LDAPSEPA,
	IsDC,
	IsReadOnlyDC,
	HTTPEnrollmentEndpoints,
	HTTPSEnrollmentEndpoints,
	HasVulnerableEndpoint,
	RequireSecuritySignature,
	EnableSecuritySignature,
	RestrictReceivingNTLMTraffic,
	NTLMMinServerSec,
	NTLMMinClientSec,
	LMCompatibilityLevel,
	UseMachineID,
	ClientAllowedNTLMServers,
	Transitive,
	GroupScope,
	NetBIOS,
<<<<<<< HEAD
=======
	AdminSDHolderProtected,
	ServicePrincipalNames,
>>>>>>> 678840ce
]

// Kinds
Entity: types.#Kind & {
	symbol:         "Entity"
	schema:         "active_directory"
	representation: "Base"
}

User: types.#Kind & {
	symbol: "User"
	schema: "active_directory"
}

Computer: types.#Kind & {
	symbol: "Computer"
	schema: "active_directory"
}

Group: types.#Kind & {
	symbol: "Group"
	schema: "active_directory"
}

LocalGroup: types.#Kind & {
	symbol:         "LocalGroup"
	schema:         "active_directory"
	representation: "ADLocalGroup"
}

LocalUser: types.#Kind & {
	symbol:         "LocalUser"
	schema:         "active_directory"
	representation: "ADLocalUser"
}

GPO: types.#Kind & {
	symbol: "GPO"
	schema: "active_directory"
}

OU: types.#Kind & {
	symbol: "OU"
	schema: "active_directory"
}

Container: types.#Kind & {
	symbol: "Container"
	schema: "active_directory"
}

Domain: types.#Kind & {
	symbol: "Domain"
	schema: "active_directory"
}

AIACA: types.#Kind & {
	symbol: "AIACA"
	schema: "active_directory"
}

RootCA: types.#Kind & {
	symbol: "RootCA"
	schema: "active_directory"
}

EnterpriseCA: types.#Kind & {
	symbol: "EnterpriseCA"
	schema: "active_directory"
}

NTAuthStore: types.#Kind & {
	symbol: "NTAuthStore"
	schema: "active_directory"
}

CertTemplate: types.#Kind & {
	symbol: "CertTemplate"
	schema: "active_directory"
}

IssuancePolicy: types.#Kind & {
	symbol: "IssuancePolicy"
	schema: "active_directory"
}

NodeKinds: [
	Entity,
	User,
	Computer,
	Group,
	GPO,
	OU,
	Container,
	Domain,
	LocalGroup,
	LocalUser,
	AIACA,
	RootCA,
	EnterpriseCA,
	NTAuthStore,
	CertTemplate,
	IssuancePolicy,
]

Owns: types.#Kind & {
	symbol: "Owns"
	schema: "active_directory"
}

GenericAll: types.#Kind & {
	symbol: "GenericAll"
	schema: "active_directory"
}

GenericWrite: types.#Kind & {
	symbol: "GenericWrite"
	schema: "active_directory"
}

WriteOwner: types.#Kind & {
	symbol: "WriteOwner"
	schema: "active_directory"
}

WriteDACL: types.#Kind & {
	symbol:         "WriteDACL"
	schema:         "active_directory"
	representation: "WriteDacl"
}

MemberOf: types.#Kind & {
	symbol: "MemberOf"
	schema: "active_directory"
}

MemberOfLocalGroup: types.#Kind & {
	symbol: "MemberOfLocalGroup"
	schema: "active_directory"
}

LocalToComputer: types.#Kind & {
	symbol: "LocalToComputer"
	schema: "active_directory"
}

ForceChangePassword: types.#Kind & {
	symbol: "ForceChangePassword"
	schema: "active_directory"
}

AllExtendedRights: types.#Kind & {
	symbol: "AllExtendedRights"
	schema: "active_directory"
}

AddMember: types.#Kind & {
	symbol: "AddMember"
	schema: "active_directory"
}

HasSession: types.#Kind & {
	symbol: "HasSession"
	schema: "active_directory"
}

Contains: types.#Kind & {
	symbol: "Contains"
	schema: "active_directory"
}

GPLink: types.#Kind & {
	symbol: "GPLink"
	schema: "active_directory"
}

AllowedToDelegate: types.#Kind & {
	symbol: "AllowedToDelegate"
	schema: "active_directory"
}

CoerceToTGT: types.#Kind & {
	symbol: "CoerceToTGT"
	schema: "active_directory"
}

GetChanges: types.#Kind & {
	symbol: "GetChanges"
	schema: "active_directory"
}

GetChangesAll: types.#Kind & {
	symbol: "GetChangesAll"
	schema: "active_directory"
}

CrossForestTrust: types.#Kind & {
	symbol: "CrossForestTrust"
	schema: "active_directory"
}

SameForestTrust: types.#Kind & {
	symbol: "SameForestTrust"
	schema: "active_directory"
}

SpoofSIDHistory: types.#Kind & {
	symbol: "SpoofSIDHistory"
	schema: "active_directory"
}

AbuseTGTDelegation: types.#Kind & {
	symbol: "AbuseTGTDelegation"
	schema: "active_directory"
}

AllowedToAct: types.#Kind & {
	symbol: "AllowedToAct"
	schema: "active_directory"
}

AdminTo: types.#Kind & {
	symbol: "AdminTo"
	schema: "active_directory"
}

CanPSRemote: types.#Kind & {
	symbol: "CanPSRemote"
	schema: "active_directory"
}

CanRDP: types.#Kind & {
	symbol: "CanRDP"
	schema: "active_directory"
}

ExecuteDCOM: types.#Kind & {
	symbol: "ExecuteDCOM"
	schema: "active_directory"
}

HasSIDHistory: types.#Kind & {
	symbol: "HasSIDHistory"
	schema: "active_directory"
}

AddSelf: types.#Kind & {
	symbol: "AddSelf"
	schema: "active_directory"
}

DCSync: types.#Kind & {
	symbol: "DCSync"
	schema: "active_directory"
}

ReadLAPSPassword: types.#Kind & {
	symbol: "ReadLAPSPassword"
	schema: "active_directory"
}

ReadGMSAPassword: types.#Kind & {
	symbol: "ReadGMSAPassword"
	schema: "active_directory"
}

DumpSMSAPassword: types.#Kind & {
	symbol: "DumpSMSAPassword"
	schema: "active_directory"
}

SQLAdmin: types.#Kind & {
	symbol: "SQLAdmin"
	schema: "active_directory"
}

AddAllowedToAct: types.#Kind & {
	symbol: "AddAllowedToAct"
	schema: "active_directory"
}

WriteSPN: types.#Kind & {
	symbol: "WriteSPN"
	schema: "active_directory"
}

AddKeyCredentialLink: types.#Kind & {
	symbol: "AddKeyCredentialLink"
	schema: "active_directory"
}

RemoteInteractiveLogonRight: types.#Kind & {
	symbol: "RemoteInteractiveLogonRight"
	schema: "active_directory"
}

SyncLAPSPassword: types.#Kind & {
	symbol: "SyncLAPSPassword"
	schema: "active_directory"
}

WriteAccountRestrictions: types.#Kind & {
	symbol: "WriteAccountRestrictions"
	schema: "active_directory"
}

WriteGPLink: types.#Kind & {
	symbol: "WriteGPLink"
	schema: "active_directory"
}

GetChangesInFilteredSet: types.#Kind & {
	symbol: "GetChangesInFilteredSet"
	schema: "active_directory"
}

RootCAFor: types.#Kind & {
	symbol: "RootCAFor"
	schema: "active_directory"
}

DCFor: types.#Kind & {
	symbol: "DCFor"
	schema: "active_directory"
}

PublishedTo: types.#Kind & {
	symbol: "PublishedTo"
	schema: "active_directory"
}

ManageCertificates: types.#Kind & {
	symbol: "ManageCertificates"
	schema: "active_directory"
}

ManageCA: types.#Kind & {
	symbol: "ManageCA"
	schema: "active_directory"
}

DelegatedEnrollmentAgent: types.#Kind & {
	symbol: "DelegatedEnrollmentAgent"
	schema: "active_directory"
}

Enroll: types.#Kind & {
	symbol: "Enroll"
	schema: "active_directory"
}

HostsCAService: types.#Kind & {
	symbol: "HostsCAService"
	schema: "active_directory"
}

WritePKIEnrollmentFlag: types.#Kind & {
	symbol: "WritePKIEnrollmentFlag"
	schema: "active_directory"
}

WritePKINameFlag: types.#Kind & {
	symbol: "WritePKINameFlag"
	schema: "active_directory"
}

NTAuthStoreFor: types.#Kind & {
	symbol: "NTAuthStoreFor"
	schema: "active_directory"
}

TrustedForNTAuth: types.#Kind & {
	symbol: "TrustedForNTAuth"
	schema: "active_directory"
}

EnterpriseCAFor: types.#Kind & {
	symbol: "EnterpriseCAFor"
	schema: "active_directory"
}

IssuedSignedBy: types.#Kind & {
	symbol: "IssuedSignedBy"
	schema: "active_directory"
}

GoldenCert: types.#Kind & {
	symbol: "GoldenCert"
	schema: "active_directory"
}

EnrollOnBehalfOf: types.#Kind & {
	symbol: "EnrollOnBehalfOf"
	schema: "active_directory"
}

OIDGroupLink: types.#Kind & {
	symbol: "OIDGroupLink"
	schema: "active_directory"
}

ExtendedByPolicy: types.#Kind & {
	symbol: "ExtendedByPolicy"
	schema: "active_directory"
}

ExtendedByPolicy: types.#Kind & {
	symbol: "ExtendedByPolicy"
	schema: "active_directory"
}

ADCSESC1: types.#Kind & {
	symbol: "ADCSESC1"
	schema: "active_directory"
}

ADCSESC3: types.#Kind & {
	symbol: "ADCSESC3"
	schema: "active_directory"
}

ADCSESC4: types.#Kind & {
	symbol: "ADCSESC4"
	schema: "active_directory"
}

ADCSESC6a: types.#Kind & {
	symbol: "ADCSESC6a"
	schema: "active_directory"
}

ADCSESC6b: types.#Kind & {
	symbol: "ADCSESC6b"
	schema: "active_directory"
}

ADCSESC9a: types.#Kind & {
	symbol: "ADCSESC9a"
	schema: "active_directory"
}

ADCSESC9b: types.#Kind & {
	symbol: "ADCSESC9b"
	schema: "active_directory"
}

ADCSESC10a: types.#Kind & {
	symbol: "ADCSESC10a"
	schema: "active_directory"
}

ADCSESC10b: types.#Kind & {
	symbol: "ADCSESC10b"
	schema: "active_directory"
}

ADCSESC13: types.#Kind & {
	symbol: "ADCSESC13"
	schema: "active_directory"
}

SyncedToEntraUser: types.#Kind & {
	symbol: "SyncedToEntraUser"
	schema: "active_directory"
}

CoerceAndRelayNTLMToSMB: types.#Kind & {
	symbol: "CoerceAndRelayNTLMToSMB"
	schema: "active_directory"
}

CoerceAndRelayNTLMToADCS: types.#Kind & {
	symbol: "CoerceAndRelayNTLMToADCS"
	schema: "active_directory"
}

WriteOwnerLimitedRights: types.#Kind & {
	symbol: "WriteOwnerLimitedRights"
	schema: "active_directory"
}

WriteOwnerRaw: types.#Kind & {
	symbol: "WriteOwnerRaw"
	schema: "active_directory"
}

OwnsLimitedRights: types.#Kind & {
	symbol: "OwnsLimitedRights"
	schema: "active_directory"
}

OwnsRaw: types.#Kind & {
	symbol: "OwnsRaw"
	schema: "active_directory"
}

CoerceAndRelayNTLMToLDAP: types.#Kind & {
	symbol: "CoerceAndRelayNTLMToLDAP"
	schema: "active_directory"
}

CoerceAndRelayNTLMToLDAPS: types.#Kind & {
	symbol: "CoerceAndRelayNTLMToLDAPS"
	schema: "active_directory"
}


HasTrustKeys: types.#Kind & {
	symbol: "HasTrustKeys"
	schema: "active_directory"
}

ClaimSpecialIdentity: types.#Kind & {
	symbol: "ClaimSpecialIdentity"
	schema: "active_directory"
}

ContainsIdentity: types.#Kind & {
	symbol: "ContainsIdentity"
	schema: "active_directory"
}

PropagatesACEsTo: types.#Kind & {
	symbol: "PropagatesACEsTo"
	schema: "active_directory"
}

GPOAppliesTo: types.#Kind & {
	symbol: "GPOAppliesTo"
	schema: "active_directory"
}

CanApplyGPO: types.#Kind & {
	symbol: "CanApplyGPO"
	schema: "active_directory"
}

// Relationship Kinds
RelationshipKinds: [
	Owns,
	GenericAll,
	GenericWrite,
	WriteOwner,
	WriteDACL,
	MemberOf,
	ForceChangePassword,
	AllExtendedRights,
	AddMember,
	HasSession,
	Contains,
	GPLink,
	AllowedToDelegate,
	CoerceToTGT,
	GetChanges,
	GetChangesAll,
	GetChangesInFilteredSet,
	CrossForestTrust,
	SameForestTrust,
	SpoofSIDHistory,
	AbuseTGTDelegation,
	AllowedToAct,
	AdminTo,
	CanPSRemote,
	CanRDP,
	ExecuteDCOM,
	HasSIDHistory,
	AddSelf,
	DCSync,
	ReadLAPSPassword,
	ReadGMSAPassword,
	DumpSMSAPassword,
	SQLAdmin,
	AddAllowedToAct,
	WriteSPN,
	AddKeyCredentialLink,
	LocalToComputer,
	MemberOfLocalGroup,
	RemoteInteractiveLogonRight,
	SyncLAPSPassword,
	WriteAccountRestrictions,
	WriteGPLink,
	RootCAFor,
	DCFor,
	PublishedTo,
	ManageCertificates,
	ManageCA,
	DelegatedEnrollmentAgent,
	Enroll,
	HostsCAService,
	WritePKIEnrollmentFlag,
	WritePKINameFlag,
	NTAuthStoreFor,
	TrustedForNTAuth,
	EnterpriseCAFor,
	IssuedSignedBy,
	GoldenCert,
	EnrollOnBehalfOf,
	OIDGroupLink,
	ExtendedByPolicy,
	ADCSESC1,
	ADCSESC3,
	ADCSESC4,
	ADCSESC6a,
	ADCSESC6b,
	ADCSESC9a,
	ADCSESC9b,
	ADCSESC10a,
	ADCSESC10b,
	ADCSESC13,
	SyncedToEntraUser,
	CoerceAndRelayNTLMToSMB,
	CoerceAndRelayNTLMToADCS,
	WriteOwnerLimitedRights,
	WriteOwnerRaw,
	OwnsLimitedRights,
	OwnsRaw,
	ClaimSpecialIdentity,
	CoerceAndRelayNTLMToLDAP,
	CoerceAndRelayNTLMToLDAPS,
	ContainsIdentity,
	PropagatesACEsTo,
	GPOAppliesTo,
	CanApplyGPO,
	HasTrustKeys,
]

// ACL Relationships
ACLRelationships: [
	AllExtendedRights,
	ForceChangePassword,
	AddMember,
	AddAllowedToAct,
	GenericAll,
	WriteDACL,
	WriteOwner,
	GenericWrite,
	ReadLAPSPassword,
	ReadGMSAPassword,
	Owns,
	AddSelf,
	WriteSPN,
	AddKeyCredentialLink,
	GetChanges,
	GetChangesAll,
	GetChangesInFilteredSet,
	WriteAccountRestrictions,
	WriteGPLink,
	SyncLAPSPassword,
	DCSync,
	ManageCertificates,
	ManageCA,
	Enroll,
	WritePKIEnrollmentFlag,
	WritePKINameFlag,
	WriteOwnerLimitedRights,
	OwnsLimitedRights,
]

// these edges are common to inbound/outbound/pathfinding
SharedRelationshipKinds: [
	Owns,
	GenericAll,
	GenericWrite,
	WriteOwner,
	WriteDACL,
	MemberOf,
	ForceChangePassword,
	AllExtendedRights,
	AddMember,
	HasSession,
	GPLink,
	AllowedToDelegate,
	CoerceToTGT,
	AllowedToAct,
	AdminTo,
	CanPSRemote,
	CanRDP,
	ExecuteDCOM,
	HasSIDHistory,
	AddSelf,
	DCSync,
	ReadLAPSPassword,
	ReadGMSAPassword,
	DumpSMSAPassword,
	SQLAdmin,
	AddAllowedToAct,
	WriteSPN,
	AddKeyCredentialLink,
	SyncLAPSPassword,
	WriteAccountRestrictions,
	WriteGPLink,
	GoldenCert,
	ADCSESC1,
	ADCSESC3,
	ADCSESC4,
	ADCSESC6a,
	ADCSESC6b,
	ADCSESC9a,
	ADCSESC9b,
	ADCSESC10a,
	ADCSESC10b,
	ADCSESC13,
	SyncedToEntraUser,
	CoerceAndRelayNTLMToSMB,
	CoerceAndRelayNTLMToADCS,
	WriteOwnerLimitedRights,
	OwnsLimitedRights,
	ClaimSpecialIdentity,
	CoerceAndRelayNTLMToLDAP,
	CoerceAndRelayNTLMToLDAPS,
	ContainsIdentity,
	PropagatesACEsTo,
	GPOAppliesTo,
	CanApplyGPO,
	HasTrustKeys,
	ManageCA,
	ManageCertificates,
]

// Edges that are used during inbound traversal
InboundRelationshipKinds: list.Concat([SharedRelationshipKinds, [Contains]])

// Edges that are used during outbound traversal
OutboundRelationshipKinds: list.Concat([SharedRelationshipKinds,[Contains, DCFor]])

// Edges that are used in pathfinding
PathfindingRelationships: list.Concat([SharedRelationshipKinds,[Contains, DCFor, SameForestTrust, SpoofSIDHistory, AbuseTGTDelegation]])

EdgeCompositionRelationships: [
	GoldenCert,
	ADCSESC1,
	ADCSESC3,
	ADCSESC4,
	ADCSESC6a,
	ADCSESC6b,
	ADCSESC9a,
	ADCSESC9b,
	ADCSESC10a,
	ADCSESC10b,
	ADCSESC13,
	CoerceAndRelayNTLMToSMB,
	CoerceAndRelayNTLMToADCS,
	CoerceAndRelayNTLMToLDAP,
	CoerceAndRelayNTLMToLDAPS,
	GPOAppliesTo,
	CanApplyGPO,
]<|MERGE_RESOLUTION|>--- conflicted
+++ resolved
@@ -290,6 +290,13 @@
 	schema:         "ad"
 	name:           "Admin Count"
 	representation: "admincount"
+}
+
+AdminSDHolderProtected: types.#StringEnum & {
+	symbol:         "AdminSDHolderProtected"
+	schema:         "ad"
+	name:           "AdminSDHolder Protected"
+	representation: "adminsdholderprotected"
 }
 
 DontRequirePreAuth: types.#StringEnum & {
@@ -1133,11 +1140,8 @@
 	Transitive,
 	GroupScope,
 	NetBIOS,
-<<<<<<< HEAD
-=======
 	AdminSDHolderProtected,
 	ServicePrincipalNames,
->>>>>>> 678840ce
 ]
 
 // Kinds
