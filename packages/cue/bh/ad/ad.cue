// Copyright 2023 Specter Ops, Inc.
//
// Licensed under the Apache License, Version 2.0
// you may not use this file except in compliance with the License.
// You may obtain a copy of the License at
//
//     http://www.apache.org/licenses/LICENSE-2.0
//
// Unless required by applicable law or agreed to in writing, software
// distributed under the License is distributed on an "AS IS" BASIS,
// WITHOUT WARRANTIES OR CONDITIONS OF ANY KIND, either express or implied.
// See the License for the specific language governing permissions and
// limitations under the License.
//
// SPDX-License-Identifier: Apache-2.0

package ad

import "pkg.specterops.io/schemas/bh/types:types"

// Exported requirements
Properties: [...types.#StringEnum]
NodeKinds: [...types.#Kind]
RelationshipKinds: [...types.#Kind]
ACLRelationships: [...types.#Kind]
PathfindingRelationships: [...types.#Kind]

// Property name enumerations

CertChain: types.#StringEnum & {
	symbol: 		"CertChain"
	schema: 		"ad"
	name:           "Certificate Chain"
	representation: "certchain"
}

CertName: types.#StringEnum & {
	symbol: 		"CertName"
	schema: 		"ad"
	name:           "Certificate Name"
	representation: "certname"
}

CertThumbprint: types.#StringEnum & {
	symbol: 		"CertThumbprint"
	schema: 		"ad"
	name:           "Certificate Thumbprint"
	representation: "certthumbprint"
}

CertThumbprints: types.#StringEnum & {
	symbol: 		"CertThumbprints"
	schema: 		"ad"
	name:           "Certificate Thumbprints"
	representation: "certthumbprints"
}

CAName: types.#StringEnum & {
	symbol: 		"CAName"
	schema: 		"ad"
	name:           "CA Name"
	representation: "caname"
}

CASecurityCollected: types.#StringEnum & {
	symbol: 		"CASecurityCollected"
	schema: 		"ad"
	name:           "CA Security Collected"
	representation: "casecuritycollected"
}

HasEnrollmentAgentRestrictions: types.#StringEnum & {
	symbol: 		"HasEnrollmentAgentRestrictions"
	schema: 		"ad"
	name:           "Has Enrollment Agent Restrictions"
	representation: "hasenrollmentagentrestrictions"
}

EnrollmentAgentRestrictionsCollected: types.#StringEnum & {
	symbol: 		"EnrollmentAgentRestrictionsCollected"
	schema: 		"ad"
	name:           "Enrollment Agent Restrictions Collected"
	representation: "enrollmentagentrestrictionscollected"
}

IsUserSpecifiesSanEnabled: types.#StringEnum & {
	symbol: 		"IsUserSpecifiesSanEnabled"
	schema: 		"ad"
	name:           "Is User Specifies San Enabled"
	representation: "isuserspecifiessanenabled"
}

IsUserSpecifiesSanEnabledCollected: types.#StringEnum & {
	symbol: 		"IsUserSpecifiesSanEnabledCollected"
	schema: 		"ad"
	name:           "Is User Specifies San Enabled Collected"
	representation: "isuserspecifiessanenabledcollected"
}

HasBasicConstraints: types.#StringEnum & {
	symbol: 		"HasBasicConstraints"
	schema: 		"ad"
	name:           "Has Basic Constraints"
	representation: "hasbasicconstraints"
}

BasicConstraintPathLength: types.#StringEnum & {
	symbol: 		"BasicConstraintPathLength"
	schema: 		"ad"
	name:           "Basic Constraint Path Length"
	representation: "basicconstraintpathlength"
}

DNSHostname: types.#StringEnum & {
	symbol: 		"DNSHostname"
	schema: 		"ad"
	name:           "DNS Hostname"
	representation: "dnshostname"
}

DistinguishedName: types.#StringEnum & {
	symbol:         "DistinguishedName"
	schema:         "ad"
	name:           "Distinguished Name"
	representation: "distinguishedname"
}

DomainFQDN: types.#StringEnum & {
	symbol:         "DomainFQDN"
	schema:         "ad"
	name:           "Domain FQDN"
	representation: "domain"
}

DomainSID: types.#StringEnum & {
	symbol:         "DomainSID"
	schema:         "ad"
	name:           "Domain SID"
	representation: "domainsid"
}

Sensitive: types.#StringEnum & {
	symbol:         "Sensitive"
	schema:         "ad"
	name:           "Marked Sensitive"
	representation: "sensitive"
}

HighValue: types.#StringEnum & {
	symbol:         "HighValue"
	schema:         "ad"
	name:           "High Value"
	representation: "highvalue"
}

BlocksInheritance: types.#StringEnum & {
	symbol:         "BlocksInheritance"
	schema:         "ad"
	name:           "Blocks Inheritance"
	representation: "blocksinheritance"
}

IsACL: types.#StringEnum & {
	symbol:         "IsACL"
	schema:         "ad"
	name:           "Is ACL"
	representation: "isacl"
}

IsACLProtected: types.#StringEnum & {
	symbol:         "IsACLProtected"
	schema:         "ad"
	name:           "ACL Inheritance Denied"
	representation: "isaclprotected"
}

IsDeleted: types.#StringEnum & {
	symbol:         "IsDeleted"
	schema:         "ad"
	name:           "Is Deleted"
	representation: "isdeleted"
}

Enforced: types.#StringEnum & {
	symbol:         "Enforced"
	schema:         "ad"
	name:           "Enforced"
	representation: "enforced"
}

LogonType: types.#StringEnum & {
	symbol:         "LogonType"
	schema:         "ad"
	name:           "Logon Type"
	representation: "logontype"
}

Department: types.#StringEnum & {
	symbol:         "Department"
	schema:         "ad"
	name:           "Department"
	representation: "department"
}

HasCrossCertificatePair: types.#StringEnum & {
	symbol:         "HasCrossCertificatePair"
	schema:         "ad"
	name:           "Has Cross Certificate Pair"
	representation: "hascrosscertificatepair"
}

HasSPN: types.#StringEnum & {
	symbol:         "HasSPN"
	schema:         "ad"
	name:           "Has SPN"
	representation: "hasspn"
}

HasLAPS: types.#StringEnum & {
	symbol: "HasLAPS"
	schema: "ad"
	name: "LAPS Enabled"
	representation: "haslaps"
}

UnconstrainedDelegation: types.#StringEnum & {
	symbol:         "UnconstrainedDelegation"
	schema:         "ad"
	name:           "Allows Unconstrained Delegation"
	representation: "unconstraineddelegation"
}

LastLogon: types.#StringEnum & {
	symbol:         "LastLogon"
	schema:         "ad"
	name:           "Last Logon"
	representation: "lastlogon"
}

LastLogonTimestamp: types.#StringEnum & {
	symbol:         "LastLogonTimestamp"
	schema:         "ad"
	name:           "Last Logon (Replicated)"
	representation: "lastlogontimestamp"
}

IsPrimaryGroup: types.#StringEnum & {
	symbol:         "IsPrimaryGroup"
	schema:         "ad"
	name:           "Is Primary Group"
	representation: "isprimarygroup"
}

AdminCount: types.#StringEnum & {
	symbol:         "AdminCount"
	schema:         "ad"
	name:           "Admin Count"
	representation: "admincount"
}

DontRequirePreAuth: types.#StringEnum & {
	symbol: "DontRequirePreAuth"
	schema: "ad"
	name: "Do Not Require Pre-Authentication"
	representation: "dontreqpreauth"
}

HasURA: types.#StringEnum & {
	symbol: "HasURA"
	schema: "ad"
	name: "Has User Rights Assignment Collection"
	representation: "hasura"
}

PasswordNeverExpires: types.#StringEnum & {
	symbol: "PasswordNeverExpires"
	schema: "ad"
	name: "Password Never Expires"
	representation: "pwdneverexpires"
}

PasswordNotRequired: types.#StringEnum & {
	symbol: "PasswordNotRequired"
	schema: "ad"
	name: "Password Not Required"
	representation: "passwordnotreqd"
}

FunctionalLevel: types.#StringEnum & {
	symbol: "FunctionalLevel"
	schema: "ad"
	name: "Functional Level"
	representation: "functionallevel"
}

TrustType: types.#StringEnum & {
	symbol: "TrustType"
	schema: "ad"
	name: "Trust Type"
	representation: "trusttype"
}

SidFiltering: types.#StringEnum & {
	symbol: "SidFiltering"
	schema: "ad"
	name: "SID Filtering Enabled"
	representation: "sidfiltering"
}

TrustedToAuth: types.#StringEnum & {
	symbol: "TrustedToAuth"
	schema: "ad"
	name: "Trusted For Constrained Delegation"
	representation: "trustedtoauth"
}

SamAccountName: types.#StringEnum & {
	symbol: "SamAccountName"
	schema: "ad"
	name: "SAM Account Name"
	representation: "samaccountname"
}

HomeDirectory: types.#StringEnum & {
	symbol: "HomeDirectory"
	schema: "ad"
	name: "Home Directory"
	representation: "homedirectory"
}

CertificateMappingMethodsRaw: types.#StringEnum & {
	symbol:         "CertificateMappingMethodsRaw"
	schema:         "ad"
	name:           "Certificate Mapping Methods (Raw)"
	representation: "certificatemappingmethodsraw"
}

CertificateMappingMethods: types.#StringEnum & {
	symbol:         "CertificateMappingMethods"
	schema:         "ad"
	name:           "Certificate Mapping Methods"
	representation: "certificatemappingmethods"
}

StrongCertificateBindingEnforcementRaw: types.#StringEnum & {
	symbol:         "StrongCertificateBindingEnforcementRaw"
	schema:         "ad"
	name:           "Strong Certificate Binding Enforcement (Raw)"
	representation: "strongcertificatebindingenforcementraw"
}

StrongCertificateBindingEnforcement: types.#StringEnum & {
	symbol:         "StrongCertificateBindingEnforcement"
	schema:         "ad"
	name:           "Strong Certificate Binding Enforcement"
	representation: "strongcertificatebindingenforcement"
}

CrossCertificatePair: types.#StringEnum & {
	symbol: "CrossCertificatePair"
	schema: "ad"
	name: "Cross Certificate Pair"
	representation: "crosscertificatepair"
}

EKUs: types.#StringEnum & {
	symbol: "EKUs"
	schema: "ad"
	name: "Enhanced Key Usage"
	representation: "ekus"
}

SubjectAltRequireUPN: types.#StringEnum & {
	symbol: "SubjectAltRequireUPN"
	schema: "ad"
	name: "Subject Alternative Name Require UPN"
	representation: "subjectaltrequireupn"
}

SubjectAltRequireDNS: types.#StringEnum & {
	symbol: "SubjectAltRequireDNS"
	schema: "ad"
	name: "Subject Alternative Name Require DNS"
	representation: "subjectaltrequiredns"
}

SubjectAltRequireDomainDNS: types.#StringEnum & {
	symbol: "SubjectAltRequireDomainDNS"
	schema: "ad"
	name: "Subject Alternative Name Require Domain DNS"
	representation: "subjectaltrequiredomaindns"
}

SubjectAltRequireEmail: types.#StringEnum & {
	symbol: "SubjectAltRequireEmail"
	schema: "ad"
	name: "Subject Alternative Name Require Email"
	representation: "subjectaltrequireemail"
}

SubjectAltRequireSPN: types.#StringEnum & {
	symbol: "SubjectAltRequireSPN"
	schema: "ad"
	name: "Subject Alternative Name Require SPN"
	representation: "subjectaltrequirespn"
}

SubjectRequireEmail: types.#StringEnum & {
	symbol: "SubjectRequireEmail"
	schema: "ad"
	name: "Subject Require Email"
	representation: "subjectrequireemail"
}

AuthorizedSignatures: types.#StringEnum & {
	symbol: "AuthorizedSignatures"
	schema: "ad"
	name: "Authorized Signatures Required"
	representation: "authorizedsignatures"
}

ApplicationPolicies: types.#StringEnum & {
	symbol: "ApplicationPolicies"
	schema: "ad"
	name: "Application Policies"
	representation: "applicationpolicies"
}

IssuancePolicies: types.#StringEnum & {
	symbol: "IssuancePolicies"
	schema: "ad"
	name: "Issuance Policies"
	representation: "issuancepolicies"
}

SchemaVersion: types.#StringEnum & {
	symbol: "SchemaVersion"
	schema: "ad"
	name: "Schema Version"
	representation: "schemaversion"
}

RequiresManagerApproval: types.#StringEnum & {
	symbol: "RequiresManagerApproval"
	schema: "ad"
	name: "Requires Manager Approval"
	representation: "requiresmanagerapproval"
}

AuthenticationEnabled: types.#StringEnum & {
	symbol: "AuthenticationEnabled"
	schema: "ad"
	name: "Authentication Enabled"
	representation: "authenticationenabled"
}

EnrolleeSuppliesSubject: types.#StringEnum & {
	symbol: "EnrolleeSuppliesSubject"
	schema: "ad"
	name: "Enrollee Supplies Subject"
	representation: "enrolleesuppliessubject"
}

CertificateApplicationPolicy: types.#StringEnum & {
	symbol: "CertificateApplicationPolicy"
	schema: "ad"
	name: "Certificate Application Policies"
	representation: "certificateapplicationpolicy"
}

CertificateNameFlag: types.#StringEnum & {
	symbol: "CertificateNameFlag"
	schema: "ad"
	name: "Certificate Name Flags"
	representation: "certificatenameflag"
}

EffectiveEKUs: types.#StringEnum & {
	symbol: "EffectiveEKUs"
	schema: "ad"
	name: "Effective EKUs"
	representation: "effectiveekus"
}

EnrollmentFlag: types.#StringEnum & {
	symbol: "EnrollmentFlag"
	schema: "ad"
	name: "Enrollment Flags"
	representation: "enrollmentflag"
}

Flags: types.#StringEnum & {
	symbol: "Flags"
	schema: "ad"
	name: "Flags"
	representation: "flags"
}

NoSecurityExtension: types.#StringEnum & {
	symbol: "NoSecurityExtension"
	schema: "ad"
	name: "No Security Extension"
	representation: "nosecurityextension"
}

RenewalPeriod: types.#StringEnum & {
	symbol: "RenewalPeriod"
	schema: "ad"
	name: "Renewal Period"
	representation: "renewalperiod"
}

ValidityPeriod: types.#StringEnum & {
	symbol: "ValidityPeriod"
	schema: "ad"
	name: "Validity Period"
	representation: "validityperiod"
}

OID: types.#StringEnum & {
	symbol: "OID"
	schema: "ad"
	name: "OID"
	representation: "oid"
}

Properties: [
	AdminCount,
	CASecurityCollected,
	CAName,
	CertChain,
	CertName,
	CertThumbprint,
	CertThumbprints,
	HasEnrollmentAgentRestrictions,
	EnrollmentAgentRestrictionsCollected,
	IsUserSpecifiesSanEnabled,
	IsUserSpecifiesSanEnabledCollected,
	HasBasicConstraints,
	BasicConstraintPathLength,
	DNSHostname,
	CrossCertificatePair,
	DistinguishedName,
	DomainFQDN,
	DomainSID,
	Sensitive,
	HighValue,
	BlocksInheritance,
	IsACL,
	IsACLProtected,
	IsDeleted,
	Enforced,
	Department,
	HasCrossCertificatePair,
	HasSPN,
	UnconstrainedDelegation,
	LastLogon,
	LastLogonTimestamp,
	IsPrimaryGroup,
	HasLAPS,
	DontRequirePreAuth,
	LogonType,
	HasURA,
	PasswordNeverExpires,
	PasswordNotRequired,
	FunctionalLevel,
	TrustType,
	SidFiltering,
	TrustedToAuth,
	SamAccountName,
	CertificateMappingMethodsRaw,
	CertificateMappingMethods,
	StrongCertificateBindingEnforcementRaw,
	StrongCertificateBindingEnforcement,
	EKUs,
	SubjectAltRequireUPN,
	SubjectAltRequireDNS,
	SubjectAltRequireDomainDNS,
	SubjectAltRequireEmail,
	SubjectAltRequireSPN,
	SubjectRequireEmail,
	AuthorizedSignatures,
	ApplicationPolicies,
	IssuancePolicies,
	SchemaVersion,
	RequiresManagerApproval,
	AuthenticationEnabled,
	EnrolleeSuppliesSubject,
	CertificateApplicationPolicy,
	CertificateNameFlag,
	EffectiveEKUs,
	EnrollmentFlag,
	Flags,
	NoSecurityExtension,
	RenewalPeriod,
	ValidityPeriod,
	OID,
	HomeDirectory
]

// Kinds
Entity: types.#Kind & {
	symbol:         "Entity"
	schema:         "active_directory"
	representation: "Base"
}

User: types.#Kind & {
	symbol: "User"
	schema: "active_directory"
}

Computer: types.#Kind & {
	symbol: "Computer"
	schema: "active_directory"
}

Group: types.#Kind & {
	symbol: "Group"
	schema: "active_directory"
}

LocalGroup: types.#Kind & {
	symbol:         "LocalGroup"
	schema:         "active_directory"
	representation: "ADLocalGroup"
}

LocalUser: types.#Kind & {
	symbol:         "LocalUser"
	schema:         "active_directory"
	representation: "ADLocalUser"
}

GPO: types.#Kind & {
	symbol: "GPO"
	schema: "active_directory"
}

OU: types.#Kind & {
	symbol: "OU"
	schema: "active_directory"
}

Container: types.#Kind & {
	symbol: "Container"
	schema: "active_directory"
}

Domain: types.#Kind & {
	symbol: "Domain"
	schema: "active_directory"
}

AIACA: types.#Kind & {
	symbol: "AIACA"
	schema: "active_directory"
}

RootCA: types.#Kind & {
	symbol: "RootCA"
	schema: "active_directory"
}

EnterpriseCA: types.#Kind & {
	symbol: "EnterpriseCA"
	schema: "active_directory"
}

NTAuthStore: types.#Kind & {
	symbol: "NTAuthStore"
	schema: "active_directory"
}

CertTemplate: types.#Kind & {
	symbol: "CertTemplate"
	schema: "active_directory"
}

NodeKinds: [
	Entity,
	User,
	Computer,
	Group,
	GPO,
	OU,
	Container,
	Domain,
	LocalGroup,
	LocalUser,
	AIACA,
	RootCA,
	EnterpriseCA,
	NTAuthStore,
	CertTemplate
]

Owns: types.#Kind & {
	symbol: "Owns"
	schema: "active_directory"
}

GenericAll: types.#Kind & {
	symbol: "GenericAll"
	schema: "active_directory"
}

GenericWrite: types.#Kind & {
	symbol: "GenericWrite"
	schema: "active_directory"
}

WriteOwner: types.#Kind & {
	symbol: "WriteOwner"
	schema: "active_directory"
}

WriteDACL: types.#Kind & {
	symbol:         "WriteDACL"
	schema:         "active_directory"
	representation: "WriteDacl"
}

MemberOf: types.#Kind & {
	symbol: "MemberOf"
	schema: "active_directory"
}

MemberOfLocalGroup: types.#Kind & {
	symbol: "MemberOfLocalGroup"
	schema: "active_directory"
}

LocalToComputer: types.#Kind & {
	symbol: "LocalToComputer"
	schema: "active_directory"
}

ForceChangePassword: types.#Kind & {
	symbol: "ForceChangePassword"
	schema: "active_directory"
}

AllExtendedRights: types.#Kind & {
	symbol: "AllExtendedRights"
	schema: "active_directory"
}

AddMember: types.#Kind & {
	symbol: "AddMember"
	schema: "active_directory"
}

HasSession: types.#Kind & {
	symbol: "HasSession"
	schema: "active_directory"
}

Contains: types.#Kind & {
	symbol: "Contains"
	schema: "active_directory"
}

GPLink: types.#Kind & {
	symbol: "GPLink"
	schema: "active_directory"
}

AllowedToDelegate: types.#Kind & {
	symbol: "AllowedToDelegate"
	schema: "active_directory"
}

GetChanges: types.#Kind & {
	symbol: "GetChanges"
	schema: "active_directory"
}

GetChangesAll: types.#Kind & {
	symbol: "GetChangesAll"
	schema: "active_directory"
}

TrustedBy: types.#Kind & {
	symbol: "TrustedBy"
	schema: "active_directory"
}

AllowedToAct: types.#Kind & {
	symbol: "AllowedToAct"
	schema: "active_directory"
}

AdminTo: types.#Kind & {
	symbol: "AdminTo"
	schema: "active_directory"
}

CanPSRemote: types.#Kind & {
	symbol: "CanPSRemote"
	schema: "active_directory"
}

CanRDP: types.#Kind & {
	symbol: "CanRDP"
	schema: "active_directory"
}

ExecuteDCOM: types.#Kind & {
	symbol: "ExecuteDCOM"
	schema: "active_directory"
}

HasSIDHistory: types.#Kind & {
	symbol: "HasSIDHistory"
	schema: "active_directory"
}

AddSelf: types.#Kind & {
	symbol: "AddSelf"
	schema: "active_directory"
}

DCSync: types.#Kind & {
	symbol: "DCSync"
	schema: "active_directory"
}

ReadLAPSPassword: types.#Kind & {
	symbol: "ReadLAPSPassword"
	schema: "active_directory"
}

ReadGMSAPassword: types.#Kind & {
	symbol: "ReadGMSAPassword"
	schema: "active_directory"
}

DumpSMSAPassword: types.#Kind & {
	symbol: "DumpSMSAPassword"
	schema: "active_directory"
}

SQLAdmin: types.#Kind & {
	symbol: "SQLAdmin"
	schema: "active_directory"
}

AddAllowedToAct: types.#Kind & {
	symbol: "AddAllowedToAct"
	schema: "active_directory"
}

WriteSPN: types.#Kind & {
	symbol: "WriteSPN"
	schema: "active_directory"
}

AddKeyCredentialLink: types.#Kind & {
	symbol: "AddKeyCredentialLink"
	schema: "active_directory"
}

RemoteInteractiveLogonPrivilege: types.#Kind & {
	symbol: "RemoteInteractiveLogonPrivilege"
	schema: "active_directory"
}

SyncLAPSPassword: types.#Kind & {
	symbol: "SyncLAPSPassword"
	schema: "active_directory"
}

WriteAccountRestrictions: types.#Kind & {
	symbol: "WriteAccountRestrictions"
	schema: "active_directory"
}

GetChangesInFilteredSet: types.#Kind & {
	symbol: "GetChangesInFilteredSet"
	schema: "active_directory"
}

RootCAFor: types.#Kind & {
	symbol: "RootCAFor"
	schema: "active_directory"
}

DCFor: types.#Kind & {
	symbol: "DCFor"
	schema: "active_directory"
}

PublishedTo: types.#Kind & {
	symbol: "PublishedTo"
	schema: "active_directory"
}

ManageCertificates: types.#Kind & {
	symbol: "ManageCertificates"
	schema: "active_directory"
}

ManageCA: types.#Kind & {
	symbol: "ManageCA"
	schema: "active_directory"
}

DelegatedEnrollmentAgent: types.#Kind & {
	symbol: "DelegatedEnrollmentAgent"
	schema: "active_directory"
}

Enroll: types.#Kind & {
	symbol: "Enroll"
	schema: "active_directory"
}

HostsCAService: types.#Kind & {
	symbol: "HostsCAService"
	schema: "active_directory"
}

WritePKIEnrollmentFlag: types.#Kind & {
	symbol: "WritePKIEnrollmentFlag"
	schema: "active_directory"
}

WritePKINameFlag: types.#Kind & {
	symbol: "WritePKINameFlag"
	schema: "active_directory"
}

NTAuthStoreFor: types.#Kind & {
	symbol: "NTAuthStoreFor"
	schema: "active_directory"
}

TrustedForNTAuth: types.#Kind & {
	symbol: "TrustedForNTAuth"
	schema: "active_directory"
}

EnterpriseCAFor: types.#Kind & {
	symbol: "EnterpriseCAFor"
	schema: "active_directory"
}

CanAbuseUPNCertMapping: types.#Kind & {
	symbol: "CanAbuseUPNCertMapping"
	schema: "active_directory"
}

CanAbuseWeakCertBinding: types.#Kind & {
	symbol: "CanAbuseWeakCertBinding"
	schema: "active_directory"
}

IssuedSignedBy: types.#Kind & {
	symbol: "IssuedSignedBy"
	schema: "active_directory"
}

GoldenCert: types.#Kind & {
	symbol: "GoldenCert"
	schema: "active_directory"
}

EnrollOnBehalfOf: types.#Kind & {
	symbol: "EnrollOnBehalfOf"
	schema: "active_directory"
}

ADCSESC1: types.#Kind & {
	symbol: "ADCSESC1"
	schema: "active_directory"
}

ADCSESC3: types.#Kind & {
	symbol: "ADCSESC3"
	schema: "active_directory"
}

ADCSESC4: types.#Kind & {
	symbol: "ADCSESC4"
	schema: "active_directory"
}

ADCSESC5: types.#Kind & {
	symbol: "ADCSESC5"
	schema: "active_directory"
}

ADCSESC6a: types.#Kind & {
	symbol: "ADCSESC6a"
	schema: "active_directory"
}

ADCSESC7: types.#Kind & {
	symbol: "ADCSESC7"
	schema: "active_directory"
}

ADCSESC9a: types.#Kind & {
	symbol: "ADCSESC9a"
	schema: "active_directory"
}

// Relationship Kinds
RelationshipKinds: [
	Owns,
	GenericAll,
	GenericWrite,
	WriteOwner,
	WriteDACL,
	MemberOf,
	ForceChangePassword,
	AllExtendedRights,
	AddMember,
	HasSession,
	Contains,
	GPLink,
	AllowedToDelegate,
	GetChanges,
	GetChangesAll,
	GetChangesInFilteredSet,
	TrustedBy,
	AllowedToAct,
	AdminTo,
	CanPSRemote,
	CanRDP,
	ExecuteDCOM,
	HasSIDHistory,
	AddSelf,
	DCSync,
	ReadLAPSPassword,
	ReadGMSAPassword,
	DumpSMSAPassword,
	SQLAdmin,
	AddAllowedToAct,
	WriteSPN,
	AddKeyCredentialLink,
	LocalToComputer,
	MemberOfLocalGroup,
	RemoteInteractiveLogonPrivilege,
	SyncLAPSPassword,
	WriteAccountRestrictions,
	RootCAFor,
	DCFor,
	PublishedTo,
	ManageCertificates,
	ManageCA,
	DelegatedEnrollmentAgent,
	Enroll,
	HostsCAService,
	WritePKIEnrollmentFlag,
	WritePKINameFlag,
	NTAuthStoreFor,
	TrustedForNTAuth,
	EnterpriseCAFor,
	CanAbuseUPNCertMapping,
	CanAbuseWeakCertBinding,
	IssuedSignedBy,
	GoldenCert,
	EnrollOnBehalfOf,
	ADCSESC1,
	ADCSESC3,
	ADCSESC4,
	ADCSESC5,
<<<<<<< HEAD
	ADCSESC6,
	ADCSESC7,
	ADCSESC9a
=======
	ADCSESC6a,
	ADCSESC7
>>>>>>> 0399f595
]

// ACL Relationships
ACLRelationships: [
	AllExtendedRights,
	ForceChangePassword,
	AddMember,
	AddAllowedToAct,
	GenericAll,
	WriteDACL,
	WriteOwner,
	GenericWrite,
	ReadLAPSPassword,
	ReadGMSAPassword,
	Owns,
	AddSelf,
	WriteSPN,
	AddKeyCredentialLink,
	GetChanges,
	GetChangesAll,
	GetChangesInFilteredSet,
	WriteAccountRestrictions,
	SyncLAPSPassword,
	DCSync,
	ManageCertificates,
	ManageCA,
	Enroll,
	WritePKIEnrollmentFlag,
	WritePKINameFlag
]

// Edges that are used in pathfinding
PathfindingRelationships: [
	Owns,
	GenericAll,
	GenericWrite,
	WriteOwner,
	WriteDACL,
	MemberOf,
	ForceChangePassword,
	AllExtendedRights,
	AddMember,
	HasSession,
	Contains,
	GPLink,
	AllowedToDelegate,
	TrustedBy,
	AllowedToAct,
	AdminTo,
	CanPSRemote,
	CanRDP,
	ExecuteDCOM,
	HasSIDHistory,
	AddSelf,
	DCSync,
	ReadLAPSPassword,
	ReadGMSAPassword,
	DumpSMSAPassword,
	SQLAdmin,
	AddAllowedToAct,
	WriteSPN,
	AddKeyCredentialLink,
	SyncLAPSPassword,
	WriteAccountRestrictions,
	GoldenCert,
	ADCSESC1,
	ADCSESC3,
	ADCSESC4,
	ADCSESC5,
<<<<<<< HEAD
	ADCSESC6,
	ADCSESC7,
	DCFor,
	ADCSESC9a
=======
	ADCSESC6a,
	ADCSESC7
>>>>>>> 0399f595
]<|MERGE_RESOLUTION|>--- conflicted
+++ resolved
@@ -1067,14 +1067,9 @@
 	ADCSESC3,
 	ADCSESC4,
 	ADCSESC5,
-<<<<<<< HEAD
-	ADCSESC6,
+	ADCSESC6a,
 	ADCSESC7,
 	ADCSESC9a
-=======
-	ADCSESC6a,
-	ADCSESC7
->>>>>>> 0399f595
 ]
 
 // ACL Relationships
@@ -1144,13 +1139,8 @@
 	ADCSESC3,
 	ADCSESC4,
 	ADCSESC5,
-<<<<<<< HEAD
-	ADCSESC6,
+	ADCSESC6a,
 	ADCSESC7,
 	DCFor,
 	ADCSESC9a
-=======
-	ADCSESC6a,
-	ADCSESC7
->>>>>>> 0399f595
 ]