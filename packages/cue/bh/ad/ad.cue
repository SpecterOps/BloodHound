// Copyright 2023 Specter Ops, Inc.
//
// Licensed under the Apache License, Version 2.0
// you may not use this file except in compliance with the License.
// You may obtain a copy of the License at
//
//     http://www.apache.org/licenses/LICENSE-2.0
//
// Unless required by applicable law or agreed to in writing, software
// distributed under the License is distributed on an "AS IS" BASIS,
// WITHOUT WARRANTIES OR CONDITIONS OF ANY KIND, either express or implied.
// See the License for the specific language governing permissions and
// limitations under the License.
//
// SPDX-License-Identifier: Apache-2.0

package ad

import "pkg.specterops.io/schemas/bh/types:types"

// Exported requirements
Properties: [...types.#StringEnum]
NodeKinds: [...types.#Kind]
RelationshipKinds: [...types.#Kind]
ACLRelationships: [...types.#Kind]
PathfindingRelationships: [...types.#Kind]
EdgeCompositionRelationships: [...types.#Kind]

// Property name enumerations

CertChain: types.#StringEnum & {
	symbol:         "CertChain"
	schema:         "ad"
	name:           "Certificate Chain"
	representation: "certchain"
}

CertName: types.#StringEnum & {
	symbol:         "CertName"
	schema:         "ad"
	name:           "Certificate Name"
	representation: "certname"
}

CertThumbprint: types.#StringEnum & {
	symbol:         "CertThumbprint"
	schema:         "ad"
	name:           "Certificate Thumbprint"
	representation: "certthumbprint"
}

CertThumbprints: types.#StringEnum & {
	symbol:         "CertThumbprints"
	schema:         "ad"
	name:           "Certificate Thumbprints"
	representation: "certthumbprints"
}

CAName: types.#StringEnum & {
	symbol:         "CAName"
	schema:         "ad"
	name:           "CA Name"
	representation: "caname"
}

CASecurityCollected: types.#StringEnum & {
	symbol:         "CASecurityCollected"
	schema:         "ad"
	name:           "CA Security Collected"
	representation: "casecuritycollected"
}

HasEnrollmentAgentRestrictions: types.#StringEnum & {
	symbol:         "HasEnrollmentAgentRestrictions"
	schema:         "ad"
	name:           "Has Enrollment Agent Restrictions"
	representation: "hasenrollmentagentrestrictions"
}

EnrollmentAgentRestrictionsCollected: types.#StringEnum & {
	symbol:         "EnrollmentAgentRestrictionsCollected"
	schema:         "ad"
	name:           "Enrollment Agent Restrictions Collected"
	representation: "enrollmentagentrestrictionscollected"
}

IsUserSpecifiesSanEnabled: types.#StringEnum & {
	symbol:         "IsUserSpecifiesSanEnabled"
	schema:         "ad"
	name:           "Is User Specifies San Enabled"
	representation: "isuserspecifiessanenabled"
}

IsUserSpecifiesSanEnabledCollected: types.#StringEnum & {
	symbol:         "IsUserSpecifiesSanEnabledCollected"
	schema:         "ad"
	name:           "Is User Specifies San Enabled Collected"
	representation: "isuserspecifiessanenabledcollected"
}

RoleSeparationEnabled: types.#StringEnum & {
	symbol:         "RoleSeparationEnabled"
	schema:         "ad"
	name:           "Role Separation Enabled"
	representation: "roleseparationenabled"
}

RoleSeparationEnabledCollected: types.#StringEnum & {
	symbol:         "RoleSeparationEnabledCollected"
	schema:         "ad"
	name:           "Role Separation Enabled Collected"
	representation: "roleseparationenabledcollected"
}

HasBasicConstraints: types.#StringEnum & {
	symbol:         "HasBasicConstraints"
	schema:         "ad"
	name:           "Has Basic Constraints"
	representation: "hasbasicconstraints"
}

BasicConstraintPathLength: types.#StringEnum & {
	symbol:         "BasicConstraintPathLength"
	schema:         "ad"
	name:           "Basic Constraint Path Length"
	representation: "basicconstraintpathlength"
}

UnresolvedPublishedTemplates: types.#StringEnum & {
	symbol:         "UnresolvedPublishedTemplates"
	schema:         "ad"
	name:           "Unresolved Published Certificate Templates"
	representation: "unresolvedpublishedtemplates"
}

DNSHostname: types.#StringEnum & {
	symbol:         "DNSHostname"
	schema:         "ad"
	name:           "DNS Hostname"
	representation: "dnshostname"
}

DistinguishedName: types.#StringEnum & {
	symbol:         "DistinguishedName"
	schema:         "ad"
	name:           "Distinguished Name"
	representation: "distinguishedname"
}

DomainFQDN: types.#StringEnum & {
	symbol:         "DomainFQDN"
	schema:         "ad"
	name:           "Domain FQDN"
	representation: "domain"
}

DomainSID: types.#StringEnum & {
	symbol:         "DomainSID"
	schema:         "ad"
	name:           "Domain SID"
	representation: "domainsid"
}

Sensitive: types.#StringEnum & {
	symbol:         "Sensitive"
	schema:         "ad"
	name:           "Marked Sensitive"
	representation: "sensitive"
}

HighValue: types.#StringEnum & {
	symbol:         "HighValue"
	schema:         "ad"
	name:           "High Value"
	representation: "highvalue"
}

BlocksInheritance: types.#StringEnum & {
	symbol:         "BlocksInheritance"
	schema:         "ad"
	name:           "Blocks GPO Inheritance"
	representation: "blocksinheritance"
}

IsACL: types.#StringEnum & {
	symbol:         "IsACL"
	schema:         "ad"
	name:           "Is ACL"
	representation: "isacl"
}

IsACLProtected: types.#StringEnum & {
	symbol:         "IsACLProtected"
	schema:         "ad"
	name:           "ACL Inheritance Denied"
	representation: "isaclprotected"
}

IsDeleted: types.#StringEnum & {
	symbol:         "IsDeleted"
	schema:         "ad"
	name:           "Is Deleted"
	representation: "isdeleted"
}

Enforced: types.#StringEnum & {
	symbol:         "Enforced"
	schema:         "ad"
	name:           "Enforced"
	representation: "enforced"
}

LogonType: types.#StringEnum & {
	symbol:         "LogonType"
	schema:         "ad"
	name:           "Logon Type"
	representation: "logontype"
}

Department: types.#StringEnum & {
	symbol:         "Department"
	schema:         "ad"
	name:           "Department"
	representation: "department"
}

HasCrossCertificatePair: types.#StringEnum & {
	symbol:         "HasCrossCertificatePair"
	schema:         "ad"
	name:           "Has Cross Certificate Pair"
	representation: "hascrosscertificatepair"
}

HasSPN: types.#StringEnum & {
	symbol:         "HasSPN"
	schema:         "ad"
	name:           "Has SPN"
	representation: "hasspn"
}

HasLAPS: types.#StringEnum & {
	symbol:         "HasLAPS"
	schema:         "ad"
	name:           "LAPS Enabled"
	representation: "haslaps"
}

UnconstrainedDelegation: types.#StringEnum & {
	symbol:         "UnconstrainedDelegation"
	schema:         "ad"
	name:           "Allows Unconstrained Delegation"
	representation: "unconstraineddelegation"
}

LastLogon: types.#StringEnum & {
	symbol:         "LastLogon"
	schema:         "ad"
	name:           "Last Logon"
	representation: "lastlogon"
}

LastLogonTimestamp: types.#StringEnum & {
	symbol:         "LastLogonTimestamp"
	schema:         "ad"
	name:           "Last Logon (Replicated)"
	representation: "lastlogontimestamp"
}

IsPrimaryGroup: types.#StringEnum & {
	symbol:         "IsPrimaryGroup"
	schema:         "ad"
	name:           "Is Primary Group"
	representation: "isprimarygroup"
}

AdminCount: types.#StringEnum & {
	symbol:         "AdminCount"
	schema:         "ad"
	name:           "Admin Count"
	representation: "admincount"
}

DontRequirePreAuth: types.#StringEnum & {
	symbol:         "DontRequirePreAuth"
	schema:         "ad"
	name:           "Do Not Require Pre-Authentication"
	representation: "dontreqpreauth"
}

HasURA: types.#StringEnum & {
	symbol:         "HasURA"
	schema:         "ad"
	name:           "Has User Rights Assignment Collection"
	representation: "hasura"
}

PasswordNeverExpires: types.#StringEnum & {
	symbol:         "PasswordNeverExpires"
	schema:         "ad"
	name:           "Password Never Expires"
	representation: "pwdneverexpires"
}

PasswordNotRequired: types.#StringEnum & {
	symbol:         "PasswordNotRequired"
	schema:         "ad"
	name:           "Password Not Required"
	representation: "passwordnotreqd"
}

FunctionalLevel: types.#StringEnum & {
	symbol:         "FunctionalLevel"
	schema:         "ad"
	name:           "Functional Level"
	representation: "functionallevel"
}

TrustType: types.#StringEnum & {
	symbol:         "TrustType"
	schema:         "ad"
	name:           "Trust Type"
	representation: "trusttype"
}

SidFiltering: types.#StringEnum & {
	symbol:         "SidFiltering"
	schema:         "ad"
	name:           "SID Filtering Enabled"
	representation: "sidfiltering"
}

TrustedToAuth: types.#StringEnum & {
	symbol:         "TrustedToAuth"
	schema:         "ad"
	name:           "Trusted For Constrained Delegation"
	representation: "trustedtoauth"
}

SamAccountName: types.#StringEnum & {
	symbol:         "SamAccountName"
	schema:         "ad"
	name:           "SAM Account Name"
	representation: "samaccountname"
}

HomeDirectory: types.#StringEnum & {
	symbol:         "HomeDirectory"
	schema:         "ad"
	name:           "Home Directory"
	representation: "homedirectory"
}

CertificateMappingMethodsRaw: types.#StringEnum & {
	symbol:         "CertificateMappingMethodsRaw"
	schema:         "ad"
	name:           "Certificate Mapping Methods (Raw)"
	representation: "certificatemappingmethodsraw"
}

CertificateMappingMethods: types.#StringEnum & {
	symbol:         "CertificateMappingMethods"
	schema:         "ad"
	name:           "Certificate Mapping Methods"
	representation: "certificatemappingmethods"
}

StrongCertificateBindingEnforcementRaw: types.#StringEnum & {
	symbol:         "StrongCertificateBindingEnforcementRaw"
	schema:         "ad"
	name:           "Strong Certificate Binding Enforcement (Raw)"
	representation: "strongcertificatebindingenforcementraw"
}

StrongCertificateBindingEnforcement: types.#StringEnum & {
	symbol:         "StrongCertificateBindingEnforcement"
	schema:         "ad"
	name:           "Strong Certificate Binding Enforcement"
	representation: "strongcertificatebindingenforcement"
}

CrossCertificatePair: types.#StringEnum & {
	symbol:         "CrossCertificatePair"
	schema:         "ad"
	name:           "Cross Certificate Pair"
	representation: "crosscertificatepair"
}

EKUs: types.#StringEnum & {
	symbol:         "EKUs"
	schema:         "ad"
	name:           "Enhanced Key Usage"
	representation: "ekus"
}

SubjectAltRequireUPN: types.#StringEnum & {
	symbol:         "SubjectAltRequireUPN"
	schema:         "ad"
	name:           "Subject Alternative Name Require UPN"
	representation: "subjectaltrequireupn"
}

SubjectAltRequireDNS: types.#StringEnum & {
	symbol:         "SubjectAltRequireDNS"
	schema:         "ad"
	name:           "Subject Alternative Name Require DNS"
	representation: "subjectaltrequiredns"
}

SubjectAltRequireDomainDNS: types.#StringEnum & {
	symbol:         "SubjectAltRequireDomainDNS"
	schema:         "ad"
	name:           "Subject Alternative Name Require Domain DNS"
	representation: "subjectaltrequiredomaindns"
}

SubjectAltRequireEmail: types.#StringEnum & {
	symbol:         "SubjectAltRequireEmail"
	schema:         "ad"
	name:           "Subject Alternative Name Require Email"
	representation: "subjectaltrequireemail"
}

SubjectAltRequireSPN: types.#StringEnum & {
	symbol:         "SubjectAltRequireSPN"
	schema:         "ad"
	name:           "Subject Alternative Name Require SPN"
	representation: "subjectaltrequirespn"
}

SubjectRequireEmail: types.#StringEnum & {
	symbol:         "SubjectRequireEmail"
	schema:         "ad"
	name:           "Subject Require Email"
	representation: "subjectrequireemail"
}

AuthorizedSignatures: types.#StringEnum & {
	symbol:         "AuthorizedSignatures"
	schema:         "ad"
	name:           "Authorized Signatures Required"
	representation: "authorizedsignatures"
}

ApplicationPolicies: types.#StringEnum & {
	symbol:         "ApplicationPolicies"
	schema:         "ad"
	name:           "Application Policies Required"
	representation: "applicationpolicies"
}

IssuancePolicies: types.#StringEnum & {
	symbol:         "IssuancePolicies"
	schema:         "ad"
	name:           "Issuance Policies Required"
	representation: "issuancepolicies"
}

SchemaVersion: types.#StringEnum & {
	symbol:         "SchemaVersion"
	schema:         "ad"
	name:           "Schema Version"
	representation: "schemaversion"
}

RequiresManagerApproval: types.#StringEnum & {
	symbol:         "RequiresManagerApproval"
	schema:         "ad"
	name:           "Requires Manager Approval"
	representation: "requiresmanagerapproval"
}

AuthenticationEnabled: types.#StringEnum & {
	symbol:         "AuthenticationEnabled"
	schema:         "ad"
	name:           "Authentication Enabled"
	representation: "authenticationenabled"
}

SchannelAuthenticationEnabled: types.#StringEnum & {
	symbol:         "SchannelAuthenticationEnabled"
	schema:         "ad"
	name:           "Schannel Authentication Enabled"
	representation: "schannelauthenticationenabled"
}

EnrolleeSuppliesSubject: types.#StringEnum & {
	symbol:         "EnrolleeSuppliesSubject"
	schema:         "ad"
	name:           "Enrollee Supplies Subject"
	representation: "enrolleesuppliessubject"
}

CertificateApplicationPolicy: types.#StringEnum & {
	symbol:         "CertificateApplicationPolicy"
	schema:         "ad"
	name:           "Application Policy Extensions"
	representation: "certificateapplicationpolicy"
}

CertificateNameFlag: types.#StringEnum & {
	symbol:         "CertificateNameFlag"
	schema:         "ad"
	name:           "Certificate Name Flags"
	representation: "certificatenameflag"
}

EffectiveEKUs: types.#StringEnum & {
	symbol:         "EffectiveEKUs"
	schema:         "ad"
	name:           "Effective EKUs"
	representation: "effectiveekus"
}

EnrollmentFlag: types.#StringEnum & {
	symbol:         "EnrollmentFlag"
	schema:         "ad"
	name:           "Enrollment Flags"
	representation: "enrollmentflag"
}

Flags: types.#StringEnum & {
	symbol:         "Flags"
	schema:         "ad"
	name:           "Flags"
	representation: "flags"
}

NoSecurityExtension: types.#StringEnum & {
	symbol:         "NoSecurityExtension"
	schema:         "ad"
	name:           "No Security Extension"
	representation: "nosecurityextension"
}

RenewalPeriod: types.#StringEnum & {
	symbol:         "RenewalPeriod"
	schema:         "ad"
	name:           "Renewal Period"
	representation: "renewalperiod"
}

ValidityPeriod: types.#StringEnum & {
	symbol:         "ValidityPeriod"
	schema:         "ad"
	name:           "Validity Period"
	representation: "validityperiod"
}

OID: types.#StringEnum & {
	symbol:         "OID"
	schema:         "ad"
	name:           "OID"
	representation: "oid"
}

CertificatePolicy: types.#StringEnum & {
	symbol:         "CertificatePolicy"
	schema:         "ad"
	name:           "Issuance Policy Extensions"
	representation: "certificatepolicy"
}

CertTemplateOID: types.#StringEnum & {
	symbol:         "CertTemplateOID"
	schema:         "ad"
	name:           "Certificate Template OID"
	representation: "certtemplateoid"
}

GroupLinkID: types.#StringEnum & {
	symbol:         "GroupLinkID"
	schema:         "ad"
	name:           "Group Link ID"
	representation: "grouplinkid"
}

ObjectGUID: types.#StringEnum & {
	symbol:         "ObjectGUID"
	schema:         "ad"
	name:           "Object GUID"
	representation: "objectguid"
}

ExpirePasswordsOnSmartCardOnlyAccounts: types.#StringEnum & {
	symbol:         "ExpirePasswordsOnSmartCardOnlyAccounts"
	schema:         "ad"
	name:           "Expire Passwords on Smart Card only Accounts"
	representation: "expirepasswordsonsmartcardonlyaccounts"
}

MachineAccountQuota: types.#StringEnum & {
	symbol:         "MachineAccountQuota"
	schema:         "ad"
	name:           "Machine Account Quota"
	representation: "machineaccountquota"
}

SupportedKerberosEncryptionTypes: types.#StringEnum & {
	symbol:         "SupportedKerberosEncryptionTypes"
	schema:         "ad"
	name:           "Supported Kerberos Encryption Types"
	representation: "supportedencryptiontypes"
}

TGTDelegationEnabled: types.#StringEnum & {
	symbol:         "TGTDelegationEnabled"
	schema:         "ad"
	name:           "TGT Delegation Enabled"
	representation: "tgtdelegationenabled"
}

PasswordStoredUsingReversibleEncryption: types.#StringEnum & {
	symbol:         "PasswordStoredUsingReversibleEncryption"
	schema:         "ad"
	name:           "Password Stored Using Reversible Encryption"
	representation: "encryptedtextpwdallowed"
}

SmartcardRequired: types.#StringEnum & {
	symbol:         "SmartcardRequired"
	schema:         "ad"
	name:           "Smartcard Required"
	representation: "smartcardrequired"
}

UseDESKeyOnly: types.#StringEnum & {
	symbol:         "UseDESKeyOnly"
	schema:         "ad"
	name:           "Use DES Key Only"
	representation: "usedeskeyonly"
}

LogonScriptEnabled: types.#StringEnum & {
	symbol:         "LogonScriptEnabled"
	schema:         "ad"
	name:           "Logon Script Enabled"
	representation: "logonscriptenabled"
}

LockedOut: types.#StringEnum & {
	symbol:         "LockedOut"
	schema:         "ad"
	name:           "Locked Out"
	representation: "lockedout"
}

UserCannotChangePassword: types.#StringEnum & {
	symbol:         "UserCannotChangePassword"
	schema:         "ad"
	name:           "User Cannot Change Password"
	representation: "passwordcantchange"
}

PasswordExpired: types.#StringEnum & {
	symbol:         "PasswordExpired"
	schema:         "ad"
	name:           "Password Expired"
	representation: "passwordexpired"
}

DSHeuristics: types.#StringEnum & {
	symbol:         "DSHeuristics"
	schema:         "ad"
	name:           "DSHeuristics"
	representation: "dsheuristics"
}

UserAccountControl: types.#StringEnum & {
	symbol:         "UserAccountControl"
	schema:         "ad"
	name:           "User Account Control"
	representation: "useraccountcontrol"
}

TrustAttributes: types.#StringEnum & {
	symbol:         "TrustAttributes"
	schema:         "ad"
	name:           "Trust Attributes"
	representation: "trustattributes"
}

LockoutDuration: types.#StringEnum & {
	symbol:         "LockoutDuration"
	schema:         "ad"
	name:           "Lockout Duration"
	representation: "lockoutduration"
}

LockoutObservationWindow: types.#StringEnum & {
	symbol:         "LockoutObservationWindow"
	schema:         "ad"
	name:           "Lockout Observation Window"
	representation: "lockoutobservationwindow"
}

MaxPwdAge: types.#StringEnum & {
	symbol:         "MaxPwdAge"
	schema:         "ad"
	name:           "Maximum Password Age"
	representation: "maxpwdage"
}

MinPwdAge: types.#StringEnum & {
	symbol:         "MinPwdAge"
	schema:         "ad"
	name:           "Minimum Password Age"
	representation: "minpwdage"
}

LockoutThreshold: types.#StringEnum & {
	symbol:         "LockoutThreshold"
	schema:         "ad"
	name:           "Lockout Threshold"
	representation: "lockoutthreshold"
}

PwdHistoryLength: types.#StringEnum & {
	symbol:         "PwdHistoryLength"
	schema:         "ad"
	name:           "Password History Length"
	representation: "pwdhistorylength"
}

PwdProperties: types.#StringEnum & {
	symbol:         "PwdProperties"
	schema:         "ad"
	name:           "Password Properties"
	representation: "pwdproperties"
}

MinPwdLength: types.#StringEnum & {
	symbol:         "MinPwdLength"
	schema:         "ad"
	name:           "Minimum password length"
	representation: "minpwdlength"
}

SmbSigning: types.#StringEnum & {
	symbol: "SmbSigning"
	schema: "ad"
	name: "SMB Signing"
	representation: "smbsigning"
}

Properties: [
	AdminCount,
	CASecurityCollected,
	CAName,
	CertChain,
	CertName,
	CertThumbprint,
	CertThumbprints,
	HasEnrollmentAgentRestrictions,
	EnrollmentAgentRestrictionsCollected,
	IsUserSpecifiesSanEnabled,
	IsUserSpecifiesSanEnabledCollected,
	RoleSeparationEnabled,
	RoleSeparationEnabledCollected,
	HasBasicConstraints,
	BasicConstraintPathLength,
	UnresolvedPublishedTemplates,
	DNSHostname,
	CrossCertificatePair,
	DistinguishedName,
	DomainFQDN,
	DomainSID,
	Sensitive,
	HighValue,
	BlocksInheritance,
	IsACL,
	IsACLProtected,
	IsDeleted,
	Enforced,
	Department,
	HasCrossCertificatePair,
	HasSPN,
	UnconstrainedDelegation,
	LastLogon,
	LastLogonTimestamp,
	IsPrimaryGroup,
	HasLAPS,
	DontRequirePreAuth,
	LogonType,
	HasURA,
	PasswordNeverExpires,
	PasswordNotRequired,
	FunctionalLevel,
	TrustType,
	SidFiltering,
	TrustedToAuth,
	SamAccountName,
	CertificateMappingMethodsRaw,
	CertificateMappingMethods,
	StrongCertificateBindingEnforcementRaw,
	StrongCertificateBindingEnforcement,
	EKUs,
	SubjectAltRequireUPN,
	SubjectAltRequireDNS,
	SubjectAltRequireDomainDNS,
	SubjectAltRequireEmail,
	SubjectAltRequireSPN,
	SubjectRequireEmail,
	AuthorizedSignatures,
	ApplicationPolicies,
	IssuancePolicies,
	SchemaVersion,
	RequiresManagerApproval,
	AuthenticationEnabled,
	SchannelAuthenticationEnabled,
	EnrolleeSuppliesSubject,
	CertificateApplicationPolicy,
	CertificateNameFlag,
	EffectiveEKUs,
	EnrollmentFlag,
	Flags,
	NoSecurityExtension,
	RenewalPeriod,
	ValidityPeriod,
	OID,
	HomeDirectory,
	CertificatePolicy,
	CertTemplateOID,
	GroupLinkID,
	ObjectGUID,
	ExpirePasswordsOnSmartCardOnlyAccounts,
	MachineAccountQuota,
	SupportedKerberosEncryptionTypes,
	TGTDelegationEnabled,
	PasswordStoredUsingReversibleEncryption,
	SmartcardRequired,
	UseDESKeyOnly,
	LogonScriptEnabled,
	LockedOut,
	UserCannotChangePassword,
	PasswordExpired,
	DSHeuristics,
	UserAccountControl,
	TrustAttributes,
	MinPwdLength,
	PwdProperties,
	PwdHistoryLength,
	LockoutThreshold,
	MinPwdAge,
	MaxPwdAge,
	LockoutDuration,
	LockoutObservationWindow,
<<<<<<< HEAD
	SmbSigning
=======
>>>>>>> c7047753
]

// Kinds
Entity: types.#Kind & {
	symbol:         "Entity"
	schema:         "active_directory"
	representation: "Base"
}

User: types.#Kind & {
	symbol: "User"
	schema: "active_directory"
}

Computer: types.#Kind & {
	symbol: "Computer"
	schema: "active_directory"
}

Group: types.#Kind & {
	symbol: "Group"
	schema: "active_directory"
}

LocalGroup: types.#Kind & {
	symbol:         "LocalGroup"
	schema:         "active_directory"
	representation: "ADLocalGroup"
}

LocalUser: types.#Kind & {
	symbol:         "LocalUser"
	schema:         "active_directory"
	representation: "ADLocalUser"
}

GPO: types.#Kind & {
	symbol: "GPO"
	schema: "active_directory"
}

OU: types.#Kind & {
	symbol: "OU"
	schema: "active_directory"
}

Container: types.#Kind & {
	symbol: "Container"
	schema: "active_directory"
}

Domain: types.#Kind & {
	symbol: "Domain"
	schema: "active_directory"
}

AIACA: types.#Kind & {
	symbol: "AIACA"
	schema: "active_directory"
}

RootCA: types.#Kind & {
	symbol: "RootCA"
	schema: "active_directory"
}

EnterpriseCA: types.#Kind & {
	symbol: "EnterpriseCA"
	schema: "active_directory"
}

NTAuthStore: types.#Kind & {
	symbol: "NTAuthStore"
	schema: "active_directory"
}

CertTemplate: types.#Kind & {
	symbol: "CertTemplate"
	schema: "active_directory"
}

IssuancePolicy: types.#Kind & {
	symbol: "IssuancePolicy"
	schema: "active_directory"
}

NodeKinds: [
	Entity,
	User,
	Computer,
	Group,
	GPO,
	OU,
	Container,
	Domain,
	LocalGroup,
	LocalUser,
	AIACA,
	RootCA,
	EnterpriseCA,
	NTAuthStore,
	CertTemplate,
	IssuancePolicy,
]

Owns: types.#Kind & {
	symbol: "Owns"
	schema: "active_directory"
}

GenericAll: types.#Kind & {
	symbol: "GenericAll"
	schema: "active_directory"
}

GenericWrite: types.#Kind & {
	symbol: "GenericWrite"
	schema: "active_directory"
}

WriteOwner: types.#Kind & {
	symbol: "WriteOwner"
	schema: "active_directory"
}

WriteDACL: types.#Kind & {
	symbol:         "WriteDACL"
	schema:         "active_directory"
	representation: "WriteDacl"
}

MemberOf: types.#Kind & {
	symbol: "MemberOf"
	schema: "active_directory"
}

MemberOfLocalGroup: types.#Kind & {
	symbol: "MemberOfLocalGroup"
	schema: "active_directory"
}

LocalToComputer: types.#Kind & {
	symbol: "LocalToComputer"
	schema: "active_directory"
}

ForceChangePassword: types.#Kind & {
	symbol: "ForceChangePassword"
	schema: "active_directory"
}

AllExtendedRights: types.#Kind & {
	symbol: "AllExtendedRights"
	schema: "active_directory"
}

AddMember: types.#Kind & {
	symbol: "AddMember"
	schema: "active_directory"
}

HasSession: types.#Kind & {
	symbol: "HasSession"
	schema: "active_directory"
}

Contains: types.#Kind & {
	symbol: "Contains"
	schema: "active_directory"
}

GPLink: types.#Kind & {
	symbol: "GPLink"
	schema: "active_directory"
}

AllowedToDelegate: types.#Kind & {
	symbol: "AllowedToDelegate"
	schema: "active_directory"
}

CoerceToTGT: types.#Kind & {
	symbol: "CoerceToTGT"
	schema: "active_directory"
}

GetChanges: types.#Kind & {
	symbol: "GetChanges"
	schema: "active_directory"
}

GetChangesAll: types.#Kind & {
	symbol: "GetChangesAll"
	schema: "active_directory"
}

TrustedBy: types.#Kind & {
	symbol: "TrustedBy"
	schema: "active_directory"
}

AllowedToAct: types.#Kind & {
	symbol: "AllowedToAct"
	schema: "active_directory"
}

AdminTo: types.#Kind & {
	symbol: "AdminTo"
	schema: "active_directory"
}

CanPSRemote: types.#Kind & {
	symbol: "CanPSRemote"
	schema: "active_directory"
}

CanRDP: types.#Kind & {
	symbol: "CanRDP"
	schema: "active_directory"
}

ExecuteDCOM: types.#Kind & {
	symbol: "ExecuteDCOM"
	schema: "active_directory"
}

HasSIDHistory: types.#Kind & {
	symbol: "HasSIDHistory"
	schema: "active_directory"
}

AddSelf: types.#Kind & {
	symbol: "AddSelf"
	schema: "active_directory"
}

DCSync: types.#Kind & {
	symbol: "DCSync"
	schema: "active_directory"
}

ReadLAPSPassword: types.#Kind & {
	symbol: "ReadLAPSPassword"
	schema: "active_directory"
}

ReadGMSAPassword: types.#Kind & {
	symbol: "ReadGMSAPassword"
	schema: "active_directory"
}

DumpSMSAPassword: types.#Kind & {
	symbol: "DumpSMSAPassword"
	schema: "active_directory"
}

SQLAdmin: types.#Kind & {
	symbol: "SQLAdmin"
	schema: "active_directory"
}

AddAllowedToAct: types.#Kind & {
	symbol: "AddAllowedToAct"
	schema: "active_directory"
}

WriteSPN: types.#Kind & {
	symbol: "WriteSPN"
	schema: "active_directory"
}

AddKeyCredentialLink: types.#Kind & {
	symbol: "AddKeyCredentialLink"
	schema: "active_directory"
}

RemoteInteractiveLogonRight: types.#Kind & {
	symbol: "RemoteInteractiveLogonRight"
	schema: "active_directory"
}

SyncLAPSPassword: types.#Kind & {
	symbol: "SyncLAPSPassword"
	schema: "active_directory"
}

WriteAccountRestrictions: types.#Kind & {
	symbol: "WriteAccountRestrictions"
	schema: "active_directory"
}

WriteGPLink: types.#Kind & {
	symbol: "WriteGPLink"
	schema: "active_directory"
}

GetChangesInFilteredSet: types.#Kind & {
	symbol: "GetChangesInFilteredSet"
	schema: "active_directory"
}

RootCAFor: types.#Kind & {
	symbol: "RootCAFor"
	schema: "active_directory"
}

DCFor: types.#Kind & {
	symbol: "DCFor"
	schema: "active_directory"
}

PublishedTo: types.#Kind & {
	symbol: "PublishedTo"
	schema: "active_directory"
}

ManageCertificates: types.#Kind & {
	symbol: "ManageCertificates"
	schema: "active_directory"
}

ManageCA: types.#Kind & {
	symbol: "ManageCA"
	schema: "active_directory"
}

DelegatedEnrollmentAgent: types.#Kind & {
	symbol: "DelegatedEnrollmentAgent"
	schema: "active_directory"
}

Enroll: types.#Kind & {
	symbol: "Enroll"
	schema: "active_directory"
}

HostsCAService: types.#Kind & {
	symbol: "HostsCAService"
	schema: "active_directory"
}

WritePKIEnrollmentFlag: types.#Kind & {
	symbol: "WritePKIEnrollmentFlag"
	schema: "active_directory"
}

WritePKINameFlag: types.#Kind & {
	symbol: "WritePKINameFlag"
	schema: "active_directory"
}

NTAuthStoreFor: types.#Kind & {
	symbol: "NTAuthStoreFor"
	schema: "active_directory"
}

TrustedForNTAuth: types.#Kind & {
	symbol: "TrustedForNTAuth"
	schema: "active_directory"
}

EnterpriseCAFor: types.#Kind & {
	symbol: "EnterpriseCAFor"
	schema: "active_directory"
}

IssuedSignedBy: types.#Kind & {
	symbol: "IssuedSignedBy"
	schema: "active_directory"
}

GoldenCert: types.#Kind & {
	symbol: "GoldenCert"
	schema: "active_directory"
}

EnrollOnBehalfOf: types.#Kind & {
	symbol: "EnrollOnBehalfOf"
	schema: "active_directory"
}

OIDGroupLink: types.#Kind & {
	symbol: "OIDGroupLink"
	schema: "active_directory"
}

ExtendedByPolicy: types.#Kind & {
	symbol: "ExtendedByPolicy"
	schema: "active_directory"
}

ExtendedByPolicy: types.#Kind & {
	symbol: "ExtendedByPolicy"
	schema: "active_directory"
}

ADCSESC1: types.#Kind & {
	symbol: "ADCSESC1"
	schema: "active_directory"
}

ADCSESC3: types.#Kind & {
	symbol: "ADCSESC3"
	schema: "active_directory"
}

ADCSESC4: types.#Kind & {
	symbol: "ADCSESC4"
	schema: "active_directory"
}

ADCSESC6a: types.#Kind & {
	symbol: "ADCSESC6a"
	schema: "active_directory"
}

ADCSESC6b: types.#Kind & {
	symbol: "ADCSESC6b"
	schema: "active_directory"
}

ADCSESC9a: types.#Kind & {
	symbol: "ADCSESC9a"
	schema: "active_directory"
}

ADCSESC9b: types.#Kind & {
	symbol: "ADCSESC9b"
	schema: "active_directory"
}

ADCSESC10a: types.#Kind & {
	symbol: "ADCSESC10a"
	schema: "active_directory"
}

ADCSESC10b: types.#Kind & {
	symbol: "ADCSESC10b"
	schema: "active_directory"
}

ADCSESC13: types.#Kind & {
	symbol: "ADCSESC13"
	schema: "active_directory"
}

SyncedToEntraUser: types.#Kind & {
	symbol: "SyncedToEntraUser"
	schema: "active_directory"
}

CoerceAndRelayNTLMToSMB: types.#Kind & {
	symbol: "CoerceAndRelayNTLMToSMB"
	schema: "active_directory"
}

// Relationship Kinds
RelationshipKinds: [
	Owns,
	GenericAll,
	GenericWrite,
	WriteOwner,
	WriteDACL,
	MemberOf,
	ForceChangePassword,
	AllExtendedRights,
	AddMember,
	HasSession,
	Contains,
	GPLink,
	AllowedToDelegate,
	CoerceToTGT,
	GetChanges,
	GetChangesAll,
	GetChangesInFilteredSet,
	TrustedBy,
	AllowedToAct,
	AdminTo,
	CanPSRemote,
	CanRDP,
	ExecuteDCOM,
	HasSIDHistory,
	AddSelf,
	DCSync,
	ReadLAPSPassword,
	ReadGMSAPassword,
	DumpSMSAPassword,
	SQLAdmin,
	AddAllowedToAct,
	WriteSPN,
	AddKeyCredentialLink,
	LocalToComputer,
	MemberOfLocalGroup,
	RemoteInteractiveLogonRight,
	SyncLAPSPassword,
	WriteAccountRestrictions,
	WriteGPLink,
	RootCAFor,
	DCFor,
	PublishedTo,
	ManageCertificates,
	ManageCA,
	DelegatedEnrollmentAgent,
	Enroll,
	HostsCAService,
	WritePKIEnrollmentFlag,
	WritePKINameFlag,
	NTAuthStoreFor,
	TrustedForNTAuth,
	EnterpriseCAFor,
	IssuedSignedBy,
	GoldenCert,
	EnrollOnBehalfOf,
	OIDGroupLink,
	ExtendedByPolicy,
	ADCSESC1,
	ADCSESC3,
	ADCSESC4,
	ADCSESC6a,
	ADCSESC6b,
	ADCSESC9a,
	ADCSESC9b,
	ADCSESC10a,
	ADCSESC10b,
	ADCSESC13,
	SyncedToEntraUser,
	CoerceAndRelayNTLMToSMB,
]

// ACL Relationships
ACLRelationships: [
	AllExtendedRights,
	ForceChangePassword,
	AddMember,
	AddAllowedToAct,
	GenericAll,
	WriteDACL,
	WriteOwner,
	GenericWrite,
	ReadLAPSPassword,
	ReadGMSAPassword,
	Owns,
	AddSelf,
	WriteSPN,
	AddKeyCredentialLink,
	GetChanges,
	GetChangesAll,
	GetChangesInFilteredSet,
	WriteAccountRestrictions,
	WriteGPLink,
	SyncLAPSPassword,
	DCSync,
	ManageCertificates,
	ManageCA,
	Enroll,
	WritePKIEnrollmentFlag,
	WritePKINameFlag,
]

// Edges that are used in pathfinding
PathfindingRelationships: [
	Owns,
	GenericAll,
	GenericWrite,
	WriteOwner,
	WriteDACL,
	MemberOf,
	ForceChangePassword,
	AllExtendedRights,
	AddMember,
	HasSession,
	Contains,
	GPLink,
	AllowedToDelegate,
	CoerceToTGT,
	TrustedBy,
	AllowedToAct,
	AdminTo,
	CanPSRemote,
	CanRDP,
	ExecuteDCOM,
	HasSIDHistory,
	AddSelf,
	DCSync,
	ReadLAPSPassword,
	ReadGMSAPassword,
	DumpSMSAPassword,
	SQLAdmin,
	AddAllowedToAct,
	WriteSPN,
	AddKeyCredentialLink,
	SyncLAPSPassword,
	WriteAccountRestrictions,
	WriteGPLink,
	GoldenCert,
	ADCSESC1,
	ADCSESC3,
	ADCSESC4,
	ADCSESC6a,
	ADCSESC6b,
	ADCSESC9a,
	ADCSESC9b,
	ADCSESC10a,
	ADCSESC10b,
	ADCSESC13,
	DCFor,
	SyncedToEntraUser,
	CoerceAndRelayNTLMToSMB,
]

EdgeCompositionRelationships: [
	GoldenCert,
	ADCSESC1,
	ADCSESC3,
	ADCSESC4,
	ADCSESC6a,
	ADCSESC6b,
	ADCSESC9a,
	ADCSESC9b,
	ADCSESC10a,
	ADCSESC10b,
	ADCSESC13,
<<<<<<< HEAD
	CoerceAndRelayNTLMToSMB
=======
>>>>>>> c7047753
]<|MERGE_RESOLUTION|>--- conflicted
+++ resolved
@@ -844,10 +844,7 @@
 	MaxPwdAge,
 	LockoutDuration,
 	LockoutObservationWindow,
-<<<<<<< HEAD
 	SmbSigning
-=======
->>>>>>> c7047753
 ]
 
 // Kinds
@@ -1470,8 +1467,5 @@
 	ADCSESC10a,
 	ADCSESC10b,
 	ADCSESC13,
-<<<<<<< HEAD
 	CoerceAndRelayNTLMToSMB
-=======
->>>>>>> c7047753
 ]