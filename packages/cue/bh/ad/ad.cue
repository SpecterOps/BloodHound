--- conflicted
+++ resolved
@@ -300,7 +300,6 @@
 	representation: "samaccountname"
 }
 
-<<<<<<< HEAD
 CertificateMappingMethodsCollected: types.#StringEnum & {
 	symbol:         "CertificateMappingMethodsCollected"
 	schema:         "ad"
@@ -341,13 +340,13 @@
 	schema:         "ad"
 	name:           "Strong Certificate Binding Enforcement Pretty"
 	representation: "strongcertificatebindingenforcementpretty"
-=======
+}
+
 CrossCertificatePair: types.#StringEnum & {
 	symbol: "CrossCertificatePair"
 	schema: "ad"
 	name: "Cross Certificate Pair"
 	representation: "crosscertificatepair"
->>>>>>> fce9ccad
 }
 
 Properties: [
