// Copyright 2023 Specter Ops, Inc.
//
// Licensed under the Apache License, Version 2.0
// you may not use this file except in compliance with the License.
// You may obtain a copy of the License at
//
//     http://www.apache.org/licenses/LICENSE-2.0
//
// Unless required by applicable law or agreed to in writing, software
// distributed under the License is distributed on an "AS IS" BASIS,
// WITHOUT WARRANTIES OR CONDITIONS OF ANY KIND, either express or implied.
// See the License for the specific language governing permissions and
// limitations under the License.
//
// SPDX-License-Identifier: Apache-2.0

package ad

import "pkg.specterops.io/schemas/bh/types:types"

// Exported requirements
Properties: [...types.#StringEnum]
NodeKinds: [...types.#Kind]
RelationshipKinds: [...types.#Kind]
ACLRelationships: [...types.#Kind]
PathfindingRelationships: [...types.#Kind]
EdgeCompositionRelationships: [...types.#Kind]

// Property name enumerations

CertChain: types.#StringEnum & {
	symbol: 		"CertChain"
	schema: 		"ad"
	name:           "Certificate Chain"
	representation: "certchain"
}

CertName: types.#StringEnum & {
	symbol: 		"CertName"
	schema: 		"ad"
	name:           "Certificate Name"
	representation: "certname"
}

CertThumbprint: types.#StringEnum & {
	symbol: 		"CertThumbprint"
	schema: 		"ad"
	name:           "Certificate Thumbprint"
	representation: "certthumbprint"
}

CertThumbprints: types.#StringEnum & {
	symbol: 		"CertThumbprints"
	schema: 		"ad"
	name:           "Certificate Thumbprints"
	representation: "certthumbprints"
}

CAName: types.#StringEnum & {
	symbol: 		"CAName"
	schema: 		"ad"
	name:           "CA Name"
	representation: "caname"
}

CASecurityCollected: types.#StringEnum & {
	symbol: 		"CASecurityCollected"
	schema: 		"ad"
	name:           "CA Security Collected"
	representation: "casecuritycollected"
}

HasEnrollmentAgentRestrictions: types.#StringEnum & {
	symbol: 		"HasEnrollmentAgentRestrictions"
	schema: 		"ad"
	name:           "Has Enrollment Agent Restrictions"
	representation: "hasenrollmentagentrestrictions"
}

EnrollmentAgentRestrictionsCollected: types.#StringEnum & {
	symbol: 		"EnrollmentAgentRestrictionsCollected"
	schema: 		"ad"
	name:           "Enrollment Agent Restrictions Collected"
	representation: "enrollmentagentrestrictionscollected"
}

IsUserSpecifiesSanEnabled: types.#StringEnum & {
	symbol: 		"IsUserSpecifiesSanEnabled"
	schema: 		"ad"
	name:           "Is User Specifies San Enabled"
	representation: "isuserspecifiessanenabled"
}

IsUserSpecifiesSanEnabledCollected: types.#StringEnum & {
	symbol: 		"IsUserSpecifiesSanEnabledCollected"
	schema: 		"ad"
	name:           "Is User Specifies San Enabled Collected"
	representation: "isuserspecifiessanenabledcollected"
}

HasBasicConstraints: types.#StringEnum & {
	symbol: 		"HasBasicConstraints"
	schema: 		"ad"
	name:           "Has Basic Constraints"
	representation: "hasbasicconstraints"
}

BasicConstraintPathLength: types.#StringEnum & {
	symbol: 		"BasicConstraintPathLength"
	schema: 		"ad"
	name:           "Basic Constraint Path Length"
	representation: "basicconstraintpathlength"
}

DNSHostname: types.#StringEnum & {
	symbol: 		"DNSHostname"
	schema: 		"ad"
	name:           "DNS Hostname"
	representation: "dnshostname"
}

DistinguishedName: types.#StringEnum & {
	symbol:         "DistinguishedName"
	schema:         "ad"
	name:           "Distinguished Name"
	representation: "distinguishedname"
}

DomainFQDN: types.#StringEnum & {
	symbol:         "DomainFQDN"
	schema:         "ad"
	name:           "Domain FQDN"
	representation: "domain"
}

DomainSID: types.#StringEnum & {
	symbol:         "DomainSID"
	schema:         "ad"
	name:           "Domain SID"
	representation: "domainsid"
}

Sensitive: types.#StringEnum & {
	symbol:         "Sensitive"
	schema:         "ad"
	name:           "Marked Sensitive"
	representation: "sensitive"
}

HighValue: types.#StringEnum & {
	symbol:         "HighValue"
	schema:         "ad"
	name:           "High Value"
	representation: "highvalue"
}

BlocksInheritance: types.#StringEnum & {
	symbol:         "BlocksInheritance"
	schema:         "ad"
	name:           "Blocks Inheritance"
	representation: "blocksinheritance"
}

IsACL: types.#StringEnum & {
	symbol:         "IsACL"
	schema:         "ad"
	name:           "Is ACL"
	representation: "isacl"
}

IsACLProtected: types.#StringEnum & {
	symbol:         "IsACLProtected"
	schema:         "ad"
	name:           "ACL Inheritance Denied"
	representation: "isaclprotected"
}

IsDeleted: types.#StringEnum & {
	symbol:         "IsDeleted"
	schema:         "ad"
	name:           "Is Deleted"
	representation: "isdeleted"
}

Enforced: types.#StringEnum & {
	symbol:         "Enforced"
	schema:         "ad"
	name:           "Enforced"
	representation: "enforced"
}

LogonType: types.#StringEnum & {
	symbol:         "LogonType"
	schema:         "ad"
	name:           "Logon Type"
	representation: "logontype"
}

Department: types.#StringEnum & {
	symbol:         "Department"
	schema:         "ad"
	name:           "Department"
	representation: "department"
}

HasCrossCertificatePair: types.#StringEnum & {
	symbol:         "HasCrossCertificatePair"
	schema:         "ad"
	name:           "Has Cross Certificate Pair"
	representation: "hascrosscertificatepair"
}

HasSPN: types.#StringEnum & {
	symbol:         "HasSPN"
	schema:         "ad"
	name:           "Has SPN"
	representation: "hasspn"
}

HasLAPS: types.#StringEnum & {
	symbol: "HasLAPS"
	schema: "ad"
	name: "LAPS Enabled"
	representation: "haslaps"
}

UnconstrainedDelegation: types.#StringEnum & {
	symbol:         "UnconstrainedDelegation"
	schema:         "ad"
	name:           "Allows Unconstrained Delegation"
	representation: "unconstraineddelegation"
}

LastLogon: types.#StringEnum & {
	symbol:         "LastLogon"
	schema:         "ad"
	name:           "Last Logon"
	representation: "lastlogon"
}

LastLogonTimestamp: types.#StringEnum & {
	symbol:         "LastLogonTimestamp"
	schema:         "ad"
	name:           "Last Logon (Replicated)"
	representation: "lastlogontimestamp"
}

IsPrimaryGroup: types.#StringEnum & {
	symbol:         "IsPrimaryGroup"
	schema:         "ad"
	name:           "Is Primary Group"
	representation: "isprimarygroup"
}

AdminCount: types.#StringEnum & {
	symbol:         "AdminCount"
	schema:         "ad"
	name:           "Admin Count"
	representation: "admincount"
}

DontRequirePreAuth: types.#StringEnum & {
	symbol: "DontRequirePreAuth"
	schema: "ad"
	name: "Do Not Require Pre-Authentication"
	representation: "dontreqpreauth"
}

HasURA: types.#StringEnum & {
	symbol: "HasURA"
	schema: "ad"
	name: "Has User Rights Assignment Collection"
	representation: "hasura"
}

PasswordNeverExpires: types.#StringEnum & {
	symbol: "PasswordNeverExpires"
	schema: "ad"
	name: "Password Never Expires"
	representation: "pwdneverexpires"
}

PasswordNotRequired: types.#StringEnum & {
	symbol: "PasswordNotRequired"
	schema: "ad"
	name: "Password Not Required"
	representation: "passwordnotreqd"
}

FunctionalLevel: types.#StringEnum & {
	symbol: "FunctionalLevel"
	schema: "ad"
	name: "Functional Level"
	representation: "functionallevel"
}

TrustType: types.#StringEnum & {
	symbol: "TrustType"
	schema: "ad"
	name: "Trust Type"
	representation: "trusttype"
}

SidFiltering: types.#StringEnum & {
	symbol: "SidFiltering"
	schema: "ad"
	name: "SID Filtering Enabled"
	representation: "sidfiltering"
}

TrustedToAuth: types.#StringEnum & {
	symbol: "TrustedToAuth"
	schema: "ad"
	name: "Trusted For Constrained Delegation"
	representation: "trustedtoauth"
}

SamAccountName: types.#StringEnum & {
	symbol: "SamAccountName"
	schema: "ad"
	name: "SAM Account Name"
	representation: "samaccountname"
}

HomeDirectory: types.#StringEnum & {
	symbol: "HomeDirectory"
	schema: "ad"
	name: "Home Directory"
	representation: "homedirectory"
}

CertificateMappingMethodsRaw: types.#StringEnum & {
	symbol:         "CertificateMappingMethodsRaw"
	schema:         "ad"
	name:           "Certificate Mapping Methods (Raw)"
	representation: "certificatemappingmethodsraw"
}

CertificateMappingMethods: types.#StringEnum & {
	symbol:         "CertificateMappingMethods"
	schema:         "ad"
	name:           "Certificate Mapping Methods"
	representation: "certificatemappingmethods"
}

StrongCertificateBindingEnforcementRaw: types.#StringEnum & {
	symbol:         "StrongCertificateBindingEnforcementRaw"
	schema:         "ad"
	name:           "Strong Certificate Binding Enforcement (Raw)"
	representation: "strongcertificatebindingenforcementraw"
}

StrongCertificateBindingEnforcement: types.#StringEnum & {
	symbol:         "StrongCertificateBindingEnforcement"
	schema:         "ad"
	name:           "Strong Certificate Binding Enforcement"
	representation: "strongcertificatebindingenforcement"
}

CrossCertificatePair: types.#StringEnum & {
	symbol: "CrossCertificatePair"
	schema: "ad"
	name: "Cross Certificate Pair"
	representation: "crosscertificatepair"
}

EKUs: types.#StringEnum & {
	symbol: "EKUs"
	schema: "ad"
	name: "Enhanced Key Usage"
	representation: "ekus"
}

SubjectAltRequireUPN: types.#StringEnum & {
	symbol: "SubjectAltRequireUPN"
	schema: "ad"
	name: "Subject Alternative Name Require UPN"
	representation: "subjectaltrequireupn"
}

SubjectAltRequireDNS: types.#StringEnum & {
	symbol: "SubjectAltRequireDNS"
	schema: "ad"
	name: "Subject Alternative Name Require DNS"
	representation: "subjectaltrequiredns"
}

SubjectAltRequireDomainDNS: types.#StringEnum & {
	symbol: "SubjectAltRequireDomainDNS"
	schema: "ad"
	name: "Subject Alternative Name Require Domain DNS"
	representation: "subjectaltrequiredomaindns"
}

SubjectAltRequireEmail: types.#StringEnum & {
	symbol: "SubjectAltRequireEmail"
	schema: "ad"
	name: "Subject Alternative Name Require Email"
	representation: "subjectaltrequireemail"
}

SubjectAltRequireSPN: types.#StringEnum & {
	symbol: "SubjectAltRequireSPN"
	schema: "ad"
	name: "Subject Alternative Name Require SPN"
	representation: "subjectaltrequirespn"
}

SubjectRequireEmail: types.#StringEnum & {
	symbol: "SubjectRequireEmail"
	schema: "ad"
	name: "Subject Require Email"
	representation: "subjectrequireemail"
}

AuthorizedSignatures: types.#StringEnum & {
	symbol: "AuthorizedSignatures"
	schema: "ad"
	name: "Authorized Signatures Required"
	representation: "authorizedsignatures"
}

ApplicationPolicies: types.#StringEnum & {
	symbol: "ApplicationPolicies"
	schema: "ad"
	name: "Application Policies"
	representation: "applicationpolicies"
}

IssuancePolicies: types.#StringEnum & {
	symbol: "IssuancePolicies"
	schema: "ad"
	name: "Issuance Policies"
	representation: "issuancepolicies"
}

SchemaVersion: types.#StringEnum & {
	symbol: "SchemaVersion"
	schema: "ad"
	name: "Schema Version"
	representation: "schemaversion"
}

RequiresManagerApproval: types.#StringEnum & {
	symbol: "RequiresManagerApproval"
	schema: "ad"
	name: "Requires Manager Approval"
	representation: "requiresmanagerapproval"
}

AuthenticationEnabled: types.#StringEnum & {
	symbol: "AuthenticationEnabled"
	schema: "ad"
	name: "Authentication Enabled"
	representation: "authenticationenabled"
}

EnrolleeSuppliesSubject: types.#StringEnum & {
	symbol: "EnrolleeSuppliesSubject"
	schema: "ad"
	name: "Enrollee Supplies Subject"
	representation: "enrolleesuppliessubject"
}

CertificateApplicationPolicy: types.#StringEnum & {
	symbol: "CertificateApplicationPolicy"
	schema: "ad"
	name: "Certificate Application Policies"
	representation: "certificateapplicationpolicy"
}

CertificateNameFlag: types.#StringEnum & {
	symbol: "CertificateNameFlag"
	schema: "ad"
	name: "Certificate Name Flags"
	representation: "certificatenameflag"
}

EffectiveEKUs: types.#StringEnum & {
	symbol: "EffectiveEKUs"
	schema: "ad"
	name: "Effective EKUs"
	representation: "effectiveekus"
}

EnrollmentFlag: types.#StringEnum & {
	symbol: "EnrollmentFlag"
	schema: "ad"
	name: "Enrollment Flags"
	representation: "enrollmentflag"
}

Flags: types.#StringEnum & {
	symbol: "Flags"
	schema: "ad"
	name: "Flags"
	representation: "flags"
}

NoSecurityExtension: types.#StringEnum & {
	symbol: "NoSecurityExtension"
	schema: "ad"
	name: "No Security Extension"
	representation: "nosecurityextension"
}

RenewalPeriod: types.#StringEnum & {
	symbol: "RenewalPeriod"
	schema: "ad"
	name: "Renewal Period"
	representation: "renewalperiod"
}

ValidityPeriod: types.#StringEnum & {
	symbol: "ValidityPeriod"
	schema: "ad"
	name: "Validity Period"
	representation: "validityperiod"
}

OID: types.#StringEnum & {
	symbol: "OID"
	schema: "ad"
	name: "OID"
	representation: "oid"
}

Properties: [
	AdminCount,
	CASecurityCollected,
	CAName,
	CertChain,
	CertName,
	CertThumbprint,
	CertThumbprints,
	HasEnrollmentAgentRestrictions,
	EnrollmentAgentRestrictionsCollected,
	IsUserSpecifiesSanEnabled,
	IsUserSpecifiesSanEnabledCollected,
	HasBasicConstraints,
	BasicConstraintPathLength,
	DNSHostname,
	CrossCertificatePair,
	DistinguishedName,
	DomainFQDN,
	DomainSID,
	Sensitive,
	HighValue,
	BlocksInheritance,
	IsACL,
	IsACLProtected,
	IsDeleted,
	Enforced,
	Department,
	HasCrossCertificatePair,
	HasSPN,
	UnconstrainedDelegation,
	LastLogon,
	LastLogonTimestamp,
	IsPrimaryGroup,
	HasLAPS,
	DontRequirePreAuth,
	LogonType,
	HasURA,
	PasswordNeverExpires,
	PasswordNotRequired,
	FunctionalLevel,
	TrustType,
	SidFiltering,
	TrustedToAuth,
	SamAccountName,
	CertificateMappingMethodsRaw,
	CertificateMappingMethods,
	StrongCertificateBindingEnforcementRaw,
	StrongCertificateBindingEnforcement,
	EKUs,
	SubjectAltRequireUPN,
	SubjectAltRequireDNS,
	SubjectAltRequireDomainDNS,
	SubjectAltRequireEmail,
	SubjectAltRequireSPN,
	SubjectRequireEmail,
	AuthorizedSignatures,
	ApplicationPolicies,
	IssuancePolicies,
	SchemaVersion,
	RequiresManagerApproval,
	AuthenticationEnabled,
	EnrolleeSuppliesSubject,
	CertificateApplicationPolicy,
	CertificateNameFlag,
	EffectiveEKUs,
	EnrollmentFlag,
	Flags,
	NoSecurityExtension,
	RenewalPeriod,
	ValidityPeriod,
	OID,
	HomeDirectory
]

// Kinds
Entity: types.#Kind & {
	symbol:         "Entity"
	schema:         "active_directory"
	representation: "Base"
}

User: types.#Kind & {
	symbol: "User"
	schema: "active_directory"
}

Computer: types.#Kind & {
	symbol: "Computer"
	schema: "active_directory"
}

Group: types.#Kind & {
	symbol: "Group"
	schema: "active_directory"
}

LocalGroup: types.#Kind & {
	symbol:         "LocalGroup"
	schema:         "active_directory"
	representation: "ADLocalGroup"
}

LocalUser: types.#Kind & {
	symbol:         "LocalUser"
	schema:         "active_directory"
	representation: "ADLocalUser"
}

GPO: types.#Kind & {
	symbol: "GPO"
	schema: "active_directory"
}

OU: types.#Kind & {
	symbol: "OU"
	schema: "active_directory"
}

Container: types.#Kind & {
	symbol: "Container"
	schema: "active_directory"
}

Domain: types.#Kind & {
	symbol: "Domain"
	schema: "active_directory"
}

AIACA: types.#Kind & {
	symbol: "AIACA"
	schema: "active_directory"
}

RootCA: types.#Kind & {
	symbol: "RootCA"
	schema: "active_directory"
}

EnterpriseCA: types.#Kind & {
	symbol: "EnterpriseCA"
	schema: "active_directory"
}

NTAuthStore: types.#Kind & {
	symbol: "NTAuthStore"
	schema: "active_directory"
}

CertTemplate: types.#Kind & {
	symbol: "CertTemplate"
	schema: "active_directory"
}

IssuancePolicy: types.#Kind & {
	symbol: "IssuancePolicy"
	schema: "active_directory"
}

NodeKinds: [
	Entity,
	User,
	Computer,
	Group,
	GPO,
	OU,
	Container,
	Domain,
	LocalGroup,
	LocalUser,
	AIACA,
	RootCA,
	EnterpriseCA,
	NTAuthStore,
	CertTemplate,
	IssuancePolicy
]

Owns: types.#Kind & {
	symbol: "Owns"
	schema: "active_directory"
}

GenericAll: types.#Kind & {
	symbol: "GenericAll"
	schema: "active_directory"
}

GenericWrite: types.#Kind & {
	symbol: "GenericWrite"
	schema: "active_directory"
}

WriteOwner: types.#Kind & {
	symbol: "WriteOwner"
	schema: "active_directory"
}

WriteDACL: types.#Kind & {
	symbol:         "WriteDACL"
	schema:         "active_directory"
	representation: "WriteDacl"
}

MemberOf: types.#Kind & {
	symbol: "MemberOf"
	schema: "active_directory"
}

MemberOfLocalGroup: types.#Kind & {
	symbol: "MemberOfLocalGroup"
	schema: "active_directory"
}

LocalToComputer: types.#Kind & {
	symbol: "LocalToComputer"
	schema: "active_directory"
}

ForceChangePassword: types.#Kind & {
	symbol: "ForceChangePassword"
	schema: "active_directory"
}

AllExtendedRights: types.#Kind & {
	symbol: "AllExtendedRights"
	schema: "active_directory"
}

AddMember: types.#Kind & {
	symbol: "AddMember"
	schema: "active_directory"
}

HasSession: types.#Kind & {
	symbol: "HasSession"
	schema: "active_directory"
}

Contains: types.#Kind & {
	symbol: "Contains"
	schema: "active_directory"
}

GPLink: types.#Kind & {
	symbol: "GPLink"
	schema: "active_directory"
}

AllowedToDelegate: types.#Kind & {
	symbol: "AllowedToDelegate"
	schema: "active_directory"
}

GetChanges: types.#Kind & {
	symbol: "GetChanges"
	schema: "active_directory"
}

GetChangesAll: types.#Kind & {
	symbol: "GetChangesAll"
	schema: "active_directory"
}

TrustedBy: types.#Kind & {
	symbol: "TrustedBy"
	schema: "active_directory"
}

AllowedToAct: types.#Kind & {
	symbol: "AllowedToAct"
	schema: "active_directory"
}

AdminTo: types.#Kind & {
	symbol: "AdminTo"
	schema: "active_directory"
}

CanPSRemote: types.#Kind & {
	symbol: "CanPSRemote"
	schema: "active_directory"
}

CanRDP: types.#Kind & {
	symbol: "CanRDP"
	schema: "active_directory"
}

ExecuteDCOM: types.#Kind & {
	symbol: "ExecuteDCOM"
	schema: "active_directory"
}

HasSIDHistory: types.#Kind & {
	symbol: "HasSIDHistory"
	schema: "active_directory"
}

AddSelf: types.#Kind & {
	symbol: "AddSelf"
	schema: "active_directory"
}

DCSync: types.#Kind & {
	symbol: "DCSync"
	schema: "active_directory"
}

ReadLAPSPassword: types.#Kind & {
	symbol: "ReadLAPSPassword"
	schema: "active_directory"
}

ReadGMSAPassword: types.#Kind & {
	symbol: "ReadGMSAPassword"
	schema: "active_directory"
}

DumpSMSAPassword: types.#Kind & {
	symbol: "DumpSMSAPassword"
	schema: "active_directory"
}

SQLAdmin: types.#Kind & {
	symbol: "SQLAdmin"
	schema: "active_directory"
}

AddAllowedToAct: types.#Kind & {
	symbol: "AddAllowedToAct"
	schema: "active_directory"
}

WriteSPN: types.#Kind & {
	symbol: "WriteSPN"
	schema: "active_directory"
}

AddKeyCredentialLink: types.#Kind & {
	symbol: "AddKeyCredentialLink"
	schema: "active_directory"
}

RemoteInteractiveLogonPrivilege: types.#Kind & {
	symbol: "RemoteInteractiveLogonPrivilege"
	schema: "active_directory"
}

SyncLAPSPassword: types.#Kind & {
	symbol: "SyncLAPSPassword"
	schema: "active_directory"
}

WriteAccountRestrictions: types.#Kind & {
	symbol: "WriteAccountRestrictions"
	schema: "active_directory"
}

GetChangesInFilteredSet: types.#Kind & {
	symbol: "GetChangesInFilteredSet"
	schema: "active_directory"
}

RootCAFor: types.#Kind & {
	symbol: "RootCAFor"
	schema: "active_directory"
}

DCFor: types.#Kind & {
	symbol: "DCFor"
	schema: "active_directory"
}

PublishedTo: types.#Kind & {
	symbol: "PublishedTo"
	schema: "active_directory"
}

ManageCertificates: types.#Kind & {
	symbol: "ManageCertificates"
	schema: "active_directory"
}

ManageCA: types.#Kind & {
	symbol: "ManageCA"
	schema: "active_directory"
}

DelegatedEnrollmentAgent: types.#Kind & {
	symbol: "DelegatedEnrollmentAgent"
	schema: "active_directory"
}

Enroll: types.#Kind & {
	symbol: "Enroll"
	schema: "active_directory"
}

HostsCAService: types.#Kind & {
	symbol: "HostsCAService"
	schema: "active_directory"
}

WritePKIEnrollmentFlag: types.#Kind & {
	symbol: "WritePKIEnrollmentFlag"
	schema: "active_directory"
}

WritePKINameFlag: types.#Kind & {
	symbol: "WritePKINameFlag"
	schema: "active_directory"
}

NTAuthStoreFor: types.#Kind & {
	symbol: "NTAuthStoreFor"
	schema: "active_directory"
}

TrustedForNTAuth: types.#Kind & {
	symbol: "TrustedForNTAuth"
	schema: "active_directory"
}

EnterpriseCAFor: types.#Kind & {
	symbol: "EnterpriseCAFor"
	schema: "active_directory"
}

CanAbuseUPNCertMapping: types.#Kind & {
	symbol: "CanAbuseUPNCertMapping"
	schema: "active_directory"
}

CanAbuseWeakCertBinding: types.#Kind & {
	symbol: "CanAbuseWeakCertBinding"
	schema: "active_directory"
}

IssuedSignedBy: types.#Kind & {
	symbol: "IssuedSignedBy"
	schema: "active_directory"
}

GoldenCert: types.#Kind & {
	symbol: "GoldenCert"
	schema: "active_directory"
}

EnrollOnBehalfOf: types.#Kind & {
	symbol: "EnrollOnBehalfOf"
	schema: "active_directory"
}

OIDGroupLink: types.#Kind & {
	symbol: "OIDGroupLink"
	schema: "active_directory"
}

ADCSESC1: types.#Kind & {
	symbol: "ADCSESC1"
	schema: "active_directory"
}

ADCSESC3: types.#Kind & {
	symbol: "ADCSESC3"
	schema: "active_directory"
}

ADCSESC4: types.#Kind & {
	symbol: "ADCSESC4"
	schema: "active_directory"
}

ADCSESC5: types.#Kind & {
	symbol: "ADCSESC5"
	schema: "active_directory"
}

ADCSESC6a: types.#Kind & {
	symbol: "ADCSESC6a"
	schema: "active_directory"
}

ADCSESC6b: types.#Kind & {
	symbol: "ADCSESC6b"
	schema: "active_directory"
}

ADCSESC7: types.#Kind & {
	symbol: "ADCSESC7"
	schema: "active_directory"
}

ADCSESC9a: types.#Kind & {
	symbol: "ADCSESC9a"
	schema: "active_directory"
}

ADCSESC9b: types.#Kind & {
	symbol: "ADCSESC9b"
	schema: "active_directory"
}

ADCSESC10a: types.#Kind & {
	symbol: "ADCSESC10a"
	schema: "active_directory"
}

ADCSESC10b: types.#Kind & {
	symbol: "ADCSESC10b"
	schema: "active_directory"
}

<<<<<<< HEAD
ExtendedByPolicy: types.#Kind & {
	symbol: "ExtendedByPolicy"
=======
ADCSESC13: types.#Kind & {
	symbol: "ADCSESC13"
>>>>>>> cf7a09ad
	schema: "active_directory"
}

// Relationship Kinds
RelationshipKinds: [
	Owns,
	GenericAll,
	GenericWrite,
	WriteOwner,
	WriteDACL,
	MemberOf,
	ForceChangePassword,
	AllExtendedRights,
	AddMember,
	HasSession,
	Contains,
	GPLink,
	AllowedToDelegate,
	GetChanges,
	GetChangesAll,
	GetChangesInFilteredSet,
	TrustedBy,
	AllowedToAct,
	AdminTo,
	CanPSRemote,
	CanRDP,
	ExecuteDCOM,
	HasSIDHistory,
	AddSelf,
	DCSync,
	ReadLAPSPassword,
	ReadGMSAPassword,
	DumpSMSAPassword,
	SQLAdmin,
	AddAllowedToAct,
	WriteSPN,
	AddKeyCredentialLink,
	LocalToComputer,
	MemberOfLocalGroup,
	RemoteInteractiveLogonPrivilege,
	SyncLAPSPassword,
	WriteAccountRestrictions,
	RootCAFor,
	DCFor,
	PublishedTo,
	ManageCertificates,
	ManageCA,
	DelegatedEnrollmentAgent,
	Enroll,
	HostsCAService,
	WritePKIEnrollmentFlag,
	WritePKINameFlag,
	NTAuthStoreFor,
	TrustedForNTAuth,
	EnterpriseCAFor,
	CanAbuseUPNCertMapping,
	CanAbuseWeakCertBinding,
	IssuedSignedBy,
	GoldenCert,
	EnrollOnBehalfOf,
	OIDGroupLink,
	ADCSESC1,
	ADCSESC3,
	ADCSESC4,
	ADCSESC5,
	ADCSESC6a,
	ADCSESC6b,
	ADCSESC7,
	ADCSESC9a,
	ADCSESC9b,
	ADCSESC10a,
	ADCSESC10b,
<<<<<<< HEAD
	ExtendedByPolicy
=======
	ADCSESC13
>>>>>>> cf7a09ad
]

// ACL Relationships
ACLRelationships: [
	AllExtendedRights,
	ForceChangePassword,
	AddMember,
	AddAllowedToAct,
	GenericAll,
	WriteDACL,
	WriteOwner,
	GenericWrite,
	ReadLAPSPassword,
	ReadGMSAPassword,
	Owns,
	AddSelf,
	WriteSPN,
	AddKeyCredentialLink,
	GetChanges,
	GetChangesAll,
	GetChangesInFilteredSet,
	WriteAccountRestrictions,
	SyncLAPSPassword,
	DCSync,
	ManageCertificates,
	ManageCA,
	Enroll,
	WritePKIEnrollmentFlag,
	WritePKINameFlag
]

// Edges that are used in pathfinding
PathfindingRelationships: [
	Owns,
	GenericAll,
	GenericWrite,
	WriteOwner,
	WriteDACL,
	MemberOf,
	ForceChangePassword,
	AllExtendedRights,
	AddMember,
	HasSession,
	Contains,
	GPLink,
	AllowedToDelegate,
	TrustedBy,
	AllowedToAct,
	AdminTo,
	CanPSRemote,
	CanRDP,
	ExecuteDCOM,
	HasSIDHistory,
	AddSelf,
	DCSync,
	ReadLAPSPassword,
	ReadGMSAPassword,
	DumpSMSAPassword,
	SQLAdmin,
	AddAllowedToAct,
	WriteSPN,
	AddKeyCredentialLink,
	SyncLAPSPassword,
	WriteAccountRestrictions,
	GoldenCert,
	ADCSESC1,
	ADCSESC3,
	ADCSESC4,
	ADCSESC5,
	ADCSESC6a,
	ADCSESC6b,
	ADCSESC7,
	ADCSESC9a,
	ADCSESC9b,
	ADCSESC10a,
	ADCSESC10b,
	ADCSESC13,
	DCFor
]

EdgeCompositionRelationships: [
	GoldenCert,
	ADCSESC1,
	ADCSESC3,
	ADCSESC4,
	ADCSESC6a,
	ADCSESC6b,
	ADCSESC9a,
	ADCSESC9b,
	ADCSESC10a,
	ADCSESC10b,
]<|MERGE_RESOLUTION|>--- conflicted
+++ resolved
@@ -1038,13 +1038,8 @@
 	schema: "active_directory"
 }
 
-<<<<<<< HEAD
-ExtendedByPolicy: types.#Kind & {
-	symbol: "ExtendedByPolicy"
-=======
 ADCSESC13: types.#Kind & {
 	symbol: "ADCSESC13"
->>>>>>> cf7a09ad
 	schema: "active_directory"
 }
 
@@ -1117,11 +1112,7 @@
 	ADCSESC9b,
 	ADCSESC10a,
 	ADCSESC10b,
-<<<<<<< HEAD
-	ExtendedByPolicy
-=======
 	ADCSESC13
->>>>>>> cf7a09ad
 ]
 
 // ACL Relationships
