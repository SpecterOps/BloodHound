--- conflicted
+++ resolved
@@ -1645,7 +1645,6 @@
 	schema: "active_directory"
 }
 
-<<<<<<< HEAD
 WriteAltSecurityIdentities: types.#Kind & {
 	symbol: "WriteAltSecurityIdentities"
 	schema: "active_directory"
@@ -1653,7 +1652,9 @@
 
 WritePublicInformation: types.#Kind & {
 	symbol: "WritePublicInformation"
-=======
+	schema: "active_directory"
+}
+
 ContainsIdentity: types.#Kind & {
 	symbol: "ContainsIdentity"
 	schema: "active_directory"
@@ -1671,7 +1672,6 @@
 
 CanApplyGPO: types.#Kind & {
 	symbol: "CanApplyGPO"
->>>>>>> 669c9d5d
 	schema: "active_directory"
 }
 
