// Copyright 2023 Specter Ops, Inc.
//
// Licensed under the Apache License, Version 2.0
// you may not use this file except in compliance with the License.
// You may obtain a copy of the License at
//
//     http://www.apache.org/licenses/LICENSE-2.0
//
// Unless required by applicable law or agreed to in writing, software
// distributed under the License is distributed on an "AS IS" BASIS,
// WITHOUT WARRANTIES OR CONDITIONS OF ANY KIND, either express or implied.
// See the License for the specific language governing permissions and
// limitations under the License.
//
// SPDX-License-Identifier: Apache-2.0

package ad

import (
	"list"
	"pkg.specterops.io/schemas/bh/types:types"
)

// Exported requirements
Properties: [...types.#StringEnum]
NodeKinds: [...types.#Kind]
RelationshipKinds: [...types.#Kind]
ACLRelationships: [...types.#Kind]
PathfindingRelationships: [...types.#Kind]
InboundRelationshipKinds: [...types.#Kind]
OutboundRelationshipKinds: [...types.#Kind]
EdgeCompositionRelationships: [...types.#Kind]

// Property name enumerations

CertChain: types.#StringEnum & {
	symbol:         "CertChain"
	schema:         "ad"
	name:           "Certificate Chain"
	representation: "certchain"
}

CertName: types.#StringEnum & {
	symbol:         "CertName"
	schema:         "ad"
	name:           "Certificate Name"
	representation: "certname"
}

CertThumbprint: types.#StringEnum & {
	symbol:         "CertThumbprint"
	schema:         "ad"
	name:           "Certificate Thumbprint"
	representation: "certthumbprint"
}

CertThumbprints: types.#StringEnum & {
	symbol:         "CertThumbprints"
	schema:         "ad"
	name:           "Certificate Thumbprints"
	representation: "certthumbprints"
}

CAName: types.#StringEnum & {
	symbol:         "CAName"
	schema:         "ad"
	name:           "CA Name"
	representation: "caname"
}

CASecurityCollected: types.#StringEnum & {
	symbol:         "CASecurityCollected"
	schema:         "ad"
	name:           "CA Security Collected"
	representation: "casecuritycollected"
}

HasEnrollmentAgentRestrictions: types.#StringEnum & {
	symbol:         "HasEnrollmentAgentRestrictions"
	schema:         "ad"
	name:           "Has Enrollment Agent Restrictions"
	representation: "hasenrollmentagentrestrictions"
}

EnrollmentAgentRestrictionsCollected: types.#StringEnum & {
	symbol:         "EnrollmentAgentRestrictionsCollected"
	schema:         "ad"
	name:           "Enrollment Agent Restrictions Collected"
	representation: "enrollmentagentrestrictionscollected"
}

IsUserSpecifiesSanEnabled: types.#StringEnum & {
	symbol:         "IsUserSpecifiesSanEnabled"
	schema:         "ad"
	name:           "Is User Specifies San Enabled"
	representation: "isuserspecifiessanenabled"
}

IsUserSpecifiesSanEnabledCollected: types.#StringEnum & {
	symbol:         "IsUserSpecifiesSanEnabledCollected"
	schema:         "ad"
	name:           "Is User Specifies San Enabled Collected"
	representation: "isuserspecifiessanenabledcollected"
}

RoleSeparationEnabled: types.#StringEnum & {
	symbol:         "RoleSeparationEnabled"
	schema:         "ad"
	name:           "Role Separation Enabled"
	representation: "roleseparationenabled"
}

RoleSeparationEnabledCollected: types.#StringEnum & {
	symbol:         "RoleSeparationEnabledCollected"
	schema:         "ad"
	name:           "Role Separation Enabled Collected"
	representation: "roleseparationenabledcollected"
}

HasBasicConstraints: types.#StringEnum & {
	symbol:         "HasBasicConstraints"
	schema:         "ad"
	name:           "Has Basic Constraints"
	representation: "hasbasicconstraints"
}

BasicConstraintPathLength: types.#StringEnum & {
	symbol:         "BasicConstraintPathLength"
	schema:         "ad"
	name:           "Basic Constraint Path Length"
	representation: "basicconstraintpathlength"
}

UnresolvedPublishedTemplates: types.#StringEnum & {
	symbol:         "UnresolvedPublishedTemplates"
	schema:         "ad"
	name:           "Unresolved Published Certificate Templates"
	representation: "unresolvedpublishedtemplates"
}

DNSHostname: types.#StringEnum & {
	symbol:         "DNSHostname"
	schema:         "ad"
	name:           "DNS Hostname"
	representation: "dnshostname"
}

DistinguishedName: types.#StringEnum & {
	symbol:         "DistinguishedName"
	schema:         "ad"
	name:           "Distinguished Name"
	representation: "distinguishedname"
}

DomainFQDN: types.#StringEnum & {
	symbol:         "DomainFQDN"
	schema:         "ad"
	name:           "Domain FQDN"
	representation: "domain"
}

DomainSID: types.#StringEnum & {
	symbol:         "DomainSID"
	schema:         "ad"
	name:           "Domain SID"
	representation: "domainsid"
}

Sensitive: types.#StringEnum & {
	symbol:         "Sensitive"
	schema:         "ad"
	name:           "Marked Sensitive"
	representation: "sensitive"
}

BlocksInheritance: types.#StringEnum & {
	symbol:         "BlocksInheritance"
	schema:         "ad"
	name:           "Blocks GPO Inheritance"
	representation: "blocksinheritance"
}

IsACL: types.#StringEnum & {
	symbol:         "IsACL"
	schema:         "ad"
	name:           "Is ACL"
	representation: "isacl"
}

IsACLProtected: types.#StringEnum & {
	symbol:         "IsACLProtected"
	schema:         "ad"
	name:           "ACL Inheritance Denied"
	representation: "isaclprotected"
}

IsDeleted: types.#StringEnum & {
	symbol:         "IsDeleted"
	schema:         "ad"
	name:           "Is Deleted"
	representation: "isdeleted"
}

Enforced: types.#StringEnum & {
	symbol:         "Enforced"
	schema:         "ad"
	name:           "Enforced"
	representation: "enforced"
}

LogonType: types.#StringEnum & {
	symbol:         "LogonType"
	schema:         "ad"
	name:           "Logon Type"
	representation: "logontype"
}

Department: types.#StringEnum & {
	symbol:         "Department"
	schema:         "ad"
	name:           "Department"
	representation: "department"
}

HasCrossCertificatePair: types.#StringEnum & {
	symbol:         "HasCrossCertificatePair"
	schema:         "ad"
	name:           "Has Cross Certificate Pair"
	representation: "hascrosscertificatepair"
}

HasSPN: types.#StringEnum & {
	symbol:         "HasSPN"
	schema:         "ad"
	name:           "Has SPN"
	representation: "hasspn"
}

HasLAPS: types.#StringEnum & {
	symbol:         "HasLAPS"
	schema:         "ad"
	name:           "LAPS Enabled"
	representation: "haslaps"
}

UnconstrainedDelegation: types.#StringEnum & {
	symbol:         "UnconstrainedDelegation"
	schema:         "ad"
	name:           "Allows Unconstrained Delegation"
	representation: "unconstraineddelegation"
}

LastLogon: types.#StringEnum & {
	symbol:         "LastLogon"
	schema:         "ad"
	name:           "Last Logon"
	representation: "lastlogon"
}

LastLogonTimestamp: types.#StringEnum & {
	symbol:         "LastLogonTimestamp"
	schema:         "ad"
	name:           "Last Logon (Replicated)"
	representation: "lastlogontimestamp"
}

IsPrimaryGroup: types.#StringEnum & {
	symbol:         "IsPrimaryGroup"
	schema:         "ad"
	name:           "Is Primary Group"
	representation: "isprimarygroup"
}

AdminCount: types.#StringEnum & {
	symbol:         "AdminCount"
	schema:         "ad"
	name:           "Admin Count"
	representation: "admincount"
}

DontRequirePreAuth: types.#StringEnum & {
	symbol:         "DontRequirePreAuth"
	schema:         "ad"
	name:           "Do Not Require Pre-Authentication"
	representation: "dontreqpreauth"
}

HasURA: types.#StringEnum & {
	symbol:         "HasURA"
	schema:         "ad"
	name:           "Has User Rights Assignment Collection"
	representation: "hasura"
}

PasswordNeverExpires: types.#StringEnum & {
	symbol:         "PasswordNeverExpires"
	schema:         "ad"
	name:           "Password Never Expires"
	representation: "pwdneverexpires"
}

PasswordNotRequired: types.#StringEnum & {
	symbol:         "PasswordNotRequired"
	schema:         "ad"
	name:           "Password Not Required"
	representation: "passwordnotreqd"
}

FunctionalLevel: types.#StringEnum & {
	symbol:         "FunctionalLevel"
	schema:         "ad"
	name:           "Functional Level"
	representation: "functionallevel"
}

TrustType: types.#StringEnum & {
	symbol:         "TrustType"
	schema:         "ad"
	name:           "Trust Type"
	representation: "trusttype"
}

SpoofSIDHistoryBlocked: types.#StringEnum & {
	symbol:         "SpoofSIDHistoryBlocked"
	schema:         "ad"
	name:           "Spoof SID History Blocked"
	representation: "spoofsidhistoryblocked"
}

TrustedToAuth: types.#StringEnum & {
	symbol:         "TrustedToAuth"
	schema:         "ad"
	name:           "Trusted For Constrained Delegation"
	representation: "trustedtoauth"
}

SamAccountName: types.#StringEnum & {
	symbol:         "SamAccountName"
	schema:         "ad"
	name:           "SAM Account Name"
	representation: "samaccountname"
}

HomeDirectory: types.#StringEnum & {
	symbol:         "HomeDirectory"
	schema:         "ad"
	name:           "Home Directory"
	representation: "homedirectory"
}

CertificateMappingMethodsRaw: types.#StringEnum & {
	symbol:         "CertificateMappingMethodsRaw"
	schema:         "ad"
	name:           "Certificate Mapping Methods (Raw)"
	representation: "certificatemappingmethodsraw"
}

CertificateMappingMethods: types.#StringEnum & {
	symbol:         "CertificateMappingMethods"
	schema:         "ad"
	name:           "Certificate Mapping Methods"
	representation: "certificatemappingmethods"
}

StrongCertificateBindingEnforcementRaw: types.#StringEnum & {
	symbol:         "StrongCertificateBindingEnforcementRaw"
	schema:         "ad"
	name:           "Strong Certificate Binding Enforcement (Raw)"
	representation: "strongcertificatebindingenforcementraw"
}

StrongCertificateBindingEnforcement: types.#StringEnum & {
	symbol:         "StrongCertificateBindingEnforcement"
	schema:         "ad"
	name:           "Strong Certificate Binding Enforcement"
	representation: "strongcertificatebindingenforcement"
}

CrossCertificatePair: types.#StringEnum & {
	symbol:         "CrossCertificatePair"
	schema:         "ad"
	name:           "Cross Certificate Pair"
	representation: "crosscertificatepair"
}

EKUs: types.#StringEnum & {
	symbol:         "EKUs"
	schema:         "ad"
	name:           "Enhanced Key Usage"
	representation: "ekus"
}

SubjectAltRequireUPN: types.#StringEnum & {
	symbol:         "SubjectAltRequireUPN"
	schema:         "ad"
	name:           "Subject Alternative Name Require UPN"
	representation: "subjectaltrequireupn"
}

SubjectAltRequireDNS: types.#StringEnum & {
	symbol:         "SubjectAltRequireDNS"
	schema:         "ad"
	name:           "Subject Alternative Name Require DNS"
	representation: "subjectaltrequiredns"
}

SubjectAltRequireDomainDNS: types.#StringEnum & {
	symbol:         "SubjectAltRequireDomainDNS"
	schema:         "ad"
	name:           "Subject Alternative Name Require Domain DNS"
	representation: "subjectaltrequiredomaindns"
}

SubjectAltRequireEmail: types.#StringEnum & {
	symbol:         "SubjectAltRequireEmail"
	schema:         "ad"
	name:           "Subject Alternative Name Require Email"
	representation: "subjectaltrequireemail"
}

SubjectAltRequireSPN: types.#StringEnum & {
	symbol:         "SubjectAltRequireSPN"
	schema:         "ad"
	name:           "Subject Alternative Name Require SPN"
	representation: "subjectaltrequirespn"
}

SubjectRequireEmail: types.#StringEnum & {
	symbol:         "SubjectRequireEmail"
	schema:         "ad"
	name:           "Subject Require Email"
	representation: "subjectrequireemail"
}

AuthorizedSignatures: types.#StringEnum & {
	symbol:         "AuthorizedSignatures"
	schema:         "ad"
	name:           "Authorized Signatures Required"
	representation: "authorizedsignatures"
}

ApplicationPolicies: types.#StringEnum & {
	symbol:         "ApplicationPolicies"
	schema:         "ad"
	name:           "Application Policies Required"
	representation: "applicationpolicies"
}

IssuancePolicies: types.#StringEnum & {
	symbol:         "IssuancePolicies"
	schema:         "ad"
	name:           "Issuance Policies Required"
	representation: "issuancepolicies"
}

SchemaVersion: types.#StringEnum & {
	symbol:         "SchemaVersion"
	schema:         "ad"
	name:           "Schema Version"
	representation: "schemaversion"
}

RequiresManagerApproval: types.#StringEnum & {
	symbol:         "RequiresManagerApproval"
	schema:         "ad"
	name:           "Requires Manager Approval"
	representation: "requiresmanagerapproval"
}

AuthenticationEnabled: types.#StringEnum & {
	symbol:         "AuthenticationEnabled"
	schema:         "ad"
	name:           "Authentication Enabled"
	representation: "authenticationenabled"
}

SchannelAuthenticationEnabled: types.#StringEnum & {
	symbol:         "SchannelAuthenticationEnabled"
	schema:         "ad"
	name:           "Schannel Authentication Enabled"
	representation: "schannelauthenticationenabled"
}

EnrolleeSuppliesSubject: types.#StringEnum & {
	symbol:         "EnrolleeSuppliesSubject"
	schema:         "ad"
	name:           "Enrollee Supplies Subject"
	representation: "enrolleesuppliessubject"
}

CertificateApplicationPolicy: types.#StringEnum & {
	symbol:         "CertificateApplicationPolicy"
	schema:         "ad"
	name:           "Application Policy Extensions"
	representation: "certificateapplicationpolicy"
}

CertificateNameFlag: types.#StringEnum & {
	symbol:         "CertificateNameFlag"
	schema:         "ad"
	name:           "Certificate Name Flags"
	representation: "certificatenameflag"
}

EffectiveEKUs: types.#StringEnum & {
	symbol:         "EffectiveEKUs"
	schema:         "ad"
	name:           "Effective EKUs"
	representation: "effectiveekus"
}

EnrollmentFlag: types.#StringEnum & {
	symbol:         "EnrollmentFlag"
	schema:         "ad"
	name:           "Enrollment Flags"
	representation: "enrollmentflag"
}

Flags: types.#StringEnum & {
	symbol:         "Flags"
	schema:         "ad"
	name:           "Flags"
	representation: "flags"
}

NoSecurityExtension: types.#StringEnum & {
	symbol:         "NoSecurityExtension"
	schema:         "ad"
	name:           "No Security Extension"
	representation: "nosecurityextension"
}

RenewalPeriod: types.#StringEnum & {
	symbol:         "RenewalPeriod"
	schema:         "ad"
	name:           "Renewal Period"
	representation: "renewalperiod"
}

ValidityPeriod: types.#StringEnum & {
	symbol:         "ValidityPeriod"
	schema:         "ad"
	name:           "Validity Period"
	representation: "validityperiod"
}

OID: types.#StringEnum & {
	symbol:         "OID"
	schema:         "ad"
	name:           "OID"
	representation: "oid"
}

CertificatePolicy: types.#StringEnum & {
	symbol:         "CertificatePolicy"
	schema:         "ad"
	name:           "Issuance Policy Extensions"
	representation: "certificatepolicy"
}

CertTemplateOID: types.#StringEnum & {
	symbol:         "CertTemplateOID"
	schema:         "ad"
	name:           "Certificate Template OID"
	representation: "certtemplateoid"
}

GroupLinkID: types.#StringEnum & {
	symbol:         "GroupLinkID"
	schema:         "ad"
	name:           "Group Link ID"
	representation: "grouplinkid"
}

ObjectGUID: types.#StringEnum & {
	symbol:         "ObjectGUID"
	schema:         "ad"
	name:           "Object GUID"
	representation: "objectguid"
}

ExpirePasswordsOnSmartCardOnlyAccounts: types.#StringEnum & {
	symbol:         "ExpirePasswordsOnSmartCardOnlyAccounts"
	schema:         "ad"
	name:           "Expire Passwords on Smart Card only Accounts"
	representation: "expirepasswordsonsmartcardonlyaccounts"
}

MachineAccountQuota: types.#StringEnum & {
	symbol:         "MachineAccountQuota"
	schema:         "ad"
	name:           "Machine Account Quota"
	representation: "machineaccountquota"
}

SupportedKerberosEncryptionTypes: types.#StringEnum & {
	symbol:         "SupportedKerberosEncryptionTypes"
	schema:         "ad"
	name:           "Supported Kerberos Encryption Types"
	representation: "supportedencryptiontypes"
}

TGTDelegation: types.#StringEnum & {
	symbol:         "TGTDelegation"
	schema:         "ad"
	name:           "TGT Delegation"
	representation: "tgtdelegation"
}

PasswordStoredUsingReversibleEncryption: types.#StringEnum & {
	symbol:         "PasswordStoredUsingReversibleEncryption"
	schema:         "ad"
	name:           "Password Stored Using Reversible Encryption"
	representation: "encryptedtextpwdallowed"
}

SmartcardRequired: types.#StringEnum & {
	symbol:         "SmartcardRequired"
	schema:         "ad"
	name:           "Smartcard Required"
	representation: "smartcardrequired"
}

UseDESKeyOnly: types.#StringEnum & {
	symbol:         "UseDESKeyOnly"
	schema:         "ad"
	name:           "Use DES Key Only"
	representation: "usedeskeyonly"
}

LogonScriptEnabled: types.#StringEnum & {
	symbol:         "LogonScriptEnabled"
	schema:         "ad"
	name:           "Logon Script Enabled"
	representation: "logonscriptenabled"
}

LockedOut: types.#StringEnum & {
	symbol:         "LockedOut"
	schema:         "ad"
	name:           "Locked Out"
	representation: "lockedout"
}

UserCannotChangePassword: types.#StringEnum & {
	symbol:         "UserCannotChangePassword"
	schema:         "ad"
	name:           "User Cannot Change Password"
	representation: "passwordcantchange"
}

PasswordExpired: types.#StringEnum & {
	symbol:         "PasswordExpired"
	schema:         "ad"
	name:           "Password Expired"
	representation: "passwordexpired"
}

DSHeuristics: types.#StringEnum & {
	symbol:         "DSHeuristics"
	schema:         "ad"
	name:           "DSHeuristics"
	representation: "dsheuristics"
}

UserAccountControl: types.#StringEnum & {
	symbol:         "UserAccountControl"
	schema:         "ad"
	name:           "User Account Control"
	representation: "useraccountcontrol"
}

TrustAttributesInbound: types.#StringEnum & {
	symbol:         "TrustAttributesInbound"
	schema:         "ad"
	name:           "Trust Attributes (Inbound)"
	representation: "trustattributesinbound"
}

TrustAttributesOutbound: types.#StringEnum & {
	symbol:         "TrustAttributesOutbound"
	schema:         "ad"
	name:           "Trust Attributes (Outbound)"
	representation: "trustattributesoutbound"
}

LockoutDuration: types.#StringEnum & {
	symbol:         "LockoutDuration"
	schema:         "ad"
	name:           "Lockout Duration"
	representation: "lockoutduration"
}

LockoutObservationWindow: types.#StringEnum & {
	symbol:         "LockoutObservationWindow"
	schema:         "ad"
	name:           "Lockout Observation Window"
	representation: "lockoutobservationwindow"
}

MaxPwdAge: types.#StringEnum & {
	symbol:         "MaxPwdAge"
	schema:         "ad"
	name:           "Maximum Password Age"
	representation: "maxpwdage"
}

MinPwdAge: types.#StringEnum & {
	symbol:         "MinPwdAge"
	schema:         "ad"
	name:           "Minimum Password Age"
	representation: "minpwdage"
}

LockoutThreshold: types.#StringEnum & {
	symbol:         "LockoutThreshold"
	schema:         "ad"
	name:           "Lockout Threshold"
	representation: "lockoutthreshold"
}

PwdHistoryLength: types.#StringEnum & {
	symbol:         "PwdHistoryLength"
	schema:         "ad"
	name:           "Password History Length"
	representation: "pwdhistorylength"
}

PwdProperties: types.#StringEnum & {
	symbol:         "PwdProperties"
	schema:         "ad"
	name:           "Password Properties"
	representation: "pwdproperties"
}

MinPwdLength: types.#StringEnum & {
	symbol:         "MinPwdLength"
	schema:         "ad"
	name:           "Minimum password length"
	representation: "minpwdlength"
}

GMSA: types.#StringEnum & {
 	symbol: "GMSA"
 	schema: "ad"
 	name: "GMSA"
 	representation: "gmsa"
}

MSA: types.#StringEnum & {
 	symbol: "MSA"
 	schema: "ad"
 	name: "MSA"
 	representation: "msa"
}

SMBSigning: types.#StringEnum & {
	symbol:         "SMBSigning"
	schema:         "ad"
	name:           "SMB Signing"
	representation: "smbsigning"
}

WebClientRunning: types.#StringEnum & {
	symbol: "WebClientRunning"
	schema: "ad"
	name: "WebClient Running"
	representation: "webclientrunning"
}

RestrictOutboundNTLM: types.#StringEnum & {
	symbol:         "RestrictOutboundNTLM"
	schema:         "ad"
	name:           "Restrict Outbound NTLM"
	representation: "restrictoutboundntlm"
}

ADCSWebEnrollmentHTTP: types.#StringEnum & {
	symbol: "ADCSWebEnrollmentHTTP"
	schema: "ad"
	name: "ADCS Web Enrollment HTTP"
	representation: "adcswebenrollmenthttp"
}

ADCSWebEnrollmentHTTPS: types.#StringEnum & {
	symbol: "ADCSWebEnrollmentHTTPS"
	schema: "ad"
	name: "ADCS Web Enrollment HTTPS"
	representation: "adcswebenrollmenthttps"
}

ADCSWebEnrollmentHTTPSEPA: types.#StringEnum & {
	symbol: "ADCSWebEnrollmentHTTPSEPA"
	schema: "ad"
	name: "ADCS Web Enrollment HTTPS EPA"
	representation: "adcswebenrollmenthttpsepa"
}

DoesAnyAceGrantOwnerRights: types.#StringEnum & {
 	symbol: "DoesAnyAceGrantOwnerRights"
 	schema: "ad"
 	name: "Does Any ACE Grant Owner Rights"
 	representation: "doesanyacegrantownerrights"
}

DoesAnyInheritedAceGrantOwnerRights: types.#StringEnum & {
 	symbol: "DoesAnyInheritedAceGrantOwnerRights"
 	schema: "ad"
 	name: "Does Any Inherited ACE Grant Owner Rights"
 	representation: "doesanyinheritedacegrantownerrights"
}

OwnerSid: types.#StringEnum & {
	symbol: "OwnerSid"
 	schema: "ad"
 	name: "Owner SID"
 	representation: "ownersid"
}

LDAPSigning: types.#StringEnum & {
	symbol: "LDAPSigning"
	schema: "ad"
	name: "LDAP Signing"
	representation: "ldapsigning"
}

LDAPAvailable: types.#StringEnum & {
	symbol: "LDAPAvailable"
	schema: "ad"
	name: "LDAP Available"
	representation: "ldapavailable"
}

LDAPSAvailable: types.#StringEnum & {
	symbol: "LDAPSAvailable"
	schema: "ad"
	name: "LDAPS Available"
	representation: "ldapsavailable"
}

LDAPSEPA: types.#StringEnum & {
	symbol: "LDAPSEPA"
	schema: "ad"
	name: "LDAPS EPA"
	representation: "ldapsepa"
}

RelayableToDCLDAP: types.#StringEnum & {
	symbol: "RelayableToDCLDAP"
	schema: "ad"
	name: "Relayable To DC LDAP"
	representation: "replayabletodcldap"
}

RelayableToDCLDAPS: types.#StringEnum & {
	symbol: "RelayableToDCLDAPS"
	schema: "ad"
	name: "Relayable To DC LDAPS"
	representation: "replayabletodcldaps"
}

WebClientRunning: types.#StringEnum & {
	symbol: "WebClientRunning"
	schema: "ad"
	name: "WebClient Running"
	representation: "webclientrunning"
}

IsDC: types.#StringEnum & {
	symbol: "IsDC"
	schema: "ad"
	name: "Is Domain Controller"
	representation: "isdc"
}

HTTPEnrollmentEndpoints: types.#StringEnum & {
	symbol: "HTTPEnrollmentEndpoints"
	schema: "ad"
	name:"HTTP Enrollment Endpoints"
	representation: "httpenrollmentendpoints"
}

HTTPSEnrollmentEndpoints: types.#StringEnum & {
	symbol: "HTTPSEnrollmentEndpoints"
	schema: "ad"
	name:"HTTPS Enrollment Endpoints"
	representation: "httpsenrollmentendpoints"
}

HasVulnerableEndpoint: types.#StringEnum & {
	symbol: "HasVulnerableEndpoint"
	schema: "ad"
	name:"Has Vulnerable Endpoint"
	representation: "hasvulnerableendpoint"
}

RequireSecuritySignature: types.#StringEnum & {
	symbol: "RequireSecuritySignature"
	schema: "ad"
	name: "Require Security Signature"
	representation: "requiresecuritysignature"
}

EnableSecuritySignature: types.#StringEnum & {
	symbol: "EnableSecuritySignature"
	schema: "ad"
	name: "Enable Security Signature"
	representation: "enablesecuritysignature"
}

RestrictReceivingNTLMTraffic: types.#StringEnum & {
	symbol: "RestrictReceivingNTLMTraffic"
	schema: "ad"
	name: "Restrict Receiving NTLM Traffic"
	representation: "restrictreceivingntmltraffic"
}

NTLMMinServerSec: types.#StringEnum & {
	symbol: "NTLMMinServerSec"
	schema: "ad"
	name: "NTLM Min Server Sec"
	representation: "ntlmminserversec"
}

NTLMMinClientSec: types.#StringEnum & {
	symbol: "NTLMMinClientSec"
	schema: "ad"
	name: "NTLM Min Client Sec"
	representation: "ntlmminclientsec"
}
LMCompatibilityLevel: types.#StringEnum & {
	symbol: "LMCompatibilityLevel"
	schema: "ad"
	name: "LM Compatibility Level"
	representation: "lmcompatibilitylevel"
}

UseMachineID: types.#StringEnum & {
	symbol: "UseMachineID"
	schema: "ad"
	name: "Use Machine ID"
	representation: "usemachineid"
}

ClientAllowedNTLMServers: types.#StringEnum & {
	symbol: "ClientAllowedNTLMServers"
	schema: "ad"
	name: "Client Allowed NTLM Servers"
	representation: "clientallowedntlmservers"
}

Transitive: types.#StringEnum & {
	symbol: "Transitive"
	schema: "ad"
	name:"Transitive"
	representation: "transitive"
}

GroupScope: types.#StringEnum & {
	symbol:         "GroupScope"
	schema:         "ad"
	name:           "Group Scope"
	representation: "groupscope"
}

NetBIOS: types.#StringEnum & {
	symbol:         "NetBIOS"
	schema:         "ad"
	name:           "NetBIOS"
	representation: "netbios"
}

Properties: [
	AdminCount,
	CASecurityCollected,
	CAName,
	CertChain,
	CertName,
	CertThumbprint,
	CertThumbprints,
	HasEnrollmentAgentRestrictions,
	EnrollmentAgentRestrictionsCollected,
	IsUserSpecifiesSanEnabled,
	IsUserSpecifiesSanEnabledCollected,
	RoleSeparationEnabled,
	RoleSeparationEnabledCollected,
	HasBasicConstraints,
	BasicConstraintPathLength,
	UnresolvedPublishedTemplates,
	DNSHostname,
	CrossCertificatePair,
	DistinguishedName,
	DomainFQDN,
	DomainSID,
	Sensitive,
	BlocksInheritance,
	IsACL,
	IsACLProtected,
	IsDeleted,
	Enforced,
	Department,
	HasCrossCertificatePair,
	HasSPN,
	UnconstrainedDelegation,
	LastLogon,
	LastLogonTimestamp,
	IsPrimaryGroup,
	HasLAPS,
	DontRequirePreAuth,
	LogonType,
	HasURA,
	PasswordNeverExpires,
	PasswordNotRequired,
	FunctionalLevel,
	TrustType,
	SpoofSIDHistoryBlocked,
	TrustedToAuth,
	SamAccountName,
	CertificateMappingMethodsRaw,
	CertificateMappingMethods,
	StrongCertificateBindingEnforcementRaw,
	StrongCertificateBindingEnforcement,
	EKUs,
	SubjectAltRequireUPN,
	SubjectAltRequireDNS,
	SubjectAltRequireDomainDNS,
	SubjectAltRequireEmail,
	SubjectAltRequireSPN,
	SubjectRequireEmail,
	AuthorizedSignatures,
	ApplicationPolicies,
	IssuancePolicies,
	SchemaVersion,
	RequiresManagerApproval,
	AuthenticationEnabled,
	SchannelAuthenticationEnabled,
	EnrolleeSuppliesSubject,
	CertificateApplicationPolicy,
	CertificateNameFlag,
	EffectiveEKUs,
	EnrollmentFlag,
	Flags,
	NoSecurityExtension,
	RenewalPeriod,
	ValidityPeriod,
	OID,
	HomeDirectory,
	CertificatePolicy,
	CertTemplateOID,
	GroupLinkID,
	ObjectGUID,
	ExpirePasswordsOnSmartCardOnlyAccounts,
	MachineAccountQuota,
	SupportedKerberosEncryptionTypes,
	TGTDelegation,
	PasswordStoredUsingReversibleEncryption,
	SmartcardRequired,
	UseDESKeyOnly,
	LogonScriptEnabled,
	LockedOut,
	UserCannotChangePassword,
	PasswordExpired,
	DSHeuristics,
	UserAccountControl,
	TrustAttributesInbound,
	TrustAttributesOutbound,
	MinPwdLength,
	PwdProperties,
	PwdHistoryLength,
	LockoutThreshold,
	MinPwdAge,
	MaxPwdAge,
	LockoutDuration,
	LockoutObservationWindow,
	OwnerSid,
	SMBSigning,
	WebClientRunning,
	RestrictOutboundNTLM,
	GMSA,
	MSA,
	DoesAnyAceGrantOwnerRights,
	DoesAnyInheritedAceGrantOwnerRights,
	ADCSWebEnrollmentHTTP,
	ADCSWebEnrollmentHTTPS,
	ADCSWebEnrollmentHTTPSEPA,
	LDAPSigning,
	LDAPAvailable,
	LDAPSAvailable,
	LDAPSEPA,
	IsDC,
	HTTPEnrollmentEndpoints,
	HTTPSEnrollmentEndpoints,
	HasVulnerableEndpoint,
	RequireSecuritySignature,
	EnableSecuritySignature,
	RestrictReceivingNTLMTraffic,
	NTLMMinServerSec,
	NTLMMinClientSec,
	LMCompatibilityLevel,
	UseMachineID,
	ClientAllowedNTLMServers,
	Transitive,
	GroupScope,
	NetBIOS,
]

// Kinds
Entity: types.#Kind & {
	symbol:         "Entity"
	schema:         "active_directory"
	representation: "Base"
}

User: types.#Kind & {
	symbol: "User"
	schema: "active_directory"
}

Computer: types.#Kind & {
	symbol: "Computer"
	schema: "active_directory"
}

Group: types.#Kind & {
	symbol: "Group"
	schema: "active_directory"
}

LocalGroup: types.#Kind & {
	symbol:         "LocalGroup"
	schema:         "active_directory"
	representation: "ADLocalGroup"
}

LocalUser: types.#Kind & {
	symbol:         "LocalUser"
	schema:         "active_directory"
	representation: "ADLocalUser"
}

GPO: types.#Kind & {
	symbol: "GPO"
	schema: "active_directory"
}

OU: types.#Kind & {
	symbol: "OU"
	schema: "active_directory"
}

Container: types.#Kind & {
	symbol: "Container"
	schema: "active_directory"
}

Domain: types.#Kind & {
	symbol: "Domain"
	schema: "active_directory"
}

AIACA: types.#Kind & {
	symbol: "AIACA"
	schema: "active_directory"
}

RootCA: types.#Kind & {
	symbol: "RootCA"
	schema: "active_directory"
}

EnterpriseCA: types.#Kind & {
	symbol: "EnterpriseCA"
	schema: "active_directory"
}

NTAuthStore: types.#Kind & {
	symbol: "NTAuthStore"
	schema: "active_directory"
}

CertTemplate: types.#Kind & {
	symbol: "CertTemplate"
	schema: "active_directory"
}

IssuancePolicy: types.#Kind & {
	symbol: "IssuancePolicy"
	schema: "active_directory"
}

NodeKinds: [
	Entity,
	User,
	Computer,
	Group,
	GPO,
	OU,
	Container,
	Domain,
	LocalGroup,
	LocalUser,
	AIACA,
	RootCA,
	EnterpriseCA,
	NTAuthStore,
	CertTemplate,
	IssuancePolicy,
]

Owns: types.#Kind & {
	symbol: "Owns"
	schema: "active_directory"
}

GenericAll: types.#Kind & {
	symbol: "GenericAll"
	schema: "active_directory"
}

GenericWrite: types.#Kind & {
	symbol: "GenericWrite"
	schema: "active_directory"
}

WriteOwner: types.#Kind & {
	symbol: "WriteOwner"
	schema: "active_directory"
}

WriteDACL: types.#Kind & {
	symbol:         "WriteDACL"
	schema:         "active_directory"
	representation: "WriteDacl"
}

MemberOf: types.#Kind & {
	symbol: "MemberOf"
	schema: "active_directory"
}

MemberOfLocalGroup: types.#Kind & {
	symbol: "MemberOfLocalGroup"
	schema: "active_directory"
}

LocalToComputer: types.#Kind & {
	symbol: "LocalToComputer"
	schema: "active_directory"
}

ForceChangePassword: types.#Kind & {
	symbol: "ForceChangePassword"
	schema: "active_directory"
}

AllExtendedRights: types.#Kind & {
	symbol: "AllExtendedRights"
	schema: "active_directory"
}

AddMember: types.#Kind & {
	symbol: "AddMember"
	schema: "active_directory"
}

HasSession: types.#Kind & {
	symbol: "HasSession"
	schema: "active_directory"
}

Contains: types.#Kind & {
	symbol: "Contains"
	schema: "active_directory"
}

GPLink: types.#Kind & {
	symbol: "GPLink"
	schema: "active_directory"
}

AllowedToDelegate: types.#Kind & {
	symbol: "AllowedToDelegate"
	schema: "active_directory"
}

CoerceToTGT: types.#Kind & {
	symbol: "CoerceToTGT"
	schema: "active_directory"
}

GetChanges: types.#Kind & {
	symbol: "GetChanges"
	schema: "active_directory"
}

GetChangesAll: types.#Kind & {
	symbol: "GetChangesAll"
	schema: "active_directory"
}

CrossForestTrust: types.#Kind & {
	symbol: "CrossForestTrust"
	schema: "active_directory"
}

SameForestTrust: types.#Kind & {
	symbol: "SameForestTrust"
	schema: "active_directory"
}

SpoofSIDHistory: types.#Kind & {
	symbol: "SpoofSIDHistory"
	schema: "active_directory"
}

AbuseTGTDelegation: types.#Kind & {
	symbol: "AbuseTGTDelegation"
	schema: "active_directory"
}

AllowedToAct: types.#Kind & {
	symbol: "AllowedToAct"
	schema: "active_directory"
}

AdminTo: types.#Kind & {
	symbol: "AdminTo"
	schema: "active_directory"
}

CanPSRemote: types.#Kind & {
	symbol: "CanPSRemote"
	schema: "active_directory"
}

CanRDP: types.#Kind & {
	symbol: "CanRDP"
	schema: "active_directory"
}

ExecuteDCOM: types.#Kind & {
	symbol: "ExecuteDCOM"
	schema: "active_directory"
}

HasSIDHistory: types.#Kind & {
	symbol: "HasSIDHistory"
	schema: "active_directory"
}

AddSelf: types.#Kind & {
	symbol: "AddSelf"
	schema: "active_directory"
}

DCSync: types.#Kind & {
	symbol: "DCSync"
	schema: "active_directory"
}

ReadLAPSPassword: types.#Kind & {
	symbol: "ReadLAPSPassword"
	schema: "active_directory"
}

ReadGMSAPassword: types.#Kind & {
	symbol: "ReadGMSAPassword"
	schema: "active_directory"
}

DumpSMSAPassword: types.#Kind & {
	symbol: "DumpSMSAPassword"
	schema: "active_directory"
}

SQLAdmin: types.#Kind & {
	symbol: "SQLAdmin"
	schema: "active_directory"
}

AddAllowedToAct: types.#Kind & {
	symbol: "AddAllowedToAct"
	schema: "active_directory"
}

WriteSPN: types.#Kind & {
	symbol: "WriteSPN"
	schema: "active_directory"
}

AddKeyCredentialLink: types.#Kind & {
	symbol: "AddKeyCredentialLink"
	schema: "active_directory"
}

RemoteInteractiveLogonRight: types.#Kind & {
	symbol: "RemoteInteractiveLogonRight"
	schema: "active_directory"
}

SyncLAPSPassword: types.#Kind & {
	symbol: "SyncLAPSPassword"
	schema: "active_directory"
}

WriteAccountRestrictions: types.#Kind & {
	symbol: "WriteAccountRestrictions"
	schema: "active_directory"
}

WriteGPLink: types.#Kind & {
	symbol: "WriteGPLink"
	schema: "active_directory"
}

GetChangesInFilteredSet: types.#Kind & {
	symbol: "GetChangesInFilteredSet"
	schema: "active_directory"
}

RootCAFor: types.#Kind & {
	symbol: "RootCAFor"
	schema: "active_directory"
}

DCFor: types.#Kind & {
	symbol: "DCFor"
	schema: "active_directory"
}

PublishedTo: types.#Kind & {
	symbol: "PublishedTo"
	schema: "active_directory"
}

ManageCertificates: types.#Kind & {
	symbol: "ManageCertificates"
	schema: "active_directory"
}

ManageCA: types.#Kind & {
	symbol: "ManageCA"
	schema: "active_directory"
}

DelegatedEnrollmentAgent: types.#Kind & {
	symbol: "DelegatedEnrollmentAgent"
	schema: "active_directory"
}

Enroll: types.#Kind & {
	symbol: "Enroll"
	schema: "active_directory"
}

HostsCAService: types.#Kind & {
	symbol: "HostsCAService"
	schema: "active_directory"
}

WritePKIEnrollmentFlag: types.#Kind & {
	symbol: "WritePKIEnrollmentFlag"
	schema: "active_directory"
}

WritePKINameFlag: types.#Kind & {
	symbol: "WritePKINameFlag"
	schema: "active_directory"
}

NTAuthStoreFor: types.#Kind & {
	symbol: "NTAuthStoreFor"
	schema: "active_directory"
}

TrustedForNTAuth: types.#Kind & {
	symbol: "TrustedForNTAuth"
	schema: "active_directory"
}

EnterpriseCAFor: types.#Kind & {
	symbol: "EnterpriseCAFor"
	schema: "active_directory"
}

IssuedSignedBy: types.#Kind & {
	symbol: "IssuedSignedBy"
	schema: "active_directory"
}

GoldenCert: types.#Kind & {
	symbol: "GoldenCert"
	schema: "active_directory"
}

EnrollOnBehalfOf: types.#Kind & {
	symbol: "EnrollOnBehalfOf"
	schema: "active_directory"
}

OIDGroupLink: types.#Kind & {
	symbol: "OIDGroupLink"
	schema: "active_directory"
}

ExtendedByPolicy: types.#Kind & {
	symbol: "ExtendedByPolicy"
	schema: "active_directory"
}

ExtendedByPolicy: types.#Kind & {
	symbol: "ExtendedByPolicy"
	schema: "active_directory"
}

ADCSESC1: types.#Kind & {
	symbol: "ADCSESC1"
	schema: "active_directory"
}

ADCSESC3: types.#Kind & {
	symbol: "ADCSESC3"
	schema: "active_directory"
}

ADCSESC4: types.#Kind & {
	symbol: "ADCSESC4"
	schema: "active_directory"
}

ADCSESC6a: types.#Kind & {
	symbol: "ADCSESC6a"
	schema: "active_directory"
}

ADCSESC6b: types.#Kind & {
	symbol: "ADCSESC6b"
	schema: "active_directory"
}

ADCSESC9a: types.#Kind & {
	symbol: "ADCSESC9a"
	schema: "active_directory"
}

ADCSESC9b: types.#Kind & {
	symbol: "ADCSESC9b"
	schema: "active_directory"
}

ADCSESC10a: types.#Kind & {
	symbol: "ADCSESC10a"
	schema: "active_directory"
}

ADCSESC10b: types.#Kind & {
	symbol: "ADCSESC10b"
	schema: "active_directory"
}

ADCSESC13: types.#Kind & {
	symbol: "ADCSESC13"
	schema: "active_directory"
}

SyncedToEntraUser: types.#Kind & {
	symbol: "SyncedToEntraUser"
	schema: "active_directory"
}

CoerceAndRelayNTLMToSMB: types.#Kind & {
	symbol: "CoerceAndRelayNTLMToSMB"
	schema: "active_directory"
}

CoerceAndRelayNTLMToADCS: types.#Kind & {
	symbol: "CoerceAndRelayNTLMToADCS"
	schema: "active_directory"
}

WriteOwnerLimitedRights: types.#Kind & {
	symbol: "WriteOwnerLimitedRights"
	schema: "active_directory"
}

WriteOwnerRaw: types.#Kind & {
	symbol: "WriteOwnerRaw"
	schema: "active_directory"
}

OwnsLimitedRights: types.#Kind & {
	symbol: "OwnsLimitedRights"
	schema: "active_directory"
}

OwnsRaw: types.#Kind & {
	symbol: "OwnsRaw"
	schema: "active_directory"
}

CoerceAndRelayNTLMToLDAP: types.#Kind & {
	symbol: "CoerceAndRelayNTLMToLDAP"
	schema: "active_directory"
}

CoerceAndRelayNTLMToLDAPS: types.#Kind & {
	symbol: "CoerceAndRelayNTLMToLDAPS"
	schema: "active_directory"
}


HasTrustKeys: types.#Kind & {
	symbol: "HasTrustKeys"
	schema: "active_directory"
}

<<<<<<< HEAD
ClaimSpecialIdentity: types.#Kind & {
	symbol: "ClaimSpecialIdentity"
=======
ContainsIdentity: types.#Kind & {
	symbol: "ContainsIdentity"
	schema: "active_directory"
}

PropagatesACEsTo: types.#Kind & {
	symbol: "PropagatesACEsTo"
	schema: "active_directory"
}

GPOAppliesTo: types.#Kind & {
	symbol: "GPOAppliesTo"
	schema: "active_directory"
}

CanApplyGPO: types.#Kind & {
	symbol: "CanApplyGPO"
>>>>>>> 33316b86
	schema: "active_directory"
}

// Relationship Kinds
RelationshipKinds: [
	Owns,
	GenericAll,
	GenericWrite,
	WriteOwner,
	WriteDACL,
	MemberOf,
	ForceChangePassword,
	AllExtendedRights,
	AddMember,
	HasSession,
	Contains,
	GPLink,
	AllowedToDelegate,
	CoerceToTGT,
	GetChanges,
	GetChangesAll,
	GetChangesInFilteredSet,
	CrossForestTrust,
	SameForestTrust,
	SpoofSIDHistory,
	AbuseTGTDelegation,
	AllowedToAct,
	AdminTo,
	CanPSRemote,
	CanRDP,
	ExecuteDCOM,
	HasSIDHistory,
	AddSelf,
	DCSync,
	ReadLAPSPassword,
	ReadGMSAPassword,
	DumpSMSAPassword,
	SQLAdmin,
	AddAllowedToAct,
	WriteSPN,
	AddKeyCredentialLink,
	LocalToComputer,
	MemberOfLocalGroup,
	RemoteInteractiveLogonRight,
	SyncLAPSPassword,
	WriteAccountRestrictions,
	WriteGPLink,
	RootCAFor,
	DCFor,
	PublishedTo,
	ManageCertificates,
	ManageCA,
	DelegatedEnrollmentAgent,
	Enroll,
	HostsCAService,
	WritePKIEnrollmentFlag,
	WritePKINameFlag,
	NTAuthStoreFor,
	TrustedForNTAuth,
	EnterpriseCAFor,
	IssuedSignedBy,
	GoldenCert,
	EnrollOnBehalfOf,
	OIDGroupLink,
	ExtendedByPolicy,
	ADCSESC1,
	ADCSESC3,
	ADCSESC4,
	ADCSESC6a,
	ADCSESC6b,
	ADCSESC9a,
	ADCSESC9b,
	ADCSESC10a,
	ADCSESC10b,
	ADCSESC13,
	SyncedToEntraUser,
	CoerceAndRelayNTLMToSMB,
	CoerceAndRelayNTLMToADCS,
	WriteOwnerLimitedRights,
	WriteOwnerRaw,
	OwnsLimitedRights,
	OwnsRaw,
	ClaimSpecialIdentity,
	CoerceAndRelayNTLMToLDAP,
	CoerceAndRelayNTLMToLDAPS,
	ContainsIdentity,
	PropagatesACEsTo,
	GPOAppliesTo,
	CanApplyGPO,
	HasTrustKeys,
]

// ACL Relationships
ACLRelationships: [
	AllExtendedRights,
	ForceChangePassword,
	AddMember,
	AddAllowedToAct,
	GenericAll,
	WriteDACL,
	WriteOwner,
	GenericWrite,
	ReadLAPSPassword,
	ReadGMSAPassword,
	Owns,
	AddSelf,
	WriteSPN,
	AddKeyCredentialLink,
	GetChanges,
	GetChangesAll,
	GetChangesInFilteredSet,
	WriteAccountRestrictions,
	WriteGPLink,
	SyncLAPSPassword,
	DCSync,
	ManageCertificates,
	ManageCA,
	Enroll,
	WritePKIEnrollmentFlag,
	WritePKINameFlag,
	WriteOwnerLimitedRights,
	OwnsLimitedRights,
]

// these edges are common to inbound/outbound/pathfinding
SharedRelationshipKinds: [
	Owns,
	GenericAll,
	GenericWrite,
	WriteOwner,
	WriteDACL,
	MemberOf,
	ForceChangePassword,
	AllExtendedRights,
	AddMember,
	HasSession,
	AllowedToDelegate,
	CoerceToTGT,
	AllowedToAct,
	AdminTo,
	CanPSRemote,
	CanRDP,
	ExecuteDCOM,
	HasSIDHistory,
	AddSelf,
	DCSync,
	ReadLAPSPassword,
	ReadGMSAPassword,
	DumpSMSAPassword,
	SQLAdmin,
	AddAllowedToAct,
	WriteSPN,
	AddKeyCredentialLink,
	SyncLAPSPassword,
	WriteAccountRestrictions,
	WriteGPLink,
	GoldenCert,
	ADCSESC1,
	ADCSESC3,
	ADCSESC4,
	ADCSESC6a,
	ADCSESC6b,
	ADCSESC9a,
	ADCSESC9b,
	ADCSESC10a,
	ADCSESC10b,
	ADCSESC13,
	SyncedToEntraUser,
	CoerceAndRelayNTLMToSMB,
	CoerceAndRelayNTLMToADCS,
	WriteOwnerLimitedRights,
	OwnsLimitedRights,
	ClaimSpecialIdentity,
	CoerceAndRelayNTLMToLDAP,
	CoerceAndRelayNTLMToLDAPS,
	ContainsIdentity,
	PropagatesACEsTo,
	GPOAppliesTo,
	CanApplyGPO,
	HasTrustKeys,
]

// Edges that are used during inbound traversal
InboundRelationshipKinds: list.Concat([SharedRelationshipKinds])

// Edges that are used during outbound traversal
OutboundRelationshipKinds: list.Concat([SharedRelationshipKinds,[DCFor]])

// Edges that are used in pathfinding
PathfindingRelationships: list.Concat([SharedRelationshipKinds,[DCFor, SameForestTrust, SpoofSIDHistory, AbuseTGTDelegation]])

EdgeCompositionRelationships: [
	GoldenCert,
	ADCSESC1,
	ADCSESC3,
	ADCSESC4,
	ADCSESC6a,
	ADCSESC6b,
	ADCSESC9a,
	ADCSESC9b,
	ADCSESC10a,
	ADCSESC10b,
	ADCSESC13,
	CoerceAndRelayNTLMToSMB,
	CoerceAndRelayNTLMToADCS,
	CoerceAndRelayNTLMToLDAP,
	CoerceAndRelayNTLMToLDAPS,
	GPOAppliesTo,
	CanApplyGPO,
]<|MERGE_RESOLUTION|>--- conflicted
+++ resolved
@@ -1614,10 +1614,11 @@
 	schema: "active_directory"
 }
 
-<<<<<<< HEAD
 ClaimSpecialIdentity: types.#Kind & {
 	symbol: "ClaimSpecialIdentity"
-=======
+	schema: "active_directory"
+}
+
 ContainsIdentity: types.#Kind & {
 	symbol: "ContainsIdentity"
 	schema: "active_directory"
@@ -1635,7 +1636,6 @@
 
 CanApplyGPO: types.#Kind & {
 	symbol: "CanApplyGPO"
->>>>>>> 33316b86
 	schema: "active_directory"
 }
 
