// Copyright 2023 Specter Ops, Inc.
//
// Licensed under the Apache License, Version 2.0
// you may not use this file except in compliance with the License.
// You may obtain a copy of the License at
//
//     http://www.apache.org/licenses/LICENSE-2.0
//
// Unless required by applicable law or agreed to in writing, software
// distributed under the License is distributed on an "AS IS" BASIS,
// WITHOUT WARRANTIES OR CONDITIONS OF ANY KIND, either express or implied.
// See the License for the specific language governing permissions and
// limitations under the License.
//
// SPDX-License-Identifier: Apache-2.0

package azure

import (
	"list"
	"pkg.specterops.io/schemas/bh/types:types"
)

// Exported requirements
Properties: [...types.#StringEnum]
NodeKinds: [...types.#Kind]
RelationshipKinds: [...types.#Kind]
AppRoleTransitRelationshipKinds: [...types.#Kind]
AbusableAppRoleRelationshipKinds: [... types.#Kind]
ControlRelationshipKinds: [...types.#Kind]
ExecutionPrivilegeKinds: [...types.#Kind]
PathfindingRelationships: [...types.#Kind]
InboundOutboundRelationshipKinds: [...types.#Kind]

// Property name enumerations
AppOwnerOrganizationID: types.#StringEnum & {
	symbol:         "AppOwnerOrganizationID"
	schema:         "azure"
	name:           "App Owner Organization ID"
	representation: "appownerorganizationid"
}

AppDescription: types.#StringEnum & {
	symbol:         "AppDescription"
	schema:         "azure"
	name:           "App Description"
	representation: "appdescription"
}

AppDisplayName: types.#StringEnum & {
	symbol:         "AppDisplayName"
	schema:         "azure"
	name:           "App Display Name"
	representation: "appdisplayname"
}

LoginURL: types.#StringEnum & {
	symbol:         "LoginURL"
	schema:         "azure"
	name:           "Login URL"
	representation: "loginurl"
}

ServicePrincipalType: types.#StringEnum & {
	symbol:         "ServicePrincipalType"
	schema:         "azure"
	name:           "Service Principal Type"
	representation: "serviceprincipaltype"
}

UserType: types.#StringEnum & {
	symbol:         "UserType"
	schema:         "azure"
	name:           "User Type"
	representation: "usertype"
}

Scope: types.#StringEnum & {
	symbol:         "Scope"
	schema:         "azure"
	name:           "Scope"
	representation: "scope"
}

MFAEnabled: types.#StringEnum & {
	symbol:         "MFAEnabled"
	schema:         "azure"
	name:           "MFA Enabled"
	representation: "mfaenabled"
}

OnPremSyncEnabled: types.#StringEnum & {
	symbol:         "OnPremSyncEnabled"
	schema:         "azure"
	name:           "On Prem Sync Enabled"
	representation: "onpremsyncenabled"
}

SecurityEnabled: types.#StringEnum & {
	symbol:         "SecurityEnabled"
	schema:         "azure"
	name:           "Security Enabled"
	representation: "securityenabled"
}

SecurityIdentifier: types.#StringEnum & {
	symbol:         "SecurityIdentifier"
	schema:         "azure"
	name:           "Security Identifier"
	representation: "securityidentifier"
}

EnableRBACAuthorization: types.#StringEnum & {
	symbol:         "EnableRBACAuthorization"
	schema:         "azure"
	name:           "RBAC Authorization Enabled"
	representation: "enablerbacauthorization"
}

License: types.#StringEnum & {
	symbol:         "License"
	schema:         "azure"
	representation: "license"
}

Licenses: types.#StringEnum & {
	symbol:         "Licenses"
	schema:         "azure"
	representation: "licenses"
}

NodeResourceGroupID: types.#StringEnum & {
	symbol:         "NodeResourceGroupID"
	schema:         "azure"
	name:           "Node Resource Group ID"
	representation: "noderesourcegroupid"
}

Offer: types.#StringEnum & {
	symbol:         "Offer"
	schema:         "azure"
	representation: "offer"
}

MFAEnforced: types.#StringEnum & {
	symbol:         "MFAEnforced"
	schema:         "azure"
	name:           "MFA Enforced"
	representation: "mfaenforced"
}

UserPrincipalName: types.#StringEnum & {
	symbol:         "UserPrincipalName"
	schema:         "azure"
	name:           "User Principal Name"
	representation: "userprincipalname"
}

IsAssignableToRole: types.#StringEnum & {
	symbol:         "IsAssignableToRole"
	schema:         "azure"
	name:           "Is Role Assignable"
	representation: "isassignabletorole"
}

PublisherDomain: types.#StringEnum & {
	symbol:         "PublisherDomain"
	schema:         "azure"
	name:           "Publisher Domain"
	representation: "publisherdomain"
}

SignInAudience: types.#StringEnum & {
	symbol:         "SignInAudience"
	schema:         "azure"
	name:           "Sign In Audience"
	representation: "signinaudience"
}

OperatingSystemVersion: types.#StringEnum & {
	symbol:         "OperatingSystemVersion"
	schema:         "azure"
	name:           "Operating System Version"
	representation: "operatingsystemversion"
}

TrustType: types.#StringEnum & {
	symbol:         "TrustType"
	schema:         "azure"
	name:           "Trust Type"
	representation: "trustype"
}

IsBuiltIn: types.#StringEnum & {
	symbol:         "IsBuiltIn"
	schema:         "azure"
	name:           "Is Built In"
	representation: "isbuiltin"
}

AppID: types.#StringEnum & {
	symbol:         "AppID"
	schema:         "azure"
	name:           "App ID"
	representation: "appid"
}

AppRoleID: types.#StringEnum & {
	symbol:         "AppRoleID"
	schema:         "azure"
	name:           "App Role ID"
	representation: "approleid"
}

DeviceID: types.#StringEnum & {
	symbol:         "DeviceID"
	schema:         "azure"
	name:           "Device ID"
	representation: "deviceid"
}

OnPremID: types.#StringEnum & {
	symbol:         "OnPremID"
	schema:         "azure"
	name:           "On Prem ID"
	representation: "onpremid"
}

RoleTemplateID: types.#StringEnum & {
	symbol:         "RoleTemplateID"
	schema:         "azure"
	name:           "Role Template ID"
	representation: "templateid"
}

ServicePrincipalID: types.#StringEnum & {
	symbol:         "ServicePrincipalID"
	schema:         "azure"
	name:           "Service Principal ID"
	representation: "service_principal_id"
}

ServicePrincipalNames: types.#StringEnum & {
	symbol:         "ServicePrincipalNames"
	schema:         "azure"
	name:           "Service Principal Names"
	representation: "service_principal_names"
}

TenantID: types.#StringEnum & {
	symbol:         "TenantID"
	schema:         "azure"
	name:           "Tenant ID"
	representation: "tenantid"
}

RoleDefinitionId: types.#StringEnum & {
	symbol:         "RoleDefinitionId"
	schema:         "azure"
	name:           "Role Definition Id"
	representation: "roledefinitionid"
}

EndUserAssignmentRequiresApproval: types.#StringEnum & {
	symbol:         "EndUserAssignmentRequiresApproval"
	schema:         "azure"
	name:           "End User Assignment Requires Approval"
	representation: "enduserassignmentrequiresapproval"
}

EndUserAssignmentRequiresCAPAuthenticationContext: types.#StringEnum & {
	symbol:         "EndUserAssignmentRequiresCAPAuthenticationContext"
	schema:         "azure"
	name:           "End User Assignment Requires CAP AuthenticationContext"
	representation: "enduserassignmentrequirescapauthenticationcontext"
}

EndUserAssignmentUserApprovers: types.#StringEnum & {
	symbol:         "EndUserAssignmentUserApprovers"
	schema:         "azure"
	name:           "End User Assignment User Approvers"
	representation: "enduserassignmentuserapprovers"
}

EndUserAssignmentGroupApprovers: types.#StringEnum & {
	symbol:         "EndUserAssignmentGroupApprovers"
	schema:         "azure"
	name:           "End User Assignment Group Approvers"
	representation: "enduserassignmentgroupapprovers"
}

EndUserAssignmentRequiresMFA: types.#StringEnum & {
	symbol:         "EndUserAssignmentRequiresMFA"
	schema:         "azure"
	name:           "End User Assignment Requires MFA"
	representation: "enduserassignmentrequiresmfa"
}

EndUserAssignmentRequiresJustification: types.#StringEnum & {
	symbol:         "EndUserAssignmentRequiresJustification"
	schema:         "azure"
	name:           "End User Assignment Requires Justification"
	representation: "enduserassignmentrequiresjustification"
}

EndUserAssignmentRequiresTicketInformation: types.#StringEnum & {
	symbol:         "EndUserAssignmentRequiresTicketInformation"
	schema:         "azure"
	name:           "End User Assignment Requires Ticket Information"
	representation: "enduserassignmentrequiresticketinformation"
}


Properties: [
	AppOwnerOrganizationID,
	AppDescription,
	AppDisplayName,
	ServicePrincipalType,
	UserType,
	TenantID,
	ServicePrincipalID,
	ServicePrincipalNames,
	OperatingSystemVersion,
	TrustType,
	IsBuiltIn,
	AppID,
	AppRoleID,
	DeviceID,
	NodeResourceGroupID,
	OnPremID,
	OnPremSyncEnabled,
	SecurityEnabled,
	SecurityIdentifier,
	EnableRBACAuthorization,
	Scope,
	Offer,
	MFAEnabled,
	License,
	Licenses,
	LoginURL,
	MFAEnforced,
	UserPrincipalName,
	IsAssignableToRole,
	PublisherDomain,
	SignInAudience,
	RoleTemplateID,
	RoleDefinitionId,
	EndUserAssignmentRequiresApproval,
	EndUserAssignmentRequiresCAPAuthenticationContext,
	EndUserAssignmentUserApprovers,
	EndUserAssignmentGroupApprovers,
	EndUserAssignmentRequiresMFA,
	EndUserAssignmentRequiresJustification,
	EndUserAssignmentRequiresTicketInformation
]

// Kinds
Entity: types.#Kind & {
	symbol:         "Entity"
	schema:         "azure"
	representation: "AZBase"
}

App: types.#Kind & {
	symbol:         "App"
	schema:         "azure"
	representation: "AZApp"
}

VMScaleSet: types.#Kind & {
	symbol:         "VMScaleSet"
	schema:         "azure"
	representation: "AZVMScaleSet"
}

Role: types.#Kind & {
	symbol:         "Role"
	schema:         "azure"
	representation: "AZRole"
}

Device: types.#Kind & {
	symbol:         "Device"
	schema:         "azure"
	representation: "AZDevice"
}

FunctionApp: types.#Kind & {
	symbol:         "FunctionApp"
	schema:         "azure"
	representation: "AZFunctionApp"
}

Group: types.#Kind & {
	symbol:         "Group"
	schema:         "azure"
	representation: "AZGroup"
}

KeyVault: types.#Kind & {
	symbol:         "KeyVault"
	schema:         "azure"
	representation: "AZKeyVault"
}

ManagementGroup: types.#Kind & {
	symbol:         "ManagementGroup"
	schema:         "azure"
	representation: "AZManagementGroup"
}

ResourceGroup: types.#Kind & {
	symbol:         "ResourceGroup"
	schema:         "azure"
	representation: "AZResourceGroup"
}

ServicePrincipal: types.#Kind & {
	symbol:         "ServicePrincipal"
	schema:         "azure"
	representation: "AZServicePrincipal"
}

Subscription: types.#Kind & {
	symbol:         "Subscription"
	schema:         "azure"
	representation: "AZSubscription"
}

Tenant: types.#Kind & {
	symbol:         "Tenant"
	schema:         "azure"
	representation: "AZTenant"
}

User: types.#Kind & {
	symbol:         "User"
	schema:         "azure"
	representation: "AZUser"
}

VM: types.#Kind & {
	symbol:         "VM"
	schema:         "azure"
	representation: "AZVM"
}

ManagedCluster: types.#Kind & {
	symbol:         "ManagedCluster"
	schema:         "azure"
	representation: "AZManagedCluster"
}

ContainerRegistry: types.#Kind & {
	symbol:         "ContainerRegistry"
	schema:         "azure"
	representation: "AZContainerRegistry"
}

WebApp: types.#Kind & {
	symbol:         "WebApp"
	schema:         "azure"
	representation: "AZWebApp"
}

LogicApp: types.#Kind & {
	symbol:         "LogicApp"
	schema:         "azure"
	representation: "AZLogicApp"
}

AutomationAccount: types.#Kind & {
  	symbol:         "AutomationAccount"
	schema:         "azure"
	representation: "AZAutomationAccount"
}

NodeKinds: [
	Entity,
	VMScaleSet,
	App,
	Role,
	Device,
	FunctionApp,
	Group,
	KeyVault,
	ManagementGroup,
	ResourceGroup,
	ServicePrincipal,
	Subscription,
	Tenant,
	User,
	VM,
	ManagedCluster,
	ContainerRegistry,
	WebApp,
	LogicApp,
	AutomationAccount,
]

AvereContributor: types.#Kind & {
	symbol:         "AvereContributor"
	schema:         "azure"
	representation: "AZAvereContributor"
}

WebsiteContributor: types.#Kind & {
	symbol:         "WebsiteContributor"
	schema:         "azure"
	representation: "AZWebsiteContributor"
}

VMAdminLogin: types.#Kind & {
	symbol:         "VMAdminLogin"
	schema:         "azure"
	representation: "AZVMAdminLogin"
}

ExecuteCommand: types.#Kind & {
	symbol:         "ExecuteCommand"
	schema:         "azure"
	representation: "AZExecuteCommand"
}

CloudAppAdmin: types.#Kind & {
	symbol:         "CloudAppAdmin"
	schema:         "azure"
	representation: "AZCloudAppAdmin"
}

AppAdmin: types.#Kind & {
	symbol:         "AppAdmin"
	schema:         "azure"
	representation: "AZAppAdmin"
}

ApplicationReadWriteAll: types.#Kind & {
	symbol:         "ApplicationReadWriteAll"
	schema:         "azure"
	representation: "AZMGApplication_ReadWrite_All"
}

AppRoleAssignmentReadWriteAll: types.#Kind & {
	symbol:         "AppRoleAssignmentReadWriteAll"
	schema:         "azure"
	representation: "AZMGAppRoleAssignment_ReadWrite_All"
}

DirectoryReadWriteAll: types.#Kind & {
	symbol:         "DirectoryReadWriteAll"
	schema:         "azure"
	representation: "AZMGDirectory_ReadWrite_All"
}

GroupReadWriteAll: types.#Kind & {
	symbol:         "GroupReadWriteAll"
	schema:         "azure"
	representation: "AZMGGroup_ReadWrite_All"
}

GroupMemberReadWriteAll: types.#Kind & {
	symbol:         "GroupMemberReadWriteAll"
	schema:         "azure"
	representation: "AZMGGroupMember_ReadWrite_All"
}

RoleManagementReadWriteDirectory: types.#Kind & {
	symbol:         "RoleManagementReadWriteDirectory"
	schema:         "azure"
	representation: "AZMGRoleManagement_ReadWrite_Directory"
}

ServicePrincipalEndpointReadWriteAll: types.#Kind & {
	symbol:         "ServicePrincipalEndpointReadWriteAll"
	schema:         "azure"
	representation: "AZMGServicePrincipalEndpoint_ReadWrite_All"
}

AZMGAddSecret: types.#Kind & {
	symbol:         "AZMGAddSecret"
	schema:         "azure"
	representation: "AZMGAddSecret"
}

AZMGAddOwner: types.#Kind & {
	symbol:         "AZMGAddOwner"
	schema:         "azure"
	representation: "AZMGAddOwner"
}

AZMGGrantAppRoles: types.#Kind & {
	symbol:         "AZMGGrantAppRoles"
	schema:         "azure"
	representation: "AZMGGrantAppRoles"
}

AZMGAddMember: types.#Kind & {
	symbol:         "AZMGAddMember"
	schema:         "azure"
	representation: "AZMGAddMember"
}

AZMGGrantRole: types.#Kind & {
	symbol:         "AZMGGrantRole"
	schema:         "azure"
	representation: "AZMGGrantRole"
}

Contains: types.#Kind & {
	symbol:         "Contains"
	schema:         "azure"
	representation: "AZContains"
}

Contributor: types.#Kind & {
	symbol:         "Contributor"
	schema:         "azure"
	representation: "AZContributor"
}

GetCertificates: types.#Kind & {
	symbol:         "GetCertificates"
	schema:         "azure"
	representation: "AZGetCertificates"
}

GetKeys: types.#Kind & {
	symbol:         "GetKeys"
	schema:         "azure"
	representation: "AZGetKeys"
}

GetSecrets: types.#Kind & {
	symbol:         "GetSecrets"
	schema:         "azure"
	representation: "AZGetSecrets"
}

HasRole: types.#Kind & {
	symbol:         "HasRole"
	schema:         "azure"
	representation: "AZHasRole"
}

MemberOf: types.#Kind & {
	symbol:         "MemberOf"
	schema:         "azure"
	representation: "AZMemberOf"
}

Owner: types.#Kind & {
	symbol:         "Owner"
	schema:         "azure"
	representation: "AZOwner"
}

Owns: types.#Kind & {
	symbol:         "Owns"
	schema:         "azure"
	representation: "AZOwns"
}

ScopedTo: types.#Kind & {
	symbol:         "ScopedTo"
	schema:         "azure"
	representation: "AZScopedTo"
}

RunsAs: types.#Kind & {
	symbol:         "RunsAs"
	schema:         "azure"
	representation: "AZRunsAs"
}

VMContributor: types.#Kind & {
	symbol:         "VMContributor"
	schema:         "azure"
	representation: "AZVMContributor"
}

AKSContributor: types.#Kind & {
	symbol:         "AKSContributor"
	schema:         "azure"
	representation: "AZAKSContributor"
}

NodeResourceGroup: types.#Kind & {
	symbol:         "NodeResourceGroup"
	schema:         "azure"
	representation: "AZNodeResourceGroup"
}

AutomationContributor: types.#Kind & {
  symbol:         "AutomationContributor"
	schema:         "azure"
	representation: "AZAutomationContributor"
}

KeyVaultContributor: types.#Kind & {
	symbol:         "KeyVaultContributor"
	schema:         "azure"
	representation: "AZKeyVaultContributor"
}

VMAdminLogin: types.#Kind & {
	symbol:         "VMAdminLogin"
	schema:         "azure"
	representation: "AZVMAdminLogin"
}

AddMembers: types.#Kind & {
	symbol:         "AddMembers"
	schema:         "azure"
	representation: "AZAddMembers"
}

AddSecret: types.#Kind & {
	symbol:         "AddSecret"
	schema:         "azure"
	representation: "AZAddSecret"
}

ExecuteCommand: types.#Kind & {
	symbol:         "ExecuteCommand"
	schema:         "azure"
	representation: "AZExecuteCommand"
}

GlobalAdmin: types.#Kind & {
	symbol:         "GlobalAdmin"
	schema:         "azure"
	representation: "AZGlobalAdmin"
}

PrivilegedAuthAdmin: types.#Kind & {
	symbol:         "PrivilegedAuthAdmin"
	schema:         "azure"
	representation: "AZPrivilegedAuthAdmin"
}

Grant: types.#Kind & {
	symbol:         "Grant"
	schema:         "azure"
	representation: "AZGrant"
}

GrantSelf: types.#Kind & {
	symbol:         "GrantSelf"
	schema:         "azure"
	representation: "AZGrantSelf"
}

PrivilegedRoleAdmin: types.#Kind & {
	symbol:         "PrivilegedRoleAdmin"
	schema:         "azure"
	representation: "AZPrivilegedRoleAdmin"
}

ResetPassword: types.#Kind & {
	symbol:         "ResetPassword"
	schema:         "azure"
	representation: "AZResetPassword"
}

UserAccessAdministrator: types.#Kind & {
	symbol:         "UserAccessAdministrator"
	schema:         "azure"
	representation: "AZUserAccessAdministrator"
}

AddOwner: types.#Kind & {
	symbol:         "AddOwner"
	schema:         "azure"
	representation: "AZAddOwner"
}

ManagedIdentity: types.#Kind & {
	symbol:         "ManagedIdentity"
	schema:         "azure"
	representation: "AZManagedIdentity"
}

LogicAppContributor: types.#Kind & {
	symbol:			"LogicAppContributor"
	schema:			"azure"
	representation:	"AZLogicAppContributor"
}

SyncedToADUser: types.#Kind & {
	symbol:			"SyncedToADUser"
	schema:			"azure"
	representation:	"SyncedToADUser"
}

<<<<<<< HEAD
AZRoleApprover: types.#Kind & {
	symbol:			"AZRoleApprover"
	schema:			"azure"
	representation:	"AZRoleApprover"
=======
AZRoleEligible: types.#Kind & {
	symbol: "AZRoleEligible"
	schema: "azure"
	representation: "AZRoleEligible"
>>>>>>> ca8a6dd7
}

RelationshipKinds: [
	AvereContributor,
	Contains,
	Contributor,
	GetCertificates,
	GetKeys,
	GetSecrets,
	HasRole,
	MemberOf,
	Owner,
	RunsAs,
	VMContributor,
	AutomationContributor,
	KeyVaultContributor,
	VMAdminLogin,
	AddMembers,
	AddSecret,
	ExecuteCommand,
	GlobalAdmin,
	PrivilegedAuthAdmin,
	Grant,
	GrantSelf,
	PrivilegedRoleAdmin,
	ResetPassword,
	UserAccessAdministrator,
	Owns,
	ScopedTo,
	CloudAppAdmin,
	AppAdmin,
	AddOwner,
	ManagedIdentity,
	ApplicationReadWriteAll,
	AppRoleAssignmentReadWriteAll,
	DirectoryReadWriteAll,
	GroupReadWriteAll,
	GroupMemberReadWriteAll,
	RoleManagementReadWriteDirectory,
	ServicePrincipalEndpointReadWriteAll,
	AKSContributor,
	NodeResourceGroup,
	WebsiteContributor,
	LogicAppContributor,
	AZMGAddMember,
	AZMGAddOwner,
	AZMGAddSecret,
	AZMGGrantAppRoles,
	AZMGGrantRole,
	SyncedToADUser,
<<<<<<< HEAD
	AZRoleApprover,
=======
	AZRoleEligible,
>>>>>>> ca8a6dd7
]

AppRoleTransitRelationshipKinds: [
	AZMGAddMember,
	AZMGAddOwner,
	AZMGAddSecret,
	AZMGGrantAppRoles,
	AZMGGrantRole,
]

AbusableAppRoleRelationshipKinds: [
	ApplicationReadWriteAll,
	AppRoleAssignmentReadWriteAll,
	DirectoryReadWriteAll,
	GroupReadWriteAll,
	GroupMemberReadWriteAll,
	RoleManagementReadWriteDirectory,
	ServicePrincipalEndpointReadWriteAll,
]

ControlRelationshipKinds: [
	AvereContributor,
	Contributor,
	Owner,
	VMContributor,
	AutomationContributor,
	KeyVaultContributor,
	AddMembers,
	AddSecret,
	ExecuteCommand,
	GlobalAdmin,
	Grant,
	GrantSelf,
	PrivilegedRoleAdmin,
	ResetPassword,
	UserAccessAdministrator,
	Owns,
	CloudAppAdmin,
	AppAdmin,
	AddOwner,
	ManagedIdentity,
	AKSContributor,
	WebsiteContributor,
	LogicAppContributor,
	AZMGAddMember,
	AZMGAddOwner,
	AZMGAddSecret,
	AZMGGrantAppRoles,
	AZMGGrantRole,
]

ExecutionPrivilegeKinds: [
	VMAdminLogin,
	VMContributor,
	AvereContributor,
	WebsiteContributor,
	Contributor,
	ExecuteCommand,
]

// Edges that are used during inbound and outbound traversals
InboundOutboundRelationshipKinds: [
	AvereContributor,
	Contributor,
	GetCertificates,
	GetKeys,
	GetSecrets,
	HasRole,
	MemberOf,
	Owner,
	RunsAs,
	VMContributor,
	AutomationContributor,
	KeyVaultContributor,
	VMAdminLogin,
	AddMembers,
	AddSecret,
	ExecuteCommand,
	GlobalAdmin,
	PrivilegedAuthAdmin,
	Grant,
	GrantSelf,
	PrivilegedRoleAdmin,
	ResetPassword,
	UserAccessAdministrator,
	Owns,
	CloudAppAdmin,
	AppAdmin,
	AddOwner,
	ManagedIdentity,
	AKSContributor,
	NodeResourceGroup,
	WebsiteContributor,
	LogicAppContributor,
	AZMGAddMember,
	AZMGAddOwner,
	AZMGAddSecret,
	AZMGGrantAppRoles,
	AZMGGrantRole,
	SyncedToADUser,
]

PathfindingRelationships: list.Concat([InboundOutboundRelationshipKinds, [Contains]])<|MERGE_RESOLUTION|>--- conflicted
+++ resolved
@@ -792,17 +792,16 @@
 	representation:	"SyncedToADUser"
 }
 
-<<<<<<< HEAD
+AZRoleEligible: types.#Kind & {
+	symbol: "AZRoleEligible"
+	schema: "azure"
+	representation: "AZRoleEligible"
+}
+
 AZRoleApprover: types.#Kind & {
 	symbol:			"AZRoleApprover"
 	schema:			"azure"
 	representation:	"AZRoleApprover"
-=======
-AZRoleEligible: types.#Kind & {
-	symbol: "AZRoleEligible"
-	schema: "azure"
-	representation: "AZRoleEligible"
->>>>>>> ca8a6dd7
 }
 
 RelationshipKinds: [
@@ -853,11 +852,8 @@
 	AZMGGrantAppRoles,
 	AZMGGrantRole,
 	SyncedToADUser,
-<<<<<<< HEAD
+	AZRoleEligible,
 	AZRoleApprover,
-=======
-	AZRoleEligible,
->>>>>>> ca8a6dd7
 ]
 
 AppRoleTransitRelationshipKinds: [
