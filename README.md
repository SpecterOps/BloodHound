--- conflicted
+++ resolved
@@ -15,7 +15,7 @@
 can use BloodHound to easily gain a deeper understanding of privilege relationships in an Active Directory or Azure environment.
 
 BloodHound CE is created and maintained by the [BloodHound Enterprise Team](https://bloodhoundenterprise.io). The original
-BloodHound was created by [@_wald0](https://www.twitter.com/_wald0), [@CptJesus](https://twitter.com/CptJesus), and
+BloodHound was created by [@\_wald0](https://www.twitter.com/_wald0), [@CptJesus](https://twitter.com/CptJesus), and
 [@harmj0y](https://twitter.com/harmj0y).
 
 ## Quick Start
@@ -26,8 +26,9 @@
 ### Prerequisites
 
 Running the example Docker Compose project requires the following:
-- [Docker](https://www.docker.com/)
-- [Docker Compose](https://docs.docker.com/compose/)
+
+-   [Docker](https://www.docker.com/)
+-   [Docker Compose](https://docs.docker.com/compose/)
 
 The simplest way to get started is to install Docker Desktop, as it will provide both prerequisites and requires no additional
 configuration: [Docker Desktop](https://www.docker.com/products/docker-desktop/)
@@ -47,7 +48,7 @@
 -   You'll be asked to change your password on first login
 -   To get the latest compatible collectors, simply click the gear icon in the corner and select "Download Collectors"
 -   If you restart the service before copying your random password, it will not be regenerated. Simply run `docker compose down -v`
-and then `docker compose up` to reset your databases.
+    and then `docker compose up` to reset your databases.
 -   More information, troubleshooting, and how to configure your deployments can be found in [Docker Compose Example README](./examples/docker-compose/README.md)
 
 ## Useful Links
@@ -62,11 +63,7 @@
 
 ### Join the BloodHound Gang Slack
 
-<<<<<<< HEAD
-https://bloodhoundgang.herokuapp.com
-=======
 [You may sign up for the BloodHound Slack workspace here.](https://join.slack.com/t/bloodhoundhq/shared_invite/zt-1tgq6ojd2-ixpx5nz9Wjtbhc3i8AVAWw)
->>>>>>> 8f44a373
 
 ### BloodHound Support
 
