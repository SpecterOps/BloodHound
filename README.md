--- conflicted
+++ resolved
@@ -1,27 +1,12 @@
-<<<<<<< HEAD
-# BloodHound Community Edition
-
-Welcome to BloodHound Community Edition!
+<p align="center">
+    <img src="cmd/ui/public/img/logo-white-full.svg" alt="BloodHound Community Edition" style="width: 400px;" />
+</p>
 
 ## About
 
 BloodHound is a monolithic web application composed of an embedded React frontend with [Sigma.js](https://www.sigmajs.org/)
 and a [Go](https://go.dev/) based REST API backend. It is deployed with a [Postgresql](https://www.postgresql.org/) application
 database and a [Neo4j](https://neo4j.com/) graph database, and is fed by the [SharpHound](https://github.com/BloodHoundAD/SharpHound)
-=======
-<p align="center">
-    <img src="cmd/ui/public/img/logo-white-full.svg" alt="BloodHound Community Edition" style="width: 400px;" />
-</p>
-
-<hr />
-
-BloodHound is a monolithic web application composed of an embedded React frontend
-with [Sigma.js](https://www.sigmajs.org/)
-and a [Go](https://go.dev/) based REST API backend. It is deployed with a [Postgresql](https://www.postgresql.org/)
-application
-database and a [Neo4j](https://neo4j.com/) graph database, and is fed by
-the [SharpHound](https://github.com/BloodHoundAD/SharpHound)
->>>>>>> 6c0b40da
 and [AzureHound](https://github.com/BloodHoundAD/AzureHound) data collectors.
 
 BloodHound uses graph theory to reveal the hidden and often unintended relationships within an Active Directory or Azure
@@ -82,9 +67,6 @@
 
 ### BloodHound Support
 
-<<<<<<< HEAD
-TBD
-=======
 If you need to contact our team directly and do not wish to use Slack you may do so by sending an email
 to `support [AT] specterops.io`.
 
@@ -107,5 +89,4 @@
 ```
 
 Unless otherwise annotated by a lower-level LICENSE file or license header, all files in this repository are released
-under the `Apache-2.0` license. A full copy of the license may be found in the top-level [LICENSE](LICENSE) file.
->>>>>>> 6c0b40da
+under the `Apache-2.0` license. A full copy of the license may be found in the top-level [LICENSE](LICENSE) file.