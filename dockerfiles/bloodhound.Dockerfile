--- conflicted
+++ resolved
@@ -17,13 +17,8 @@
 ########
 # Global build args
 ################
-<<<<<<< HEAD
-ARG SHARPHOUND_VERSION=v2.0.1
-ARG AZUREHOUND_VERSION=v2.1.5
-=======
 ARG SHARPHOUND_VERSION=v2.3.0
 ARG AZUREHOUND_VERSION=v2.1.6
->>>>>>> 86ef351d
 
 ########
 # Builder init
