--- conflicted
+++ resolved
@@ -40,11 +40,7 @@
     ports:
       - ${BH_POSTGRES_PORT:-5432}:5432
     volumes:
-<<<<<<< HEAD
-      - ${BH_POSTGRES_VOLUME:-postgres-data}:/var/lib/postgresql
-=======
-      - postgres-data:/var/lib/postgresql/data
->>>>>>> ab1d202b
+      - ${BH_POSTGRES_VOLUME:-postgres-data}:/var/lib/postgresql/data
     healthcheck:
       test:
         [
