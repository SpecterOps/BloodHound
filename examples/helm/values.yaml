<<<<<<< HEAD
namespace: bloodhound
=======
# Copyright 2023 Specter Ops, Inc.
#
# Licensed under the Apache License, Version 2.0
# you may not use this file except in compliance with the License.
# You may obtain a copy of the License at
#
#     http://www.apache.org/licenses/LICENSE-2.0
#
# Unless required by applicable law or agreed to in writing, software
# distributed under the License is distributed on an "AS IS" BASIS,
# WITHOUT WARRANTIES OR CONDITIONS OF ANY KIND, either express or implied.
# See the License for the specific language governing permissions and
# limitations under the License.
#
# SPDX-License-Identifier: Apache-2.0

namespace: bloodhoundad
>>>>>>> ca6c574b

appdb:
  name: postgres
  replicas: 1
  appName: postgres
  container:
    name: postgres
    image: docker.io/library/postgres:13.2
    env:
      POSTGRES_USER: "bloodhound"
      POSTGRES_PASSWORD: "bloodhoundcommunityedition"
      POSTGRES_DB: "bloodhound"
    ports:
      containerPort: 5432
  livenessProbe:
    user: bloodhound
    database: bloodhound
    port: "5432"
    initialDelaySeconds: 30
    periodSeconds: 10
    timeoutSeconds: 5
    failureThreshold: 5
  service:
    enabled: true
    name: app-db
    type: ClusterIP
    port: 5432
    targetPort: 5432
  volumes:
    pvcEnabled: false 
    persistentVolumeClaim:
      claimName: bloodhound-postgres-pvc
      size: "1Gi"  # Configurable storage size

graphdb:
  name: graphdb
  replicas: 1
  appName: graphdb
  container:
    name: neo4j
    image: docker.io/library/neo4j:4.4
    env:
      NEO4J_AUTH_USER: "neo4j"
      NEO4J_AUTH_PASS: "bloodhoundcommunityedition"
      NEO4J_dbms_allow__upgrade: "true"
    ports:
      - containerPort: 7687
      - containerPort: 7474
  service:
    enabled: true
    name: graph-db
    type: ClusterIP
    ports:
      - name: graphdb
        protocol: TCP
        port: 7687
        targetPort: 7687
      - name: http
        protocol: TCP
        port: 7474
        targetPort: 7474
  livenessProbe:
    initialDelaySeconds: 30
    periodSeconds: 10
    timeoutSeconds: 5
    failureThreshold: 5
  volumes:
    pvcEnabled: false 
    persistentVolumeClaim:
      claimName: graphdb-neo4j-data-pvc
      size: "1Gi"  # Configurable storage size
  ingress:
    enabled: false
    host: graphdb.example.com
    path: /
  tls: 
    enabled: true
    customCert: false
    certSecret: graphdb-tls

bloodhound:
  name: bloodhound
  replicas: 1
  appName: bloodhound
  container:
    name: bloodhound
    image: docker.io/specterops/bloodhound
    version: latest
    env:
      bhe_disable_cypher_qc: "false"
    ports:
      - containerPort: 8080
      - containerPort: 2112
  service:
    enabled: true
    type: ClusterIP
    port: 8080
    targetPort: 8080
  ingress:
    enabled: true
    host: bloodhound.example.com
    path: /
  tls: 
    enabled: true
    customCert: false
    certSecret: bloodhound-tls
  configMap:
    enabled: true
    name: bloodhound-config<|MERGE_RESOLUTION|>--- conflicted
+++ resolved
@@ -1,6 +1,3 @@
-<<<<<<< HEAD
-namespace: bloodhound
-=======
 # Copyright 2023 Specter Ops, Inc.
 #
 # Licensed under the Apache License, Version 2.0
@@ -17,8 +14,7 @@
 #
 # SPDX-License-Identifier: Apache-2.0
 
-namespace: bloodhoundad
->>>>>>> ca6c574b
+namespace: bloodhound
 
 appdb:
   name: postgres
